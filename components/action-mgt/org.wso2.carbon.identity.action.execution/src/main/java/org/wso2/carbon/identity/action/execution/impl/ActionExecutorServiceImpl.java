--- conflicted
+++ resolved
@@ -122,12 +122,8 @@
             validateActions(actions, actionType);
             // As of now only one action is allowed.
             Action action = actions.get(0);
-<<<<<<< HEAD
             eventContext.put("action", action);
-            return execute(action, eventContext);
-=======
             return execute(action, eventContext, tenantDomain);
->>>>>>> 55709482
         } catch (ActionExecutionRuntimeException e) {
             LOG.debug("Skip executing actions for action type: " + actionType.name(), e);
             // Skip executing actions when no action available is considered as action execution being successful.
