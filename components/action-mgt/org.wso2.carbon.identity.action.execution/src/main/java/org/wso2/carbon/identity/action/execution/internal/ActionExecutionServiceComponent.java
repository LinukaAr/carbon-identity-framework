--- conflicted
+++ resolved
@@ -147,7 +147,25 @@
     }
 
     @Reference(
-<<<<<<< HEAD
+            name = "rule.evaluation.service.component",
+            service = RuleEvaluationService.class,
+            cardinality = ReferenceCardinality.MANDATORY,
+            policy = ReferencePolicy.DYNAMIC,
+            unbind = "unsetRuleEvaluationService"
+    )
+    protected void setRuleEvaluationService(RuleEvaluationService ruleEvaluationService) {
+
+        LOG.debug("Registering a reference for RuleEvaluationService in the ActionExecutionServiceComponent.");
+        ActionExecutionServiceComponentHolder.getInstance().setRuleEvaluationService(ruleEvaluationService);
+    }
+
+    protected void unsetRuleEvaluationService(RuleEvaluationService ruleEvaluationService) {
+
+        LOG.debug("Unregistering reference for RuleEvaluationService in the ActionExecutionServiceComponent.");
+        ActionExecutionServiceComponentHolder.getInstance().setRuleEvaluationService(ruleEvaluationService);
+    }
+  
+    @Reference(
             name = "action.execution.response.ActionInvocationResponseClassProvider",
             service = ActionInvocationResponseClassProvider.class,
             cardinality = ReferenceCardinality.MULTIPLE,
@@ -171,23 +189,5 @@
                     classProvider.getClass().getName() + " in the ActionExecutionServiceComponent.");
         }
         ActionInvocationResponseClassFactory.unregisterActionInvocationResponseClassProvider(classProvider);
-=======
-            name = "rule.evaluation.service.component",
-            service = RuleEvaluationService.class,
-            cardinality = ReferenceCardinality.MANDATORY,
-            policy = ReferencePolicy.DYNAMIC,
-            unbind = "unsetRuleEvaluationService"
-    )
-    protected void setRuleEvaluationService(RuleEvaluationService ruleEvaluationService) {
-
-        LOG.debug("Registering a reference for RuleEvaluationService in the ActionExecutionServiceComponent.");
-        ActionExecutionServiceComponentHolder.getInstance().setRuleEvaluationService(ruleEvaluationService);
-    }
-
-    protected void unsetRuleEvaluationService(RuleEvaluationService ruleEvaluationService) {
-
-        LOG.debug("Unregistering reference for RuleEvaluationService in the ActionExecutionServiceComponent.");
-        ActionExecutionServiceComponentHolder.getInstance().setRuleEvaluationService(ruleEvaluationService);
->>>>>>> 55709482
     }
 }