/*
 * Copyright (c) 2023, WSO2 LLC. (http://www.wso2.com).
 *
 * WSO2 LLC. licenses this file to you under the Apache License,
 * Version 2.0 (the "License"); you may not use this file except
 * in compliance with the License.
 * You may obtain a copy of the License at
 *
 * http://www.apache.org/licenses/LICENSE-2.0
 *
 * Unless required by applicable law or agreed to in writing,
 * software distributed under the License is distributed on an
 * "AS IS" BASIS, WITHOUT WARRANTIES OR CONDITIONS OF ANY
 * KIND, either express or implied.  See the License for the
 * specific language governing permissions and limitations
 * under the License.
 */

package org.wso2.carbon.identity.api.resource.mgt.constant;

/**
 * SQL constants for API resource management service.
 */
public class SQLConstants {

    // DB types.
    public static final String MICROSOFT = "Microsoft";
    public static final String DB2 = "DB2";
    public static final String H2 = "H2";

    // Column names.
    public static final String ID_COLUMN_NAME = "ID";
    public static final String CURSOR_KEY_COLUMN_NAME = "CURSOR_KEY";
    public static final String NAME_COLUMN_NAME = "NAME";
    public static final String IDENTIFIER_COLUMN_NAME = "IDENTIFIER";
    public static final String DESCRIPTION_COLUMN_NAME = "DESCRIPTION";
    public static final String TENANT_ID_COLUMN_NAME = "TENANT_ID";
    public static final String TYPE_COLUMN_NAME = "TYPE";
    public static final String REQUIRES_AUTHORIZATION_COLUMN_NAME = "REQUIRES_AUTHORIZATION";
    public static final String DISPLAY_NAME_COLUMN_NAME = "DISPLAY_NAME";
    public static final String VALUE_COLUMN_NAME = "VALUE";
    public static final String API_RESOURCE_ID_COLUMN_NAME = "API_RESOURCE_ID";
    public static final String API_RESOURCE_NAME_COLUMN_NAME = "API_RESOURCE_NAME";
    public static final String API_RESOURCE_IDENTIFIER_COLUMN_NAME = "API_RESOURCE_IDENTIFIER";
    public static final String API_RESOURCE_DESCRIPTION_COLUMN_NAME = "API_RESOURCE_DESCRIPTION";
    public static final String API_RESOURCE_TENANT_ID_COLUMN_NAME = "API_RESOURCE_TENANT_ID";
    public static final String API_RESOURCE_TYPE_COLUMN_NAME = "API_RESOURCE_TYPE";
    public static final String SCOPE_ID_COLUMN_NAME = "SCOPE_ID";
    public static final String SCOPE_QUALIFIED_NAME_COLUMN_NAME = "SCOPE_QUALIFIED_NAME";
    public static final String SCOPE_DISPLAY_NAME_COLUMN_NAME = "SCOPE_DISPLAY_NAME";
    public static final String SCOPE_DESCRIPTION_COLUMN_NAME = "SCOPE_DESCRIPTION";
    public static final String API_RESOURCE_PROPERTY_ID_COLUMN_NAME = "PROPERTY_ID";
    public static final String API_RESOURCE_PROPERTY_NAME_COLUMN_NAME = "PROPERTY_NAME";
    public static final String API_RESOURCE_PROPERTY_VALUE_COLUMN_NAME = "PROPERTY_VALUE";

    // Database constraint names.
    public static final String API_RESOURCE_UNIQUE_CONSTRAINT = "identifier_unique";
    public static final String SCOPE_UNIQUE_CONSTRAINT = "scope_unique";
    public static final String DB2_SQL_ERROR_CODE_UNIQUE_CONSTRAINT = "-803";

    // Placeholders.
    public static final String SCOPE_LIST_PLACEHOLDER = "_SCOPE_LIST_";

    // SQL queries.
    public static final String GET_API_RESOURCES = "SELECT ID, CURSOR_KEY, NAME, IDENTIFIER, DESCRIPTION, TENANT_ID," +
            " TYPE, REQUIRES_AUTHORIZATION FROM API_RESOURCE WHERE ";
    public static final String GET_API_RESOURCES_MSSQL = "SELECT TOP(%d) ID, CURSOR_KEY, NAME, IDENTIFIER, " +
            "DESCRIPTION, TENANT_ID, TYPE, REQUIRES_AUTHORIZATION FROM API_RESOURCE WHERE ";
    public static final String GET_API_RESOURCES_TAIL =
            " TENANT_ID = %d ORDER BY CURSOR_KEY %s LIMIT %d";
    public static final String GET_API_RESOURCES_TAIL_MSSQL =
            " TENANT_ID = %d ORDER BY CURSOR_KEY %s";
    public static final String GET_API_RESOURCES_WITH_PROPERTIES_SELECTION = "SELECT" +
            " AR.ID AS API_RESOURCE_ID," +
            " AR.CURSOR_KEY AS CURSOR_KEY," +
            " AR.NAME AS API_RESOURCE_NAME," +
            " AR.IDENTIFIER AS API_RESOURCE_IDENTIFIER," +
            " AR.DESCRIPTION AS API_RESOURCE_DESCRIPTION," +
            " AR.TENANT_ID AS API_RESOURCE_TENANT_ID," +
            " AR.TYPE AS API_RESOURCE_TYPE," +
            " AR.REQUIRES_AUTHORIZATION AS REQUIRES_AUTHORIZATION," +
            " ARP.ID AS PROPERTY_ID," +
            " ARP.NAME AS PROPERTY_NAME," +
            " ARP.VALUE AS PROPERTY_VALUE" +
            " FROM (";
    public static final String GET_API_RESOURCES_WITH_PROPERTIES_SELECTION_H2 = "SELECT" +
            " AR.ID AS API_RESOURCE_ID," +
            " AR.CURSOR_KEY AS CURSOR_KEY," +
            " AR.NAME AS API_RESOURCE_NAME," +
            " AR.IDENTIFIER AS API_RESOURCE_IDENTIFIER," +
            " AR.DESCRIPTION AS API_RESOURCE_DESCRIPTION," +
            " AR.TENANT_ID AS API_RESOURCE_TENANT_ID," +
            " AR.TYPE AS API_RESOURCE_TYPE," +
            " AR.REQUIRES_AUTHORIZATION AS REQUIRES_AUTHORIZATION," +
            " ARP.ID AS PROPERTY_ID," +
            " ARP.NAME AS PROPERTY_NAME," +
            " ARP.`VALUE` AS PROPERTY_VALUE" +
            " FROM (";
    public static final String GET_API_RESOURCES_WITH_PROPERTIES_JOIN = ") AR" +
            " LEFT JOIN API_RESOURCE_PROPERTY ARP ON AR.ID = ARP.API_ID ORDER BY CURSOR_KEY %s";
    public static final String GET_API_RESOURCES_COUNT = "SELECT COUNT(DISTINCT(ID)) FROM API_RESOURCE WHERE ";
    public static final String GET_API_RESOURCES_COUNT_TAIL = " TENANT_ID = ?";
    public static final String GET_API_RESOURCE_BY_ID = "SELECT" +
            " AR.ID AS API_RESOURCE_ID," +
            " AR.NAME AS API_RESOURCE_NAME," +
            " AR.IDENTIFIER AS API_RESOURCE_IDENTIFIER," +
            " AR.DESCRIPTION AS API_RESOURCE_DESCRIPTION," +
            " AR.TENANT_ID AS API_RESOURCE_TENANT_ID," +
            " AR.TYPE AS API_RESOURCE_TYPE," +
            " AR.REQUIRES_AUTHORIZATION AS REQUIRES_AUTHORIZATION," +
            " S.ID AS SCOPE_ID," +
            " S.NAME AS SCOPE_QUALIFIED_NAME," +
            " S.DISPLAY_NAME AS SCOPE_DISPLAY_NAME," +
            " S.DESCRIPTION AS SCOPE_DESCRIPTION" +
            " FROM API_RESOURCE AR LEFT JOIN SCOPE S ON AR.ID = S.API_ID WHERE AR.ID = ? AND AR.TENANT_ID = ?";
    public static final String GET_SCOPES_BY_API_ID = "SELECT ID, NAME, DISPLAY_NAME, DESCRIPTION, API_ID, TENANT_ID "
            + "FROM SCOPE WHERE API_ID = ? AND TENANT_ID = ?";
    public static final String GET_API_RESOURCE_BY_IDENTIFIER = "SELECT" +
            " AR.ID AS API_RESOURCE_ID," +
            " AR.NAME AS API_RESOURCE_NAME," +
            " AR.IDENTIFIER AS API_RESOURCE_IDENTIFIER," +
            " AR.DESCRIPTION AS API_RESOURCE_DESCRIPTION," +
            " AR.TENANT_ID AS API_RESOURCE_TENANT_ID," +
            " AR.TYPE AS API_RESOURCE_TYPE," +
            " AR.REQUIRES_AUTHORIZATION AS REQUIRES_AUTHORIZATION," +
            " S.ID AS SCOPE_ID," +
            " S.NAME AS SCOPE_QUALIFIED_NAME," +
            " S.DISPLAY_NAME AS SCOPE_DISPLAY_NAME," +
            " S.DESCRIPTION AS SCOPE_DESCRIPTION" +
            " FROM API_RESOURCE AR LEFT JOIN SCOPE S ON AR.ID = S.API_ID WHERE AR.IDENTIFIER = ? AND AR.TENANT_ID = ?";
    public static final String IS_API_RESOURCE_EXIST_BY_IDENTIFIER = "SELECT ID FROM API_RESOURCE WHERE " +
            "IDENTIFIER = ? AND TENANT_ID = ?";
    public static final String ADD_API_RESOURCE = "INSERT INTO API_RESOURCE (ID, TYPE, "
            + "NAME, IDENTIFIER, DESCRIPTION, TENANT_ID, REQUIRES_AUTHORIZATION) VALUES (?, ?, ?, ?, ?, ?, ?)";
    public static final String ADD_SCOPE = "INSERT INTO SCOPE (ID, "
            + "NAME, DISPLAY_NAME, DESCRIPTION, API_ID, TENANT_ID) VALUES (?, ?, ?, ?, ?, ?)";
    public static final String DELETE_API_RESOURCE = "DELETE FROM API_RESOURCE WHERE ID = ? AND TENANT_ID = ?";
    public static final String DELETE_SCOPES_BY_API = "DELETE FROM SCOPE WHERE API_ID = ? AND TENANT_ID = ?";
    public static final String UPDATE_API_RESOURCE = "UPDATE API_RESOURCE SET NAME = ?, DESCRIPTION = ?" +
            " WHERE ID = ?";
    public static final String IS_SCOPE_EXIST_BY_ID = "SELECT ID FROM SCOPE WHERE ID = ? AND TENANT_ID = ?";
    public static final String GET_SCOPE_BY_NAME = "SELECT ID, NAME, DISPLAY_NAME, DESCRIPTION, API_ID, TENANT_ID "
            + "FROM SCOPE WHERE NAME = ? AND TENANT_ID = ?";
    public static final String GET_SCOPE_BY_NAME_API_ID = "SELECT ID, NAME, DISPLAY_NAME, DESCRIPTION, API_ID, " +
            "TENANT_ID FROM SCOPE WHERE NAME = ? AND API_ID = ? AND TENANT_ID = ?";
    public static final String GET_SCOPES_BY_TENANT_ID = "SELECT ID, NAME, DISPLAY_NAME, DESCRIPTION, API_ID, " +
            "TENANT_ID FROM SCOPE WHERE ";
    public static final String GET_SCOPES_BY_TENANT_ID_TAIL = " TENANT_ID = ?";
    public static final String DELETE_SCOPE_BY_NAME = "DELETE FROM SCOPE WHERE NAME = ? AND TENANT_ID = ?";
<<<<<<< HEAD
    public static final String GET_API_RESOURCE_PROPERTIES_BY_API_ID = "SELECT ID, NAME, VALUE FROM " +
            "API_RESOURCE_PROPERTY WHERE API_ID = ?";
    public static final String GET_API_RESOURCE_PROPERTIES_BY_API_ID_H2 = "SELECT ID, NAME, `VALUE` FROM " +
            "API_RESOURCE_PROPERTY WHERE API_ID = ?";
    public static final String GET_API_RESOURCE_PROPERTIES_BY_API_IDENTIFIER = "SELECT ARP.ID, ARP.NAME, ARP.VALUE " +
            "FROM API_RESOURCE AR JOIN API_RESOURCE_PROPERTY ARP ON AR.ID = ARP.API_ID WHERE AR.IDENTIFIER = ? " +
            "AND AR.TENANT_ID = ?";
    public static final String GET_API_RESOURCE_PROPERTIES_BY_API_IDENTIFIER_H2 = "SELECT ARP.ID, ARP.NAME, " +
            "ARP.`VALUE` FROM API_RESOURCE AR JOIN API_RESOURCE_PROPERTY ARP ON AR.ID = ARP.API_ID WHERE " +
            "AR.IDENTIFIER = ? AND AR.TENANT_ID = ?";
    public static final String ADD_API_RESOURCE_PROPERTY = "INSERT INTO API_RESOURCE_PROPERTY (API_ID, NAME, VALUE) " +
            "VALUES (?, ?, ?)";
    public static final String ADD_API_RESOURCE_PROPERTY_H2 = "INSERT INTO API_RESOURCE_PROPERTY (API_ID, NAME, " +
            "`VALUE`) VALUES (?, ?, ?)";
=======
    public static final String GET_SCOPE_METADATA = "SELECT" +
            " AR.ID AS API_RESOURCE_ID," +
            " AR.NAME AS API_RESOURCE_NAME," +
            " S.NAME AS SCOPE_QUALIFIED_NAME," +
            " S.DISPLAY_NAME AS SCOPE_DISPLAY_NAME," +
            " S.DESCRIPTION AS SCOPE_DESCRIPTION" +
            " FROM API_RESOURCE AR LEFT JOIN SCOPE S ON AR.ID = S.API_ID WHERE S.TENANT_ID = ?" +
            " AND S.NAME IN (" + SCOPE_LIST_PLACEHOLDER + ")";
>>>>>>> 95fceabe
}<|MERGE_RESOLUTION|>--- conflicted
+++ resolved
@@ -147,7 +147,6 @@
             "TENANT_ID FROM SCOPE WHERE ";
     public static final String GET_SCOPES_BY_TENANT_ID_TAIL = " TENANT_ID = ?";
     public static final String DELETE_SCOPE_BY_NAME = "DELETE FROM SCOPE WHERE NAME = ? AND TENANT_ID = ?";
-<<<<<<< HEAD
     public static final String GET_API_RESOURCE_PROPERTIES_BY_API_ID = "SELECT ID, NAME, VALUE FROM " +
             "API_RESOURCE_PROPERTY WHERE API_ID = ?";
     public static final String GET_API_RESOURCE_PROPERTIES_BY_API_ID_H2 = "SELECT ID, NAME, `VALUE` FROM " +
@@ -162,7 +161,6 @@
             "VALUES (?, ?, ?)";
     public static final String ADD_API_RESOURCE_PROPERTY_H2 = "INSERT INTO API_RESOURCE_PROPERTY (API_ID, NAME, " +
             "`VALUE`) VALUES (?, ?, ?)";
-=======
     public static final String GET_SCOPE_METADATA = "SELECT" +
             " AR.ID AS API_RESOURCE_ID," +
             " AR.NAME AS API_RESOURCE_NAME," +
@@ -171,5 +169,4 @@
             " S.DESCRIPTION AS SCOPE_DESCRIPTION" +
             " FROM API_RESOURCE AR LEFT JOIN SCOPE S ON AR.ID = S.API_ID WHERE S.TENANT_ID = ?" +
             " AND S.NAME IN (" + SCOPE_LIST_PLACEHOLDER + ")";
->>>>>>> 95fceabe
 }