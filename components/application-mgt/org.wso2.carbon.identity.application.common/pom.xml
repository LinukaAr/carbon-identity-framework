<?xml version="1.0" encoding="utf-8"?>
<!--
  ~ Copyright (c) 2014, WSO2 Inc. (http://www.wso2.org) All Rights Reserved.
  ~
  ~ Licensed under the Apache License, Version 2.0 (the "License");
  ~ you may not use this file except in compliance with the License.
  ~ You may obtain a copy of the License at
  ~
  ~      http://www.apache.org/licenses/LICENSE-2.0
  ~
  ~ Unless required by applicable law or agreed to in writing, software
  ~ distributed under the License is distributed on an "AS IS" BASIS,
  ~ WITHOUT WARRANTIES OR CONDITIONS OF ANY KIND, either express or implied.
  ~ See the License for the specific language governing permissions and
  ~ limitations under the License.
  -->
<project xmlns="http://maven.apache.org/POM/4.0.0" xmlns:xsi="http://www.w3.org/2001/XMLSchema-instance" xsi:schemaLocation="http://maven.apache.org/POM/4.0.0 http://maven.apache.org/maven-v4_0_0.xsd">
    <parent>
        <groupId>org.wso2.carbon.identity.framework</groupId>
        <artifactId>application-mgt</artifactId>
<<<<<<< HEAD
        <version>7.6.0-SNAPSHOT</version>
=======
        <version>7.5.123-SNAPSHOT</version>
>>>>>>> 2aea6ade
        <relativePath>../pom.xml</relativePath>
    </parent>

    <modelVersion>4.0.0</modelVersion>
    <artifactId>org.wso2.carbon.identity.application.common</artifactId>
    <packaging>bundle</packaging>
    <name>WSO2 Carbon - Identity Application Common Bundle</name>

    <dependencies>
        <dependency>
            <groupId>org.wso2.carbon</groupId>
            <artifactId>org.wso2.carbon.user.core</artifactId>
        </dependency>
        <dependency>
            <groupId>org.wso2.carbon.identity.framework</groupId>
            <artifactId>org.wso2.carbon.identity.core</artifactId>
        </dependency>
        <dependency>
            <groupId>org.wso2.carbon.identity.framework</groupId>
            <artifactId>org.wso2.carbon.identity.base</artifactId>
        </dependency>
        <dependency>
            <groupId>org.testng</groupId>
            <artifactId>testng</artifactId>
            <scope>test</scope>
        </dependency>
        <dependency>
            <groupId>org.json.wso2</groupId>
            <artifactId>json</artifactId>
        </dependency>
        <dependency>
            <groupId>org.wso2.orbit.javax.xml.bind</groupId>
            <artifactId>jaxb-api</artifactId>
        </dependency>
        <dependency>
            <groupId>com.fasterxml.jackson.core</groupId>
            <artifactId>jackson-annotations</artifactId>
        </dependency>
        <dependency>
            <groupId>org.wso2.carbon.identity.framework</groupId>
            <artifactId>org.wso2.carbon.identity.central.log.mgt</artifactId>
        </dependency>
        <dependency>
            <groupId>org.wso2.carbon.identity.framework</groupId>
            <artifactId>org.wso2.carbon.identity.action.management</artifactId>
        </dependency>
    </dependencies>

    <build>
        <plugins>
            <plugin>
                <groupId>org.apache.felix</groupId>
                <artifactId>maven-bundle-plugin</artifactId>
                <extensions>true</extensions>
                <configuration>
                    <instructions>
                        <Bundle-SymbolicName>${project.artifactId}</Bundle-SymbolicName>
                        <Bundle-Name>${project.artifactId}</Bundle-Name>
                        <Import-Package>
                            javax.cache,
                            javax.cache.event.*,
                            javax.crypto,
                            javax.crypto.spec,
                            javax.naming,
                            javax.sql,
                            javax.xml.namespace,
                            javax.xml.stream,
                            javax.xml.bind.annotation,
                            org.apache.axiom.*; version="${axiom.osgi.version.range}",
                            org.apache.commons.logging; version="${import.package.version.commons.logging}",
                            org.apache.commons.lang; version="${commons-lang.wso2.osgi.version.range}",
                            org.apache.commons.collections; version="${commons-collections.wso2.osgi.version.range}",

                            org.apache.axis2.*; version="${axis2.osgi.version.range}",

                            org.json;version="${json.wso2.version.range}",
                            org.wso2.carbon.utils.*; version="${carbon.kernel.package.import.version.range}",
                            org.wso2.carbon.user.core.util; version="${carbon.kernel.package.import.version.range}",
                            org.wso2.carbon.user.core.common; version="${carbon.kernel.package.import.version.range}",
                            org.wso2.carbon.context; version="${carbon.kernel.package.import.version.range}",
                            org.wso2.carbon.caching.impl; version="${carbon.kernel.package.import.version.range}",
                            org.wso2.carbon.identity.base; version="${carbon.identity.package.import.version.range}",
                            org.wso2.carbon.identity.core.model; version="${carbon.identity.package.import.version.range}",
                            org.wso2.carbon.identity.core.persistence; version="${carbon.identity.package.import.version.range}",
                            org.wso2.carbon.identity.core.util; version="${carbon.identity.package.import.version.range}",
                            org.wso2.carbon.identity.core.cache; version="${carbon.identity.package.import.version.range}",
                            org.wso2.carbon.identity.central.log.mgt.*; version="${carbon.identity.package.import.version.range}",

                            com.fasterxml.jackson.annotation; version="${com.fasterxml.jackson.annotation.version.range}"
                        </Import-Package>
                        <Export-Package>
                            org.wso2.carbon.identity.application.common.*; version="${carbon.identity.package.export.version}"
                        </Export-Package>
                    </instructions>
                </configuration>
            </plugin>
            <plugin>
                <groupId>org.apache.maven.plugins</groupId>
                <artifactId>maven-surefire-plugin</artifactId>
                <version>${maven.surefire.plugin.version}</version>
                <configuration>
                    <suiteXmlFiles>
                        <suiteXmlFile>src/test/resources/testng.xml</suiteXmlFile>
                    </suiteXmlFiles>
                </configuration>
            </plugin>
            <plugin>
                <groupId>org.jacoco</groupId>
                <artifactId>jacoco-maven-plugin</artifactId>
                <version>${jacoco.version}</version>
                <executions>
                    <execution>
                        <id>default-prepare-agent</id>
                        <goals>
                            <goal>prepare-agent</goal>
                        </goals>
                    </execution>
                    <execution>
                        <id>default-prepare-agent-integration</id>
                        <goals>
                            <goal>prepare-agent-integration</goal>
                        </goals>
                    </execution>
                    <execution>
                        <id>default-report</id>
                        <goals>
                            <goal>report</goal>
                        </goals>
                    </execution>
                    <execution>
                        <id>default-report-integration</id>
                        <goals>
                            <goal>report-integration</goal>
                        </goals>
                    </execution>
                    <execution>
                        <id>default-check</id>
                        <goals>
                            <goal>check</goal>
                        </goals>
                        <configuration>
                            <rules>
                                <rule implementation="org.jacoco.maven.RuleConfiguration">
                                    <element>BUNDLE</element>
                                    <limits>
                                        <limit implementation="org.jacoco.report.check.Limit">
                                            <counter>COMPLEXITY</counter>
                                            <value>COVEREDRATIO</value>
                                            <!--<minimum>0.60</minimum>-->
                                        </limit>
                                    </limits>
                                </rule>
                            </rules>
                        </configuration>
                    </execution>
                </executions>
            </plugin>
            <plugin>
                <groupId>com.github.spotbugs</groupId>
                <artifactId>spotbugs-maven-plugin</artifactId>
                <configuration>
                    <threshold>High</threshold>
                </configuration>
            </plugin>
        </plugins>
    </build>

</project><|MERGE_RESOLUTION|>--- conflicted
+++ resolved
@@ -18,11 +18,7 @@
     <parent>
         <groupId>org.wso2.carbon.identity.framework</groupId>
         <artifactId>application-mgt</artifactId>
-<<<<<<< HEAD
         <version>7.6.0-SNAPSHOT</version>
-=======
-        <version>7.5.123-SNAPSHOT</version>
->>>>>>> 2aea6ade
         <relativePath>../pom.xml</relativePath>
     </parent>
 
