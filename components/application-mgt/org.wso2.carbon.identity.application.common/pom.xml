--- conflicted
+++ resolved
@@ -18,11 +18,7 @@
     <parent>
         <groupId>org.wso2.carbon.identity.framework</groupId>
         <artifactId>application-mgt</artifactId>
-<<<<<<< HEAD
-        <version>5.12.15-SNAPSHOT</version>
-=======
         <version>5.12.16-SNAPSHOT</version>
->>>>>>> ee645c83
         <relativePath>../pom.xml</relativePath>
     </parent>
 
@@ -45,14 +41,6 @@
             <groupId>org.testng</groupId>
             <artifactId>testng</artifactId>
             <scope>test</scope>
-        </dependency>
-        <dependency>
-            <groupId>org.json.wso2</groupId>
-            <artifactId>json</artifactId>
-        </dependency>
-        <dependency>
-            <groupId>org.wso2.orbit.org.opensaml</groupId>
-            <artifactId>opensaml</artifactId>
         </dependency>
     </dependencies>
     <packaging>bundle</packaging>
@@ -88,8 +76,7 @@
                             org.apache.commons.collections; version="${commons-collections.wso2.osgi.version.range}",
 
                             org.apache.axis2.*; version="${axis2.osgi.version.range}",
-                            org.opensaml.xml.util; version="${opensaml2.wso2.osgi.version.range}",
-                            org.json;version="${json.wso2.version.range}",
+
                             org.wso2.carbon.utils.*; version="${carbon.kernel.package.import.version.range}",
                             org.wso2.carbon.user.core.util; version="${carbon.kernel.package.import.version.range}",
                             org.wso2.carbon.context; version="${carbon.kernel.package.import.version.range}",
