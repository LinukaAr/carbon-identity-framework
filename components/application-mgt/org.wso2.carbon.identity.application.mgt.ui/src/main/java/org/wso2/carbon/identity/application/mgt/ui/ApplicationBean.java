/*
 * Copyright (c) 2014, WSO2 Inc. (http://www.wso2.org) All Rights Reserved.
 *
 * WSO2 Inc. licenses this file to you under the Apache License,
 * Version 2.0 (the "License"); you may not use this file except
 * in compliance with the License.
 * You may obtain a copy of the License at
 *
 * http://www.apache.org/licenses/LICENSE-2.0
 *
 * Unless required by applicable law or agreed to in writing,
 * software distributed under the License is distributed on an
 * "AS IS" BASIS, WITHOUT WARRANTIES OR CONDITIONS OF ANY
 * KIND, either express or implied.  See the License for the
 * specific language governing permissions and limitations
 * under the License.
 */
package org.wso2.carbon.identity.application.mgt.ui;

import org.apache.commons.collections.CollectionUtils;
import org.apache.commons.lang.ArrayUtils;
import org.apache.commons.lang.StringUtils;
import org.apache.commons.logging.Log;
import org.apache.commons.logging.LogFactory;
import org.wso2.carbon.consent.mgt.core.model.Purpose;
import org.wso2.carbon.identity.application.common.model.script.xsd.AuthenticationScriptConfig;
import org.wso2.carbon.identity.application.common.model.xsd.ApplicationPermission;
import org.wso2.carbon.identity.application.common.model.xsd.AuthenticationStep;
import org.wso2.carbon.identity.application.common.model.xsd.Claim;
import org.wso2.carbon.identity.application.common.model.xsd.ClaimConfig;
import org.wso2.carbon.identity.application.common.model.xsd.ClaimMapping;
import org.wso2.carbon.identity.application.common.model.xsd.FederatedAuthenticatorConfig;
import org.wso2.carbon.identity.application.common.model.xsd.IdentityProvider;
import org.wso2.carbon.identity.application.common.model.xsd.InboundAuthenticationConfig;
import org.wso2.carbon.identity.application.common.model.xsd.InboundAuthenticationRequestConfig;
import org.wso2.carbon.identity.application.common.model.xsd.InboundProvisioningConfig;
import org.wso2.carbon.identity.application.common.model.xsd.JustInTimeProvisioningConfig;
import org.wso2.carbon.identity.application.common.model.xsd.LocalAndOutboundAuthenticationConfig;
import org.wso2.carbon.identity.application.common.model.xsd.LocalAuthenticatorConfig;
import org.wso2.carbon.identity.application.common.model.xsd.LocalRole;
import org.wso2.carbon.identity.application.common.model.xsd.OutboundProvisioningConfig;
import org.wso2.carbon.identity.application.common.model.xsd.PermissionsAndRoleConfig;
import org.wso2.carbon.identity.application.common.model.xsd.Property;
import org.wso2.carbon.identity.application.common.model.xsd.ProvisioningConnectorConfig;
import org.wso2.carbon.identity.application.common.model.xsd.RequestPathAuthenticatorConfig;
import org.wso2.carbon.identity.application.common.model.xsd.RoleMapping;
import org.wso2.carbon.identity.application.common.model.xsd.ServiceProvider;
import org.wso2.carbon.identity.application.mgt.ui.util.ApplicationMgtUIConstants;

import java.util.ArrayList;
import java.util.Arrays;
import java.util.Collections;
import java.util.HashMap;
import java.util.List;
import java.util.Map;
import javax.servlet.http.HttpServletRequest;

public class ApplicationBean {

    public static final String AUTH_TYPE_DEFAULT = "default";
    public static final String AUTH_TYPE_LOCAL = "local";
    public static final String AUTH_TYPE_FEDERATED = "federated";
    public static final String AUTH_TYPE_FLOW = "flow";
    public static final String IDP_LOCAL_NAME = "LOCAL";

    public static final String LOCAL_IDP = "wso2carbon-local-idp";
    public static final String DUMB = "dumb";

    private ServiceProvider serviceProvider;
    private IdentityProvider[] federatedIdentityProviders;
    private Map<String, IdentityProvider> federatedIdentityProvidersMap = new HashMap<>();
    private List<IdentityProvider> enabledFederatedIdentityProviders;
    private LocalAuthenticatorConfig[] localAuthenticatorConfigs;
    private RequestPathAuthenticatorConfig[] requestPathAuthenticators;
    private Map<String, String> roleMap;
    private Map<String, String> claimMap;
    private Map<String, String> requestedClaims = new HashMap<String, String>();
    private Map<String, String> mandatoryClaims = new HashMap<String, String>();
    private String samlIssuer;
    private String kerberosServiceName;
    private String oauthAppName;
    private String oauthConsumerSecret;
    private String attrConsumServiceIndex;
    private String wstrustEp;
    private String passivests;
    private String passiveSTSWReply;
    private String openid;
    private String[] claimUris;
    private List<String> claimDialectUris;
    private List<InboundAuthenticationRequestConfig> inboundAuthenticationRequestConfigs;
    private List<String> standardInboundAuthTypes;
    private ApplicationPurposes applicationPurposes;
    private Purpose[] sharedPurposes;

    Log log = LogFactory.getLog(ApplicationBean.class);

    public ApplicationBean() {
        standardInboundAuthTypes = new ArrayList<String>();
        standardInboundAuthTypes.add("oauth2");
        standardInboundAuthTypes.add("wstrust");
        standardInboundAuthTypes.add("samlsso");
        standardInboundAuthTypes.add("openid");
        standardInboundAuthTypes.add("passivests");
    }

    public void reset() {
        serviceProvider = null;
        federatedIdentityProviders = null;
        federatedIdentityProvidersMap.clear();
        localAuthenticatorConfigs = null;
        requestPathAuthenticators = null;
        roleMap = null;
        claimMap = null;
        requestedClaims = new HashMap<String, String>();
        mandatoryClaims = new HashMap<String, String>();
        samlIssuer = null;
        kerberosServiceName = null;
        oauthAppName = null;
        wstrustEp = null;
        passivests = null;
        passiveSTSWReply = null;
        openid = null;
        oauthConsumerSecret = null;
        attrConsumServiceIndex = null;
        enabledFederatedIdentityProviders = null;
        inboundAuthenticationRequestConfigs = Collections.EMPTY_LIST;
        applicationPurposes = null;
        sharedPurposes = null;
    }

    /**
     * @return
     */
    public ServiceProvider getServiceProvider() {
        return serviceProvider;
    }

    /**
     * @param serviceProvider
     */
    public void setServiceProvider(ServiceProvider serviceProvider) {
        this.serviceProvider = serviceProvider;
    }

    /**
     * @return
     */
    public String getAuthenticationType() {
        return serviceProvider.getLocalAndOutBoundAuthenticationConfig().getAuthenticationType();
    }

    /**
     * @param type
     */
    public void setAuthenticationType(String type) {
        serviceProvider.getLocalAndOutBoundAuthenticationConfig().setAuthenticationType(type);
    }

    /**
     * @param type
     * @return
     */
    public String getStepZeroAuthenticatorName(String type) {
        if (AUTH_TYPE_LOCAL.equalsIgnoreCase(type)) {
            if (serviceProvider.getLocalAndOutBoundAuthenticationConfig().getAuthenticationSteps() != null
                && serviceProvider.getLocalAndOutBoundAuthenticationConfig()
                           .getAuthenticationSteps().length > 0
                && serviceProvider.getLocalAndOutBoundAuthenticationConfig()
                           .getAuthenticationSteps()[0].getLocalAuthenticatorConfigs() != null
                && serviceProvider.getLocalAndOutBoundAuthenticationConfig()
                           .getAuthenticationSteps()[0].getLocalAuthenticatorConfigs()[0] != null) {
                return serviceProvider.getLocalAndOutBoundAuthenticationConfig()
                        .getAuthenticationSteps()[0].getLocalAuthenticatorConfigs()[0].getName();
            }
        }

        if (AUTH_TYPE_FEDERATED.equalsIgnoreCase(type)) {
            if (serviceProvider.getLocalAndOutBoundAuthenticationConfig().getAuthenticationSteps() != null
                && serviceProvider.getLocalAndOutBoundAuthenticationConfig()
                           .getAuthenticationSteps().length > 0
                && serviceProvider.getLocalAndOutBoundAuthenticationConfig()
                           .getAuthenticationSteps()[0].getFederatedIdentityProviders() != null
                && serviceProvider.getLocalAndOutBoundAuthenticationConfig()
                           .getAuthenticationSteps()[0].getFederatedIdentityProviders().length > 0
                && serviceProvider.getLocalAndOutBoundAuthenticationConfig()
                           .getAuthenticationSteps()[0].getFederatedIdentityProviders()[0] != null) {
                return serviceProvider.getLocalAndOutBoundAuthenticationConfig()
                        .getAuthenticationSteps()[0].getFederatedIdentityProviders()[0]
                        .getIdentityProviderName();
            }
        }

        return null;
    }

    public void setStepZeroAuthenticatorName(String type, String name) {
        if (AUTH_TYPE_LOCAL.equalsIgnoreCase(type)) {
            LocalAuthenticatorConfig localAuthenticator = new LocalAuthenticatorConfig();
            localAuthenticator.setName(name);
            AuthenticationStep authStep = new AuthenticationStep();
            authStep.setLocalAuthenticatorConfigs(new LocalAuthenticatorConfig[]{localAuthenticator});

        }

    }

    /**
     * @return
     */
    public IdentityProvider[] getFederatedIdentityProviders() {
        return federatedIdentityProviders;
    }

    /**
     * @param federatedIdentityProviders
     */
    public void setFederatedIdentityProviders(IdentityProvider[] federatedIdentityProviders) {
        this.federatedIdentityProviders = federatedIdentityProviders;
        if (federatedIdentityProviders != null) {
            federatedIdentityProvidersMap.clear();
            for (IdentityProvider identityProvider : federatedIdentityProviders) {
                federatedIdentityProvidersMap.put(identityProvider.getIdentityProviderName(), identityProvider);
            }
        }
    }

    public List<IdentityProvider> getEnabledFederatedIdentityProviders() {
        if (enabledFederatedIdentityProviders != null) {
            return enabledFederatedIdentityProviders;
        }
        if (federatedIdentityProviders != null && federatedIdentityProviders.length > 0) {
            enabledFederatedIdentityProviders = new ArrayList<IdentityProvider>();
            for (IdentityProvider idp : federatedIdentityProviders) {
                if (idp.getEnable()) {
                    FederatedAuthenticatorConfig[] fedAuthConfigs = idp.getFederatedAuthenticatorConfigs();
                    if (fedAuthConfigs != null && fedAuthConfigs.length > 0) {
                        for (FederatedAuthenticatorConfig config : fedAuthConfigs) {
                            if (config.getEnabled()) {
                                enabledFederatedIdentityProviders.add(idp);
                                break;
                            }
                        }
                    }
                }
            }
        }
        return enabledFederatedIdentityProviders;
    }

    /**
     * @return
     */
    public LocalAuthenticatorConfig[] getLocalAuthenticatorConfigs() {
        return localAuthenticatorConfigs;
    }

    /**
     * @param localAuthenticatorConfigs
     */
    public void setLocalAuthenticatorConfigs(LocalAuthenticatorConfig[] localAuthenticatorConfigs) {
        this.localAuthenticatorConfigs = localAuthenticatorConfigs;
    }

    /**
     * @return
     */
    public RequestPathAuthenticatorConfig[] getRequestPathAuthenticators() {
        return requestPathAuthenticators;
    }

    /**
     * @param requestPathAuthenticators
     */
    public void setRequestPathAuthenticators(
            RequestPathAuthenticatorConfig[] requestPathAuthenticators) {
        this.requestPathAuthenticators = requestPathAuthenticators;
    }

    /**
     * @return
     */
    public List<String> getPermissions() {

        List<String> permList = new ArrayList<String>();

        if (serviceProvider != null && serviceProvider.getPermissionAndRoleConfig() != null) {
            PermissionsAndRoleConfig permissionAndRoleConfig = serviceProvider
                    .getPermissionAndRoleConfig();
            if (permissionAndRoleConfig != null) {
                ApplicationPermission[] permissions = permissionAndRoleConfig.getPermissions();
                if (permissions != null && permissions.length > 0) {
                    for (int i = 0; i < permissions.length; i++) {
                        if (permissions[i] != null) {
                            permList.add(permissions[i].getValue());
                        }
                    }
                }
            }

        }

        return permList;
    }

    /**
     * @param permissions
     */
    public void setPermissions(String[] permissions) {
        ApplicationPermission[] applicationPermission = new ApplicationPermission[permissions.length];
        for (int i = 0; i < permissions.length; i++) {
            ApplicationPermission appPermission = new ApplicationPermission();
            appPermission.setValue(permissions[i]);
        }
        serviceProvider.getPermissionAndRoleConfig().setPermissions(applicationPermission);
    }

    /**
     * @return
     */
    public String getRoleClaimUri() {
        if (serviceProvider.getClaimConfig() != null) {
            return serviceProvider.getClaimConfig().getRoleClaimURI();
        } else {
            return null;
        }
    }

    /**
     * @param roleClaimUri
     */
    public void setRoleClaimUri(String roleClaimUri) {

        if (roleClaimUri != null) {
            if (serviceProvider.getClaimConfig() != null) {
                serviceProvider.getClaimConfig().setRoleClaimURI(roleClaimUri);
            } else {
                ClaimConfig claimConfig = new ClaimConfig();
                claimConfig.setRoleClaimURI(roleClaimUri);
                serviceProvider.setClaimConfig(claimConfig);
            }
        }
    }

    /**
     * @return
     */
    public String getUserClaimUri() {
        if (serviceProvider.getClaimConfig() != null) {
            return serviceProvider.getClaimConfig().getUserClaimURI();
        } else {
            return null;
        }
    }

    /**
     * @param userClaimUri
     */
    public void setUserClaimUri(String userClaimUri) {

        if (userClaimUri != null) {
            if (serviceProvider.getClaimConfig() != null) {
                serviceProvider.getClaimConfig().setUserClaimURI(userClaimUri);
            } else {
                ClaimConfig claimConfig = new ClaimConfig();
                claimConfig.setUserClaimURI(userClaimUri);
                serviceProvider.setClaimConfig(claimConfig);
            }
        }
    }

    /**
     * @return
     */
    public Map<String, String> getRoleMapping() {

        if (serviceProvider.getPermissionAndRoleConfig() == null) {
            return new HashMap<String, String>();
        }

        RoleMapping[] roleMapping = serviceProvider.getPermissionAndRoleConfig().getRoleMappings();

        if (roleMap != null && roleMapping != null && (roleMapping.length == roleMap.size())) {
            return roleMap;
        }

        roleMap = new HashMap<String, String>();

        if (roleMapping != null) {
            for (int i = 0; i < roleMapping.length; i++) {
                roleMap.put(roleMapping[i].getLocalRole().getLocalRoleName(),
                            roleMapping[i].getRemoteRole());
            }
        }

        return roleMap;
    }

    /**
     * @param spRole
     * @param localRole
     */
    public void addRoleMapping(String spRole, String localRole) {
        roleMap.put(localRole, spRole);
    }

    /**
     * @return
     */
    public Map<String, String> getClaimMapping() {

        if (serviceProvider.getClaimConfig() == null) {
            return new HashMap<String, String>();
        }

        ClaimMapping[] claimMapping = serviceProvider.getClaimConfig().getClaimMappings();

        if (claimMap != null && claimMapping != null && (claimMapping.length == claimMap.size())) {
            return claimMap;
        }

        claimMap = new HashMap<String, String>();

        if (claimMapping != null) {
            for (int i = 0; i < claimMapping.length; i++) {
                if (claimMapping[i] != null && claimMapping[i].getRemoteClaim() != null
                    && claimMapping[i].getLocalClaim() != null) {
                    claimMap.put(claimMapping[i].getLocalClaim().getClaimUri(), claimMapping[i]
                            .getRemoteClaim().getClaimUri());
                    if (claimMapping[i].getRequested()) {
                        requestedClaims.put(claimMapping[i].getRemoteClaim().getClaimUri(), "true");
                    } else {
                        requestedClaims
                                .put(claimMapping[i].getRemoteClaim().getClaimUri(), "false");
                    }

                    if (claimMapping[i].getMandatory()) {
                        mandatoryClaims.put(claimMapping[i].getRemoteClaim().getClaimUri(), "true");
                    } else {
                        mandatoryClaims
                                .put(claimMapping[i].getRemoteClaim().getClaimUri(), "false");
                    }
                }
            }
        }

        return claimMap;
    }

    /**
     * Is Local Claims Selected
     *
     * @return
     */
    public boolean isLocalClaimsSelected() {
        if (serviceProvider.getClaimConfig() != null) {
            return serviceProvider.getClaimConfig().getLocalClaimDialect();
        }
        return true;
    }

    public boolean isAlwaysSendMappedLocalSubjectId() {
        if (serviceProvider.getClaimConfig() != null) {
            return serviceProvider.getClaimConfig().getAlwaysSendMappedLocalSubjectId();
        }
        return false;
    }

    public boolean isAlwaysSendBackAuthenticatedListOfIdPs() {
        if (serviceProvider.getLocalAndOutBoundAuthenticationConfig() != null) {
            return serviceProvider.getLocalAndOutBoundAuthenticationConfig().getAlwaysSendBackAuthenticatedListOfIdPs();
        }
        return false;
    }

    public boolean isUseTenantDomainInLocalSubjectIdentifier() {
        if (serviceProvider.getLocalAndOutBoundAuthenticationConfig() != null) {
            return serviceProvider.getLocalAndOutBoundAuthenticationConfig().getUseTenantDomainInLocalSubjectIdentifier();
        }
        return false;
    }

    public boolean isUseUserstoreDomainInLocalSubjectIdentifier() {
        if (serviceProvider.getLocalAndOutBoundAuthenticationConfig() != null) {
            return serviceProvider.getLocalAndOutBoundAuthenticationConfig().getUseUserstoreDomainInLocalSubjectIdentifier();
        }
        return false;
    }

    public boolean isEnableAuthorization() {

        return serviceProvider.getLocalAndOutBoundAuthenticationConfig() != null &&
               serviceProvider.getLocalAndOutBoundAuthenticationConfig().getEnableAuthorization();
    }

    public String getSubjectClaimUri() {
        if (serviceProvider.getLocalAndOutBoundAuthenticationConfig() != null) {
            return serviceProvider.getLocalAndOutBoundAuthenticationConfig().getSubjectClaimUri();
        }
        return null;
    }

    public String getAttributeConsumingServiceIndex() {
        if (attrConsumServiceIndex != null) {
            return attrConsumServiceIndex;
        }

        InboundAuthenticationRequestConfig[] authRequests = serviceProvider
                .getInboundAuthenticationConfig().getInboundAuthenticationRequestConfigs();
        if (authRequests != null) {
            for (InboundAuthenticationRequestConfig request : authRequests) {
                if ("samlsso".equalsIgnoreCase(request.getInboundAuthType())) {
                    if (request.getProperties() != null) {
                        for (Property property : request.getProperties()) {
                            if ("attrConsumServiceIndex".equalsIgnoreCase(property.getName())) {
                                attrConsumServiceIndex = property.getValue();
                                return attrConsumServiceIndex;
                            }
                        }
                    }
                    return null;
                }
            }
        }
        return null;
    }

    public void setAttributeConsumingServiceIndex(String attrConsumServiceIndex) {
        this.attrConsumServiceIndex = attrConsumServiceIndex;
    }

    public String getOauthConsumerSecret() {
        if (oauthConsumerSecret != null) {
            return oauthConsumerSecret;
        }

        InboundAuthenticationRequestConfig[] authRequests = serviceProvider
                .getInboundAuthenticationConfig().getInboundAuthenticationRequestConfigs();
        if (authRequests != null) {
            for (InboundAuthenticationRequestConfig request : authRequests) {
                if ("oauth2".equalsIgnoreCase(request.getInboundAuthType())) {
                    if (request.getProperties() != null) {
                        for (Property property : request.getProperties()) {
                            if ("oauthConsumerSecret".equalsIgnoreCase(property.getName())) {
                                oauthConsumerSecret = property.getValue();
                                return oauthConsumerSecret;
                            }
                        }
                    }
                    return null;
                }
            }
        }
        return null;
    }

    public void setOauthConsumerSecret(String oauthConsumerSecret) {
        this.oauthConsumerSecret = oauthConsumerSecret;
    }

    /**
     * @return
     */
    public String getSAMLIssuer() {

        if (samlIssuer != null) {
            return samlIssuer;
        }

        InboundAuthenticationRequestConfig[] authRequest = serviceProvider
                .getInboundAuthenticationConfig().getInboundAuthenticationRequestConfigs();

        if (authRequest != null) {
            for (int i = 0; i < authRequest.length; i++) {
                if ("samlsso".equalsIgnoreCase(authRequest[i].getInboundAuthType())) {
                    samlIssuer = authRequest[i].getInboundAuthKey();
                    break;
                }
            }
        }

        return samlIssuer;
    }

    public String getKerberosServiceName() {
        if (kerberosServiceName != null) {
            return kerberosServiceName;
        }
        InboundAuthenticationRequestConfig[] authRequest = serviceProvider
                .getInboundAuthenticationConfig().getInboundAuthenticationRequestConfigs();

        if (authRequest != null) {
            for (int i = 0; i < authRequest.length; i++) {
                if ("kerberos".equalsIgnoreCase(authRequest[i].getInboundAuthType())) {
                    kerberosServiceName = authRequest[i].getInboundAuthKey();
                    break;
                }
            }
        }
        return kerberosServiceName;
    }

    public void setKerberosServiceName(String kerberosServiceName) {
        this.kerberosServiceName = kerberosServiceName;
    }

    /**
     * @param issuerName
     */
    public void setSAMLIssuer(String issuerName) {
        this.samlIssuer = issuerName;
    }

    public void deleteSAMLIssuer() {
        this.samlIssuer = null;
        this.attrConsumServiceIndex = null;
        InboundAuthenticationRequestConfig[] authRequest = serviceProvider
                .getInboundAuthenticationConfig().getInboundAuthenticationRequestConfigs();

        if (authRequest != null && authRequest.length > 0) {
            List<InboundAuthenticationRequestConfig> tempAuthRequest = new ArrayList<InboundAuthenticationRequestConfig>();
            for (int i = 0; i < authRequest.length; i++) {
                if ("samlsso".equalsIgnoreCase(authRequest[i].getInboundAuthType())) {
                    continue;
                }
                tempAuthRequest.add(authRequest[i]);
            }
            if (CollectionUtils.isNotEmpty(tempAuthRequest)) {
                serviceProvider
                        .getInboundAuthenticationConfig()
                        .setInboundAuthenticationRequestConfigs(
                                tempAuthRequest
                                        .toArray(new InboundAuthenticationRequestConfig[tempAuthRequest
                                                .size()]));
            } else {
                serviceProvider.getInboundAuthenticationConfig()
                        .setInboundAuthenticationRequestConfigs(null);
            }
        }
    }

    /**
     * @param oauthAppName
     */
    public void setOIDCAppName(String oauthAppName) {
        this.oauthAppName = oauthAppName;
    }

    public void deleteOauthApp() {
        this.oauthAppName = null;
        this.oauthConsumerSecret = null;
        InboundAuthenticationRequestConfig[] authRequest = serviceProvider
                .getInboundAuthenticationConfig().getInboundAuthenticationRequestConfigs();

        if (authRequest != null && authRequest.length > 0) {
            List<InboundAuthenticationRequestConfig> tempAuthRequest = new ArrayList<InboundAuthenticationRequestConfig>();
            for (int i = 0; i < authRequest.length; i++) {
                if ("oauth2".equalsIgnoreCase(authRequest[i].getInboundAuthType())) {
                    continue;
                }
                tempAuthRequest.add(authRequest[i]);
            }
            if (CollectionUtils.isNotEmpty(tempAuthRequest)) {
                serviceProvider
                        .getInboundAuthenticationConfig()
                        .setInboundAuthenticationRequestConfigs(
                                tempAuthRequest
                                        .toArray(new InboundAuthenticationRequestConfig[tempAuthRequest
                                                .size()]));
            } else {
                serviceProvider.getInboundAuthenticationConfig()
                        .setInboundAuthenticationRequestConfigs(null);
            }
        }
    }

    public void deleteKerberosApp() {
        this.kerberosServiceName = null;
        InboundAuthenticationRequestConfig[] authRequest = serviceProvider
                .getInboundAuthenticationConfig().getInboundAuthenticationRequestConfigs();

        if (authRequest != null && authRequest.length > 0) {
            List<InboundAuthenticationRequestConfig> tempAuthRequest = new ArrayList<InboundAuthenticationRequestConfig>();
            for (int i = 0; i < authRequest.length; i++) {
                if ("kerberos".equalsIgnoreCase(authRequest[i].getInboundAuthType())) {
                    continue;
                }
                tempAuthRequest.add(authRequest[i]);
            }
            if (CollectionUtils.isNotEmpty(tempAuthRequest)) {
                serviceProvider
                        .getInboundAuthenticationConfig()
                        .setInboundAuthenticationRequestConfigs(
                                tempAuthRequest
                                        .toArray(new InboundAuthenticationRequestConfig[tempAuthRequest
                                                .size()]));
            } else {
                serviceProvider.getInboundAuthenticationConfig()
                        .setInboundAuthenticationRequestConfigs(null);
            }
        }
    }

    public void deleteWstrustEp() {
        this.wstrustEp = null;
        InboundAuthenticationRequestConfig[] authRequest = serviceProvider
                .getInboundAuthenticationConfig().getInboundAuthenticationRequestConfigs();

        if (authRequest != null && authRequest.length > 0) {
            List<InboundAuthenticationRequestConfig> tempAuthRequest = new ArrayList<InboundAuthenticationRequestConfig>();
            for (int i = 0; i < authRequest.length; i++) {
                if ("wstrust".equalsIgnoreCase(authRequest[i].getInboundAuthType())) {
                    continue;
                }
                tempAuthRequest.add(authRequest[i]);
            }
            if (CollectionUtils.isNotEmpty(tempAuthRequest)) {
                serviceProvider
                        .getInboundAuthenticationConfig()
                        .setInboundAuthenticationRequestConfigs(
                                tempAuthRequest
                                        .toArray(new InboundAuthenticationRequestConfig[tempAuthRequest
                                                .size()]));
            } else {
                serviceProvider.getInboundAuthenticationConfig()
                        .setInboundAuthenticationRequestConfigs(null);
            }
        }
    }

    /**
     * @return
     */
    public String getOIDCClientId() {

        if (oauthAppName != null) {
            return oauthAppName;
        }

        InboundAuthenticationRequestConfig[] authRequest = serviceProvider
                .getInboundAuthenticationConfig().getInboundAuthenticationRequestConfigs();

        if (authRequest != null) {
            for (int i = 0; i < authRequest.length; i++) {
                if ("oauth2".equalsIgnoreCase(authRequest[i].getInboundAuthType())) {
                    oauthAppName = authRequest[i].getInboundAuthKey();
                    break;
                }
            }
        }

        return oauthAppName;
    }

    /**
     * @return
     */
    public String getOpenIDRealm() {

        if (openid != null) {
            return openid;
        }

        InboundAuthenticationRequestConfig[] authRequest = serviceProvider
                .getInboundAuthenticationConfig().getInboundAuthenticationRequestConfigs();
        if (authRequest != null) {
            for (int i = 0; i < authRequest.length; i++) {
                if ("openid".equalsIgnoreCase(authRequest[i].getInboundAuthType())) {
                    openid = authRequest[i].getInboundAuthKey();
                    break;
                }
            }
        }
        return openid;
    }

    /**
     * @return
     */
    public String getWstrustSP() {
        if (wstrustEp != null) {
            return wstrustEp;
        }

        InboundAuthenticationRequestConfig[] authRequest = serviceProvider
                .getInboundAuthenticationConfig().getInboundAuthenticationRequestConfigs();
        if (authRequest != null) {
            for (int i = 0; i < authRequest.length; i++) {
                if ("wstrust".equalsIgnoreCase(authRequest[i].getInboundAuthType())) {
                    wstrustEp = authRequest[i].getInboundAuthKey();
                    break;
                }
            }
        }

        return wstrustEp;
    }

    /**
     * @return
     */
    public String getPassiveSTSRealm() {

        if (passivests != null) {
            return passivests;
        }

        InboundAuthenticationRequestConfig[] authRequest = serviceProvider
                .getInboundAuthenticationConfig().getInboundAuthenticationRequestConfigs();

        if (authRequest != null) {
            for (int i = 0; i < authRequest.length; i++) {
                if ("passivests".equalsIgnoreCase(authRequest[i].getInboundAuthType())) {
                    passivests = authRequest[i].getInboundAuthKey();
                    break;
                }
            }
        }

        return passivests;
    }

    /**
     * @return
     */
    public String getPassiveSTSWReply() {

        if (passiveSTSWReply != null) {
            return passiveSTSWReply;
        }

        InboundAuthenticationRequestConfig[] authRequest = serviceProvider
                .getInboundAuthenticationConfig().getInboundAuthenticationRequestConfigs();

        if (authRequest != null) {
            for (int i = 0; i < authRequest.length; i++) {
                if ("passivests".equalsIgnoreCase(authRequest[i].getInboundAuthType())) {

                    // get wreply url from properties
                    Property[] properties = authRequest[i].getProperties();
                    if (properties != null) {
                        for (int j = 0; j < properties.length; j++) {
                            if ("passiveSTSWReply".equalsIgnoreCase(properties[j].getName())) {
                                passiveSTSWReply = properties[j].getValue();
                                break;
                            }
                        }
                    }

                    break;
                }
            }
        }

        return passiveSTSWReply;
    }

    /**
     * @return
     */
    public String[] getClaimUris() {
        return claimUris;
    }

    public void setClaimUris(String[] claimUris) {
        this.claimUris = claimUris;
    }

    /**
     * Get service provider claim dialects.
     *
     * @return claim dialects of service provider
     */
    public List<String> getSPClaimDialects() {

        return serviceProvider.getClaimConfig() != null && !ArrayUtils.isEmpty(serviceProvider.getClaimConfig()
                .getSpClaimDialects()) ? Arrays.asList(serviceProvider.getClaimConfig().getSpClaimDialects()) :
                new ArrayList<>();
    }

    /**
     * Set claim dialects Uris.
     *
     * @param claimDialectUris list of claim dialect Uris
     */
    public void setClaimDialectUris(List<String> claimDialectUris) {

        this.claimDialectUris = claimDialectUris;
    }

    /**
     * Get claim dialects Uris.
     *
     * @return list of claim dialect Uris
     */
    public List<String> getClaimDialectUris() {

        return claimDialectUris;
    }


    private boolean isCustomInboundAuthType(String authType) {
        return !standardInboundAuthTypes.contains(authType);
    }

    /**
     * Get all custom authenticators
     *
     * @return Custom authenticators
     */
    public List<InboundAuthenticationRequestConfig> getInboundAuthenticators() {

        if (!CollectionUtils.isEmpty(inboundAuthenticationRequestConfigs)) {
            return inboundAuthenticationRequestConfigs;
        }

        inboundAuthenticationRequestConfigs = new ArrayList<InboundAuthenticationRequestConfig>();

        InboundAuthenticationRequestConfig[] authRequests = serviceProvider
                .getInboundAuthenticationConfig()
                .getInboundAuthenticationRequestConfigs();

        if (authRequests != null) {
            for (InboundAuthenticationRequestConfig request : authRequests) {
                if (isCustomInboundAuthType(request.getInboundAuthType())) {
                    inboundAuthenticationRequestConfigs.add(request);
                }
            }
        }
        return inboundAuthenticationRequestConfigs;
    }


    /**
     * @param request
     */
    public void updateOutBoundAuthenticationConfig(HttpServletRequest request) {

        String[] authSteps = request.getParameterValues("auth_step");

        if (authSteps != null && authSteps.length > 0) {
            List<AuthenticationStep> authStepList = new ArrayList<AuthenticationStep>();

            for (String authstep : authSteps) {
                AuthenticationStep authStep = new AuthenticationStep();
                authStep.setStepOrder(Integer.parseInt(authstep));

                boolean isSubjectStep = request.getParameter("subject_step_" + authstep) != null
                                        && "on".equals(request.getParameter("subject_step_" + authstep)) ? true
                                                                                                         : false;
                authStep.setSubjectStep(isSubjectStep);

                boolean isAttributeStep = request.getParameter("attribute_step_" + authstep) != null
                                          && "on".equals(request.getParameter("attribute_step_" + authstep)) ? true
                                                                                                             : false;
                authStep.setAttributeStep(isAttributeStep);

                String[] localAuthenticatorNames = request.getParameterValues("step_" + authstep
                                                                              + "_local_auth");

                if (localAuthenticatorNames != null && localAuthenticatorNames.length > 0) {
                    List<LocalAuthenticatorConfig> localAuthList = new ArrayList<LocalAuthenticatorConfig>();
                    for (String name : localAuthenticatorNames) {
                        if (name != null) {
                            LocalAuthenticatorConfig localAuth = new LocalAuthenticatorConfig();
                            localAuth.setName(name);
                            if (localAuthenticatorConfigs != null) {
                                for (LocalAuthenticatorConfig config : localAuthenticatorConfigs) {
                                    if (config.getName().equals(name)) {
                                        localAuth.setDisplayName(config.getDisplayName());
                                        break;
                                    }
                                }
                            }
                            localAuthList.add(localAuth);
                        }
                    }

                    if (localAuthList != null && !localAuthList.isEmpty()) {
                        authStep.setLocalAuthenticatorConfigs(localAuthList
                                                                      .toArray(new LocalAuthenticatorConfig[localAuthList.size()]));
                    }

                }

                String[] federatedIdpNames = request.getParameterValues("step_" + authstep
                                                                        + "_fed_auth");

                if (federatedIdpNames != null && federatedIdpNames.length > 0) {
                    List<IdentityProvider> fedIdpList = new ArrayList<>();
                    for (String name : federatedIdpNames) {
                        if (StringUtils.isNotBlank(name)) {
                            IdentityProvider idp = new IdentityProvider();
                            idp.setIdentityProviderName(name);
                            IdentityProvider referringIdP = federatedIdentityProvidersMap.get(name);
                            String authenticatorName = request.getParameter("step_" + authstep + "_idp_" + name +
                                                                            "_fed_authenticator");
                            if (StringUtils.isNotBlank(authenticatorName)) {
                                String authenticatorDisplayName = null;

                                for (FederatedAuthenticatorConfig config : referringIdP
                                        .getFederatedAuthenticatorConfigs()) {
                                    if (authenticatorName.equals(config.getName())) {
                                        authenticatorDisplayName = config.getDisplayName();
                                        break;
                                    }
                                }

                                FederatedAuthenticatorConfig authenticator = new FederatedAuthenticatorConfig();
                                authenticator.setName(authenticatorName);
                                authenticator.setDisplayName(authenticatorDisplayName);
                                idp.setDefaultAuthenticatorConfig(authenticator);
                                idp.setFederatedAuthenticatorConfigs(new FederatedAuthenticatorConfig[]{authenticator});
                                fedIdpList.add(idp);
                            }
                        }
                    }

                    if (fedIdpList != null && !fedIdpList.isEmpty()) {
                        authStep.setFederatedIdentityProviders(fedIdpList
                                                                       .toArray(new IdentityProvider[fedIdpList.size()]));
                    }
                }

                if ((authStep.getFederatedIdentityProviders() != null && authStep
                                                                                 .getFederatedIdentityProviders().length > 0)
                    || (authStep.getLocalAuthenticatorConfigs() != null && authStep
                                                                                   .getLocalAuthenticatorConfigs().length > 0)) {
                    authStepList.add(authStep);
                }

            }

            if (serviceProvider.getLocalAndOutBoundAuthenticationConfig() == null) {
                serviceProvider
                        .setLocalAndOutBoundAuthenticationConfig(new LocalAndOutboundAuthenticationConfig());
            }
            if (CollectionUtils.isNotEmpty(authStepList)) {

                LocalAndOutboundAuthenticationConfig localAndOutboundAuthenticationConfig = serviceProvider.getLocalAndOutBoundAuthenticationConfig();
                localAndOutboundAuthenticationConfig.setAuthenticationSteps(authStepList.toArray(new AuthenticationStep[authStepList.size()]));
            }
        }
    }

    /**
     * @param request
     */
    public void conditionalAuthentication(HttpServletRequest request) {

        AuthenticationScriptConfig authenticationScriptConfig = new AuthenticationScriptConfig();
        LocalAndOutboundAuthenticationConfig localAndOutboundAuthenticationConfig = serviceProvider.getLocalAndOutBoundAuthenticationConfig();
        String flawByScript = request.getParameter("scriptTextArea");

        if (StringUtils.isBlank(flawByScript)) {
            authenticationScriptConfig.setEnabled(false);
        } else {
            if ("true".equalsIgnoreCase(request.getParameter("enableScript"))) {
                authenticationScriptConfig.setEnabled(true);
            } else {
                authenticationScriptConfig.setEnabled(false);
            }
        }

        authenticationScriptConfig.setContent(flawByScript);
        localAndOutboundAuthenticationConfig.setAuthenticationScriptConfig(authenticationScriptConfig);
    }

    /**
     * @param request
     */
    public void update(HttpServletRequest request) {

        // update basic info.
        serviceProvider.setApplicationName(request.getParameter("spName"));
        serviceProvider.setDescription(request.getParameter("sp-description"));
        serviceProvider.setCertificateContent(request.getParameter("sp-certificate"));
        if (Boolean.parseBoolean(request.getParameter("deletePublicCert"))) {
            serviceProvider.setCertificateContent("");
        }
        String isSasApp = request.getParameter("isSaasApp");
        serviceProvider.setSaasApp((isSasApp != null && "on".equals(isSasApp)) ? true : false);

        if (serviceProvider.getLocalAndOutBoundAuthenticationConfig() == null) {
            // create fresh one.
            serviceProvider
                    .setLocalAndOutBoundAuthenticationConfig(new LocalAndOutboundAuthenticationConfig());
        }

        // authentication type : default, local, federated or advanced.
        serviceProvider.getLocalAndOutBoundAuthenticationConfig().setAuthenticationType(request.getParameter("auth_type"));

        // update inbound provisioning data.
        String provisioningUserStore = request.getParameter("scim-inbound-userstore");
        InboundProvisioningConfig inBoundProConfig = new InboundProvisioningConfig();
        inBoundProConfig.setProvisioningUserStore(provisioningUserStore);
        inBoundProConfig.setDumbMode(Boolean.parseBoolean(request.getParameter(DUMB)));
        serviceProvider.setInboundProvisioningConfig(inBoundProConfig);

        // update outbound provisioning data.
        String[] provisioningProviders = request.getParameterValues("provisioning_idp");

        if (provisioningProviders != null && provisioningProviders.length > 0) {

            List<IdentityProvider> provisioningIdps = new ArrayList<IdentityProvider>();

            for (String proProvider : provisioningProviders) {
                String connector = request.getParameter("provisioning_con_idp_" + proProvider);
                String jitEnabled = request.getParameter("provisioning_jit_" + proProvider);
                String blocking = request.getParameter("blocking_prov_" + proProvider);
                String ruleEnabled = request.getParameter("rules_enabled_" + proProvider);
                if (connector != null) {
                    IdentityProvider proIdp = new IdentityProvider();
                    proIdp.setIdentityProviderName(proProvider);

                    JustInTimeProvisioningConfig jitpro = new JustInTimeProvisioningConfig();

                    if ("on".equals(jitEnabled)) {
                        jitpro.setProvisioningEnabled(true);
                    }

                    proIdp.setJustInTimeProvisioningConfig(jitpro);

                    ProvisioningConnectorConfig proCon = new ProvisioningConnectorConfig();
                    if ("on".equals(ruleEnabled)) {
                        proCon.setRulesEnabled(true);
                    } else {
                        proCon.setRulesEnabled(false);
                    }
                    if ("on".equals(blocking)) {
                        proCon.setBlocking(true);
                    } else {
                        proCon.setBlocking(false);
                    }
                    proCon.setName(connector);
                    proIdp.setDefaultProvisioningConnectorConfig(proCon);
                    provisioningIdps.add(proIdp);
                }
            }

            if (CollectionUtils.isNotEmpty(provisioningIdps)) {
                OutboundProvisioningConfig outboundProConfig = new OutboundProvisioningConfig();
                outboundProConfig.setProvisioningIdentityProviders(provisioningIdps
                                                                           .toArray(new IdentityProvider[provisioningIdps.size()]));
                serviceProvider.setOutboundProvisioningConfig(outboundProConfig);
            }
        } else {
            serviceProvider.setOutboundProvisioningConfig(new OutboundProvisioningConfig());
        }

        // get all request-path authenticators.
        String[] requestPathAuthenticators = request.getParameterValues("req_path_auth");

        if (requestPathAuthenticators != null && requestPathAuthenticators.length > 0) {
            List<RequestPathAuthenticatorConfig> reqAuthList = new ArrayList<RequestPathAuthenticatorConfig>();
            for (String name : requestPathAuthenticators) {
                if (name != null) {
                    RequestPathAuthenticatorConfig reqAuth = new RequestPathAuthenticatorConfig();
                    reqAuth.setName(name);
                    reqAuth.setDisplayName(request.getParameter("req_path_auth_" + name));
                    reqAuthList.add(reqAuth);
                }
            }

            if (CollectionUtils.isNotEmpty(reqAuthList)) {
                serviceProvider.setRequestPathAuthenticatorConfigs(reqAuthList
                                                                           .toArray(new RequestPathAuthenticatorConfig[reqAuthList.size()]));
            } else {
                serviceProvider.setRequestPathAuthenticatorConfigs(null);
            }
        } else {
            serviceProvider.setRequestPathAuthenticatorConfigs(null);
        }

        List<InboundAuthenticationRequestConfig> authRequestList = new ArrayList<InboundAuthenticationRequestConfig>();

        // update in-bound authentication configuration.

        if (samlIssuer != null) {
            InboundAuthenticationRequestConfig samlAuthenticationRequest = new InboundAuthenticationRequestConfig();
            samlAuthenticationRequest.setInboundAuthKey(samlIssuer);
            samlAuthenticationRequest.setInboundAuthType("samlsso");
            if (attrConsumServiceIndex != null && !attrConsumServiceIndex.isEmpty()) {
                Property property = new Property();
                property.setName("attrConsumServiceIndex");
                property.setValue(attrConsumServiceIndex);
                Property[] properties = {property};
                samlAuthenticationRequest.setProperties(properties);
            }
            authRequestList.add(samlAuthenticationRequest);
        }

        if (kerberosServiceName != null) {
            InboundAuthenticationRequestConfig kerberosAuthenticationRequest = new InboundAuthenticationRequestConfig();
            kerberosAuthenticationRequest.setInboundAuthKey(kerberosServiceName);
            kerberosAuthenticationRequest.setInboundAuthType("kerberos");
            authRequestList.add(kerberosAuthenticationRequest);
        }

        if (oauthAppName != null) {
            InboundAuthenticationRequestConfig opicAuthenticationRequest = new InboundAuthenticationRequestConfig();
            opicAuthenticationRequest.setInboundAuthKey(oauthAppName);
            opicAuthenticationRequest.setInboundAuthType("oauth2");
            if (oauthConsumerSecret != null && !oauthConsumerSecret.isEmpty()) {
                Property property = new Property();
                property.setName("oauthConsumerSecret");
                property.setValue(oauthConsumerSecret);
                Property[] properties = {property};
                opicAuthenticationRequest.setProperties(properties);
            }
            authRequestList.add(opicAuthenticationRequest);
        }

        if (wstrustEp != null) {
            InboundAuthenticationRequestConfig opicAuthenticationRequest = new InboundAuthenticationRequestConfig();
            opicAuthenticationRequest.setInboundAuthKey(wstrustEp);
            opicAuthenticationRequest.setInboundAuthType("wstrust");
            authRequestList.add(opicAuthenticationRequest);
        }

        String passiveSTSRealm = request.getParameter("passiveSTSRealm");
        String passiveSTSWReply = request.getParameter("passiveSTSWReply");

        if (passiveSTSRealm != null) {
            InboundAuthenticationRequestConfig opicAuthenticationRequest = new InboundAuthenticationRequestConfig();
            opicAuthenticationRequest.setInboundAuthKey(passiveSTSRealm);
            opicAuthenticationRequest.setInboundAuthType("passivests");
            if (passiveSTSWReply != null && !passiveSTSWReply.isEmpty()) {
                Property property = new Property();
                property.setName("passiveSTSWReply");
                property.setValue(passiveSTSWReply);
                Property[] properties = {property};
                opicAuthenticationRequest.setProperties(properties);
            }
            authRequestList.add(opicAuthenticationRequest);
        }

        String openidRealm = request.getParameter("openidRealm");

        if (openidRealm != null) {
            InboundAuthenticationRequestConfig opicAuthenticationRequest = new InboundAuthenticationRequestConfig();
            opicAuthenticationRequest.setInboundAuthKey(openidRealm);
            opicAuthenticationRequest.setInboundAuthType("openid");
            authRequestList.add(opicAuthenticationRequest);
        }

        if (!CollectionUtils.isEmpty(inboundAuthenticationRequestConfigs)) {
            for (InboundAuthenticationRequestConfig customAuthConfig : inboundAuthenticationRequestConfigs) {
                String type = customAuthConfig.getInboundAuthType();
                Property[] properties = customAuthConfig.getProperties();
                if (!ArrayUtils.isEmpty(properties)) {
                    for (Property prop : properties) {
                        String propVal = request.getParameter("custom_auth_prop_name_" + type + "_" + prop.getName());
                        prop.setValue(propVal);
                    }
                }
                authRequestList.add(customAuthConfig);
            }
        }

        if (serviceProvider.getInboundAuthenticationConfig() == null) {
            serviceProvider.setInboundAuthenticationConfig(new InboundAuthenticationConfig());
        }

        if (CollectionUtils.isNotEmpty(authRequestList)) {
            serviceProvider.getInboundAuthenticationConfig()
                    .setInboundAuthenticationRequestConfigs(
                            authRequestList
                                    .toArray(new InboundAuthenticationRequestConfig[authRequestList
                                            .size()]));
        }

        // update local and out-bound authentication.
        if (AUTH_TYPE_DEFAULT.equalsIgnoreCase(serviceProvider
                                                       .getLocalAndOutBoundAuthenticationConfig().getAuthenticationType())) {
            serviceProvider.getLocalAndOutBoundAuthenticationConfig().setAuthenticationSteps(null);
        } else if (AUTH_TYPE_LOCAL.equalsIgnoreCase(serviceProvider
                                                            .getLocalAndOutBoundAuthenticationConfig().getAuthenticationType())) {
            AuthenticationStep authStep = new AuthenticationStep();
            LocalAuthenticatorConfig localAuthenticator = new LocalAuthenticatorConfig();
            localAuthenticator.setName(request.getParameter("local_authenticator"));
            if (localAuthenticator.getName() != null && localAuthenticatorConfigs != null) {
                for (LocalAuthenticatorConfig config : localAuthenticatorConfigs) {
                    if (config.getName().equals(localAuthenticator.getName())) {
                        localAuthenticator.setDisplayName(config.getDisplayName());
                        break;
                    }
                }
            }
            authStep.setLocalAuthenticatorConfigs(new LocalAuthenticatorConfig[]{localAuthenticator});
            serviceProvider.getLocalAndOutBoundAuthenticationConfig().setAuthenticationSteps(
                    new AuthenticationStep[]{authStep});
        } else if (AUTH_TYPE_FEDERATED.equalsIgnoreCase(serviceProvider
                                                                .getLocalAndOutBoundAuthenticationConfig().getAuthenticationType())) {
            AuthenticationStep authStep = new AuthenticationStep();
            IdentityProvider idp = new IdentityProvider();
            idp.setIdentityProviderName(request.getParameter("fed_idp"));
            authStep.setFederatedIdentityProviders(new IdentityProvider[]{idp});
            serviceProvider.getLocalAndOutBoundAuthenticationConfig().setAuthenticationSteps(
                    new AuthenticationStep[]{authStep});
        } else if (AUTH_TYPE_FLOW.equalsIgnoreCase(serviceProvider
                                                           .getLocalAndOutBoundAuthenticationConfig().getAuthenticationType())) {
            // already updated.
        }

        String alwaysSendAuthListOfIdPs = request.getParameter("always_send_auth_list_of_idps");
        serviceProvider.getLocalAndOutBoundAuthenticationConfig()
                .setAlwaysSendBackAuthenticatedListOfIdPs(alwaysSendAuthListOfIdPs != null &&
                                                          "on".equals(alwaysSendAuthListOfIdPs) ? true : false);

        String useTenantDomainInLocalSubjectIdentifier = request.getParameter(
                "use_tenant_domain_in_local_subject_identifier");
        serviceProvider.getLocalAndOutBoundAuthenticationConfig()
                .setUseTenantDomainInLocalSubjectIdentifier(useTenantDomainInLocalSubjectIdentifier != null &&
                                                            "on".equals(useTenantDomainInLocalSubjectIdentifier) ? true : false);

        String useUserstoreDomainInLocalSubjectIdentifier = request.getParameter(
                "use_userstore_domain_in_local_subject_identifier");
        serviceProvider.getLocalAndOutBoundAuthenticationConfig()
                .setUseUserstoreDomainInLocalSubjectIdentifier(useUserstoreDomainInLocalSubjectIdentifier != null &&
                                                               "on".equals(useUserstoreDomainInLocalSubjectIdentifier) ? true : false);

        String useUserstoreDomainInRoles = request.getParameter("use_userstore_domain_in_roles");
                serviceProvider.getLocalAndOutBoundAuthenticationConfig()
                                .setUseUserstoreDomainInRoles(useUserstoreDomainInRoles != null &&
                                        "on".equals(useUserstoreDomainInRoles) ? true : false);


        String enableAuthorization = request.getParameter(
                "enable_authorization");
        serviceProvider.getLocalAndOutBoundAuthenticationConfig()
                .setEnableAuthorization(enableAuthorization != null && "on".equals(enableAuthorization));


        String subjectClaimUri = request.getParameter("subject_claim_uri");
        serviceProvider.getLocalAndOutBoundAuthenticationConfig()
                .setSubjectClaimUri((subjectClaimUri != null && !subjectClaimUri.isEmpty()) ? subjectClaimUri : null);

        // update application permissions.
        PermissionsAndRoleConfig permAndRoleConfig = new PermissionsAndRoleConfig();
        String[] permissions = request.getParameterValues("app_permission");
        List<ApplicationPermission> appPermList = new ArrayList<ApplicationPermission>();

        if (permissions != null && permissions.length > 0) {
            for (String permission : permissions) {
                if (permission != null && !permission.trim().isEmpty()) {
                    ApplicationPermission appPermission = new ApplicationPermission();
                    appPermission.setValue(permission);
                    appPermList.add(appPermission);
                }
            }
        }

        if (CollectionUtils.isNotEmpty(appPermList)) {
            permAndRoleConfig.setPermissions(appPermList
                                                     .toArray(new ApplicationPermission[appPermList.size()]));
        }

        // update role mapping.
        int roleMappingCount = Integer.parseInt(request.getParameter("number_of_rolemappings"));
        List<RoleMapping> roleMappingList = new ArrayList<RoleMapping>();

        for (int i = 0; i < roleMappingCount; i++) {
            RoleMapping mapping = new RoleMapping();
            LocalRole localRole = new LocalRole();
            localRole.setLocalRoleName(request.getParameter("idpRole_" + i));
            mapping.setLocalRole(localRole);
            mapping.setRemoteRole(request.getParameter("spRole_" + i));
            if (mapping.getLocalRole() != null && mapping.getRemoteRole() != null) {
                roleMappingList.add(mapping);
            }
        }

        permAndRoleConfig.setRoleMappings(roleMappingList.toArray(new RoleMapping[roleMappingList
                .size()]));
        serviceProvider.setPermissionAndRoleConfig(permAndRoleConfig);

        if (serviceProvider.getClaimConfig() == null) {
            serviceProvider.setClaimConfig(new ClaimConfig());
        }

        if (request.getParameter("claim_dialect") != null
            && "custom".equals(request.getParameter("claim_dialect"))) {
            serviceProvider.getClaimConfig().setLocalClaimDialect(false);
        } else {
            serviceProvider.getClaimConfig().setLocalClaimDialect(true);
        }

        // update claim configuration.
        int claimCount = Integer.parseInt(request.getParameter("number_of_claimmappings"));
        List<ClaimMapping> claimMappingList = new ArrayList<ClaimMapping>();

        for (int i = 0; i < claimCount; i++) {
            ClaimMapping mapping = new ClaimMapping();

            Claim localClaim = new Claim();
            localClaim.setClaimUri(request.getParameter("idpClaim_" + i));

            Claim spClaim = new Claim();
            spClaim.setClaimUri(request.getParameter("spClaim_" + i));

            String requested = request.getParameter("spClaim_req_" + i);
            if (requested != null && "on".equals(requested)) {
                mapping.setRequested(true);
            } else {
                mapping.setRequested(false);
            }

            String mandatory = request.getParameter("spClaim_mand_" + i);
            if (mandatory != null && "on".equals(mandatory)) {
                mapping.setMandatory(true);
            } else {
                mapping.setMandatory(false);
            }

            mapping.setLocalClaim(localClaim);
            mapping.setRemoteClaim(spClaim);

            if (isLocalClaimsSelected() || mapping.getRemoteClaim().getClaimUri() == null ||
                mapping.getRemoteClaim().getClaimUri().isEmpty()) {
                mapping.getRemoteClaim().setClaimUri(mapping.getLocalClaim().getClaimUri());
            }

            if (mapping.getLocalClaim().getClaimUri() != null
                && mapping.getRemoteClaim().getClaimUri() != null) {
                claimMappingList.add(mapping);
            }
        }

        String spClaimDialectParam = request.getParameter(ApplicationMgtUIConstants.Params.SP_CLAIM_DIALECT);
        String[] spClaimDialects = null;
        if (StringUtils.isNotBlank(spClaimDialectParam)) {
            spClaimDialects = spClaimDialectParam.split(",");

        }
        serviceProvider.getClaimConfig().setSpClaimDialects(spClaimDialects);

        serviceProvider.getClaimConfig().setClaimMappings(
                claimMappingList.toArray(new ClaimMapping[claimMappingList.size()]));

        serviceProvider.getClaimConfig().setRoleClaimURI(request.getParameter("roleClaim"));

        String alwaysSendMappedLocalSubjectId = request.getParameter("always_send_local_subject_id");
        serviceProvider.getClaimConfig().setAlwaysSendMappedLocalSubjectId(
                alwaysSendMappedLocalSubjectId != null
                && "on".equals(alwaysSendMappedLocalSubjectId) ? true : false);

        // Will be supported with 'Advance Consent Management Feature'.
        /*
        String IS_CONSENT_ENABLED = "is_consent_enabled";
        boolean consentEnabled = request.getParameter(IS_CONSENT_ENABLED) != null;

        ArrayList<ConsentPurpose> consentPurposesList = new ArrayList<>();
        processConsentPurposesInput(request, consentPurposesList);

        ConsentConfig consentConfig = new ConsentConfig();
        consentConfig.setEnabled(consentEnabled);
        ConsentPurposeConfigs consentPurposeConfigs = new ConsentPurposeConfigs();
        consentPurposeConfigs.setConsentPurpose(consentPurposesList.toArray(new ConsentPurpose[0]));
        consentConfig.setConsentPurposeConfigs(consentPurposeConfigs);
        serviceProvider.setConsentConfig(consentConfig);
        */

    }

    // Will be supported with 'Advance Consent Management Feature'.
    /*
    private void processConsentPurposesInput(HttpServletRequest request, ArrayList<ConsentPurpose> consentPurposesList) {

        processAppConsentPurposesInput(request, consentPurposesList);
        processSharedConsentPurposesInput(request, consentPurposesList);
    }

    private void processSharedConsentPurposesInput(HttpServletRequest request,
                                                   ArrayList<ConsentPurpose> consentPurposesList) {

        String SHARED_PURPOSE_ID_PARAM_KEY = "shared_purpose_id";
        String DISPLAY_ORDER_SHARED_PURPOSE_ID_PREFIX = "display_order_shared_purpose_id_";

        String[] sharedPurposeIds = request.getParameterValues(SHARED_PURPOSE_ID_PARAM_KEY);
        if (nonNull(sharedPurposeIds)) {
            for (String sharedPurposeId : sharedPurposeIds) {
                String displayOrderValue = request.getParameter(DISPLAY_ORDER_SHARED_PURPOSE_ID_PREFIX +
                                                                sharedPurposeId);
                if (nonNull(displayOrderValue)) {
                    ConsentPurpose consentPurpose = new ConsentPurpose();
                    consentPurpose.setPurposeId(Integer.parseInt(sharedPurposeId));

                    int displayOrder = DEFAULT_DISPLAY_ORDER;
                    try {
                        displayOrder = Integer.parseInt(displayOrderValue);
                    } catch (NumberFormatException e) {
                        // Do nothing. Default display order '0' will be used.
                    }
                    consentPurpose.setDisplayOrder(displayOrder);
                    consentPurposesList.add(consentPurpose);
                }
            }
        }
    }

    private void processAppConsentPurposesInput(HttpServletRequest request,
                                                ArrayList<ConsentPurpose> consentPurposesList) {

        String APP_PURPOSE_ID_PARAM_KEY = "app_purpose_id";
        String SELECTED_PURPOSE_ID_PARAM_PREFIX = "selected_purpose_id_";
        String DISPLAY_ORDER_PURPOSE_ID_PREFIX = "display_order_purpose_id_";

        String[] appPurposeIds = request.getParameterValues(APP_PURPOSE_ID_PARAM_KEY);
        if (nonNull(appPurposeIds)) {
            for (String appPurposeId : appPurposeIds) {
                String selectedAppPurpose = request.getParameter(SELECTED_PURPOSE_ID_PARAM_PREFIX + appPurposeId);
                if (nonNull(selectedAppPurpose)) {
                    String displayOrderValue = request.getParameter(DISPLAY_ORDER_PURPOSE_ID_PREFIX + appPurposeId);
                    // If app specific purpose is selected, get the display order and add to consentPurposesList.
                    if (nonNull(displayOrderValue)) {
                        ConsentPurpose consentPurpose = new ConsentPurpose();
                        consentPurpose.setPurposeId(Integer.parseInt(appPurposeId));

                        int displayOrder = DEFAULT_DISPLAY_ORDER;
                        try {
                            displayOrder = Integer.parseInt(displayOrderValue);
                        } catch (NumberFormatException e) {
                            // Do nothing. Default display order '0' will be used.
                        }
                        consentPurpose.setDisplayOrder(displayOrder);
                        consentPurposesList.add(consentPurpose);
                    }
                }
            }
        }
    }
    */

    /**
     * @return
     */
    public Map<String, String> getRequestedClaims() {
        return requestedClaims;
    }

    /**
     * @return
     */
    public Map<String, String> getMandatoryClaims() {
        return mandatoryClaims;
    }

    /**
     * @param wstrustEp
     */
    public void setWstrustEp(String wstrustEp) {
        this.wstrustEp = wstrustEp;
    }

    /**
     * @param passivests
     */
    public void setPassivests(String passivests) {
        this.passivests = passivests;
    }

    /**
     * @param passiveSTSWReply
     */
    public void setPassiveSTSWReply(String passiveSTSWReply) {
        this.passiveSTSWReply = passiveSTSWReply;
    }

    /**
     * @param openid
     */
    public void setOpenid(String openid) {
        this.openid = openid;
    }

    /**
     * @param request
     */
    public void updateLocalSp(HttpServletRequest request) {

        // update basic info.
        serviceProvider.setApplicationName(request.getParameter("spName"));
        serviceProvider.setDescription(request.getParameter("sp-description"));

        String provisioningUserStore = request.getParameter("scim-inbound-userstore");
        InboundProvisioningConfig inBoundProConfig = new InboundProvisioningConfig();
        inBoundProConfig.setProvisioningUserStore(provisioningUserStore);
        inBoundProConfig.setDumbMode(Boolean.parseBoolean(request.getParameter(DUMB)));
        serviceProvider.setInboundProvisioningConfig(inBoundProConfig);

        String[] provisioningProviders = request.getParameterValues("provisioning_idp");
        List<IdentityProvider> provisioningIdps = new ArrayList<IdentityProvider>();

        if (serviceProvider.getOutboundProvisioningConfig() == null
            || provisioningProviders == null || provisioningProviders.length == 0) {
            serviceProvider.setOutboundProvisioningConfig(new OutboundProvisioningConfig());
        }

        if (provisioningProviders != null && provisioningProviders.length > 0) {
            for (String proProvider : provisioningProviders) {
                String connector = request.getParameter("provisioning_con_idp_" + proProvider);
                String jitEnabled = request.getParameter("provisioning_jit_" + proProvider);
                String blocking = request.getParameter("blocking_prov_" + proProvider);
                String rulesEnabled = request.getParameter("rules_enabled_" + proProvider);
                JustInTimeProvisioningConfig jitpro = new JustInTimeProvisioningConfig();

                if ("on".equals(jitEnabled)) {
                    jitpro.setProvisioningEnabled(true);
                }
                if (connector != null) {
                    IdentityProvider proIdp = new IdentityProvider();
                    proIdp.setIdentityProviderName(proProvider);
                    ProvisioningConnectorConfig proCon = new ProvisioningConnectorConfig();
                    if ("on".equals(blocking)) {
                        proCon.setBlocking(true);
                    }
                    if ("on".equals(rulesEnabled)) {
                        proCon.setRulesEnabled(true);
                    }
                    proCon.setName(connector);
                    proIdp.setJustInTimeProvisioningConfig(jitpro);
                    proIdp.setDefaultProvisioningConnectorConfig(proCon);
                    provisioningIdps.add(proIdp);
                }
            }

            if (CollectionUtils.isNotEmpty(provisioningIdps)) {
                OutboundProvisioningConfig outboundProConfig = new OutboundProvisioningConfig();
                outboundProConfig.setProvisioningIdentityProviders(provisioningIdps
                                                                           .toArray(new IdentityProvider[provisioningIdps.size()]));
                serviceProvider.setOutboundProvisioningConfig(outboundProConfig);
            }
        }

    }

<<<<<<< HEAD
    /**
     * To check whether to append userstore domain name with role name.
     *
     * @return true, if the user store domain should be appended with the role name.
     */
    public boolean isUseUserstoreDomainInRoles() {

        if (serviceProvider.getLocalAndOutBoundAuthenticationConfig() != null) {
            return serviceProvider.getLocalAndOutBoundAuthenticationConfig().getUseUserstoreDomainInRoles();
        }
        return false;
=======
    public ApplicationPurposes getApplicationPurposes() {

        return applicationPurposes;
    }

    public void setApplicationPurposes(ApplicationPurposes applicationPurposes) {

        this.applicationPurposes = applicationPurposes;
    }

    public Purpose[] getSharedPurposes() {

        return sharedPurposes;
    }

    public void setSharedPurposes(Purpose[] sharedPurposes) {

        this.sharedPurposes = sharedPurposes;
>>>>>>> ad09eaab
    }
}<|MERGE_RESOLUTION|>--- conflicted
+++ resolved
@@ -1320,10 +1320,9 @@
                                                                "on".equals(useUserstoreDomainInLocalSubjectIdentifier) ? true : false);
 
         String useUserstoreDomainInRoles = request.getParameter("use_userstore_domain_in_roles");
-                serviceProvider.getLocalAndOutBoundAuthenticationConfig()
-                                .setUseUserstoreDomainInRoles(useUserstoreDomainInRoles != null &&
-                                        "on".equals(useUserstoreDomainInRoles) ? true : false);
-
+        serviceProvider.getLocalAndOutBoundAuthenticationConfig()
+                .setUseUserstoreDomainInRoles(useUserstoreDomainInRoles != null &&
+                        "on".equals(useUserstoreDomainInRoles) ? true : false);
 
         String enableAuthorization = request.getParameter(
                 "enable_authorization");
@@ -1634,37 +1633,35 @@
 
     }
 
-<<<<<<< HEAD
+    public ApplicationPurposes getApplicationPurposes() {
+
+        return applicationPurposes;
+    }
+
+    public void setApplicationPurposes(ApplicationPurposes applicationPurposes) {
+
+        this.applicationPurposes = applicationPurposes;
+    }
+
+    public Purpose[] getSharedPurposes() {
+
+        return sharedPurposes;
+    }
+
+    public void setSharedPurposes(Purpose[] sharedPurposes) {
+
+        this.sharedPurposes = sharedPurposes;
+    }
+
     /**
      * To check whether to append userstore domain name with role name.
      *
      * @return true, if the user store domain should be appended with the role name.
      */
     public boolean isUseUserstoreDomainInRoles() {
-
         if (serviceProvider.getLocalAndOutBoundAuthenticationConfig() != null) {
             return serviceProvider.getLocalAndOutBoundAuthenticationConfig().getUseUserstoreDomainInRoles();
         }
         return false;
-=======
-    public ApplicationPurposes getApplicationPurposes() {
-
-        return applicationPurposes;
-    }
-
-    public void setApplicationPurposes(ApplicationPurposes applicationPurposes) {
-
-        this.applicationPurposes = applicationPurposes;
-    }
-
-    public Purpose[] getSharedPurposes() {
-
-        return sharedPurposes;
-    }
-
-    public void setSharedPurposes(Purpose[] sharedPurposes) {
-
-        this.sharedPurposes = sharedPurposes;
->>>>>>> ad09eaab
     }
 }