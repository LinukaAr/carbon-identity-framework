--- conflicted
+++ resolved
@@ -81,12 +81,9 @@
     Map<String, String> claimMapping = appBean.getClaimMapping();
     Map<String, String> roleMapping = appBean.getRoleMapping();
     boolean isLocalClaimsSelected = appBean.isLocalClaimsSelected();
-<<<<<<< HEAD
     String[] spClaimDialects = appBean.getSPClaimDialects();
     List<String> claimDialectUris = appBean.getClaimDialectUris();
-=======
     String isHashDisabled = request.getParameter("isHashDisabled");
->>>>>>> 64b2d79e
     String idPName = request.getParameter("idPName");
     String action = request.getParameter("action");
     String operation = request.getParameter("operation");
