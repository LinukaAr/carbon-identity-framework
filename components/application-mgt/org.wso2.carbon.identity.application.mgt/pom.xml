--- conflicted
+++ resolved
@@ -180,15 +180,14 @@
             <scope>test</scope>
         </dependency>
         <dependency>
-<<<<<<< HEAD
             <groupId>org.wso2.carbon.identity.framework</groupId>
             <artifactId>org.wso2.carbon.identity.role.v2.mgt.core</artifactId>
             <scope>provided</scope>
-=======
+        </dependency>
+        <dependency>
             <groupId>org.wso2.carbon.multitenancy</groupId>
             <artifactId>org.wso2.carbon.tenant.mgt</artifactId>
             <scope>test</scope>
->>>>>>> 12f99d04
         </dependency>
     </dependencies>
 
