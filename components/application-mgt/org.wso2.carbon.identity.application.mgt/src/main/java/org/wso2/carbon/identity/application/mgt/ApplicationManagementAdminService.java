--- conflicted
+++ resolved
@@ -122,14 +122,8 @@
      * @param serviceProvider Service provider
      * @throws org.wso2.carbon.identity.application.common.IdentityApplicationManagementException
      */
-<<<<<<< HEAD
-    public void updateApplication(ServiceProvider serviceProvider)
-            throws IdentityApplicationManagementException {
-        serviceProvider.getLocalAndOutBoundAuthenticationConfig().getAuthenticationType();
-=======
     public void updateApplication(ServiceProvider serviceProvider) throws IdentityApplicationManagementException {
 
->>>>>>> 5a7af253
         // check whether use is authorized to update the application.
         try {
             if (!ApplicationConstants.LOCAL_SP.equals(serviceProvider.getApplicationName()) &&
