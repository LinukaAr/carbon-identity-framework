--- conflicted
+++ resolved
@@ -23,12 +23,8 @@
 import org.apache.commons.lang.StringUtils;
 import org.apache.commons.logging.Log;
 import org.apache.commons.logging.LogFactory;
-<<<<<<< HEAD
 import org.w3c.dom.Document;
-=======
-import org.apache.rahas.impl.SAMLTokenIssuerConfig;
 import org.wso2.carbon.CarbonConstants;
->>>>>>> eedabc4d
 import org.wso2.carbon.context.CarbonContext;
 import org.wso2.carbon.context.PrivilegedCarbonContext;
 import org.wso2.carbon.context.RegistryType;
@@ -66,12 +62,8 @@
 import org.wso2.carbon.user.api.ClaimMapping;
 import org.wso2.carbon.user.api.UserRealm;
 import org.wso2.carbon.user.api.UserStoreException;
-<<<<<<< HEAD
+import org.wso2.carbon.user.core.UserCoreConstants;
 import org.wso2.carbon.user.core.util.UserCoreUtil;
-=======
-import org.wso2.carbon.user.core.UserCoreConstants;
-import org.wso2.carbon.utils.ServerConstants;
->>>>>>> eedabc4d
 import org.wso2.carbon.utils.multitenancy.MultitenantConstants;
 
 import java.io.ByteArrayInputStream;
@@ -390,39 +382,6 @@
                         OAuthApplicationDAO oathDAO = ApplicationMgtSystemConfig.getInstance().getOAuthOIDCClientDAO();
                         oathDAO.removeOAuthApplication(config.getInboundAuthKey());
 
-<<<<<<< HEAD
-=======
-                    } else if ("kerberos".equalsIgnoreCase(config.getInboundAuthType()) && config.getInboundAuthKey()
-                            != null) {
-
-                        DirectoryServerManager directoryServerManager = new DirectoryServerManager();
-                        directoryServerManager.removeServer(config.getInboundAuthKey());
-
-                    } else if (IdentityApplicationConstants.Authenticator.WSTrust.NAME.equalsIgnoreCase(
-                            config.getInboundAuthType()) && config.getInboundAuthKey() != null) {
-                        try {
-                            AxisService stsService = getAxisConfig().getService(ServerConstants.STS_NAME);
-                            Parameter origParam =
-                                    stsService.getParameter(SAMLTokenIssuerConfig.SAML_ISSUER_CONFIG.getLocalPart());
-
-                            if (origParam != null) {
-                                OMElement samlConfigElem = origParam.getParameterElement()
-                                        .getFirstChildWithName(SAMLTokenIssuerConfig.SAML_ISSUER_CONFIG);
-
-                                SAMLTokenIssuerConfig samlConfig = new SAMLTokenIssuerConfig(samlConfigElem);
-                                samlConfig.getTrustedServices().remove(config.getInboundAuthKey());
-                                setSTSParameter(samlConfig);
-                                removeTrustedService(ServerConstants.STS_NAME, ServerConstants.STS_NAME,
-                                        config.getInboundAuthKey());
-                            } else {
-                                throw new IdentityApplicationManagementException(
-                                        "missing parameter : " + SAMLTokenIssuerConfig.SAML_ISSUER_CONFIG.getLocalPart());
-                            }
-                        } catch (Exception e) {
-                            String error = "Error while removing a trusted service: " + config.getInboundAuthKey();
-                            throw new IdentityApplicationManagementException(error, e);
-                        }
->>>>>>> eedabc4d
                     }
                 }
             }
@@ -996,47 +955,6 @@
     }
 
     /**
-<<<<<<< HEAD
-=======
-     * Set STS parameters
-     *
-     * @param samlConfig SAML config
-     * @throws org.apache.axis2.AxisFault
-     * @throws org.wso2.carbon.registry.api.RegistryException
-     */
-    private void setSTSParameter(SAMLTokenIssuerConfig samlConfig) throws AxisFault, RegistryException {
-
-        new SecurityServiceAdmin(getAxisConfig(), getConfigSystemRegistry()).
-                setServiceParameterElement(ServerConstants.STS_NAME, samlConfig.getParameter());
-    }
-
-    /**
-     * Remove trusted service
-     *
-     * @param groupName      Group name
-     * @param serviceName    Service name
-     * @param trustedService Trusted service name
-     * @throws org.wso2.carbon.registry.api.RegistryException
-     */
-    private void removeTrustedService(String groupName, String serviceName,
-                                      String trustedService) throws RegistryException {
-
-        String resourcePath = RegistryResources.SERVICE_GROUPS + groupName +
-                RegistryResources.SERVICES + serviceName + "/trustedServices";
-        Registry registry = getConfigSystemRegistry();
-        if (registry != null) {
-            if (registry.resourceExists(resourcePath)) {
-                Resource resource = registry.get(resourcePath);
-                if (resource.getProperty(trustedService) != null) {
-                    resource.removeProperty(trustedService);
-                }
-                registry.put(resourcePath, resource);
-            }
-        }
-    }
-
-    /**
->>>>>>> eedabc4d
      * Get axis config
      *
      * @return axis configuration
@@ -1135,111 +1053,6 @@
         return serviceProvider;
     }
 
-<<<<<<< HEAD
-    /**
-     * Convert xml file of service provider to object.
-     *
-     * @param spFileContent xml string of the SP and file name
-     * @param tenantDomain tenant domain name
-     * @return Service Provider
-     * @throws IdentityApplicationManagementException Identity Application Management Exception
-     */
-    private ServiceProvider unmarshalSP(SpFileContent spFileContent, String tenantDomain)
-            throws IdentityApplicationManagementException {
-
-        if (StringUtils.isEmpty(spFileContent.getContent())) {
-            throw new IdentityApplicationManagementException(String.format("Empty Service Provider configuration file" +
-                    " %s uploaded by tenant: %s", spFileContent.getFileName(), tenantDomain));
-        }
-        try {
-            JAXBContext jaxbContext = JAXBContext.newInstance(ServiceProvider.class);
-            Unmarshaller unmarshaller = jaxbContext.createUnmarshaller();
-            return (ServiceProvider) unmarshaller.unmarshal(new ByteArrayInputStream(
-                    spFileContent.getContent().getBytes(StandardCharsets.UTF_8)));
-
-        } catch (JAXBException e) {
-            throw new IdentityApplicationManagementException(String.format("Error in reading Service Provider " +
-                    "configuration file %s uploaded by tenant: %s", spFileContent.getFileName(), tenantDomain), e);
-        }
-    }
-
-    /**
-     * Convert service provider object of service provider to xml formatted string
-     *
-     * @param serviceProvider service provider to be marshaled
-     * @param tenantDomain    tenant domain
-     * @return xml formatted string of the service provider
-     * @throws IdentityApplicationManagementException Identity Application Management Exception
-     */
-    private String marshalSP(ServiceProvider serviceProvider, String tenantDomain)
-            throws IdentityApplicationManagementException {
-
-        try {
-            JAXBContext jaxbContext = JAXBContext.newInstance(ServiceProvider.class);
-            Marshaller marshaller = jaxbContext.createMarshaller();
-            DocumentBuilderFactory docBuilderFactory = IdentityUtil.getSecuredDocumentBuilderFactory();
-            Document document = docBuilderFactory.newDocumentBuilder().newDocument();
-            marshaller.marshal(serviceProvider, document);
-
-            TransformerFactory transformerFactory = TransformerFactory.newInstance();
-            Transformer transformer = transformerFactory.newTransformer();
-            transformer.setOutputProperty(OutputKeys.INDENT, "yes");
-            transformer.setOutputProperty("{http://xml.apache.org/xslt}indent-amount", "2");
-            transformer.setOutputProperty(OutputKeys.CDATA_SECTION_ELEMENTS,
-                    "AuthenticationScript inboundConfiguration");
-
-            StringWriter stringBuilder = new StringWriter();
-            StreamResult result = new StreamResult(stringBuilder);
-            transformer.transform(new DOMSource(document), result);
-            return stringBuilder.getBuffer().toString();
-        } catch (JAXBException | ParserConfigurationException | TransformerException e) {
-            throw new IdentityApplicationManagementException(String.format("Error in exporting Service Provider %s@%s",
-                    serviceProvider.getApplicationName(), tenantDomain), e);
-        }
-    }
-
-    /**
-     * Create user object from user name and tenantDomain.
-     *
-     * @param tenantDomain tenantDomain
-     * @param username     username
-     * @return User
-     */
-    private User getUser(String tenantDomain, String username) {
-
-        User user = new User();
-        user.setUserName(UserCoreUtil.removeDomainFromName(username));
-        user.setUserStoreDomain(UserCoreUtil.extractDomainFromName(username));
-        user.setTenantDomain(tenantDomain);
-        return user;
-    }
-
-    /**
-     * Delete the newly created application, if there is an error
-     *
-     * @param savedSP      saved SP
-     * @param tenantDomain tenant Domain
-     * @param username     username
-     * @throws IdentityApplicationManagementException
-     */
-    private void deleteCreatedSP(ServiceProvider savedSP, String tenantDomain, String username, boolean isUpdate)
-            throws IdentityApplicationManagementException {
-
-        if (savedSP != null && !isUpdate) {
-
-            try {
-                log.warn(String.format("Remove newly imported %s@%s application as error occurred ",
-                        savedSP.getApplicationName(), tenantDomain));
-                deleteApplication(savedSP.getApplicationName(), tenantDomain, username);
-
-            } catch (IdentityApplicationManagementException e) {
-                String errorMsg = String.format("Error occurred when removing newly imported service provider %s@%s",
-                        savedSP.getApplicationName(), tenantDomain);
-                log.error(errorMsg, e);
-                throw new IdentityApplicationManagementException(errorMsg, e);
-            }
-        }
-=======
     private boolean isOwnerUpdateRequest(ServiceProvider serviceProvider) {
 
         return serviceProvider.getOwner() != null && StringUtils.isNotEmpty(serviceProvider.getOwner().getUserName())
@@ -1277,6 +1090,110 @@
     private static String getAppRoleName(String applicationName) {
 
         return ApplicationConstants.APPLICATION_DOMAIN + UserCoreConstants.DOMAIN_SEPARATOR + applicationName;
->>>>>>> eedabc4d
+    }
+
+    /**
+     * Convert xml file of service provider to object.
+     *
+     * @param spFileContent xml string of the SP and file name
+     * @param tenantDomain tenant domain name
+     * @return Service Provider
+     * @throws IdentityApplicationManagementException Identity Application Management Exception
+     */
+    private ServiceProvider unmarshalSP(SpFileContent spFileContent, String tenantDomain)
+            throws IdentityApplicationManagementException {
+
+        if (StringUtils.isEmpty(spFileContent.getContent())) {
+            throw new IdentityApplicationManagementException(String.format("Empty Service Provider configuration file" +
+                    " %s uploaded by tenant: %s", spFileContent.getFileName(), tenantDomain));
+        }
+        try {
+            JAXBContext jaxbContext = JAXBContext.newInstance(ServiceProvider.class);
+            Unmarshaller unmarshaller = jaxbContext.createUnmarshaller();
+            return (ServiceProvider) unmarshaller.unmarshal(new ByteArrayInputStream(
+                    spFileContent.getContent().getBytes(StandardCharsets.UTF_8)));
+
+        } catch (JAXBException e) {
+            throw new IdentityApplicationManagementException(String.format("Error in reading Service Provider " +
+                    "configuration file %s uploaded by tenant: %s", spFileContent.getFileName(), tenantDomain), e);
+        }
+    }
+
+    /**
+     * Convert service provider object of service provider to xml formatted string
+     *
+     * @param serviceProvider service provider to be marshaled
+     * @param tenantDomain    tenant domain
+     * @return xml formatted string of the service provider
+     * @throws IdentityApplicationManagementException Identity Application Management Exception
+     */
+    private String marshalSP(ServiceProvider serviceProvider, String tenantDomain)
+            throws IdentityApplicationManagementException {
+
+        try {
+            JAXBContext jaxbContext = JAXBContext.newInstance(ServiceProvider.class);
+            Marshaller marshaller = jaxbContext.createMarshaller();
+            DocumentBuilderFactory docBuilderFactory = IdentityUtil.getSecuredDocumentBuilderFactory();
+            Document document = docBuilderFactory.newDocumentBuilder().newDocument();
+            marshaller.marshal(serviceProvider, document);
+
+            TransformerFactory transformerFactory = TransformerFactory.newInstance();
+            Transformer transformer = transformerFactory.newTransformer();
+            transformer.setOutputProperty(OutputKeys.INDENT, "yes");
+            transformer.setOutputProperty("{http://xml.apache.org/xslt}indent-amount", "2");
+            transformer.setOutputProperty(OutputKeys.CDATA_SECTION_ELEMENTS,
+                    "AuthenticationScript inboundConfiguration");
+
+            StringWriter stringBuilder = new StringWriter();
+            StreamResult result = new StreamResult(stringBuilder);
+            transformer.transform(new DOMSource(document), result);
+            return stringBuilder.getBuffer().toString();
+        } catch (JAXBException | ParserConfigurationException | TransformerException e) {
+            throw new IdentityApplicationManagementException(String.format("Error in exporting Service Provider %s@%s",
+                    serviceProvider.getApplicationName(), tenantDomain), e);
+        }
+    }
+
+    /**
+     * Create user object from user name and tenantDomain.
+     *
+     * @param tenantDomain tenantDomain
+     * @param username     username
+     * @return User
+     */
+    private User getUser(String tenantDomain, String username) {
+
+        User user = new User();
+        user.setUserName(UserCoreUtil.removeDomainFromName(username));
+        user.setUserStoreDomain(UserCoreUtil.extractDomainFromName(username));
+        user.setTenantDomain(tenantDomain);
+        return user;
+    }
+
+    /**
+     * Delete the newly created application, if there is an error
+     *
+     * @param savedSP      saved SP
+     * @param tenantDomain tenant Domain
+     * @param username     username
+     * @throws IdentityApplicationManagementException
+     */
+    private void deleteCreatedSP(ServiceProvider savedSP, String tenantDomain, String username, boolean isUpdate)
+            throws IdentityApplicationManagementException {
+
+        if (savedSP != null && !isUpdate) {
+
+            try {
+                log.warn(String.format("Remove newly imported %s@%s application as error occurred ",
+                        savedSP.getApplicationName(), tenantDomain));
+                deleteApplication(savedSP.getApplicationName(), tenantDomain, username);
+
+            } catch (IdentityApplicationManagementException e) {
+                String errorMsg = String.format("Error occurred when removing newly imported service provider %s@%s",
+                        savedSP.getApplicationName(), tenantDomain);
+                log.error(errorMsg, e);
+                throw new IdentityApplicationManagementException(errorMsg, e);
+            }
+        }
     }
 }