/*
 * Copyright (c) 2014, WSO2 Inc. (http://www.wso2.org) All Rights Reserved.
 *
 * WSO2 Inc. licenses this file to you under the Apache License,
 * Version 2.0 (the "License"); you may not use this file except
 * in compliance with the License.
 * You may obtain a copy of the License at
 *
 * http://www.apache.org/licenses/LICENSE-2.0
 *
 * Unless required by applicable law or agreed to in writing,
 * software distributed under the License is distributed on an
 * "AS IS" BASIS, WITHOUT WARRANTIES OR CONDITIONS OF ANY
 * KIND, either express or implied.  See the License for the
 * specific language governing permissions and limitations
 * under the License.
 */

package org.wso2.carbon.identity.application.mgt.dao.impl;

import org.apache.commons.collections.CollectionUtils;
import org.apache.commons.io.IOUtils;
import org.apache.commons.lang.ArrayUtils;
import org.apache.commons.lang.StringUtils;
import org.apache.commons.logging.Log;
import org.apache.commons.logging.LogFactory;
import org.wso2.carbon.CarbonConstants;
import org.wso2.carbon.base.ServerConfiguration;
import org.wso2.carbon.context.CarbonContext;
import org.wso2.carbon.identity.application.common.IdentityApplicationManagementException;
import org.wso2.carbon.identity.application.common.model.ApplicationBasicInfo;
import org.wso2.carbon.identity.application.common.model.ApplicationPermission;
import org.wso2.carbon.identity.application.common.model.AuthenticationStep;
import org.wso2.carbon.identity.application.common.model.Claim;
import org.wso2.carbon.identity.application.common.model.ClaimConfig;
import org.wso2.carbon.identity.application.common.model.ClaimMapping;
import org.wso2.carbon.identity.application.common.model.ConsentConfig;
import org.wso2.carbon.identity.application.common.model.ConsentPurpose;
import org.wso2.carbon.identity.application.common.model.ConsentPurposeConfigs;
import org.wso2.carbon.identity.application.common.model.FederatedAuthenticatorConfig;
import org.wso2.carbon.identity.application.common.model.IdentityProvider;
import org.wso2.carbon.identity.application.common.model.InboundAuthenticationConfig;
import org.wso2.carbon.identity.application.common.model.InboundAuthenticationRequestConfig;
import org.wso2.carbon.identity.application.common.model.InboundProvisioningConfig;
import org.wso2.carbon.identity.application.common.model.JustInTimeProvisioningConfig;
import org.wso2.carbon.identity.application.common.model.LocalAndOutboundAuthenticationConfig;
import org.wso2.carbon.identity.application.common.model.LocalAuthenticatorConfig;
import org.wso2.carbon.identity.application.common.model.LocalRole;
import org.wso2.carbon.identity.application.common.model.OutboundProvisioningConfig;
import org.wso2.carbon.identity.application.common.model.PermissionsAndRoleConfig;
import org.wso2.carbon.identity.application.common.model.Property;
import org.wso2.carbon.identity.application.common.model.ProvisioningConnectorConfig;
import org.wso2.carbon.identity.application.common.model.RequestPathAuthenticatorConfig;
import org.wso2.carbon.identity.application.common.model.RoleMapping;
import org.wso2.carbon.identity.application.common.model.ServiceProvider;
import org.wso2.carbon.identity.application.common.model.ServiceProviderProperty;
import org.wso2.carbon.identity.application.common.model.User;
import org.wso2.carbon.identity.application.common.model.script.AuthenticationScriptConfig;
import org.wso2.carbon.identity.application.common.util.IdentityApplicationManagementUtil;
import org.wso2.carbon.identity.application.mgt.AbstractInboundAuthenticatorConfig;
import org.wso2.carbon.identity.application.mgt.ApplicationConstants;
import org.wso2.carbon.identity.application.mgt.ApplicationMgtDBQueries;
import org.wso2.carbon.identity.application.mgt.ApplicationMgtSystemConfig;
import org.wso2.carbon.identity.application.mgt.ApplicationMgtUtil;
import org.wso2.carbon.identity.application.mgt.dao.IdentityProviderDAO;
import org.wso2.carbon.identity.application.mgt.internal.ApplicationManagementServiceComponent;
import org.wso2.carbon.identity.application.mgt.internal.ApplicationManagementServiceComponentHolder;
import org.wso2.carbon.identity.base.IdentityRuntimeException;
import org.wso2.carbon.identity.core.CertificateRetrievingException;
import org.wso2.carbon.identity.core.util.IdentityDatabaseUtil;
import org.wso2.carbon.identity.core.util.IdentityTenantUtil;
import org.wso2.carbon.identity.core.util.IdentityUtil;
import org.wso2.carbon.user.api.Tenant;
import org.wso2.carbon.user.api.UserStoreException;
import org.wso2.carbon.user.core.util.UserCoreUtil;
import org.wso2.carbon.utils.DBUtils;
import org.wso2.carbon.utils.multitenancy.MultitenantConstants;

import java.io.BufferedReader;
import java.io.ByteArrayInputStream;
import java.io.IOException;
import java.io.InputStream;
import java.io.InputStreamReader;
import java.sql.Connection;
import java.sql.PreparedStatement;
import java.sql.ResultSet;
import java.sql.SQLException;
import java.util.ArrayList;
import java.util.Arrays;
import java.util.Comparator;
import java.util.HashMap;
import java.util.List;
import java.util.Map;
import java.util.Map.Entry;

import static java.util.Objects.isNull;
import static org.wso2.carbon.identity.application.mgt.ApplicationMgtDBQueries.ADD_SP_CONSENT_PURPOSE;
import static org.wso2.carbon.identity.application.mgt.ApplicationMgtDBQueries.DELETE_SP_CONSENT_PURPOSES;
import static org.wso2.carbon.identity.application.mgt.ApplicationMgtDBQueries.LOAD_SP_CONSENT_PURPOSES;
import static org.wso2.carbon.identity.application.mgt.ApplicationMgtDBQueries
        .UPDATE_BASIC_APP_INFO_WITH_CONSENT_ENABLED;

/**
 * This class access the IDN_APPMGT database to store/update and delete application configurations.
 * The IDN_APPMGT database contains few tables
 * <ul>
 * <li>IDN_APPMGT_APP</li>
 * <li>IDN_APPMGT_CLIENT</li>
 * <li>IDN_APPMGT_STEP</li>
 * <li>IDN_APPMGT_STEP_IDP</li>
 * <li>IDN_APPMGT_CLAIM_MAPPING</li>
 * <li>IDN_APPMGT_ROLE_MAPPING</li>
 * </ul>
 */
public class ApplicationDAOImpl extends AbstractApplicationDAOImpl {

    private static final String SP_PROPERTY_NAME_CERTIFICATE = "CERTIFICATE";

    private Log log = LogFactory.getLog(ApplicationDAOImpl.class);

    private List<String> standardInboundAuthTypes;
    public static final String USE_DOMAIN_IN_ROLES = "USE_DOMAIN_IN_ROLES";

    public ApplicationDAOImpl() {
        standardInboundAuthTypes = new ArrayList<String>();
        standardInboundAuthTypes.add("oauth2");
        standardInboundAuthTypes.add("wstrust");
        standardInboundAuthTypes.add("samlsso");
        standardInboundAuthTypes.add("openid");
        standardInboundAuthTypes.add("passivests");
        standardInboundAuthTypes.add("kerberos");
    }

    private boolean isCustomInboundAuthType(String authType) {
        return !standardInboundAuthTypes.contains(authType);
    }

    /**
     * Get Service provider properties
     * @param dbConnection database connection
     * @param SpId SP Id
     * @return service provider properties
     */
    private List<ServiceProviderProperty> getServicePropertiesBySpId(Connection dbConnection, int SpId)
            throws SQLException {

        String sqlStmt = ApplicationMgtDBQueries.GET_SP_METADATA_BY_SP_ID;
        PreparedStatement prepStmt = null;
        ResultSet rs = null;
        List<ServiceProviderProperty> idpProperties = new ArrayList<ServiceProviderProperty>();
        try {
            prepStmt = dbConnection.prepareStatement(sqlStmt);
            prepStmt.setInt(1, SpId);
            rs = prepStmt.executeQuery();
            while (rs.next()) {
                ServiceProviderProperty property = new ServiceProviderProperty();
                property.setName(rs.getString("NAME"));
                property.setValue(rs.getString("VALUE"));
                property.setDisplayName(rs.getString("DISPLAY_NAME"));
                idpProperties.add(property);
            }
        } finally {
            IdentityApplicationManagementUtil.closeStatement(prepStmt);
            IdentityApplicationManagementUtil.closeResultSet(rs);
        }
        return idpProperties;
    }

    /**
     * Add Service provider properties
     *
     * @param dbConnection
     * @param spId
     * @param properties
     * @throws SQLException
     */
    private void addServiceProviderProperties(Connection dbConnection, int spId,
            List<ServiceProviderProperty> properties, int tenantId)
            throws SQLException {
        String sqlStmt = ApplicationMgtDBQueries.ADD_SP_METADATA;
        PreparedStatement prepStmt = null;
        try {
            prepStmt = dbConnection.prepareStatement(sqlStmt);

            for (ServiceProviderProperty property : properties) {
                if (StringUtils.isNotBlank(property.getValue())) {
                    prepStmt.setInt(1, spId);
                    prepStmt.setString(2, property.getName());
                    prepStmt.setString(3, property.getValue());
                    prepStmt.setString(4, property.getDisplayName());
                    prepStmt.setInt(5, tenantId);
                    prepStmt.addBatch();
                } else {
                    if (log.isDebugEnabled()) {
                        String msg = "SP property '%s' of Sp with id: %d of tenantId: %d is empty or null. " +
                                "Not adding the property to 'SP_METADATA' table.";
                        log.debug(String.format(msg, property.getName(), spId, tenantId));
                    }
                }
            }
            prepStmt.executeBatch();

        } finally {
            IdentityApplicationManagementUtil.closeStatement(prepStmt);
        }
    }

    /**
     * Update Service provider properties
     *
     * @param dbConnection
     * @param spId
     * @param properties
     * @throws SQLException
     */
    private void updateServiceProviderProperties(Connection dbConnection, int spId,
            List<ServiceProviderProperty> properties, int tenantId)
            throws SQLException {

        PreparedStatement prepStmt = null;
        try {
            prepStmt = dbConnection.prepareStatement(ApplicationMgtDBQueries.DELETE_SP_METADATA);
            prepStmt.setInt(1, spId);
            prepStmt.executeUpdate();

            addServiceProviderProperties(dbConnection, spId, properties, tenantId);
        } finally {
            IdentityApplicationManagementUtil.closeStatement(prepStmt);
        }
    }

    /**
     * Stores basic application information and meta-data such as the application name, creator and
     * tenant.
     *
     * @param serviceProvider
     * @throws IdentityApplicationManagementException
     */
    @Override
    public int createApplication(ServiceProvider serviceProvider, String tenantDomain)
            throws IdentityApplicationManagementException {

        // get logged-in users tenant identifier.
        int tenantID = MultitenantConstants.INVALID_TENANT_ID;

        if (tenantDomain != null) {
            tenantID = IdentityTenantUtil.getTenantId(tenantDomain);
        }

        String qualifiedUsername = CarbonContext.getThreadLocalCarbonContext().getUsername();
        if (ApplicationConstants.LOCAL_SP.equals(serviceProvider.getApplicationName())) {
            qualifiedUsername = CarbonConstants.REGISTRY_SYSTEM_USERNAME;
        }
        String username = UserCoreUtil.removeDomainFromName(qualifiedUsername);
        String userStoreDomain = IdentityUtil.extractDomainFromName(qualifiedUsername);
        String applicationName = serviceProvider.getApplicationName();
        String description = serviceProvider.getDescription();

        if (log.isDebugEnabled()) {
            log.debug("Creating Application " + applicationName + " for user " + qualifiedUsername);
        }

        Connection connection = IdentityDatabaseUtil.getDBConnection();
        PreparedStatement storeAppPrepStmt = null;
        ResultSet results = null;

        try {
            String dbProductName = connection.getMetaData().getDatabaseProductName();
            storeAppPrepStmt = connection.prepareStatement(
                    ApplicationMgtDBQueries.STORE_BASIC_APPINFO, new String[]{
                            DBUtils.getConvertedAutoGeneratedColumnName(dbProductName, "ID")});

            // TENANT_ID, APP_NAME, USER_STORE, USERNAME, DESCRIPTION, AUTH_TYPE
            storeAppPrepStmt.setInt(1, tenantID);
            storeAppPrepStmt.setString(2, applicationName);
            storeAppPrepStmt.setString(3, userStoreDomain);
            storeAppPrepStmt.setString(4, username);
            storeAppPrepStmt.setString(5, description);
            // by default authentication type would be default.
            // default authenticator is defined system-wide - in the configuration file.
            storeAppPrepStmt.setString(6, ApplicationConstants.AUTH_TYPE_DEFAULT);
            storeAppPrepStmt.setString(7, "0");
            storeAppPrepStmt.setString(8, "0");
            storeAppPrepStmt.setString(9, "0");
            storeAppPrepStmt.execute();

            results = storeAppPrepStmt.getGeneratedKeys();

            int applicationId = 0;
            if (results.next()) {
                applicationId = results.getInt(1);
            }
            // some JDBC Drivers returns this in the result, some don't
            if (applicationId == 0) {
                if (log.isDebugEnabled()) {
                    log.debug("JDBC Driver did not return the application id, executing Select operation");
                }
                applicationId = getApplicationIDByName(applicationName, tenantID, connection);
            }
            // To add the property "USE_DOMAIN_IN_ROLES".
            addUseDomainNameInRolesAsSpProperty(serviceProvider);

            if (serviceProvider.getSpProperties() != null) {
                addServiceProviderProperties(connection, applicationId,
                        Arrays.asList(serviceProvider.getSpProperties()), tenantID);
            }

            if (!connection.getAutoCommit()) {
                connection.commit();
            }
            if (log.isDebugEnabled()) {
                log.debug("Application Stored successfully with application id " + applicationId);
            }

            return applicationId;

        } catch (SQLException e) {
            try {
                if (connection != null) {
                    connection.rollback();
                }
            } catch (SQLException sql) {
                throw new IdentityApplicationManagementException(
                        "Error while Creating Application", sql);
            }
            throw new IdentityApplicationManagementException("Error while Creating Application", e);
        } finally {
            IdentityApplicationManagementUtil.closeResultSet(results);
            IdentityApplicationManagementUtil.closeStatement(storeAppPrepStmt);
            IdentityApplicationManagementUtil.closeConnection(connection);
        }
    }

    @Override
    public void updateApplication(ServiceProvider serviceProvider, String tenantDomain)
            throws IdentityApplicationManagementException {

        Connection connection;
        try {
            connection = IdentityDatabaseUtil.getDBConnection();
        } catch (IdentityRuntimeException e) {
            throw new IdentityApplicationManagementException("Couldn't get a database connection.", e);
        }

        int applicationId = serviceProvider.getApplicationID();

        int tenantID = MultitenantConstants.INVALID_TENANT_ID;
        if (tenantDomain != null) {
            tenantID = IdentityTenantUtil.getTenantId(tenantDomain);
        }

        try {
            if (ApplicationManagementServiceComponent.getFileBasedSPs().containsKey(
                    serviceProvider.getApplicationName())) {
                throw new IdentityApplicationManagementException(
                        "Application with the same name laoded from the file system.");
            }

            // update basic information of the application.
            // you can change application name, description, isSasApp...
            updateBasicApplicationData(serviceProvider, connection);

            updateApplicationCertificate(serviceProvider, tenantID, connection);

            updateInboundProvisioningConfiguration(applicationId, serviceProvider.getInboundProvisioningConfig(),
                    connection);

            // delete all in-bound authentication requests.
            deleteInboundAuthRequestConfiguration(serviceProvider.getApplicationID(), connection);

            // update all in-bound authentication requests.
            updateInboundAuthRequestConfiguration(serviceProvider.getApplicationID(), serviceProvider
                    .getInboundAuthenticationConfig(), connection);

            // delete local and out-bound authentication configuration.
            deleteLocalAndOutboundAuthenticationConfiguration(applicationId, connection);

            // update local and out-bound authentication configuration.
            updateLocalAndOutboundAuthenticationConfiguration(serviceProvider.getApplicationID(),
                    serviceProvider.getLocalAndOutBoundAuthenticationConfig(), connection);

            deleteRequestPathAuthenticators(applicationId, connection);
            updateRequestPathAuthenticators(applicationId, serviceProvider.getRequestPathAuthenticatorConfigs(),
                    connection);

            deleteClaimConfiguration(applicationId, connection);
            updateClaimConfiguration(serviceProvider.getApplicationID(), serviceProvider.getClaimConfig(),
                    applicationId, connection);

            deleteOutboundProvisioningConfiguration(applicationId, connection);
            updateOutboundProvisioningConfiguration(applicationId,
                    serviceProvider.getOutboundProvisioningConfig(), connection);

            deletePermissionAndRoleConfiguration(applicationId, connection);

            if (serviceProvider.getPermissionAndRoleConfig() != null) {
                updatePermissionAndRoleConfiguration(serviceProvider.getApplicationID(),
                        serviceProvider.getPermissionAndRoleConfig(), connection);
                deleteAssignedPermissions(connection, serviceProvider.getApplicationName(),
                        serviceProvider.getPermissionAndRoleConfig().getPermissions());
            }

            if (serviceProvider.getSpProperties() != null) {
                // To update 'USE_DOMAIN_IN_ROLES' property value.
                updateUseDomainNameInRolesAsSpProperty(serviceProvider);
                updateServiceProviderProperties(connection, applicationId, Arrays.asList(serviceProvider
                        .getSpProperties()), tenantID);
            }

            // Will be supported with 'Advance Consent Management Feature'.
            /*
            deleteConsentPurposeConfiguration(connection, applicationId, tenantID);
            if (serviceProvider.getConsentConfig() != null) {
                updateConsentPurposeConfiguration(connection, applicationId, serviceProvider.getConsentConfig(),
                        tenantID);
            }
            */

            if (!connection.getAutoCommit()) {
                connection.commit();
            }
        } catch (SQLException | UserStoreException e) {
            try {
                if (connection != null) {
                    connection.rollback();
                }
            } catch (SQLException e1) {
                throw new IdentityApplicationManagementException(
                        "Failed to update service provider " + applicationId, e);
            }
            throw new IdentityApplicationManagementException("Failed to update service provider "
                    + applicationId, e);
        } finally {
            IdentityApplicationManagementUtil.closeConnection(connection);
        }
    }

    /**
     * Delete existing consent purpose configurations of the application.
     *
     * @param connection
     * @param applicationId
     * @param tenantId
     */
    private void deleteConsentPurposeConfiguration(Connection connection, int applicationId, int tenantId)
            throws IdentityApplicationManagementException {

        try (PreparedStatement ps = connection.prepareStatement(DELETE_SP_CONSENT_PURPOSES)) {
            ps.setInt(1, applicationId);
            ps.setInt(2, tenantId);
            ps.executeUpdate();
        } catch (SQLException e) {
            throw new IdentityApplicationManagementException("Error while removing existing consent purposes for " +
                                                             "ApplicationId: " + applicationId + " and TenantId: " +
                                                             tenantId, e);
        }
    }

    /**
     * Updates the consent purpose configurations of the application.
     * @param connection
     * @param applicationId
     * @param consentConfig
     * @param tenantID
     */
    private void updateConsentPurposeConfiguration(Connection connection, int applicationId,
                                                   ConsentConfig consentConfig, int tenantID)
            throws IdentityApplicationManagementException {

        try (PreparedStatement pst = connection.prepareStatement(UPDATE_BASIC_APP_INFO_WITH_CONSENT_ENABLED)) {
            pst.setString(1, consentConfig.isEnabled() ? "1" : "0");
            pst.setInt(2, tenantID);
            pst.setInt(3, applicationId);
            pst.executeUpdate();
        } catch (SQLException e) {
            String error = String.format("Error while setting consentEnabled: %s for applicationId: %s in tenantId: " +
                                         "%s", Boolean.toString(consentConfig.isEnabled()), applicationId, tenantID);
            throw new IdentityApplicationManagementException(error, e);
        }

        ConsentPurposeConfigs consentPurposeConfigs = consentConfig.getConsentPurposeConfigs();
        if (isNull(consentPurposeConfigs)) {
            if (log.isDebugEnabled()) {
                log.debug("ConsentPurposeConfigs entry is null for application ID: " + applicationId);
            }
            return;
        }

        ConsentPurpose[] consentPurposes = consentPurposeConfigs.getConsentPurpose();
        if (isNull(consentPurposes)) {
            if (log.isDebugEnabled()) {
                log.debug("ConsentPurpose entry is null for application ID: " + applicationId);
            }
            return;
        }

        for (ConsentPurpose consentPurpose : consentPurposes) {
            try (PreparedStatement ps = connection.prepareStatement(ADD_SP_CONSENT_PURPOSE)) {
                ps.setInt(1, applicationId);
                ps.setInt(2, consentPurpose.getPurposeId());
                ps.setInt(3, consentPurpose.getDisplayOrder());
                ps.setInt(4, tenantID);
                ps.executeUpdate();
            } catch (SQLException e) {
                String error = String.format("Error while persisting consent purposeId: %s for applicationId: %s " +
                                             "in tenantId: %s", consentPurpose.getPurposeId(), applicationId,
                                             tenantID);
                throw new IdentityApplicationManagementException(error, e);
            }
        }
    }

    /**
     * Updates the application certificate record in the database, with the certificate in the given service provider
     * object. If the certificate content is available in the given service provider and a reference is not available,
     * create a new database record for the certificate and add the reference to the given service provider object.
     *
     * @param serviceProvider
     * @param tenantID
     * @param connection
     * @throws SQLException
     */
    private void updateApplicationCertificate(ServiceProvider serviceProvider, int tenantID,
                                              Connection connection) throws SQLException, IdentityApplicationManagementException {

        // If the certificate content is empty, remove the certificate reference property if exists.
        // And remove the certificate.
        if (StringUtils.isBlank(serviceProvider.getCertificateContent())) {

            ServiceProviderProperty[] serviceProviderProperties = serviceProvider.getSpProperties();

            if (serviceProviderProperties != null) {

                // Get the index of the certificate reference property index in the properties array.
                int certificateReferenceIdIndex = -1;
                String certificateReferenceId = null;
                for (int i = 0; i < serviceProviderProperties.length; i++) {
                    if ("CERTIFICATE".equals(serviceProviderProperties[i].getName())) {
                        certificateReferenceIdIndex = i;
                        certificateReferenceId = serviceProviderProperties[i].getValue();
                        break;
                    }
                }

                // If there is a certificate reference, remove it from the properties array.
                // Removing will be done by creating a new array and copying the elements other than the
                // certificate reference from the existing array,
                if (certificateReferenceIdIndex > -1) {

                    ServiceProviderProperty[] propertiesWithoutCertificateReference =
                            new ServiceProviderProperty[serviceProviderProperties.length - 1];

                    System.arraycopy(serviceProviderProperties, 0, propertiesWithoutCertificateReference,
                            0, certificateReferenceIdIndex);
                    System.arraycopy(serviceProviderProperties, certificateReferenceIdIndex + 1,
                            propertiesWithoutCertificateReference, certificateReferenceIdIndex,
                            propertiesWithoutCertificateReference.length - certificateReferenceIdIndex);

                    serviceProvider.setSpProperties(propertiesWithoutCertificateReference);
                    deleteCertificate(connection, Integer.parseInt(certificateReferenceId));
                }
            }
        } else {
            // First get the certificate reference from the application properties.
            ServiceProviderProperty[] serviceProviderProperties = serviceProvider.getSpProperties();

            String certificateReferenceIdString = getCertificateReferenceID(serviceProviderProperties);

            // If there is a reference, update the relevant certificate record.
            if (certificateReferenceIdString != null) { // Update the existing record.
                PreparedStatement statementToUpdateCertificate = null;
                try {
                    statementToUpdateCertificate = connection.prepareStatement(ApplicationMgtDBQueries.
                            UPDATE_CERTIFICATE);
                    setBlobValue(serviceProvider.getCertificateContent(), statementToUpdateCertificate, 1);
                    statementToUpdateCertificate.setInt(2, Integer.parseInt(certificateReferenceIdString));

                    statementToUpdateCertificate.executeUpdate();
                } catch (IOException e) {
                    throw new IdentityApplicationManagementException("An error occurred while processing content " +
                            "stream of certificate.", e);
                } finally {
                    IdentityApplicationManagementUtil.closeStatement(statementToUpdateCertificate);
                }
            } else {
                // There is no existing reference. Persist the certificate in the given service provider as a new record.
                persistApplicationCertificate(serviceProvider, tenantID, connection);
            }
        }
    }

    /**
     * Returns the certificate reference ID from the given service provider properties.
     *
     * @param serviceProviderProperties
     * @return
     */
    private String getCertificateReferenceID(ServiceProviderProperty[] serviceProviderProperties) {
        String certificateReferenceId = null;
        if (serviceProviderProperties != null) {
            for (ServiceProviderProperty property : serviceProviderProperties) {
                if (SP_PROPERTY_NAME_CERTIFICATE.equals(property.getName())) {
                    certificateReferenceId = property.getValue();
                }
            }
        }
        return certificateReferenceId;
    }

    /**
     * Persists the certificate content of the given service provider object,
     * and adds ID of the newly added certificate as a property of the service provider object.
     *
     * @param serviceProvider
     * @param tenantID
     * @param connection
     * @throws SQLException
     */
    private void persistApplicationCertificate(ServiceProvider serviceProvider, int tenantID,
                                               Connection connection) throws SQLException, IdentityApplicationManagementException {

        // Configure the prepared statement to collect the auto generated id of the database record.
        PreparedStatement statementToAddCertificate = null;
        ResultSet results = null;
        try {

            String dbProductName = connection.getMetaData().getDatabaseProductName();
            statementToAddCertificate = connection.prepareStatement(
                    ApplicationMgtDBQueries.ADD_CERTIFICATE,
                    new String[]{DBUtils.getConvertedAutoGeneratedColumnName(dbProductName, "ID")});

            statementToAddCertificate.setString(1, serviceProvider.getApplicationName());
            setBlobValue(serviceProvider.getCertificateContent(), statementToAddCertificate, 2);
            statementToAddCertificate.setInt(3, tenantID);
            statementToAddCertificate.execute();

            results = statementToAddCertificate.getGeneratedKeys();

            int newlyAddedCertificateID = 0;
            if (results.next()) {
                newlyAddedCertificateID = results.getInt(1);
            }

            // Not all JDBC drivers support getting the auto generated database ID.
            // So if the ID is not returned, get the ID by querying the database passing the certificate name.
            if (newlyAddedCertificateID == 0) {
                if (log.isDebugEnabled()) {
                    log.debug("JDBC Driver did not return the application id, executing Select operation");
                }
                newlyAddedCertificateID = getCertificateIDByName(serviceProvider.getApplicationName(),
                        tenantID, connection);
            }
            addApplicationCertificateReferenceAsServiceProviderProperty(serviceProvider, newlyAddedCertificateID);
       } catch (IOException e) {
            throw new IdentityApplicationManagementException("An error occurred while processing content stream " +
                    "of certificate.", e);
        } finally {
            IdentityApplicationManagementUtil.closeResultSet(results);
            IdentityApplicationManagementUtil.closeStatement(statementToAddCertificate);
        }
    }

    /**
     * Add the given certificate ID as a property of the given service provider object.
     *
     * @param serviceProvider
     * @param newlyAddedCertificateID
     */
    private void addApplicationCertificateReferenceAsServiceProviderProperty(ServiceProvider serviceProvider,
                                                                             int newlyAddedCertificateID) {
        ServiceProviderProperty[] serviceProviderProperties = serviceProvider.getSpProperties();
        ServiceProviderProperty[] newServiceProviderProperties;
        if (serviceProviderProperties != null) {
            newServiceProviderProperties = new ServiceProviderProperty[
                    serviceProviderProperties.length + 1];

            for (int i = 0; i < serviceProviderProperties.length; i++) {
                newServiceProviderProperties[i] = serviceProviderProperties[i];
            }
        } else {
            newServiceProviderProperties = new ServiceProviderProperty[1];
        }

        ServiceProviderProperty propertyForCertificate = new ServiceProviderProperty();
        propertyForCertificate.setDisplayName("CERTIFICATE");
        propertyForCertificate.setName("CERTIFICATE");
        propertyForCertificate.setValue(String.valueOf(newlyAddedCertificateID));

        newServiceProviderProperties[newServiceProviderProperties.length - 1] = propertyForCertificate;

        serviceProvider.setSpProperties(newServiceProviderProperties);
    }

    /**
     * Returns the database ID of the certificate with the given certificate name and the tenant ID.
     *
     * @param applicationName
     * @param tenantID
     * @param connection
     * @return
     * @throws SQLException
     */
    private int getCertificateIDByName(String applicationName, int tenantID, Connection connection)
            throws SQLException {

        PreparedStatement statementToGetCertificateId = null;
        ResultSet results = null;
        try {
            statementToGetCertificateId = connection.prepareStatement(
                    ApplicationMgtDBQueries.GET_CERTIFICATE_ID_BY_NAME);
            statementToGetCertificateId.setString(1, applicationName);
            statementToGetCertificateId.setInt(2, tenantID);

            results = statementToGetCertificateId.executeQuery();

            int applicationId = -1;
            while (results.next()) {
                applicationId = results.getInt(1);
            }

            return applicationId;
        } finally {
            IdentityApplicationManagementUtil.closeResultSet(results);
            IdentityApplicationManagementUtil.closeStatement(statementToGetCertificateId);
        }
    }

    /**
     * @param serviceProvider
     * @param connection
     * @throws SQLException
     * @throws UserStoreException
     * @throws IdentityApplicationManagementException
     */

    private void updateBasicApplicationData(ServiceProvider serviceProvider, Connection connection) throws SQLException, UserStoreException,
            IdentityApplicationManagementException {
        int applicationId = serviceProvider.getApplicationID();
        String applicationName = serviceProvider.getApplicationName();
        String description = serviceProvider.getDescription();
        boolean isSaasApp = serviceProvider.isSaasApp();
        int tenantID = CarbonContext.getThreadLocalCarbonContext().getTenantId();
        String storedAppName = null;

        if (applicationName == null) {
            // check for required attributes.
            throw new IdentityApplicationManagementException("Application Name is required.");
        }

        if (log.isDebugEnabled()) {
            log.debug("Updating Application with ID: " + applicationId);
        }
        // reads back the Application Name. This is to check if the Application
        // has been renamed
        storedAppName = getApplicationName(applicationId, connection);

        if (log.isDebugEnabled()) {
            log.debug("Stored Application Name " + storedAppName);
        }

        // only if the application has been renamed
        if (!StringUtils.equals(applicationName, storedAppName)) {
            String applicationNameforRole = IdentityUtil.addDomainToName(applicationName, ApplicationConstants.
                    APPLICATION_DOMAIN);
            String storedAppNameforRole = IdentityUtil.addDomainToName(storedAppName, ApplicationConstants.
                    APPLICATION_DOMAIN);
            // rename the role
            ApplicationMgtUtil.renameRole(storedAppNameforRole, applicationNameforRole);
            if (log.isDebugEnabled()) {
                log.debug("Renaming application role from " + storedAppName + " to "
                        + applicationName);
            }
            Map<String, String> applicationPermissions = readApplicationPermissions(storedAppName);
            for (Map.Entry<String, String> entry : applicationPermissions.entrySet()) {
                updatePermissionPath(entry.getKey(), entry.getValue().replace(storedAppName.toLowerCase(),
                        applicationName.toLowerCase()));
            }
        }

        // update the application data
        PreparedStatement storeAppPrepStmt = null;
        try {
            String sql;
            boolean isValidUserForOwnerUpdate = ApplicationMgtUtil.isValidApplicationOwner(serviceProvider);
            if (isValidUserForOwnerUpdate) {
                sql = ApplicationMgtDBQueries.UPDATE_BASIC_APPINFO_WITH_OWNER_UPDATE;
            } else {
                sql = ApplicationMgtDBQueries.UPDATE_BASIC_APPINFO;
            }

            storeAppPrepStmt = connection.prepareStatement(sql);
            // SET APP_NAME=?, DESCRIPTION=? IS_SAAS_APP=? WHERE TENANT_ID= ? AND ID = ?
            storeAppPrepStmt.setString(1, applicationName);
            storeAppPrepStmt.setString(2, description);
            storeAppPrepStmt.setString(3, isSaasApp ? "1" : "0");
            if (isValidUserForOwnerUpdate) {
                storeAppPrepStmt.setString(4, serviceProvider.getOwner().getUserName());
                storeAppPrepStmt.setString(5, serviceProvider.getOwner().getUserStoreDomain());
                storeAppPrepStmt.setInt(6, tenantID);
                storeAppPrepStmt.setInt(7, applicationId);
            } else {
                storeAppPrepStmt.setInt(4, tenantID);
                storeAppPrepStmt.setInt(5, applicationId);
            }
            storeAppPrepStmt.executeUpdate();

        } finally {
            IdentityApplicationManagementUtil.closeStatement(storeAppPrepStmt);
        }

        if (log.isDebugEnabled()) {
            log.debug("Updated Application successfully");
        }

    }

    private List<Property> filterEmptyProperties(Property[] propertiesArray) {
        List<Property> propertyArrayList = new ArrayList<>();
        if (ArrayUtils.isNotEmpty(propertiesArray)) {
            for (Property property : propertiesArray) {
                if (property != null && StringUtils.isNotBlank(property.getValue())) {
                    propertyArrayList.add(property);
                }
            }
        }
        return propertyArrayList;
    }
    /**
     * @param applicationId
     * @param inBoundAuthenticationConfig
     * @param connection
     * @throws SQLException
     */
    private void updateInboundAuthRequestConfiguration(int applicationId, InboundAuthenticationConfig
            inBoundAuthenticationConfig, Connection connection) throws IdentityApplicationManagementException {
        int tenantID = CarbonContext.getThreadLocalCarbonContext().getTenantId();

        PreparedStatement inboundAuthReqConfigPrepStmt = null;

        try {
            if (inBoundAuthenticationConfig == null
                    || inBoundAuthenticationConfig.getInboundAuthenticationRequestConfigs() == null
                    || inBoundAuthenticationConfig.getInboundAuthenticationRequestConfigs().length == 0) {
                // no in-bound authentication requests defined.
                return;
            }

            inboundAuthReqConfigPrepStmt = connection.prepareStatement(ApplicationMgtDBQueries.STORE_CLIENT_INFO);
            InboundAuthenticationRequestConfig[] authRequests = inBoundAuthenticationConfig
                    .getInboundAuthenticationRequestConfigs();

            for (InboundAuthenticationRequestConfig authRequest : authRequests) {
                if (authRequest == null || authRequest.getInboundAuthType() == null) {
                    log.warn("Invalid in-bound authentication request");
                    // not a valid authentication request. Must have client and a type.
                    continue;
                }

                Property[] propertiesArray = authRequest.getProperties();
                List<Property> propertyArrayList = new ArrayList<>();

                String authKey = null;
                String inboundConfigType = ApplicationConstants.STANDARD_APPLICATION;
                if (standardInboundAuthTypes.contains(authRequest.getInboundAuthType())) {
                    authKey = authRequest.getInboundAuthKey();
                    propertyArrayList = filterEmptyProperties(propertiesArray);
                } else {
                    AbstractInboundAuthenticatorConfig inboundAuthenticatorConfig =
                            ApplicationManagementServiceComponentHolder.getInboundAuthenticatorConfig(authRequest
                                    .getInboundAuthType() + ":" + authRequest.getInboundConfigType());
                    if (inboundAuthenticatorConfig != null &&
                            StringUtils.isNotBlank(inboundAuthenticatorConfig.getRelyingPartyKey())) {
                        if (propertiesArray != null && propertiesArray.length > 0) {
                            for (Property prop : propertiesArray) {
                                if (inboundAuthenticatorConfig.getRelyingPartyKey().equals(prop.getName())) {
                                    if (StringUtils.isNotBlank(prop.getValue())) {
                                        authKey = prop.getValue();
                                    }
                                } else {
                                    if (StringUtils.isNotBlank(prop.getValue())) {
                                        propertyArrayList.add(prop);
                                    }
                                }
                            }
                        }
                    } else {
                        propertyArrayList = filterEmptyProperties(propertiesArray);
                    }
                }
                if (StringUtils.isBlank(authKey)) {
                    String applicationName = getApplicationName(applicationId, connection);
                    if (StringUtils.isNotBlank(applicationName)) {
                        authKey = applicationName;
                    }
                }
                if (StringUtils.isNotBlank(authRequest.getInboundConfigType())) {
                    inboundConfigType = authRequest.getInboundConfigType();
                }
                if (!propertyArrayList.isEmpty()) {
                    for (Property prop : propertyArrayList) {
                        inboundAuthReqConfigPrepStmt.setInt(1, tenantID);
                        inboundAuthReqConfigPrepStmt.setString(2,authKey);
                        inboundAuthReqConfigPrepStmt.setString(3,authRequest.getInboundAuthType());
                        inboundAuthReqConfigPrepStmt.setString(4,prop.getName());
                        inboundAuthReqConfigPrepStmt.setString(5,prop.getValue());
                        inboundAuthReqConfigPrepStmt.setInt(6, applicationId);
                        inboundAuthReqConfigPrepStmt.setString(7, inboundConfigType);
                        inboundAuthReqConfigPrepStmt.addBatch();
                    }
                } else {
                    inboundAuthReqConfigPrepStmt.setInt(1, tenantID);
                    inboundAuthReqConfigPrepStmt.setString(2,authKey);
                    inboundAuthReqConfigPrepStmt.setString(3,authRequest.getInboundAuthType());
                    inboundAuthReqConfigPrepStmt.setString(4, null);
                    inboundAuthReqConfigPrepStmt.setString(5, null);
                    inboundAuthReqConfigPrepStmt.setInt(6, applicationId);
                    inboundAuthReqConfigPrepStmt.setString(7, inboundConfigType);
                    inboundAuthReqConfigPrepStmt.addBatch();
                }

                if (log.isDebugEnabled()) {
                    log.debug("Updating inbound authentication request configuration of the application "
                            + applicationId
                            + "inbound auth key: "
                            + authRequest.getInboundAuthKey()
                            + " inbound auth type: "
                            + authRequest.getInboundAuthType());
                }
            }

            inboundAuthReqConfigPrepStmt.executeBatch();
        } catch (SQLException e) {
            log.error("Error occurred while updating the Inbound Authentication Request Configuration.", e);
        } finally {
            IdentityApplicationManagementUtil.closeStatement(inboundAuthReqConfigPrepStmt);
        }
    }

    /**
     * @param applicationId
     * @param inBoundProvisioningConfig
     * @param connection
     * @throws SQLException
     */
    private void updateInboundProvisioningConfiguration(int applicationId,
                                                        InboundProvisioningConfig inBoundProvisioningConfig, Connection connection)
            throws SQLException {

        if (inBoundProvisioningConfig == null) {
            return;
        }

        int tenantID = CarbonContext.getThreadLocalCarbonContext().getTenantId();
        PreparedStatement inboundProConfigPrepStmt = null;

        try {
            inboundProConfigPrepStmt = connection
                    .prepareStatement(ApplicationMgtDBQueries.UPDATE_BASIC_APPINFO_WITH_PRO_PROPERTIES);

            // PROVISIONING_USERSTORE_DOMAIN=?
            inboundProConfigPrepStmt.setString(1, inBoundProvisioningConfig.getProvisioningUserStore());
            inboundProConfigPrepStmt.setString(2, inBoundProvisioningConfig.isDumbMode() ? "1" : "0");
            inboundProConfigPrepStmt.setInt(3, tenantID);
            inboundProConfigPrepStmt.setInt(4, applicationId);
            inboundProConfigPrepStmt.execute();

        } finally {
            IdentityApplicationManagementUtil.closeStatement(inboundProConfigPrepStmt);
        }
    }

    /**
     * @param applicationId
     * @param outBoundProvisioningConfig
     * @param connection
     * @throws SQLException
     */
    private void updateOutboundProvisioningConfiguration(int applicationId,
                                                         OutboundProvisioningConfig outBoundProvisioningConfig, Connection connection)
            throws SQLException {

        int tenantID = CarbonContext.getThreadLocalCarbonContext().getTenantId();
        PreparedStatement outboundProConfigPrepStmt = null;

        if (outBoundProvisioningConfig != null) {
            IdentityProvider[] proProviders = outBoundProvisioningConfig
                    .getProvisioningIdentityProviders();

            try {
                if (ArrayUtils.isEmpty(proProviders)) {
                    // no in-bound authentication requests defined.
                    return;
                }

                outboundProConfigPrepStmt = connection
                        .prepareStatement(ApplicationMgtDBQueries.STORE_PRO_CONNECTORS);
                // TENANT_ID, IDP_NAME, CONNECTOR_NAME, APP_ID

                for (IdentityProvider proProvider : proProviders) {
                    if (proProvider != null) {
                        ProvisioningConnectorConfig proConnector = proProvider
                                .getDefaultProvisioningConnectorConfig();
                        if (proConnector == null) {
                            continue;
                        }

                        String jitEnabled = "0";

                        if (proProvider.getJustInTimeProvisioningConfig() != null
                                && proProvider.getJustInTimeProvisioningConfig()
                                .isProvisioningEnabled()) {
                            jitEnabled = "1";
                        }

                        String blocking = "0";

                        if (proProvider.getDefaultProvisioningConnectorConfig() != null
                                && proProvider.getDefaultProvisioningConnectorConfig().isBlocking()) {
                            blocking = "1";
                        }

                        String ruleEnabled = "0";

                        if (proProvider.getDefaultProvisioningConnectorConfig() != null
                                && proProvider.getDefaultProvisioningConnectorConfig().isRulesEnabled()) {
                            ruleEnabled = "1";
                        }

                        outboundProConfigPrepStmt.setInt(1, tenantID);
                        outboundProConfigPrepStmt.setString(2, proProvider.getIdentityProviderName());
                        outboundProConfigPrepStmt.setString(3, proConnector.getName());
                        outboundProConfigPrepStmt.setInt(4, applicationId);
                        outboundProConfigPrepStmt.setString(5, jitEnabled);
                        outboundProConfigPrepStmt.setString(6, blocking);
                        outboundProConfigPrepStmt.setString(7, ruleEnabled);
                        outboundProConfigPrepStmt.addBatch();

                    }
                }

                outboundProConfigPrepStmt.executeBatch();

            } finally {
                IdentityApplicationManagementUtil.closeStatement(outboundProConfigPrepStmt);
            }
        }
    }

    /**
     * @param applicationId
     * @param connection
     * @return
     * @throws SQLException
     */
    private InboundProvisioningConfig getInboundProvisioningConfiguration(int applicationId,
                                                                          Connection connection, int tenantID) throws SQLException {

        PreparedStatement inboundProConfigPrepStmt = null;
        InboundProvisioningConfig inBoundProvisioningConfig = new InboundProvisioningConfig();
        ResultSet resultSet = null;

        try {

            inboundProConfigPrepStmt = connection
                    .prepareStatement(ApplicationMgtDBQueries.LOAD_PRO_PROPERTIES_BY_APP_ID);
            // PROVISIONING_USERSTORE_DOMAIN
            inboundProConfigPrepStmt.setInt(1, tenantID);
            inboundProConfigPrepStmt.setInt(2, applicationId);
            resultSet = inboundProConfigPrepStmt.executeQuery();

            while (resultSet.next()) {
                inBoundProvisioningConfig.setProvisioningUserStore(resultSet.getString(1));
                inBoundProvisioningConfig.setDumbMode("1".equals(resultSet.getString(2)));
            }

        } finally {
            IdentityApplicationManagementUtil.closeStatement(inboundProConfigPrepStmt);
        }
        return inBoundProvisioningConfig;
    }

    /**
     * @param applicationId
     * @param connection
     * @return
     * @throws SQLException
     */
    private OutboundProvisioningConfig getOutboundProvisioningConfiguration(int applicationId,
                                                                            Connection connection, int tenantID) throws SQLException {

        PreparedStatement outboundProConfigPrepStmt = null;
        OutboundProvisioningConfig outBoundProvisioningConfig = new OutboundProvisioningConfig();
        ResultSet resultSet = null;
        List<IdentityProvider> idpProConnectors = new ArrayList<IdentityProvider>();

        try {

            outboundProConfigPrepStmt = connection
                    .prepareStatement(ApplicationMgtDBQueries.LOAD_PRO_CONNECTORS_BY_APP_ID);
            // IDP_NAME, CONNECTOR_NAM
            outboundProConfigPrepStmt.setInt(1, applicationId);
            outboundProConfigPrepStmt.setInt(2, tenantID);
            resultSet = outboundProConfigPrepStmt.executeQuery();

            while (resultSet.next()) {
                ProvisioningConnectorConfig proConnector = null;
                IdentityProvider fedIdp = null;

                fedIdp = new IdentityProvider();
                fedIdp.setIdentityProviderName(resultSet.getString(1));

                proConnector = new ProvisioningConnectorConfig();
                proConnector.setName(resultSet.getString(2));

                if ("1".equals(resultSet.getString(3))) {
                    JustInTimeProvisioningConfig jitConfig = new JustInTimeProvisioningConfig();
                    jitConfig.setProvisioningEnabled(true);
                    fedIdp.setJustInTimeProvisioningConfig(jitConfig);
                }

                if ("1".equals(resultSet.getString(4))) {
                    proConnector.setBlocking(true);
                } else {
                    proConnector.setBlocking(false);
                }

                if ("1".equals(resultSet.getString(5))) {
                    proConnector.setRulesEnabled(true);
                } else {
                    proConnector.setRulesEnabled(false);
                }

                fedIdp.setDefaultProvisioningConnectorConfig(proConnector);
                idpProConnectors.add(fedIdp);

            }

            outBoundProvisioningConfig.setProvisioningIdentityProviders(idpProConnectors.toArray(new
                    IdentityProvider[idpProConnectors.size()]));

        } finally {
            IdentityApplicationManagementUtil.closeStatement(outboundProConfigPrepStmt);
        }
        return outBoundProvisioningConfig;
    }

    /**
     * @param applicationId
     * @param localAndOutboundAuthConfig
     * @param connection
     * @throws SQLException
     * @throws IdentityApplicationManagementException
     */
    private void updateLocalAndOutboundAuthenticationConfiguration(int applicationId,
                                                                   LocalAndOutboundAuthenticationConfig localAndOutboundAuthConfig, Connection connection)
            throws SQLException, IdentityApplicationManagementException {

        int tenantID = CarbonContext.getThreadLocalCarbonContext().getTenantId();

        if (localAndOutboundAuthConfig == null) {
            // no local or out-bound configuration for this service provider.
            return;
        }

        updateAuthenticationScriptConfiguration(applicationId, localAndOutboundAuthConfig, connection, tenantID);

        PreparedStatement updateAuthTypePrepStmt = null;

        PreparedStatement storeSendAuthListOfIdPsPrepStmt = null;
        try {
            storeSendAuthListOfIdPsPrepStmt = connection
                    .prepareStatement(ApplicationMgtDBQueries.UPDATE_BASIC_APPINFO_WITH_SEND_AUTH_LIST_OF_IDPS);
            // IS_SEND_LOCAL_SUBJECT_ID=? WHERE TENANT_ID= ? AND ID = ?
            storeSendAuthListOfIdPsPrepStmt.setString(1, localAndOutboundAuthConfig
                    .isAlwaysSendBackAuthenticatedListOfIdPs() ? "1" : "0");
            storeSendAuthListOfIdPsPrepStmt.setInt(2, tenantID);
            storeSendAuthListOfIdPsPrepStmt.setInt(3, applicationId);
            storeSendAuthListOfIdPsPrepStmt.executeUpdate();
        } finally {
            IdentityApplicationManagementUtil.closeStatement(storeSendAuthListOfIdPsPrepStmt);
        }

        PreparedStatement storeUseTenantDomainInLocalSubjectIdStmt = null;
        try {
            storeUseTenantDomainInLocalSubjectIdStmt = connection
                    .prepareStatement(ApplicationMgtDBQueries
                            .UPDATE_BASIC_APPINFO_WITH_USE_TENANT_DOMAIN_LOCAL_SUBJECT_ID);
            // IS_USE_TENANT_DIMAIN_LOCAL_SUBJECT_ID=? WHERE TENANT_ID= ? AND ID = ?
            storeUseTenantDomainInLocalSubjectIdStmt.setString(1, localAndOutboundAuthConfig
                    .isUseTenantDomainInLocalSubjectIdentifier() ? "1" : "0");
            storeUseTenantDomainInLocalSubjectIdStmt.setInt(2, tenantID);
            storeUseTenantDomainInLocalSubjectIdStmt.setInt(3, applicationId);
            storeUseTenantDomainInLocalSubjectIdStmt.executeUpdate();
        } finally {
            IdentityApplicationManagementUtil.closeStatement(storeUseTenantDomainInLocalSubjectIdStmt);
        }

        PreparedStatement storeUseUserstoreDomainInLocalSubjectIdStmt = null;
        try {
            storeUseUserstoreDomainInLocalSubjectIdStmt = connection
                    .prepareStatement(ApplicationMgtDBQueries
                            .UPDATE_BASIC_APPINFO_WITH_USE_USERSTORE_DOMAIN_LOCAL_SUBJECT_ID);
            // IS_USE_USERSTORE_DIMAIN_LOCAL_SUBJECT_ID=? WHERE TENANT_ID= ? AND ID = ?
            storeUseUserstoreDomainInLocalSubjectIdStmt.setString(1, localAndOutboundAuthConfig
                    .isUseUserstoreDomainInLocalSubjectIdentifier() ? "1" : "0");
            storeUseUserstoreDomainInLocalSubjectIdStmt.setInt(2, tenantID);
            storeUseUserstoreDomainInLocalSubjectIdStmt.setInt(3, applicationId);
            storeUseUserstoreDomainInLocalSubjectIdStmt.executeUpdate();
        } finally {
            IdentityApplicationManagementUtil.closeStatement(storeUseUserstoreDomainInLocalSubjectIdStmt);
        }

        PreparedStatement enableAuthzStmt = null;
        try {
            enableAuthzStmt = connection
                    .prepareStatement(ApplicationMgtDBQueries.UPDATE_BASIC_APPINFO_WITH_ENABLE_AUTHORIZATION);
            enableAuthzStmt.setString(1, localAndOutboundAuthConfig.isEnableAuthorization() ? "1" : "0");
            enableAuthzStmt.setInt(2, tenantID);
            enableAuthzStmt.setInt(3, applicationId);
            enableAuthzStmt.executeUpdate();
        } finally {
            IdentityApplicationManagementUtil.closeStatement(enableAuthzStmt);
        }

        PreparedStatement storeSubjectClaimUri = null;
        try {
            storeSubjectClaimUri = connection
                    .prepareStatement(ApplicationMgtDBQueries.UPDATE_BASIC_APPINFO_WITH_SUBJECT_CLAIM_URI);
            // SUBJECT_CLAIM_URI=? WHERE TENANT_ID= ? AND ID = ?
            storeSubjectClaimUri.setString(1, localAndOutboundAuthConfig.getSubjectClaimUri());
            storeSubjectClaimUri.setInt(2, tenantID);
            storeSubjectClaimUri.setInt(3, applicationId);
            storeSubjectClaimUri.executeUpdate();
        } finally {
            IdentityApplicationManagementUtil.closeStatement(storeSubjectClaimUri);
        }

        AuthenticationStep[] authSteps = localAndOutboundAuthConfig.getAuthenticationSteps();

        if (authSteps == null || authSteps.length == 0) {
            // if no authentication steps defined - it should be the default behavior.
            localAndOutboundAuthConfig
                    .setAuthenticationType(ApplicationConstants.AUTH_TYPE_DEFAULT);
        }

        try {
            if (localAndOutboundAuthConfig.getAuthenticationType() == null) {
                // no authentication type defined - set to default.
                localAndOutboundAuthConfig
                        .setAuthenticationType(ApplicationConstants.AUTH_TYPE_DEFAULT);
            }

            updateAuthTypePrepStmt = connection
                    .prepareStatement(ApplicationMgtDBQueries.UPDATE_BASIC_APPINFO_WITH_AUTH_TYPE);
            // AUTH_TYPE=? WHERE TENANT_ID= ? AND ID = ?
            updateAuthTypePrepStmt.setString(1, localAndOutboundAuthConfig.getAuthenticationType());
            updateAuthTypePrepStmt.setInt(2, tenantID);
            updateAuthTypePrepStmt.setInt(3, applicationId);
            updateAuthTypePrepStmt.execute();
        } finally {
            IdentityApplicationManagementUtil.closeStatement(updateAuthTypePrepStmt);
        }

        if (authSteps != null && authSteps.length > 0) {
            // we have authentications steps defined.
            PreparedStatement storeStepIDPAuthnPrepStmt = null;
            storeStepIDPAuthnPrepStmt = connection
                    .prepareStatement(ApplicationMgtDBQueries.STORE_STEP_IDP_AUTH);
            try {

                if (ApplicationConstants.AUTH_TYPE_LOCAL
                        .equalsIgnoreCase(localAndOutboundAuthConfig.getAuthenticationType())) {
                    // for local authentication there can only be only one authentication step and
                    // only one local authenticator.
                    if (authSteps.length != 1
                            || authSteps[0] == null
                            || authSteps[0].getLocalAuthenticatorConfigs() == null
                            || authSteps[0].getLocalAuthenticatorConfigs().length != 1
                            || (authSteps[0].getFederatedIdentityProviders() != null && authSteps[0]
                            .getFederatedIdentityProviders().length >= 1)) {
                        String errorMessage = "Invalid local authentication configuration."
                                + " For local authentication there can only be only one authentication step and only one local authenticator";
                        throw new IdentityApplicationManagementException(errorMessage);
                    }
                } else if (ApplicationConstants.AUTH_TYPE_FEDERATED
                        .equalsIgnoreCase(localAndOutboundAuthConfig.getAuthenticationType())) {
                    // for federated authentication there can only be only one authentication step
                    // and only one federated authenticator - which is the default authenticator of
                    // the corresponding authenticator.
                    if (authSteps.length != 1 || authSteps[0] == null
                            || authSteps[0].getFederatedIdentityProviders() == null
                            || authSteps[0].getFederatedIdentityProviders().length != 1
                            || authSteps[0].getLocalAuthenticatorConfigs().length > 0) {
                        String errorMessage = "Invalid federated authentication configuration."
                                + " For federated authentication there can only be only one authentication step and only one federated authenticator";
                        throw new IdentityApplicationManagementException(errorMessage);
                    }

                    IdentityProvider fedIdp = authSteps[0].getFederatedIdentityProviders()[0];

                    if (fedIdp.getDefaultAuthenticatorConfig() == null || fedIdp.getFederatedAuthenticatorConfigs() == null) {
                        IdentityProviderDAO idpDAO = ApplicationMgtSystemConfig.getInstance().getIdentityProviderDAO();

                        String defualtAuthName = idpDAO.getDefaultAuthenticator(fedIdp
                                .getIdentityProviderName());

                        // set the default authenticator.
                        FederatedAuthenticatorConfig defaultAuth = new FederatedAuthenticatorConfig();
                        defaultAuth.setName(defualtAuthName);
                        fedIdp.setDefaultAuthenticatorConfig(defaultAuth);
                        fedIdp.setFederatedAuthenticatorConfigs(new FederatedAuthenticatorConfig[]{defaultAuth});
                    }
                }

                // iterating through each step.
                for (AuthenticationStep authStep : authSteps) {
                    int stepId = 0;

                    IdentityProvider[] federatedIdps = authStep.getFederatedIdentityProviders();

                    // an authentication step should have at least one federated identity
                    // provider or a local authenticator.
                    if ((federatedIdps == null || federatedIdps.length == 0)
                            && (authStep.getLocalAuthenticatorConfigs() == null || authStep
                            .getLocalAuthenticatorConfigs().length == 0)) {
                        String errorMesssage = "Invalid authentication configuration."
                                + "An authentication step should have at least one federated identity "
                                + "provider or a local authenticator";
                        throw new IdentityApplicationManagementException(errorMesssage);
                    }

                    // we have valid federated identity providers.
                    PreparedStatement storeStepPrepStmtz = null;
                    ResultSet result = null;

                    try {
                        String dbProductName = connection.getMetaData().getDatabaseProductName();
                        storeStepPrepStmtz = connection.prepareStatement(
                                ApplicationMgtDBQueries.STORE_STEP_INFO, new String[]{
                                        DBUtils.getConvertedAutoGeneratedColumnName(dbProductName, "ID")});
                        // TENANT_ID, STEP_ORDER, APP_ID
                        storeStepPrepStmtz.setInt(1, tenantID);
                        storeStepPrepStmtz.setInt(2, authStep.getStepOrder());
                        storeStepPrepStmtz.setInt(3, applicationId);
                        storeStepPrepStmtz.setString(4, authStep.isSubjectStep() ? "1" : "0");
                        storeStepPrepStmtz.setString(5, authStep.isAttributeStep() ? "1" : "0");
                        storeStepPrepStmtz.execute();

                        result = storeStepPrepStmtz.getGeneratedKeys();

                        if (result.next()) {
                            stepId = result.getInt(1);
                        }
                    } finally {
                        IdentityApplicationManagementUtil.closeResultSet(result);
                        IdentityApplicationManagementUtil.closeStatement(storeStepPrepStmtz);
                    }

                    if (authStep.getLocalAuthenticatorConfigs() != null
                            && authStep.getLocalAuthenticatorConfigs().length > 0) {

                        for (LocalAuthenticatorConfig lclAuthenticator : authStep
                                .getLocalAuthenticatorConfigs()) {
                            // set the identity provider name to LOCAL.
                            int authenticatorId = getAuthentictorID(connection, tenantID,
                                    ApplicationConstants.LOCAL_IDP_NAME, lclAuthenticator.getName());
                            if (authenticatorId < 0) {
                                authenticatorId = addAuthenticator(connection, tenantID,
                                        ApplicationConstants.LOCAL_IDP_NAME,
                                        lclAuthenticator.getName(),
                                        lclAuthenticator.getDisplayName());
                            }
                            if (authenticatorId > 0) {
                                // ID, TENANT_ID, AUTHENTICATOR_ID
                                storeStepIDPAuthnPrepStmt.setInt(1, stepId);
                                storeStepIDPAuthnPrepStmt.setInt(2, tenantID);
                                storeStepIDPAuthnPrepStmt.setInt(3, authenticatorId);
                                storeStepIDPAuthnPrepStmt.addBatch();
                            }

                            if (log.isDebugEnabled()) {
                                log.debug("Updating Local IdP of Application " + applicationId
                                        + " Step Order: " + authStep.getStepOrder() + " IdP: "
                                        + ApplicationConstants.LOCAL_IDP + " Authenticator: "
                                        + lclAuthenticator.getName());
                            }
                        }
                    }

                    // we have federated identity providers.
                    if (federatedIdps != null && federatedIdps.length > 0) {

                        // iterating through each IDP of the step
                        for (IdentityProvider federatedIdp : federatedIdps) {
                            String idpName = federatedIdp.getIdentityProviderName();

                            // the identity provider name wso2carbon-local-idp is reserved.
                            if (ApplicationConstants.LOCAL_IDP.equalsIgnoreCase(idpName)) {
                                throw new IdentityApplicationManagementException(
                                        "The federated IdP name cannot be equal to "
                                                + ApplicationConstants.LOCAL_IDP);
                            }

                            FederatedAuthenticatorConfig[] authenticators = federatedIdp
                                    .getFederatedAuthenticatorConfigs();

                            if (authenticators != null && authenticators.length > 0) {

                                for (FederatedAuthenticatorConfig authenticator : authenticators) {
                                    // ID, TENANT_ID, AUTHENTICATOR_ID
                                    if (authenticator != null) {
                                        int authenticatorId = getAuthentictorID(connection, tenantID,
                                                idpName, authenticator.getName());
                                        if (authenticatorId > 0) {
                                            storeStepIDPAuthnPrepStmt.setInt(1, stepId);
                                            storeStepIDPAuthnPrepStmt.setInt(2, tenantID);
                                            storeStepIDPAuthnPrepStmt.setInt(3, authenticatorId);
                                            storeStepIDPAuthnPrepStmt.addBatch();

                                            if (log.isDebugEnabled()) {
                                                log.debug("Updating Federated IdP of Application "
                                                        + applicationId + " Step Order: "
                                                        + authStep.getStepOrder() + " IdP: "
                                                        + idpName + " Authenticator: "
                                                        + authenticator);
                                            }
                                        }
                                    }
                                }
                            }

                        }
                    }
                }

                storeStepIDPAuthnPrepStmt.executeBatch();
            } finally {
                IdentityApplicationManagementUtil.closeStatement(storeStepIDPAuthnPrepStmt);
            }
        }
    }

    /**
     * @param applicationId
     * @param claimConfiguration
     * @param applicationID
     * @param connection
     * @throws SQLException
     */
    private void updateClaimConfiguration(int applicationId, ClaimConfig claimConfiguration,
                                          int applicationID, Connection connection) throws SQLException {

        int tenantID = CarbonContext.getThreadLocalCarbonContext().getTenantId();

        PreparedStatement storeRoleClaimPrepStmt = null;
        PreparedStatement storeSPDialectsPrepStmt = null;
        PreparedStatement storeClaimDialectPrepStmt = null;
        PreparedStatement storeSendLocalSubIdPrepStmt = null;

        if (claimConfiguration == null) {
            return;
        }

        try {
            // update the application data
            String roleClaim = claimConfiguration.getRoleClaimURI();
            if (roleClaim != null) {
                storeRoleClaimPrepStmt = connection
                        .prepareStatement(ApplicationMgtDBQueries.UPDATE_BASIC_APPINFO_WITH_ROLE_CLAIM);
                // ROLE_CLAIM=? WHERE TENANT_ID= ? AND ID =
                storeRoleClaimPrepStmt.setString(1, roleClaim);
                storeRoleClaimPrepStmt.setInt(2, tenantID);
                storeRoleClaimPrepStmt.setInt(3, applicationId);
                storeRoleClaimPrepStmt.executeUpdate();
            }

        } finally {
            IdentityApplicationManagementUtil.closeStatement(storeRoleClaimPrepStmt);
        }

        try {
            // update the application data with SP dialects
            String[] spClaimDialects = claimConfiguration.getSpClaimDialects();

            if (ArrayUtils.isNotEmpty(spClaimDialects)) {
                storeSPDialectsPrepStmt = connection
                        .prepareStatement(ApplicationMgtDBQueries.STORE_SP_DIALECTS_BY_APP_ID);

                for (String spClaimDialect : spClaimDialects) {
                    if (spClaimDialect != null && !spClaimDialect.isEmpty()) {
                        storeSPDialectsPrepStmt.setInt(1, tenantID);
                        storeSPDialectsPrepStmt.setString(2, spClaimDialect);
                        storeSPDialectsPrepStmt.setInt(3, applicationId);
                        storeSPDialectsPrepStmt.addBatch();

                        if (log.isDebugEnabled()) {
                            log.debug("Storing SP Dialect: " + spClaimDialect);
                        }
                    }
                }
                storeSPDialectsPrepStmt.executeBatch();
            }
        } finally {
            IdentityApplicationManagementUtil.closeStatement(storeSPDialectsPrepStmt);
        }

        try {
            storeClaimDialectPrepStmt = connection
                    .prepareStatement(ApplicationMgtDBQueries.UPDATE_BASIC_APPINFO_WITH_CLAIM_DIALEECT);
            // IS_LOCAL_CLAIM_DIALECT=? WHERE TENANT_ID= ? AND ID = ?
            storeClaimDialectPrepStmt.setString(1, claimConfiguration.isLocalClaimDialect() ? "1"
                    : "0");
            storeClaimDialectPrepStmt.setInt(2, tenantID);
            storeClaimDialectPrepStmt.setInt(3, applicationId);
            storeClaimDialectPrepStmt.executeUpdate();
        } finally {
            IdentityApplicationManagementUtil.closeStatement(storeClaimDialectPrepStmt);
        }

        try {
            storeSendLocalSubIdPrepStmt = connection
                    .prepareStatement(ApplicationMgtDBQueries.UPDATE_BASIC_APPINFO_WITH_SEND_LOCAL_SUB_ID);
            // IS_SEND_LOCAL_SUBJECT_ID=? WHERE TENANT_ID= ? AND ID = ?
            storeSendLocalSubIdPrepStmt.setString(1,
                    claimConfiguration.isAlwaysSendMappedLocalSubjectId() ? "1" : "0");
            storeSendLocalSubIdPrepStmt.setInt(2, tenantID);
            storeSendLocalSubIdPrepStmt.setInt(3, applicationId);
            storeSendLocalSubIdPrepStmt.executeUpdate();
        } finally {
            IdentityApplicationManagementUtil.closeStatement(storeSendLocalSubIdPrepStmt);
        }

        if (claimConfiguration.getClaimMappings() == null
                || claimConfiguration.getClaimMappings().length == 0) {
            return;
        }

        List<ClaimMapping> claimMappings = Arrays.asList(claimConfiguration.getClaimMappings());

        if (claimMappings.isEmpty()) {
            log.debug("No claim mapping found, Skipping ..");
            return;
        }

        PreparedStatement storeClaimMapPrepStmt = null;
        try {
            storeClaimMapPrepStmt = connection
                    .prepareStatement(ApplicationMgtDBQueries.STORE_CLAIM_MAPPING);

            for (ClaimMapping mapping : claimMappings) {
                if (mapping.getLocalClaim() == null
                        || mapping.getLocalClaim().getClaimUri() == null
                        || mapping.getRemoteClaim().getClaimUri() == null
                        || mapping.getRemoteClaim() == null) {
                    continue;
                }
                // TENANT_ID, IDP_CLAIM, SP_CLAIM, APP_ID, IS_REQUESTED
                storeClaimMapPrepStmt.setInt(1, tenantID);
                storeClaimMapPrepStmt.setString(2, mapping.getLocalClaim().getClaimUri());
                storeClaimMapPrepStmt.setString(3, mapping.getRemoteClaim().getClaimUri());
                storeClaimMapPrepStmt.setInt(4, applicationID);
                if (mapping.isRequested()) {
                    storeClaimMapPrepStmt.setString(5, "1");
                } else {
                    storeClaimMapPrepStmt.setString(5, "0");
                }
                if (mapping.isMandatory()) {
                    storeClaimMapPrepStmt.setString(6, "1");
                } else {
                    storeClaimMapPrepStmt.setString(6, "0");
                }
                storeClaimMapPrepStmt.setString(7, mapping.getDefaultValue());
                storeClaimMapPrepStmt.addBatch();

                if (log.isDebugEnabled()) {
                    log.debug("Storing Claim Mapping. Local Claim: "
                            + mapping.getLocalClaim().getClaimUri() + " SPClaim: "
                            + mapping.getRemoteClaim().getClaimUri());
                }
            }

            storeClaimMapPrepStmt.executeBatch();
        } finally {
            IdentityApplicationManagementUtil.closeStatement(storeClaimMapPrepStmt);
        }
    }

    /**
     * @param applicationID
     * @param permissionsAndRoleConfiguration
     * @param connection
     * @throws SQLException
     */
    private void updatePermissionAndRoleConfiguration(int applicationID,
                                                      PermissionsAndRoleConfig permissionsAndRoleConfiguration, Connection connection)
            throws SQLException {

        if (permissionsAndRoleConfiguration == null || permissionsAndRoleConfiguration.getRoleMappings() == null ||
                ArrayUtils.isEmpty(permissionsAndRoleConfiguration.getRoleMappings())) {
            return;
        }

        RoleMapping[] roleMappings = permissionsAndRoleConfiguration.getRoleMappings();
        int tenantID = CarbonContext.getThreadLocalCarbonContext().getTenantId();

        PreparedStatement storeRoleMapPrepStmt = null;
        try {
            storeRoleMapPrepStmt = connection
                    .prepareStatement(ApplicationMgtDBQueries.STORE_ROLE_MAPPING);
            for (RoleMapping roleMapping : roleMappings) {
                // TENANT_ID, IDP_ROLE, SP_ROLE, APP_ID
                storeRoleMapPrepStmt.setInt(1, tenantID);
                storeRoleMapPrepStmt.setString(2, roleMapping.getLocalRole().getLocalRoleName());
                storeRoleMapPrepStmt.setString(3, roleMapping.getRemoteRole());
                storeRoleMapPrepStmt.setInt(4, applicationID);
                storeRoleMapPrepStmt.addBatch();

                if (log.isDebugEnabled()) {
                    log.debug("Storing Claim Mapping. IDPRole: " + roleMapping.getLocalRole()
                            + " SPRole: " + roleMapping.getRemoteRole());
                }
            }

            storeRoleMapPrepStmt.executeBatch();
        } finally {
            IdentityApplicationManagementUtil.closeStatement(storeRoleMapPrepStmt);
        }
    }

    @Override
    public ServiceProvider getApplication(String applicationName, String tenantDomain)
            throws IdentityApplicationManagementException {

        int applicationId = 0;
        int tenantID = MultitenantConstants.SUPER_TENANT_ID;
        if (tenantDomain != null) {
            try {
                tenantID = ApplicationManagementServiceComponentHolder.getInstance().getRealmService()
                        .getTenantManager().getTenantId(tenantDomain);
            } catch (UserStoreException e1) {
                log.error("Error in reading application", e1);
                throw new IdentityApplicationManagementException("Error while reading application", e1);
            }
        }

        Connection connection = IdentityDatabaseUtil.getDBConnection();
        try {

            // Load basic application data
            ServiceProvider serviceProvider = getBasicApplicationData(applicationName, connection, tenantID);

            if ((serviceProvider == null || serviceProvider.getApplicationName() == null)
                    && ApplicationConstants.LOCAL_SP.equals(applicationName)) {
                ServiceProvider localServiceProvider = new ServiceProvider();
                localServiceProvider.setApplicationName(applicationName);
                localServiceProvider.setDescription("Local Service Provider");
                createApplication(localServiceProvider, tenantDomain);
                serviceProvider = getBasicApplicationData(applicationName, connection, tenantID);
            }

            if (serviceProvider == null) {
                return null;
            }

            applicationId = serviceProvider.getApplicationID();

            serviceProvider.setInboundAuthenticationConfig(getInboundAuthenticationConfig(
                    applicationId, connection, tenantID));
            List<ServiceProviderProperty> propertyList = getServicePropertiesBySpId(connection, applicationId);
            serviceProvider
                    .setLocalAndOutBoundAuthenticationConfig(getLocalAndOutboundAuthenticationConfig(
                            applicationId, connection, tenantID, propertyList));

            serviceProvider.setInboundProvisioningConfig(getInboundProvisioningConfiguration(
                    applicationId, connection, tenantID));

            serviceProvider.setOutboundProvisioningConfig(getOutboundProvisioningConfiguration(
                    applicationId, connection, tenantID));

            // Load Claim Mapping
            serviceProvider.setClaimConfig(getClaimConfiguration(applicationId, connection,
                    tenantID));

            // Load Role Mappings
            List<RoleMapping> roleMappings = getRoleMappingOfApplication(applicationId, connection,
                    tenantID);
            PermissionsAndRoleConfig permissionAndRoleConfig = new PermissionsAndRoleConfig();
            permissionAndRoleConfig.setRoleMappings(roleMappings
                    .toArray(new RoleMapping[roleMappings.size()]));
            serviceProvider.setPermissionAndRoleConfig(permissionAndRoleConfig);

            RequestPathAuthenticatorConfig[] requestPathAuthenticators = getRequestPathAuthenticators(
                    applicationId, connection, tenantID);
            serviceProvider.setRequestPathAuthenticatorConfigs(requestPathAuthenticators);

            serviceProvider.setSpProperties(propertyList.toArray(new ServiceProviderProperty[propertyList.size()]));
            serviceProvider.setCertificateContent(getCertificateContent(propertyList, connection));

            // Will be supported with 'Advance Consent Management Feature'.
            /*
            ConsentConfig consentConfig = serviceProvider.getConsentConfig();
            if (isNull(consentConfig)) {
                consentConfig = new ConsentConfig();
            }
            consentConfig.setConsentPurposeConfigs(getConsentPurposeConfigs(connection, applicationId, tenantID));
            serviceProvider.setConsentConfig(consentConfig);
            */

            if (serviceProvider != null) {
                loadApplicationPermissions(applicationName, serviceProvider);
            }
            connection.commit();
            return serviceProvider;

        } catch (SQLException | CertificateRetrievingException e) {
            IdentityDatabaseUtil.rollBack(connection);
            throw new IdentityApplicationManagementException("Failed to retrieve service provider "
                    + applicationId, e);
        } finally {
            IdentityApplicationManagementUtil.closeConnection(connection);
        }
    }

    private ConsentPurposeConfigs getConsentPurposeConfigs(Connection connection, int applicationId, int tenantId) throws
            IdentityApplicationManagementException {

        ConsentPurposeConfigs consentPurposeConfigs = new ConsentPurposeConfigs();
        List<ConsentPurpose> consentPurposes = new ArrayList<>();

        try (PreparedStatement ps = connection.prepareStatement(LOAD_SP_CONSENT_PURPOSES)) {
            ps.setInt(1, applicationId);
            ps.setInt(2, tenantId);
            try (ResultSet resultSet = ps.executeQuery()) {
                while (resultSet.next()) {
                    ConsentPurpose consentPurpose = new ConsentPurpose();
                    consentPurpose.setPurposeId(resultSet.getInt(2));
                    consentPurpose.setDisplayOrder(resultSet.getInt(3));
                    consentPurposes.add(consentPurpose);
                }
            }
        } catch (SQLException e) {
            throw new IdentityApplicationManagementException("Error while retrieving consent purpose configurations " +
                                                             "for application ID: " + applicationId, e);
        }
        consentPurposeConfigs.setConsentPurpose(consentPurposes.toArray(new ConsentPurpose[0]));
        return consentPurposeConfigs;
    }

    /**
     * Retrieves the certificate content from the database using the certificate reference id property of a
     * service provider.
     *
     * @param serviceProviderProperties
     * @param connection
     * @return
     * @throws CertificateRetrievingException
     */
    private String getCertificateContent(List<ServiceProviderProperty> serviceProviderProperties, Connection connection)
            throws CertificateRetrievingException {

        String certificateReferenceId = null;
        for (ServiceProviderProperty property : serviceProviderProperties) {
            if ("CERTIFICATE".equals(property.getName())) {
                certificateReferenceId = property.getValue();
            }
        }

        if (certificateReferenceId != null) {

            PreparedStatement statementForFetchingCertificate = null;
            ResultSet results = null;
            try {
                statementForFetchingCertificate = connection.prepareStatement(
                        ApplicationMgtDBQueries.GET_CERTIFICATE_BY_ID);
                statementForFetchingCertificate.setInt(1, Integer.parseInt(certificateReferenceId));

                results = statementForFetchingCertificate.executeQuery();

                String certificateContent = null;
                while (results.next()) {
                    certificateContent = getBlobValue(results.getBinaryStream("CERTIFICATE_IN_PEM"));
                }

                if (certificateContent != null) {
                    return certificateContent;
                }
            } catch (SQLException | IOException e) {
                String errorMessage = String.format("An error occurred while retrieving the certificate for the " +
                        "application.");
                log.error(errorMessage);
                throw new CertificateRetrievingException(errorMessage, e);
            } finally {
                IdentityApplicationManagementUtil.closeResultSet(results);
                IdentityApplicationManagementUtil.closeStatement(statementForFetchingCertificate);
            }
        }
        return null;
    }

    /**
     * @param applicationName
     * @param connection
     * @return
     * @throws SQLException
     */
    private ServiceProvider getBasicApplicationData(String applicationName, Connection connection,
                                                    int tenantID)
            throws SQLException, IdentityApplicationManagementException {

        ServiceProvider serviceProvider = null;

        if (log.isDebugEnabled()) {
            log.debug("Loading Basic Application Data of " + applicationName);
        }

        PreparedStatement loadBasicAppInfoStmt = null;
        ResultSet basicAppDataResultSet = null;
        try {
            loadBasicAppInfoStmt = connection
                    .prepareStatement(ApplicationMgtDBQueries.LOAD_BASIC_APP_INFO_BY_APP_NAME);
            // SELECT * FROM IDN_APPMGT_APP WHERE APP_NAME = ? AND TENANT_ID = ?
            loadBasicAppInfoStmt.setString(1, applicationName);
            loadBasicAppInfoStmt.setInt(2, tenantID);
            basicAppDataResultSet = loadBasicAppInfoStmt.executeQuery();
            // ID, TENANT_ID, APP_NAME, USER_STORE, USERNAME, DESCRIPTION, ROLE_CLAIM, AUTH_TYPE,
            // PROVISIONING_USERSTORE_DOMAIN, IS_LOCAL_CLAIM_DIALECT, IS_SEND_LOCAL_SUBJECT_ID,
            // IS_SEND_AUTH_LIST_OF_IDPS, SUBJECT_CLAIM_URI, IS_SAAS_APP

            if (basicAppDataResultSet.next()) {
                serviceProvider = new ServiceProvider();
                serviceProvider.setApplicationID(basicAppDataResultSet.getInt(1));
                serviceProvider.setApplicationName(basicAppDataResultSet.getString(3));
                serviceProvider.setDescription(basicAppDataResultSet.getString(6));

                String tenantDomain;
                try {
                    tenantDomain = ApplicationManagementServiceComponentHolder.getInstance().getRealmService()
                            .getTenantManager()
                            .getDomain(
                                    basicAppDataResultSet.getInt(2));
                } catch (UserStoreException e) {
                    log.error("Error while reading tenantDomain", e);
                    throw new IdentityApplicationManagementException("Error while reading tenant " +
                            "domain for application " +
                            applicationName);
                }

                User owner = new User();
                owner.setUserName(basicAppDataResultSet.getString(5));
                owner.setTenantDomain(tenantDomain);
                owner.setUserStoreDomain(basicAppDataResultSet.getString(4));
                serviceProvider.setOwner(owner);

                ClaimConfig claimConfig = new ClaimConfig();
                claimConfig.setRoleClaimURI(basicAppDataResultSet.getString(7));
                claimConfig.setLocalClaimDialect("1".equals(basicAppDataResultSet.getString(10)));
                claimConfig.setAlwaysSendMappedLocalSubjectId("1".equals(basicAppDataResultSet
                        .getString(11)));
                serviceProvider.setClaimConfig(claimConfig);

                LocalAndOutboundAuthenticationConfig localAndOutboundAuthenticationConfig = new LocalAndOutboundAuthenticationConfig();
                localAndOutboundAuthenticationConfig.setAlwaysSendBackAuthenticatedListOfIdPs("1"
                        .equals(basicAppDataResultSet.getString(14)));
                localAndOutboundAuthenticationConfig.setEnableAuthorization("1".equals(basicAppDataResultSet
                        .getString(15)));
                localAndOutboundAuthenticationConfig.setSubjectClaimUri(basicAppDataResultSet
                        .getString(16));
                serviceProvider
                        .setLocalAndOutBoundAuthenticationConfig(localAndOutboundAuthenticationConfig);

                serviceProvider.setSaasApp("1".equals(basicAppDataResultSet.getString(17)));

                // Will be supported with 'Advance Consent Management Feature'.
                /*
                ConsentConfig consentConfig = new ConsentConfig();
                consentConfig.setEnabled("1".equals(basicAppDataResultSet.getString(18)));
                serviceProvider.setConsentConfig(consentConfig);
                */
                if (log.isDebugEnabled()) {
                    log.debug("ApplicationID: " + serviceProvider.getApplicationID()
                            + " ApplicationName: " + serviceProvider.getApplicationName()
                            + " UserName: " + serviceProvider.getOwner().getUserName()
                            + " TenantDomain: " + serviceProvider.getOwner().getTenantDomain());
                }
            }

            return serviceProvider;
        } finally {
            IdentityApplicationManagementUtil.closeResultSet(basicAppDataResultSet);
            IdentityApplicationManagementUtil.closeStatement(loadBasicAppInfoStmt);
        }
    }

    @Override
    public ServiceProvider getApplication(int applicationId) throws IdentityApplicationManagementException {

        Connection connection = IdentityDatabaseUtil.getDBConnection();
        try {

            // Load basic application data
            ServiceProvider serviceProvider = getBasicApplicationData(applicationId, connection);
            if (serviceProvider == null) {
                return null;
            }
            int tenantID = IdentityTenantUtil.getTenantId(serviceProvider.getOwner().getTenantDomain());
            List<ServiceProviderProperty> propertyList = getServicePropertiesBySpId(connection, applicationId);
            serviceProvider.setInboundAuthenticationConfig(getInboundAuthenticationConfig(
                    applicationId, connection, tenantID));
            serviceProvider
                    .setLocalAndOutBoundAuthenticationConfig(getLocalAndOutboundAuthenticationConfig(
                            applicationId, connection, tenantID, propertyList));

            serviceProvider.setInboundProvisioningConfig(getInboundProvisioningConfiguration(
                    applicationId, connection, tenantID));

            serviceProvider.setOutboundProvisioningConfig(getOutboundProvisioningConfiguration(
                    applicationId, connection, tenantID));

            // Load Claim Mapping
            serviceProvider.setClaimConfig(getClaimConfiguration(applicationId, connection,
                                                                 tenantID));

            // Load Role Mappings
            List<RoleMapping> roleMappings = getRoleMappingOfApplication(applicationId, connection,
                                                                         tenantID);
            PermissionsAndRoleConfig permissionAndRoleConfig = new PermissionsAndRoleConfig();
            permissionAndRoleConfig.setRoleMappings(roleMappings
                                                            .toArray(new RoleMapping[roleMappings.size()]));
            serviceProvider.setPermissionAndRoleConfig(permissionAndRoleConfig);

            RequestPathAuthenticatorConfig[] requestPathAuthenticators = getRequestPathAuthenticators(
                    applicationId, connection, tenantID);
            serviceProvider.setRequestPathAuthenticatorConfigs(requestPathAuthenticators);

            serviceProvider.setSpProperties(propertyList.toArray(new ServiceProviderProperty[propertyList.size()]));
            serviceProvider.setCertificateContent(getCertificateContent(propertyList, connection));

            // Will be supported with 'Advance Consent Management Feature'.
            /*
            ConsentConfig consentConfig = serviceProvider.getConsentConfig();
            if (isNull(consentConfig)) {
                consentConfig = new ConsentConfig();
            }
            consentConfig.setConsentPurposeConfigs(getConsentPurposeConfigs(connection, applicationId, tenantID));
            serviceProvider.setConsentConfig(consentConfig);
            */

            String serviceProviderName = serviceProvider.getApplicationName();
            loadApplicationPermissions(serviceProviderName, serviceProvider);
            connection.commit();
            return serviceProvider;

        } catch (SQLException | CertificateRetrievingException e) {
            IdentityDatabaseUtil.rollBack(connection);
            throw new IdentityApplicationManagementException("Failed to update service provider "
                    + applicationId, e);
        } finally {
            IdentityApplicationManagementUtil.closeConnection(connection);
        }
    }

    /**
     * @param appId
     * @param connection
     * @return
     * @throws SQLException
     */
    private ServiceProvider getBasicApplicationData(int appId, Connection connection)
            throws SQLException, IdentityApplicationManagementException {

        ServiceProvider serviceProvider = null;

        if (log.isDebugEnabled()) {
            log.debug("Loading Basic Application Data of application ID: " + appId);
        }

        PreparedStatement prepStmt = null;
        ResultSet rs = null;
        try {
            prepStmt = connection
                    .prepareStatement(ApplicationMgtDBQueries.LOAD_BASIC_APP_INFO_BY_APP_ID);
            prepStmt.setInt(1, appId);
            rs = prepStmt.executeQuery();

            if (rs.next()) {
                serviceProvider = new ServiceProvider();
                serviceProvider.setApplicationID(rs.getInt(1));
                serviceProvider.setApplicationName(rs.getString(3));
                serviceProvider.setDescription(rs.getString(6));

                String tenantDomain;
                try {
                    tenantDomain = ApplicationManagementServiceComponentHolder.getInstance().getRealmService()
                            .getTenantManager()
                            .getDomain(
                                    rs.getInt(2));
                } catch (UserStoreException e) {
                    throw new IdentityApplicationManagementException("Error while reading tenant domain for " +
                                                                     "application ID: " + appId);
                }

                User owner = new User();
                owner.setUserName(rs.getString(5));
                owner.setTenantDomain(tenantDomain);
                owner.setUserStoreDomain(rs.getString(4));
                serviceProvider.setOwner(owner);

                ClaimConfig claimConfig = new ClaimConfig();
                claimConfig.setRoleClaimURI(rs.getString(7));
                claimConfig.setLocalClaimDialect("1".equals(rs.getString(10)));
                claimConfig.setAlwaysSendMappedLocalSubjectId("1".equals(rs
                                                                                 .getString(11)));
                serviceProvider.setClaimConfig(claimConfig);

                LocalAndOutboundAuthenticationConfig localAndOutboundAuthenticationConfig = new LocalAndOutboundAuthenticationConfig();
                localAndOutboundAuthenticationConfig.setAlwaysSendBackAuthenticatedListOfIdPs("1"
                                                                                                      .equals(rs.getString(14)));
                localAndOutboundAuthenticationConfig.setEnableAuthorization("1".equals(rs
                                                                                               .getString(15)));
                localAndOutboundAuthenticationConfig.setSubjectClaimUri(rs
                                                                                .getString(16));
                serviceProvider
                        .setLocalAndOutBoundAuthenticationConfig(localAndOutboundAuthenticationConfig);

                serviceProvider.setSaasApp("1".equals(rs.getString(17)));

                // Will be supported with 'Advance Consent Management Feature'.
                /*
                ConsentConfig consentConfig = new ConsentConfig();
                consentConfig.setEnabled("1".equals(rs.getString(18)));
                serviceProvider.setConsentConfig(consentConfig);
                */

                if (log.isDebugEnabled()) {
                    log.debug("ApplicationID: " + serviceProvider.getApplicationID()
                              + " ApplicationName: " + serviceProvider.getApplicationName()
                              + " UserName: " + serviceProvider.getOwner().getUserName()
                              + " TenantDomain: " + serviceProvider.getOwner().getTenantDomain());
                }
            }

            return serviceProvider;
        } finally {
            IdentityApplicationManagementUtil.closeResultSet(rs);
            IdentityApplicationManagementUtil.closeStatement(prepStmt);
        }
    }

    /**
     * @param applicationid
     * @param connection
     * @return
     * @throws SQLException
     */
    private String getAuthenticationType(int applicationid, Connection connection)
            throws SQLException {

        int tenantID = CarbonContext.getThreadLocalCarbonContext().getTenantId();

        PreparedStatement authTypeStmt = null;
        ResultSet authTypeResultSet = null;
        try {
            authTypeStmt = connection
                    .prepareStatement(ApplicationMgtDBQueries.LOAD_AUTH_TYPE_BY_APP_ID);
            authTypeStmt.setInt(1, applicationid);
            authTypeStmt.setInt(2, tenantID);
            authTypeResultSet = authTypeStmt.executeQuery();

            if (authTypeResultSet.next()) {
                return authTypeResultSet.getString(1);
            }

            return ApplicationConstants.AUTH_TYPE_DEFAULT;

        } finally {
            IdentityApplicationManagementUtil.closeResultSet(authTypeResultSet);
            IdentityApplicationManagementUtil.closeStatement(authTypeStmt);
        }

    }

    /**
     * This method will be heavily used by the Authentication Framework. The framework would ask for
     * application data with the given client key and secrete
     *
     * @param clientId
     * @param type
     * @param tenantDomain
     * @return
     * @throws IdentityApplicationManagementException
     */
    public ServiceProvider getApplicationData(String clientId, String type, String tenantDomain)
            throws IdentityApplicationManagementException {

        if (log.isDebugEnabled()) {
            log.debug("Loading Application Data of Client " + clientId);
        }

        int tenantID = -123;

        try {
            tenantID = ApplicationManagementServiceComponentHolder.getInstance().getRealmService()
                    .getTenantManager().getTenantId(tenantDomain);
        } catch (UserStoreException e1) {
            log.error("Error while reading application", e1);
            throw new IdentityApplicationManagementException("Error while reading application", e1);
        }

        String applicationName = null;

        // Reading application name from the database
        Connection connection = IdentityDatabaseUtil.getDBConnection();
        PreparedStatement storeAppPrepStmt = null;
        ResultSet appNameResult = null;
        try {
            storeAppPrepStmt = connection
                    .prepareStatement(ApplicationMgtDBQueries.LOAD_APPLICATION_NAME_BY_CLIENT_ID_AND_TYPE);
            storeAppPrepStmt.setString(1, clientId);
            storeAppPrepStmt.setString(2, type);
            storeAppPrepStmt.setInt(3, tenantID);
            appNameResult = storeAppPrepStmt.executeQuery();
            connection.commit();
            if (appNameResult.next()) {
                applicationName = appNameResult.getString(1);
            }

        } catch (SQLException e) {
            IdentityDatabaseUtil.rollBack(connection);
            throw new IdentityApplicationManagementException("Error while reading application", e);
        } finally {
            IdentityApplicationManagementUtil.closeResultSet(appNameResult);
            IdentityApplicationManagementUtil.closeStatement(storeAppPrepStmt);
            IdentityApplicationManagementUtil.closeConnection(connection);
        }

        return getApplication(applicationName, tenantDomain);
    }

    /**
     * @param applicationID
     * @return
     * @throws IdentityApplicationManagementException
     */
    @Override
    public String getApplicationName(int applicationID)
            throws IdentityApplicationManagementException {
        Connection connection = IdentityDatabaseUtil.getDBConnection();
        try {
            connection.commit();
            return getApplicationName(applicationID, connection);
        } catch (SQLException e) {
            IdentityDatabaseUtil.rollBack(connection);
            throw new IdentityApplicationManagementException("Failed loading the application with "
                    + applicationID, e);
        } finally {
            IdentityApplicationManagementUtil.closeConnection(connection);
        }
    }

    /**
     * Reads back the basic application data
     *
     * @param applicationID
     * @param connection
     * @return
     * @throws IdentityApplicationManagementException
     */
    private String getApplicationName(int applicationID, Connection connection) throws SQLException {

        int tenantID = CarbonContext.getThreadLocalCarbonContext().getTenantId();

        if (log.isDebugEnabled()) {
            log.debug("Loading Application Name for ID: " + applicationID);
        }

        PreparedStatement loadBasicAppInfoStmt = null;
        ResultSet appNameResultSet = null;
        String applicationName = null;

        try {
            loadBasicAppInfoStmt = connection
                    .prepareStatement(ApplicationMgtDBQueries.LOAD_APP_NAME_BY_APP_ID);
            loadBasicAppInfoStmt.setInt(1, applicationID);
            loadBasicAppInfoStmt.setInt(2, tenantID);
            appNameResultSet = loadBasicAppInfoStmt.executeQuery();

            if (appNameResultSet.next()) {
                applicationName = appNameResultSet.getString(1);
            }

            if (log.isDebugEnabled()) {
                log.debug("ApplicationName : " + applicationName);
            }
            return applicationName;

        } finally {
            IdentityApplicationManagementUtil.closeResultSet(appNameResultSet);
            IdentityApplicationManagementUtil.closeStatement(loadBasicAppInfoStmt);
        }
    }

    /**
     * Returns the application ID for a given application name
     *
     * @param applicationName
     * @param tenantID
     * @param connection
     * @return
     * @throws IdentityApplicationManagementException
     */
    private int getApplicationIDByName(String applicationName, int tenantID, Connection connection)
            throws IdentityApplicationManagementException {

        int applicationId = 0;
        PreparedStatement getAppIDPrepStmt = null;
        ResultSet appidResult = null;

        try {
            getAppIDPrepStmt = connection
                    .prepareStatement(ApplicationMgtDBQueries.LOAD_APP_ID_BY_APP_NAME);
            getAppIDPrepStmt.setString(1, applicationName);
            getAppIDPrepStmt.setInt(2, tenantID);
            appidResult = getAppIDPrepStmt.executeQuery();

            if (!connection.getAutoCommit()) {
                connection.commit();
            }

            if (appidResult.next()) {
                applicationId = appidResult.getInt(1);
            }

        } catch (SQLException e) {
            IdentityApplicationManagementUtil.closeConnection(connection);
            log.error("Error in storing the application", e);
            throw new IdentityApplicationManagementException("Error while storing application", e);
        } finally {
            IdentityApplicationManagementUtil.closeResultSet(appidResult);
            IdentityApplicationManagementUtil.closeStatement(getAppIDPrepStmt);
        }

        return applicationId;
    }

    /**
     * Reading the mapping of properties.
     *
     * @param customAuthenticator
     * @param propertyName
     * @return
     */
    private Property getMappedProperty(AbstractInboundAuthenticatorConfig customAuthenticator, String propertyName) {
        Property property = null;
        if (customAuthenticator != null) {
            Property[] confProps = customAuthenticator.getConfigurationProperties();
            if (confProps != null) {
                for (Property confProp : confProps) {
                    if (propertyName != null && propertyName.equals(confProp.getName())) {
                        property = confProp;
                    }
                }
            }
        }
        return property;
    }

    /**
     * Merge properties from config to request.
     *
     * @param sources
     * @param destinations
     */
    private void mergedPropertiesMetaData(Property[] sources, Property[] destinations) {
        Map<String, Property> destinationMap = new HashMap<>();
        if (ArrayUtils.isNotEmpty(destinations)) {
            for (Property destination : destinations) {
                destinationMap.put(destination.getName(), destination);
            }
        }
        if (ArrayUtils.isNotEmpty(sources)) {
            for (Property source : sources) {
                Property property = destinationMap.get(source.getName());
                if (property == null) {
                    destinationMap.put(source.getName(), source);
                }
            }
        }
    }

    /**
     * @param applicationId
     * @param connection
     * @return
     * @throws SQLException
     */
    private InboundAuthenticationConfig getInboundAuthenticationConfig(int applicationId, Connection connection, int
            tenantID) throws SQLException {
        if (log.isDebugEnabled()) {
            log.debug("Reading Clients of Application " + applicationId);
        }
        Map<String, InboundAuthenticationRequestConfig> inboundAuthenticationRequestConfigMap =
                new HashMap<String, InboundAuthenticationRequestConfig>();

        PreparedStatement getClientInfo = null;
        ResultSet resultSet = null;

        try {
            getClientInfo = connection
                    .prepareStatement(ApplicationMgtDBQueries.LOAD_CLIENTS_INFO_BY_APP_ID);

            getClientInfo.setInt(1, applicationId);
            getClientInfo.setInt(2, tenantID);
            resultSet = getClientInfo.executeQuery();

            while (resultSet.next()) {
                String authKey = resultSet.getString(1);
                //this is done to handle empty string added to oracle database as null.
                if (authKey == null) {
                    authKey = new String();
                }
                String authType = resultSet.getString(2);
                String propName = resultSet.getString(3);
                String propValue = resultSet.getString(4);
                String configType = resultSet.getString(5);

                String mapKey = authType + ":" + authKey;

                InboundAuthenticationRequestConfig inboundAuthRequest = null;
                if ((inboundAuthRequest = inboundAuthenticationRequestConfigMap.get(mapKey)) == null) {
                    inboundAuthRequest = new InboundAuthenticationRequestConfig();
                }
                inboundAuthRequest.setInboundAuthKey(authKey);
                inboundAuthRequest.setInboundAuthType(authType);
                inboundAuthRequest.setInboundConfigType(configType);

                boolean isCustomAuthenticator = isCustomInboundAuthType(authType);
                AbstractInboundAuthenticatorConfig customAuthenticator = ApplicationManagementServiceComponentHolder
                        .getInboundAuthenticatorConfig(authType + ":" + configType);
                if (isCustomAuthenticator && customAuthenticator != null) {
                    inboundAuthRequest.setFriendlyName(customAuthenticator.getFriendlyName());
                }
                if (propName != null) {
                    Property prop = new Property();
                    prop.setName(propName);
                    prop.setValue(propValue);
                    if (isCustomAuthenticator && customAuthenticator != null) {
                        Property mappedProperty = getMappedProperty(customAuthenticator, propName);
                        if (mappedProperty != null) {
                            prop.setDisplayName(mappedProperty.getDisplayName());
                        }
                    }
                    inboundAuthRequest.setProperties((ApplicationMgtUtil.concatArrays(new Property[]{prop},
                            inboundAuthRequest.getProperties())));
                }
                inboundAuthenticationRequestConfigMap.put(mapKey, inboundAuthRequest);
            }
        } finally {
            IdentityApplicationManagementUtil.closeStatement(getClientInfo);
            IdentityApplicationManagementUtil.closeResultSet(resultSet);
        }
        Map<String, AbstractInboundAuthenticatorConfig> allCustomAuthenticators = new HashMap<>
                (ApplicationManagementServiceComponentHolder.getAllInboundAuthenticatorConfig());
        for (Map.Entry<String, InboundAuthenticationRequestConfig> entry : inboundAuthenticationRequestConfigMap
                .entrySet()) {
            InboundAuthenticationRequestConfig inboundAuthenticationRequestConfig = entry.getValue();
            AbstractInboundAuthenticatorConfig inboundAuthenticatorConfig = allCustomAuthenticators.remove
                    (inboundAuthenticationRequestConfig.getInboundAuthType() + ":" +
                            inboundAuthenticationRequestConfig.getInboundConfigType());
            if (inboundAuthenticatorConfig != null && inboundAuthenticationRequestConfig != null) {
                Property[] sources = inboundAuthenticatorConfig.getConfigurationProperties();
                Property[] destinations = inboundAuthenticationRequestConfig.getProperties();
                Map<String, Property> destinationMap = new HashMap<>();
                for (Property destination : destinations) {
                    destinationMap.put(destination.getName(), destination);
                }
                for (Property source : sources) {
                    Property property = destinationMap.get(source.getName());
                    if (property == null) {
                        if (isCustomInboundAuthType(inboundAuthenticationRequestConfig.getInboundAuthType())) {
                            if (inboundAuthenticatorConfig.isRelyingPartyKeyConfigured()) {
                                if (StringUtils.equals(inboundAuthenticatorConfig.getRelyingPartyKey(), source
                                        .getName())) {
                                    source.setValue(inboundAuthenticationRequestConfig.getInboundAuthKey());
                                }
                            }
                        }
                        destinationMap.put(source.getName(), source);
                    } else {
                        property.setConfidential(source.isConfidential());
                        property.setDefaultValue(source.getDefaultValue());
                        property.setAdvanced(source.isAdvanced());
                        property.setDescription(source.getDescription());
                        property.setDisplayOrder(source.getDisplayOrder());
                        property.setRequired(source.isRequired());
                        property.setType(source.getType());
                    }
                }

                inboundAuthenticationRequestConfig
                        .setProperties(destinationMap.values().toArray(new Property[destinationMap.size()]));
            }
        }
        List<InboundAuthenticationRequestConfig> returnList = new ArrayList<>(inboundAuthenticationRequestConfigMap
                .values());

        for (Map.Entry<String, AbstractInboundAuthenticatorConfig> entry : allCustomAuthenticators.entrySet()) {
            AbstractInboundAuthenticatorConfig inboundAuthenticatorConfig = entry.getValue();
                InboundAuthenticationRequestConfig inboundAuthenticationRequestConfig =
                        new InboundAuthenticationRequestConfig();
                inboundAuthenticationRequestConfig.setInboundAuthType(inboundAuthenticatorConfig.getName());
                inboundAuthenticationRequestConfig.setInboundConfigType(inboundAuthenticatorConfig.getConfigName());
                inboundAuthenticationRequestConfig.setFriendlyName(inboundAuthenticatorConfig.getFriendlyName());
                inboundAuthenticationRequestConfig.setProperties(inboundAuthenticatorConfig
                        .getConfigurationProperties());

                returnList.add(inboundAuthenticationRequestConfig);
        }
        InboundAuthenticationConfig inboundAuthenticationConfig = new InboundAuthenticationConfig();
        inboundAuthenticationConfig.setInboundAuthenticationRequestConfigs(returnList.toArray(new
                InboundAuthenticationRequestConfig[returnList.size()]));
        return inboundAuthenticationConfig;
    }

    /**
     * @param applicationId
     * @param connection
     * @param propertyList
     * @return
     * @throws SQLException
     */
    private LocalAndOutboundAuthenticationConfig getLocalAndOutboundAuthenticationConfig(
            int applicationId, Connection connection, int tenantId, List<ServiceProviderProperty> propertyList)
            throws SQLException, IdentityApplicationManagementException {
        PreparedStatement getStepInfoPrepStmt = null;
        ResultSet stepInfoResultSet = null;

        if (log.isDebugEnabled()) {
            log.debug("Reading Steps of Application " + applicationId);
        }

        try {
            getStepInfoPrepStmt = connection
                    .prepareStatement(ApplicationMgtDBQueries.LOAD_STEPS_INFO_BY_APP_ID);
            // STEP_ORDER, AUTHENTICATOR_ID, IS_SUBJECT_STEP, IS_ATTRIBUTE_STEP
            getStepInfoPrepStmt.setInt(1, applicationId);
            stepInfoResultSet = getStepInfoPrepStmt.executeQuery();

            Map<String, AuthenticationStep> authSteps = new HashMap<String, AuthenticationStep>();
            Map<String, Map<String, List<FederatedAuthenticatorConfig>>> stepFedIdPAuthenticators = new HashMap<String, Map<String, List<FederatedAuthenticatorConfig>>>();
            Map<String, List<LocalAuthenticatorConfig>> stepLocalAuth = new HashMap<String, List<LocalAuthenticatorConfig>>();

            while (stepInfoResultSet.next()) {

                String step = String.valueOf(stepInfoResultSet.getInt(1));
                AuthenticationStep authStep;

                if (authSteps.containsKey(step)) {
                    authStep = authSteps.get(step);
                } else {
                    authStep = new AuthenticationStep();
                    authStep.setStepOrder(stepInfoResultSet.getInt(1));
                    stepLocalAuth.put(step, new ArrayList<LocalAuthenticatorConfig>());
                    stepFedIdPAuthenticators.put(step,
                            new HashMap<String, List<FederatedAuthenticatorConfig>>());
                }

                int authenticatorId = stepInfoResultSet.getInt(2);
                Map<String, String> authenticatorInfo = getAuthenticatorInfo(connection, tenantId,
                        authenticatorId);

                if (authenticatorInfo != null
                        && authenticatorInfo.get(ApplicationConstants.IDP_NAME) != null
                        && ApplicationConstants.LOCAL_IDP_NAME.equals(authenticatorInfo
                        .get("idpName"))) {
                    LocalAuthenticatorConfig localAuthenticator = new LocalAuthenticatorConfig();
                    localAuthenticator.setName(authenticatorInfo
                            .get(ApplicationConstants.IDP_AUTHENTICATOR_NAME));
                    localAuthenticator.setDisplayName(authenticatorInfo
                            .get(ApplicationConstants.IDP_AUTHENTICATOR_DISPLAY_NAME));
                    stepLocalAuth.get(step).add(localAuthenticator);
                } else {
                    Map<String, List<FederatedAuthenticatorConfig>> stepFedIdps = stepFedIdPAuthenticators
                            .get(step);

                    if (!stepFedIdps.containsKey(authenticatorInfo
                            .get(ApplicationConstants.IDP_NAME))) {
                        stepFedIdps.put(authenticatorInfo.get(ApplicationConstants.IDP_NAME),
                                new ArrayList<FederatedAuthenticatorConfig>());
                    }

                    List<FederatedAuthenticatorConfig> idpAuths = stepFedIdps.get(authenticatorInfo
                            .get(ApplicationConstants.IDP_NAME));
                    FederatedAuthenticatorConfig fedAuthenticator = new FederatedAuthenticatorConfig();
                    fedAuthenticator.setName(authenticatorInfo
                            .get(ApplicationConstants.IDP_AUTHENTICATOR_NAME));
                    fedAuthenticator.setDisplayName(authenticatorInfo
                            .get(ApplicationConstants.IDP_AUTHENTICATOR_DISPLAY_NAME));
                    idpAuths.add(fedAuthenticator);
                }

                authStep.setSubjectStep("1".equals(stepInfoResultSet.getString(3)));
                authStep.setAttributeStep("1".equals(stepInfoResultSet.getString(4)));

                authSteps.put(step, authStep);
            }

            LocalAndOutboundAuthenticationConfig localAndOutboundConfiguration
                    = new LocalAndOutboundAuthenticationConfig();

            AuthenticationStep[] authenticationSteps = new AuthenticationStep[authSteps.size()];

            int authStepCount = 0;

            for (Entry<String, AuthenticationStep> entry : authSteps.entrySet()) {

                AuthenticationStep authStep = entry.getValue();
                String stepId = entry.getKey();

                List<LocalAuthenticatorConfig> localAuthenticatorList = stepLocalAuth.get(stepId);

                if (localAuthenticatorList != null && localAuthenticatorList.size() > 0) {
                    authStep.setLocalAuthenticatorConfigs(
                            localAuthenticatorList.toArray(new LocalAuthenticatorConfig[localAuthenticatorList.size()]));
                }

                Map<String, List<FederatedAuthenticatorConfig>> idpList = stepFedIdPAuthenticators
                        .get(stepId);

                if (idpList != null && idpList.size() > 0) {
                    IdentityProvider[] fedIdpList = new IdentityProvider[idpList.size()];
                    int idpCount = 0;

                    for (Entry<String, List<FederatedAuthenticatorConfig>> idpEntry : idpList
                            .entrySet()) {
                        String idpName = idpEntry.getKey();
                        List<FederatedAuthenticatorConfig> fedAuthenticators = idpEntry.getValue();
                        IdentityProvider idp = new IdentityProvider();
                        idp.setIdentityProviderName(idpName);
                        idp.setFederationHub(isFederationHubIdP(idpName, connection, tenantId));
                        idp.setFederatedAuthenticatorConfigs(
                                fedAuthenticators.toArray(new FederatedAuthenticatorConfig[fedAuthenticators.size()]));
                        idp.setDefaultAuthenticatorConfig(idp.getFederatedAuthenticatorConfigs()[0]);
                        fedIdpList[idpCount++] = idp;
                    }
                    authStep.setFederatedIdentityProviders(fedIdpList);
                }

                authenticationSteps[authStepCount++] = authStep;
            }

            Comparator<AuthenticationStep> comparator = new Comparator<AuthenticationStep>() {
                public int compare(AuthenticationStep step1, AuthenticationStep step2) {
                    return step1.getStepOrder() - step2.getStepOrder();
                }
            };

            Arrays.sort(authenticationSteps, comparator);

            int numSteps = authenticationSteps.length;
            // We check if the steps have consecutive step numbers.
            if (numSteps > 0 && authenticationSteps[numSteps-1].getStepOrder() != numSteps) {
                if (log.isDebugEnabled()) {
                    log.debug("Authentication steps of Application with id: " + applicationId + "  do not have " +
                            "consecutive numbers. This was possibility due to a IDP force deletion. Fixing the step " +
                            "order." );
                }
                // Iterate through the steps and fix step order.
                int count = 1;
                for (AuthenticationStep step : authenticationSteps) {
                    step.setStepOrder(count++);
                }
            }

            localAndOutboundConfiguration.setAuthenticationSteps(authenticationSteps);

            String authType = getAuthenticationType(applicationId, connection);
            if (StringUtils.equalsIgnoreCase(authType, ApplicationConstants.AUTH_TYPE_FEDERATED)
                    || StringUtils.equalsIgnoreCase(authType, ApplicationConstants.AUTH_TYPE_FLOW)) {
                if (ArrayUtils.isEmpty(authenticationSteps)) {
                    // Although auth type is 'federated' or 'flow' we don't have any authentication steps. This can
                    // happen due to a force delete of a federated identity provider referred by the SP. So we change
                    // the authType to 'default'.
                    if (log.isDebugEnabled()) {
                        log.debug("Authentication type is '" + authType + "' eventhough the application with id: " +
                                applicationId + " has zero authentication step. This was possibility due to a IDP force " +
                                "deletion. Defaulting authentication type to " + ApplicationConstants.AUTH_TYPE_DEFAULT);
                    }
                    authType = ApplicationConstants.AUTH_TYPE_DEFAULT;
                }
            }

            localAndOutboundConfiguration.setAuthenticationType(authType);

            AuthenticationScriptConfig authenticationScriptConfig = getScriptConfiguration(applicationId, connection);
            if (authenticationScriptConfig != null) {
                localAndOutboundConfiguration.setAuthenticationScriptConfig(authenticationScriptConfig);
            }

            PreparedStatement localAndOutboundConfigPrepStmt = null;
            ResultSet localAndOutboundConfigResultSet = null;

            try {
                localAndOutboundConfigPrepStmt = connection
                        .prepareStatement(ApplicationMgtDBQueries.LOAD_LOCAL_AND_OUTBOUND_CONFIG_BY_APP_ID);
                localAndOutboundConfigPrepStmt.setInt(1, tenantId);
                localAndOutboundConfigPrepStmt.setInt(2, applicationId);
                localAndOutboundConfigResultSet = localAndOutboundConfigPrepStmt.executeQuery();

                if (localAndOutboundConfigResultSet.next()) {
                    localAndOutboundConfiguration.setUseTenantDomainInLocalSubjectIdentifier("1"
                           .equals(localAndOutboundConfigResultSet.getString(1)));
                    localAndOutboundConfiguration.setUseUserstoreDomainInLocalSubjectIdentifier("1"
                           .equals(localAndOutboundConfigResultSet.getString(2)));
                    localAndOutboundConfiguration.setEnableAuthorization("1"
                            .equals(localAndOutboundConfigResultSet.getString(3)));
                    localAndOutboundConfiguration.setAlwaysSendBackAuthenticatedListOfIdPs("1"
                            .equals(localAndOutboundConfigResultSet.getString(4)));
                    localAndOutboundConfiguration.setSubjectClaimUri(localAndOutboundConfigResultSet
                            .getString(5));
                    if (CollectionUtils.isNotEmpty(propertyList)) {
                        for (ServiceProviderProperty serviceProviderProperty : propertyList) {
                            if (USE_DOMAIN_IN_ROLES.equals(serviceProviderProperty.getName()) && "TRUE".
                                    equalsIgnoreCase(serviceProviderProperty.getValue())) {
                                localAndOutboundConfiguration.setUseUserstoreDomainInRoles(true);
                            } else if (USE_DOMAIN_IN_ROLES.equals(serviceProviderProperty.getName()) && !"TRUE".
                                    equalsIgnoreCase(serviceProviderProperty.getValue())) {
                                localAndOutboundConfiguration.setUseUserstoreDomainInRoles(false);
                            } else {
                                localAndOutboundConfiguration.setUseUserstoreDomainInRoles(true);
                            }
                        }
                    } else {
                        localAndOutboundConfiguration.setUseUserstoreDomainInRoles(true);
                    }
                }
            } finally {
                IdentityApplicationManagementUtil.closeStatement(localAndOutboundConfigPrepStmt);
                IdentityApplicationManagementUtil.closeResultSet(localAndOutboundConfigResultSet);
            }

            return localAndOutboundConfiguration;
        } finally {
            IdentityApplicationManagementUtil.closeStatement(getStepInfoPrepStmt);
            IdentityApplicationManagementUtil.closeResultSet(stepInfoResultSet);
        }
    }

    private AuthenticationScriptConfig getScriptConfiguration(int applicationId, Connection connection)
            throws SQLException, IdentityApplicationManagementException {

        try (PreparedStatement localAndOutboundConfigScriptPrepStmt = connection
                .prepareStatement(ApplicationMgtDBQueries.LOAD_SCRIPT_BY_APP_ID_QUERY);) {

            localAndOutboundConfigScriptPrepStmt.setInt(1, applicationId);
            try (ResultSet localAndOutboundConfigScriptResultSet = localAndOutboundConfigScriptPrepStmt
                    .executeQuery()) {
                if (localAndOutboundConfigScriptResultSet.next()) {
                    AuthenticationScriptConfig authenticationScriptConfig = new AuthenticationScriptConfig();

                    try {
                        boolean isEnabled = "1".equals(localAndOutboundConfigScriptResultSet.getString(2));
                        InputStream scriptBinaryStream = localAndOutboundConfigScriptResultSet.getBinaryStream(1);
                        String targetString = StringUtils.EMPTY;
                        if (scriptBinaryStream != null) {
                            targetString = IOUtils.toString(scriptBinaryStream);
                        }
                        authenticationScriptConfig.setContent(targetString);
                        authenticationScriptConfig.setEnabled(isEnabled);
                    } catch (IOException e) {
                        throw new IdentityApplicationManagementException(
                                "Could not read the Script for application : " + applicationId, e);
                    }

                    return authenticationScriptConfig;
                }
            }
        }
        return null;
    }

    private boolean isFederationHubIdP(String idPName, Connection connection, int tenantId)
            throws SQLException {

        PreparedStatement get = null;
        ResultSet resultSet = null;

        try {
            get = connection.prepareStatement(ApplicationMgtDBQueries.LOAD_HUB_IDP_BY_NAME);

            get.setString(1, idPName);
            get.setInt(2, tenantId);
            resultSet = get.executeQuery();

            if (resultSet.next()) {
                return "1".equals(resultSet.getString(1));
            }

            return false;
        } finally {
            IdentityApplicationManagementUtil.closeStatement(get);
            IdentityApplicationManagementUtil.closeResultSet(resultSet);
        }

    }

    /**
     * @param applicationId
     * @param connection
     * @return
     * @throws IdentityApplicationManagementException
     */
    private ClaimConfig getClaimConfiguration(int applicationId, Connection connection, int tenantID)
            throws IdentityApplicationManagementException {

        ClaimConfig claimConfig = new ClaimConfig();
        ArrayList<ClaimMapping> claimMappingList = new ArrayList<ClaimMapping>();
        List<String> spDialectList = new ArrayList<String>();

        if (log.isDebugEnabled()) {
            log.debug("Reading Claim Mappings of Application " + applicationId);
        }

        PreparedStatement get = null;
        ResultSet resultSet = null;
        try {
            get = connection.prepareStatement(ApplicationMgtDBQueries.LOAD_CLAIM_MAPPING_BY_APP_ID);
            // IDP_CLAIM, SP_CLAIM, IS_REQUESTED
            get.setInt(1, applicationId);
            get.setInt(2, tenantID);
            resultSet = get.executeQuery();

            while (resultSet.next()) {
                ClaimMapping claimMapping = new ClaimMapping();
                Claim localClaim = new Claim();
                Claim remoteClaim = new Claim();

                localClaim.setClaimUri(resultSet.getString(1));
                remoteClaim.setClaimUri(resultSet.getString(2));

                String requested = resultSet.getString(3);

                if ("1".equalsIgnoreCase(requested)) {
                    claimMapping.setRequested(true);
                } else {
                    claimMapping.setRequested(false);
                }

                String mandatory = resultSet.getString(4);

                if ("1".equalsIgnoreCase(mandatory)) {
                    claimMapping.setMandatory(true);
                } else {
                    claimMapping.setMandatory(false);
                }

                if (remoteClaim.getClaimUri() == null
                        || remoteClaim.getClaimUri().trim().length() == 0) {
                    remoteClaim.setClaimUri(localClaim.getClaimUri());
                }

                if (localClaim.getClaimUri() == null
                        || localClaim.getClaimUri().trim().length() == 0) {
                    localClaim.setClaimUri(remoteClaim.getClaimUri());
                }

                claimMapping.setDefaultValue(resultSet.getString(5));

                claimMapping.setLocalClaim(localClaim);
                claimMapping.setRemoteClaim(remoteClaim);

                claimMappingList.add(claimMapping);

                if (log.isDebugEnabled()) {
                    log.debug("Local Claim: " + claimMapping.getLocalClaim().getClaimUri()
                            + " SPClaim: " + claimMapping.getRemoteClaim().getClaimUri());
                }
            }

            claimConfig.setClaimMappings(claimMappingList.toArray(new ClaimMapping[claimMappingList
                    .size()]));
        } catch (SQLException e) {
            throw new IdentityApplicationManagementException(
                    "Error while retrieving all application");
        } finally {
            IdentityApplicationManagementUtil.closeStatement(get);
            IdentityApplicationManagementUtil.closeResultSet(resultSet);
        }

        PreparedStatement loadClaimConfigsPrepStmt = null;
        ResultSet loadClaimConfigsResultSet = null;

        try {
            loadClaimConfigsPrepStmt = connection
                    .prepareStatement(ApplicationMgtDBQueries.LOAD_CLAIM_CONIFG_BY_APP_ID);
            loadClaimConfigsPrepStmt.setInt(1, tenantID);
            loadClaimConfigsPrepStmt.setInt(2, applicationId);
            loadClaimConfigsResultSet = loadClaimConfigsPrepStmt.executeQuery();

            while (loadClaimConfigsResultSet.next()) {
                claimConfig.setRoleClaimURI(loadClaimConfigsResultSet.getString(1));
                claimConfig.setLocalClaimDialect("1".equals(loadClaimConfigsResultSet.getString(2)));
                claimConfig.setAlwaysSendMappedLocalSubjectId("1".equals(loadClaimConfigsResultSet
                                                                                 .getString(3)));
            }
        } catch (SQLException e) {
            throw new IdentityApplicationManagementException("Error while retrieving all application");
        } finally {
            IdentityApplicationManagementUtil.closeStatement(loadClaimConfigsPrepStmt);
            IdentityApplicationManagementUtil.closeResultSet(loadClaimConfigsResultSet);
        }

        PreparedStatement loadSPDialectsPrepStmt = null;
        ResultSet loadSPDialectsResultSet = null;

        try {
            loadSPDialectsPrepStmt = connection
                    .prepareStatement(ApplicationMgtDBQueries.LOAD_SP_DIALECTS_BY_APP_ID);
            loadSPDialectsPrepStmt.setInt(1, tenantID);
            loadSPDialectsPrepStmt.setInt(2, applicationId);
            loadSPDialectsResultSet = loadSPDialectsPrepStmt.executeQuery();

            while (loadSPDialectsResultSet.next()) {
                String spDialect = loadSPDialectsResultSet.getString(1);
                if (spDialect != null && !spDialect.isEmpty()) {
                    spDialectList.add(spDialect);
                }
            }
            claimConfig.setSpClaimDialects(spDialectList.toArray(new String[spDialectList.size()]));
        } catch (SQLException e) {
            throw new IdentityApplicationManagementException("Error while retrieving all application");
        } finally {
            IdentityApplicationManagementUtil.closeStatement(loadClaimConfigsPrepStmt);
            IdentityApplicationManagementUtil.closeResultSet(loadClaimConfigsResultSet);
        }

        return claimConfig;
    }

    /**
     * @param applicationId
     * @param connection
     * @return
     * @throws IdentityApplicationManagementException
     */
    private RequestPathAuthenticatorConfig[] getRequestPathAuthenticators(int applicationId,
                                                                          Connection connection, int tenantID) throws IdentityApplicationManagementException {

        PreparedStatement loadReqPathAuthenticators = null;
        ResultSet authResultSet = null;
        List<RequestPathAuthenticatorConfig> authenticators = new ArrayList<RequestPathAuthenticatorConfig>();

        try {
            loadReqPathAuthenticators = connection
                    .prepareStatement(ApplicationMgtDBQueries.LOAD_REQ_PATH_AUTHENTICATORS_BY_APP_ID);
            loadReqPathAuthenticators.setInt(1, applicationId);
            loadReqPathAuthenticators.setInt(2, tenantID);
            authResultSet = loadReqPathAuthenticators.executeQuery();

            while (authResultSet.next()) {
                RequestPathAuthenticatorConfig reqAuth = new RequestPathAuthenticatorConfig();
                reqAuth.setName(authResultSet.getString(1));
                authenticators.add(reqAuth);
            }
        } catch (SQLException e) {
            throw new IdentityApplicationManagementException(
                    "Error while retrieving all application");
        } finally {
            IdentityApplicationManagementUtil.closeStatement(loadReqPathAuthenticators);
            IdentityApplicationManagementUtil.closeResultSet(authResultSet);
        }

        return authenticators.toArray(new RequestPathAuthenticatorConfig[authenticators.size()]);
    }

    /**
     * @param applicationId
     * @param authenticators
     * @param connection
     * @throws IdentityApplicationManagementException
     */
    private void updateRequestPathAuthenticators(int applicationId,
                                                 RequestPathAuthenticatorConfig[] authenticators, Connection connection)
            throws IdentityApplicationManagementException {

        int tenantID = CarbonContext.getThreadLocalCarbonContext().getTenantId();
        PreparedStatement storeReqPathAuthenticators = null;

        try {
            storeReqPathAuthenticators = connection
                    .prepareStatement(ApplicationMgtDBQueries.STORE_REQ_PATH_AUTHENTICATORS);
            if (authenticators != null && authenticators.length > 0) {
                for (RequestPathAuthenticatorConfig auth : authenticators) {
                    // TENANT_ID, AUTHENTICATOR_NAME, APP_ID
                    storeReqPathAuthenticators.setInt(1, tenantID);
                    storeReqPathAuthenticators.setString(2, auth.getName());
                    storeReqPathAuthenticators.setInt(3, applicationId);
                    storeReqPathAuthenticators.addBatch();
                }
                storeReqPathAuthenticators.executeBatch();
            }
        } catch (SQLException e) {
            throw new IdentityApplicationManagementException(
                    "Error while retrieving all application");
        } finally {
            IdentityApplicationManagementUtil.closeStatement(storeReqPathAuthenticators);
        }
    }

    /**
     * @param applicationID
     * @param connection
     * @throws SQLException
     */
    private void deleteRequestPathAuthenticators(int applicationID, Connection connection)
            throws SQLException {

        if (log.isDebugEnabled()) {
            log.debug("Deleting request path authenticators " + applicationID);
        }

        int tenantID = CarbonContext.getThreadLocalCarbonContext().getTenantId();

        PreparedStatement deleteReqAuthPrepStmt = null;
        try {
            deleteReqAuthPrepStmt = connection
                    .prepareStatement(ApplicationMgtDBQueries.REMOVE_REQ_PATH_AUTHENTICATOR);
            deleteReqAuthPrepStmt.setInt(1, applicationID);
            deleteReqAuthPrepStmt.setInt(2, tenantID);
            deleteReqAuthPrepStmt.execute();

        } finally {
            IdentityApplicationManagementUtil.closeStatement(deleteReqAuthPrepStmt);
        }
    }

    /**
     * Reads the claim mappings for a given appID
     *
     * @param applicationId
     * @param connection
     * @return
     * @throws IdentityApplicationManagementException
     */
    private List<RoleMapping> getRoleMappingOfApplication(int applicationId, Connection connection,
                                                          int tenantID) throws IdentityApplicationManagementException {

        ArrayList<RoleMapping> roleMappingList = new ArrayList<RoleMapping>();

        if (log.isDebugEnabled()) {
            log.debug("Reading Role Mapping of Application " + applicationId);
        }

        PreparedStatement getClientInfo = null;
        ResultSet resultSet = null;
        try {
            getClientInfo = connection
                    .prepareStatement(ApplicationMgtDBQueries.LOAD_ROLE_MAPPING_BY_APP_ID);
            // IDP_ROLE, SP_ROLE
            getClientInfo.setInt(1, applicationId);
            getClientInfo.setInt(2, tenantID);
            resultSet = getClientInfo.executeQuery();

            while (resultSet.next()) {
                RoleMapping roleMapping = new RoleMapping();
                LocalRole localRole = new LocalRole();
                localRole.setLocalRoleName(resultSet.getString(1));
                roleMapping.setLocalRole(localRole);
                roleMapping.setRemoteRole(resultSet.getString(2));
                roleMappingList.add(roleMapping);

                if (log.isDebugEnabled()) {
                    log.debug("Local Role: " + roleMapping.getLocalRole().getLocalRoleName()
                            + " SPRole: " + roleMapping.getRemoteRole());
                }
            }

        } catch (SQLException e) {
            throw new IdentityApplicationManagementException(
                    "Error while retrieving all application");
        } finally {
            IdentityApplicationManagementUtil.closeStatement(getClientInfo);
            IdentityApplicationManagementUtil.closeResultSet(resultSet);
        }
        return roleMappingList;
    }

    /**
     * Get count of applications for user
     * @return
     * @throws IdentityApplicationManagementException
     */
    @Override
    public int getCountOfAllApplications() throws IdentityApplicationManagementException {

        int tenantID = CarbonContext.getThreadLocalCarbonContext().getTenantId();
        int count;

        if (log.isDebugEnabled()) {
            log.debug("Getting the count of all applications for the tenantID: " + tenantID);
        }

        Connection connection = IdentityDatabaseUtil.getDBConnection();
        PreparedStatement getAppNamesStmt = null;
        ResultSet appNameResultSet = null;

        try {
            getAppNamesStmt = connection
                    .prepareStatement(ApplicationMgtDBQueries.LOAD_APP_COUNT_BY_TENANT);
            getAppNamesStmt.setInt(1, tenantID);
            appNameResultSet = getAppNamesStmt.executeQuery();
            appNameResultSet.next();
            count = Integer.parseInt(appNameResultSet.getString(1));
            connection.commit();
        } catch (SQLException e) {
            throw new IdentityApplicationManagementException("Error while getting the count of all Applications for the tenantID: " + tenantID, e);
        } finally {
            IdentityApplicationManagementUtil.closeStatement(getAppNamesStmt);
            IdentityApplicationManagementUtil.closeResultSet(appNameResultSet);
            IdentityApplicationManagementUtil.closeConnection(connection);
        }

        return count;
    }

    /**
     * Get application Names for user
     *
     * @return
     * @throws IdentityApplicationManagementException
     */
    public ApplicationBasicInfo[] getAllApplicationBasicInfo()
            throws IdentityApplicationManagementException {

        int tenantID = CarbonContext.getThreadLocalCarbonContext().getTenantId();

        if (log.isDebugEnabled()) {
            log.debug("Reading all Applications of Tenant " + tenantID);
        }

        Connection connection = IdentityDatabaseUtil.getDBConnection();
        PreparedStatement getAppNamesStmt = null;
        ResultSet appNameResultSet = null;

        ArrayList<ApplicationBasicInfo> appInfo = new ArrayList<ApplicationBasicInfo>();

        try {
            getAppNamesStmt = connection
                    .prepareStatement(ApplicationMgtDBQueries.LOAD_APP_NAMES_BY_TENANT);
            getAppNamesStmt.setInt(1, tenantID);
            appNameResultSet = getAppNamesStmt.executeQuery();

            while (appNameResultSet.next()) {
                ApplicationBasicInfo basicInfo = new ApplicationBasicInfo();
                if (ApplicationConstants.LOCAL_SP.equals(appNameResultSet.getString(1))) {
                    continue;
                }
                basicInfo.setApplicationId(appNameResultSet.getInt("ID"));
                basicInfo.setApplicationName(appNameResultSet.getString("APP_NAME"));
                basicInfo.setDescription(appNameResultSet.getString("DESCRIPTION"));
                appInfo.add(basicInfo);
            }
            connection.commit();
        } catch (SQLException e) {
            throw new IdentityApplicationManagementException("Error while Reading all Applications");
        } finally {
            IdentityApplicationManagementUtil.closeStatement(getAppNamesStmt);
            IdentityApplicationManagementUtil.closeResultSet(appNameResultSet);
            IdentityApplicationManagementUtil.closeConnection(connection);
        }

        return appInfo.toArray(new ApplicationBasicInfo[appInfo.size()]);
    }

    /**
     * Get count of applications for user which has the filter string
     * @param filter
     * @return
     * @throws IdentityApplicationManagementException
     */
    @Override
    public int getCountOfApplications(String filter) throws IdentityApplicationManagementException {

        int tenantID = CarbonContext.getThreadLocalCarbonContext().getTenantId();
        int count;

        if (log.isDebugEnabled()) {
            log.debug("Getting the count of all applications for the tenantID: " + tenantID);
        }

        Connection connection = IdentityDatabaseUtil.getDBConnection();
        PreparedStatement getAppNamesStmt = null;
        ResultSet appNameResultSet = null;

        try {
            if (StringUtils.isNotBlank(filter)) {
                filter = filter.trim();
                filter = filter.replace("*", "%");
                filter = filter.replace("?", "_");
            } else {
                //To avoid any issues when the filter string is blank or null we are assigning "%" to filter.
                filter = "%";
            }
            getAppNamesStmt = connection
                    .prepareStatement(ApplicationMgtDBQueries.LOAD_APP_COUNT_BY_TENANT_AND_APP_NAME);
            getAppNamesStmt.setInt(1, tenantID);
            getAppNamesStmt.setString(2, filter);
            appNameResultSet = getAppNamesStmt.executeQuery();
            appNameResultSet.next();
            count = Integer.parseInt(appNameResultSet.getString(1));
            connection.commit();
        } catch (SQLException e) {
            throw new IdentityApplicationManagementException("Error while Reading all Applications for the tenantID: " + tenantID, e);
        } finally {
            IdentityApplicationManagementUtil.closeStatement(getAppNamesStmt);
            IdentityApplicationManagementUtil.closeResultSet(appNameResultSet);
            IdentityApplicationManagementUtil.closeConnection(connection);
        }

        return count;
    }

    /**
     * Get application Names for user which has the filter string
     * @param filter
     * @return
     * @throws IdentityApplicationManagementException
     */
    @Override
    public ApplicationBasicInfo[] getApplicationBasicInfo(String filter)
            throws IdentityApplicationManagementException {

        int tenantID = CarbonContext.getThreadLocalCarbonContext().getTenantId();

        if (log.isDebugEnabled()) {
            log.debug("Getting the all applications for the tenant: " + tenantID + " with filter: " + filter);
        }

        Connection connection = IdentityDatabaseUtil.getDBConnection();
        PreparedStatement getAppNamesStmt = null;
        ResultSet appNameResultSet = null;

        ArrayList<ApplicationBasicInfo> appInfo = new ArrayList<ApplicationBasicInfo>();

        try {
            if (StringUtils.isNotBlank(filter)) {
                filter = filter.trim();
                filter = filter.replace("*", "%");
                filter = filter.replace("?", "_");
            } else {
                //To avoid any issues when the filter string is blank or null we are assigning "%" to filter.
                filter = "%";
            }
            getAppNamesStmt = connection
                    .prepareStatement(ApplicationMgtDBQueries.LOAD_APP_NAMES_BY_TENANT_AND_APP_NAME);
            getAppNamesStmt.setInt(1, tenantID);
            getAppNamesStmt.setString(2, filter);
            appNameResultSet = getAppNamesStmt.executeQuery();

            while (appNameResultSet.next()) {
                ApplicationBasicInfo basicInfo = new ApplicationBasicInfo();
                if (ApplicationConstants.LOCAL_SP.equals(appNameResultSet.getString(1))) {
                    continue;
                }
                basicInfo.setApplicationName(appNameResultSet.getString(1));
                basicInfo.setDescription(appNameResultSet.getString(2));
                appInfo.add(basicInfo);
            }
            connection.commit();
        } catch (SQLException e) {
            throw new IdentityApplicationManagementException("Error while getting applications from DB with filter: " + filter, e);
        } finally {
            IdentityApplicationManagementUtil.closeStatement(getAppNamesStmt);
            IdentityApplicationManagementUtil.closeResultSet(appNameResultSet);
            IdentityApplicationManagementUtil.closeConnection(connection);
        }

        return appInfo.toArray(new ApplicationBasicInfo[appInfo.size()]);
    }

    /**
     * Get application Names for user with pagination
     *
     * @return
     * @throws IdentityApplicationManagementException
     */
    public ApplicationBasicInfo[] getAllPaginatedApplicationBasicInfo(int pageNumber)
            throws IdentityApplicationManagementException {

        int tenantID = CarbonContext.getThreadLocalCarbonContext().getTenantId();
        int resultsPerPageInt = ApplicationConstants.DEFAULT_RESULTS_PER_PAGE;

        String resultsPerPage = ServerConfiguration.getInstance().getFirstProperty(ApplicationConstants.ITEMS_PER_PAGE_PROPERTY);

        try {
            if (StringUtils.isNotBlank(resultsPerPage)) {
                resultsPerPageInt = Integer.parseInt(resultsPerPage);
            }
        } catch (NumberFormatException e) {
            // No need to handle exception since the default value is already set.
            log.warn("Error occurred while parsing the ItemsPerPage value. Defaulting to: " + ApplicationConstants.DEFAULT_RESULTS_PER_PAGE);
        }

        Connection connection = IdentityDatabaseUtil.getDBConnection();
        PreparedStatement getAppNamesStmt = null;
        ResultSet appNameResultSet = null;
        String sqlQuery;
        int skipValue = (pageNumber - 1) * resultsPerPageInt;
        ArrayList<ApplicationBasicInfo> appInfo = new ArrayList<ApplicationBasicInfo>();

        try {
            String databaseProductName = connection.getMetaData().getDatabaseProductName();
            if (databaseProductName.contains("MySQL") || databaseProductName.contains("H2")) {
                sqlQuery = ApplicationMgtDBQueries.LOAD_APP_NAMES_BY_TENANT_MYSQL;
                getAppNamesStmt = connection.prepareStatement(sqlQuery);
                getAppNamesStmt.setInt(1, tenantID);
                getAppNamesStmt.setInt(2, skipValue);
                getAppNamesStmt.setInt(3, resultsPerPageInt);
            } else if (databaseProductName.contains("Oracle")){
                sqlQuery = ApplicationMgtDBQueries.LOAD_APP_NAMES_BY_TENANT_AND_ORACLE;
                getAppNamesStmt = connection.prepareStatement(sqlQuery);
                getAppNamesStmt.setInt(1, tenantID);
                getAppNamesStmt.setInt(2, skipValue);
                getAppNamesStmt.setInt(3, resultsPerPageInt);
            } else if (databaseProductName.contains("Microsoft")) {
                sqlQuery = ApplicationMgtDBQueries.LOAD_APP_NAMES_BY_TENANT_MSSQL;
                getAppNamesStmt = connection.prepareStatement(sqlQuery);
                getAppNamesStmt.setInt(1, tenantID);
                getAppNamesStmt.setInt(2, skipValue);
                getAppNamesStmt.setInt(3, resultsPerPageInt);
            } else if (databaseProductName.contains("PostgreSQL")) {
                sqlQuery = ApplicationMgtDBQueries.LOAD_APP_NAMES_BY_TENANT_POSTGRESQL;
                getAppNamesStmt = connection.prepareStatement(sqlQuery);
                getAppNamesStmt.setInt(1, tenantID);
                getAppNamesStmt.setInt(2, resultsPerPageInt);
                getAppNamesStmt.setInt(3, skipValue);
            } else if (databaseProductName.contains("DB2")) {
                sqlQuery = ApplicationMgtDBQueries.LOAD_APP_NAMES_BY_TENANT_DB2SQL;
                getAppNamesStmt = connection.prepareStatement(sqlQuery);
                getAppNamesStmt.setInt(1, tenantID);
                getAppNamesStmt.setInt(2, resultsPerPageInt);
                getAppNamesStmt.setInt(3, skipValue);
            } else if (databaseProductName.contains("INFORMIX")) {
                sqlQuery = ApplicationMgtDBQueries.LOAD_APP_NAMES_BY_TENANT_INFORMIX;
                getAppNamesStmt = connection.prepareStatement(sqlQuery);
                getAppNamesStmt.setInt(1, skipValue);
                getAppNamesStmt.setInt(2, resultsPerPageInt);
                getAppNamesStmt.setInt(3, tenantID);
            } else {
                log.error("Error while getting applications from DB: Database driver could not be identified or not supported.");
                throw new IdentityApplicationManagementException("Error while getting applications from DB: Database driver could not be identified or not supported.");
            }

            appNameResultSet = getAppNamesStmt.executeQuery();

            while (appNameResultSet.next()) {
                ApplicationBasicInfo basicInfo = new ApplicationBasicInfo();
                if (ApplicationConstants.LOCAL_SP.equals(appNameResultSet.getString(1))) {
                    continue;
                }
                basicInfo.setApplicationId(appNameResultSet.getInt("ID"));
                basicInfo.setApplicationName(appNameResultSet.getString("APP_NAME"));
                basicInfo.setDescription(appNameResultSet.getString("DESCRIPTION"));
                appInfo.add(basicInfo);
            }
            connection.commit();
        } catch (SQLException e) {
            throw new IdentityApplicationManagementException("Error while getting applications from DB: " + e.getMessage(), e);
        } finally {
            IdentityApplicationManagementUtil.closeStatement(getAppNamesStmt);
            IdentityApplicationManagementUtil.closeResultSet(appNameResultSet);
            IdentityApplicationManagementUtil.closeConnection(connection);
        }

        return appInfo.toArray(new ApplicationBasicInfo[appInfo.size()]);
    }

    /**
     * Get application Names for user which has the filter string with pagination
     * @param filter
     * @return
     * @throws IdentityApplicationManagementException
     */
    @Override
    public ApplicationBasicInfo[] getPaginatedApplicationBasicInfo(int pageNumber, String filter)
            throws IdentityApplicationManagementException {

        int tenantID = CarbonContext.getThreadLocalCarbonContext().getTenantId();
        int resultsPerPageInt = ApplicationConstants.DEFAULT_RESULTS_PER_PAGE;

        String resultsPerPage = ServerConfiguration.getInstance().getFirstProperty(ApplicationConstants.ITEMS_PER_PAGE_PROPERTY);

        try {
            if (StringUtils.isNotBlank(resultsPerPage)) {
                resultsPerPageInt = Integer.parseInt(resultsPerPage);
            }
        } catch (NumberFormatException e) {
            // No need to handle exception since the default value is already set.
            log.warn("Error occurred while parsing the ItemsPerPage value. Defaulting to: " + ApplicationConstants.DEFAULT_RESULTS_PER_PAGE);
        }

        Connection connection = IdentityDatabaseUtil.getDBConnection();
        PreparedStatement getAppNamesStmt = null;
        ResultSet appNameResultSet = null;
        String sqlQuery;
        int skipValue = (pageNumber - 1) * resultsPerPageInt;
        ArrayList<ApplicationBasicInfo> appInfo = new ArrayList<ApplicationBasicInfo>();

        try {
            if (filter != null && filter.trim().length() != 0) {
                filter = filter.trim();
                filter = filter.replace("*", "%");
                filter = filter.replace("?", "_");
            } else {
                filter = "%";
            }

            String databaseProductName = connection.getMetaData().getDatabaseProductName();
            if (databaseProductName.contains("MySQL") || databaseProductName.contains("H2")) {
                sqlQuery = ApplicationMgtDBQueries.LOAD_APP_NAMES_BY_TENANT_AND_APP_NAME_MYSQL;
                getAppNamesStmt = connection.prepareStatement(sqlQuery);
                getAppNamesStmt.setInt(1, tenantID);
                getAppNamesStmt.setString(2, filter);
                getAppNamesStmt.setInt(3, skipValue);
                getAppNamesStmt.setInt(4, resultsPerPageInt);
            } else if (databaseProductName.contains("Oracle")){
                sqlQuery = ApplicationMgtDBQueries.LOAD_APP_NAMES_BY_TENANT_AND_APP_NAME_ORACLE;
                getAppNamesStmt = connection.prepareStatement(sqlQuery);
                getAppNamesStmt.setInt(1, tenantID);
                getAppNamesStmt.setString(2, filter);
                getAppNamesStmt.setInt(3, skipValue);
                getAppNamesStmt.setInt(4, resultsPerPageInt);
            } else if (databaseProductName.contains("Microsoft")) {
                sqlQuery = ApplicationMgtDBQueries.LOAD_APP_NAMES_BY_TENANT_AND_APP_NAME_MSSQL;
                getAppNamesStmt = connection.prepareStatement(sqlQuery);
                getAppNamesStmt.setInt(1, tenantID);
                getAppNamesStmt.setString(2, filter);
                getAppNamesStmt.setInt(3, skipValue);
                getAppNamesStmt.setInt(4, resultsPerPageInt);
            } else if (databaseProductName.contains("PostgreSQL")) {
                sqlQuery = ApplicationMgtDBQueries.LOAD_APP_NAMES_BY_TENANT_AND_APP_NAME_POSTGRESQL;
                getAppNamesStmt = connection.prepareStatement(sqlQuery);
                getAppNamesStmt.setInt(1, tenantID);
                getAppNamesStmt.setString(2, filter);
                getAppNamesStmt.setInt(3, resultsPerPageInt);
                getAppNamesStmt.setInt(4, skipValue);
            } else if (databaseProductName.contains("DB2")) {
                sqlQuery = ApplicationMgtDBQueries.LOAD_APP_NAMES_BY_TENANT_AND_APP_NAME_DB2SQL;
                getAppNamesStmt = connection.prepareStatement(sqlQuery);
                getAppNamesStmt.setInt(1, tenantID);
                getAppNamesStmt.setString(2, filter);
                getAppNamesStmt.setInt(3, resultsPerPageInt);
                getAppNamesStmt.setInt(4, skipValue);
            } else if (databaseProductName.contains("INFORMIX")) {
                sqlQuery = ApplicationMgtDBQueries.LOAD_APP_NAMES_BY_TENANT_AND_APP_NAME_INFORMIX;
                getAppNamesStmt = connection.prepareStatement(sqlQuery);
                getAppNamesStmt.setInt(1, tenantID);
                getAppNamesStmt.setString(2, filter);
                getAppNamesStmt.setInt(3, skipValue);
                getAppNamesStmt.setInt(4, resultsPerPageInt);
            } else {
                log.error("Error while getting applications from DB: Database driver could not be identified or not supported.");
                throw new IdentityApplicationManagementException("Error while getting applications from DB: Database driver could not be identified or not supported.");
            }

            appNameResultSet = getAppNamesStmt.executeQuery();

            while (appNameResultSet.next()) {
                ApplicationBasicInfo basicInfo = new ApplicationBasicInfo();
                if (ApplicationConstants.LOCAL_SP.equals(appNameResultSet.getString(1))) {
                    continue;
                }
                basicInfo.setApplicationId(appNameResultSet.getInt("ID"));
                basicInfo.setApplicationName(appNameResultSet.getString("APP_NAME"));
                basicInfo.setDescription(appNameResultSet.getString("DESCRIPTION"));
                appInfo.add(basicInfo);
            }
            connection.commit();
        } catch (SQLException e) {
<<<<<<< HEAD
            IdentityDatabaseUtil.rollBack(connection);
            throw new IdentityApplicationManagementException("Error while Reading all Applications", e);
=======
            throw new IdentityApplicationManagementException("Error while getting applications from DB: " + e.getMessage(), e);
>>>>>>> 653b82c6
        } finally {
            IdentityApplicationManagementUtil.closeStatement(getAppNamesStmt);
            IdentityApplicationManagementUtil.closeResultSet(appNameResultSet);
            IdentityApplicationManagementUtil.closeConnection(connection);
        }

        return appInfo.toArray(new ApplicationBasicInfo[appInfo.size()]);
    }

    /**
     * Deletes the application from IDN_APPMGT_APP table. Cascade deletes with foreign key
     * constraints should delete the corresponding entries from the tables
     *
     * @param appName
     * @throws IdentityApplicationManagementException
     */
    public void deleteApplication(String appName) throws IdentityApplicationManagementException {

        int tenantID = CarbonContext.getThreadLocalCarbonContext().getTenantId();
        Connection connection = IdentityDatabaseUtil.getDBConnection();

        if (log.isDebugEnabled()) {
            log.debug("Deleting Application " + appName);
        }

        // Now, delete the application
        PreparedStatement deleteClientPrepStmt = null;
        try {

            // Delete the application certificate if there is any.
            deleteCertificate(connection, appName, tenantID);

            // First, delete all the clients of the application
            int applicationID = getApplicationIDByName(appName, tenantID, connection);
            InboundAuthenticationConfig clients = getInboundAuthenticationConfig(applicationID,
                    connection, tenantID);
            for (InboundAuthenticationRequestConfig client : clients
                    .getInboundAuthenticationRequestConfigs()) {
                deleteClient(client.getInboundAuthKey(), client.getInboundAuthType());
            }

            deleteClientPrepStmt = connection
                    .prepareStatement(ApplicationMgtDBQueries.REMOVE_APP_FROM_APPMGT_APP);
            deleteClientPrepStmt.setString(1, appName);
            deleteClientPrepStmt.setInt(2, tenantID);
            deleteClientPrepStmt.execute();

            if (!connection.getAutoCommit()) {
                connection.commit();
            }

        } catch (SQLException | UserStoreException | IdentityApplicationManagementException e) {
            if (connection != null) {
                try {
                    connection.rollback();
                } catch (SQLException ignore) {
                }
            }
            String errorMessege = "An error occured while delete the application : " + appName;
            log.error(errorMessege, e);
            throw new IdentityApplicationManagementException(errorMessege, e);
        } finally {
            IdentityApplicationManagementUtil.closeStatement(deleteClientPrepStmt);
            IdentityApplicationManagementUtil.closeConnection(connection);
        }
    }

    /**
     * Deletes the Application with application ID
     *
     * @param applicationID
     * @param connection
     * @throws IdentityApplicationManagementException
     */
    public void deleteApplication(int applicationID, Connection connection)
            throws IdentityApplicationManagementException {

        int tenantID = CarbonContext.getThreadLocalCarbonContext().getTenantId();

        if (log.isDebugEnabled()) {
            log.debug("Deleting Application " + applicationID);
        }

        // Now, delete the application
        PreparedStatement deleteClientPrepStmt = null;
        try {

            // delete clients
            InboundAuthenticationConfig clients = getInboundAuthenticationConfig(applicationID,
                    connection, tenantID);
            for (InboundAuthenticationRequestConfig client : clients
                    .getInboundAuthenticationRequestConfigs()) {
                deleteClient(client.getInboundAuthKey(), client.getInboundAuthType());
            }

            String applicationName = getApplicationName(applicationID, connection);
            // delete roles
            ApplicationMgtUtil.deleteAppRole(applicationName);

            deleteClientPrepStmt = connection
                    .prepareStatement(ApplicationMgtDBQueries.REMOVE_APP_FROM_APPMGT_APP_WITH_ID);
            deleteClientPrepStmt.setInt(1, applicationID);
            deleteClientPrepStmt.setInt(2, tenantID);
            deleteClientPrepStmt.execute();

            if (!connection.getAutoCommit()) {
                connection.commit();
            }

        } catch (SQLException e) {
            log.error(e.getMessage(), e);
            throw new IdentityApplicationManagementException("Error deleting application");

        } finally {
            IdentityApplicationManagementUtil.closeStatement(deleteClientPrepStmt);
        }

    }

    /**
     * Deleting Clients of the Application
     *
     * @param applicationID
     * @param connection
     * @throws IdentityApplicationManagementException
     */
    private void deleteInboundAuthRequestConfiguration(int applicationID, Connection connection)
            throws SQLException {

        if (log.isDebugEnabled()) {
            log.debug("Deleting Clients of the Application " + applicationID);
        }

        int tenantID = CarbonContext.getThreadLocalCarbonContext().getTenantId();
        PreparedStatement deleteClientPrepStmt = null;

        try {
            deleteClientPrepStmt = connection
                    .prepareStatement(ApplicationMgtDBQueries.REMOVE_CLIENT_FROM_APPMGT_CLIENT);
            // APP_ID = ? AND TENANT_ID = ?
            deleteClientPrepStmt.setInt(1, applicationID);
            deleteClientPrepStmt.setInt(2, tenantID);
            deleteClientPrepStmt.execute();
        } finally {
            IdentityApplicationManagementUtil.closeStatement(deleteClientPrepStmt);
        }
    }

    /**
     * @param applicationId
     * @param connection
     * @throws SQLException
     */
    private void deleteLocalAndOutboundAuthenticationConfiguration(int applicationId,
                                                                   Connection connection) throws SQLException {

        if (log.isDebugEnabled()) {
            log.debug("Deleting Steps of Application " + applicationId);
        }

        PreparedStatement deleteLocalAndOutboundAuthConfigPrepStmt = null;
        int tenantId = CarbonContext.getThreadLocalCarbonContext().getTenantId();

        try {
            deleteLocalAndOutboundAuthConfigPrepStmt = connection
                    .prepareStatement(ApplicationMgtDBQueries.REMOVE_STEP_FROM_APPMGT_STEP);
            deleteLocalAndOutboundAuthConfigPrepStmt.setInt(1, applicationId);
            deleteLocalAndOutboundAuthConfigPrepStmt.setInt(2, tenantId);
            deleteLocalAndOutboundAuthConfigPrepStmt.execute();
            deleteAuthenticationScript(applicationId, connection);
        } finally {
            IdentityApplicationManagementUtil
                    .closeStatement(deleteLocalAndOutboundAuthConfigPrepStmt);
        }
    }

    /**
     * @param applicationId
     * @param connection
     * @throws SQLException
     */
    private void deleteOutboundProvisioningConfiguration(int applicationId, Connection connection)
            throws SQLException {

        if (log.isDebugEnabled()) {
            log.debug("Deleting Steps of Application " + applicationId);
        }

        PreparedStatement deleteOutboundProConfigPrepStmt = null;
        int tenantId = CarbonContext.getThreadLocalCarbonContext().getTenantId();

        try {
            deleteOutboundProConfigPrepStmt = connection
                    .prepareStatement(ApplicationMgtDBQueries.REMOVE_PRO_CONNECTORS);
            deleteOutboundProConfigPrepStmt.setInt(1, applicationId);
            deleteOutboundProConfigPrepStmt.setInt(2, tenantId);
            deleteOutboundProConfigPrepStmt.execute();

        } finally {
            IdentityApplicationManagementUtil.closeStatement(deleteOutboundProConfigPrepStmt);
        }
    }

    /**
     * Deletes clients using the service stubs
     *
     * @param clientIdentifier
     * @param type
     * @throws IdentityApplicationManagementException
     */
    private void deleteClient(String clientIdentifier, String type)
            throws IdentityApplicationManagementException {
        if ("samlsso".equalsIgnoreCase(type)) {
            new SAMLApplicationDAOImpl().removeServiceProviderConfiguration(clientIdentifier);
        } else if ("oauth2".equalsIgnoreCase(type)) {
            new OAuthApplicationDAOImpl().removeOAuthApplication(clientIdentifier);
        }
    }

    /**
     * Delete Claim Mapping of the Application
     *
     * @param applicationID
     * @param connection
     * @throws IdentityApplicationManagementException
     */
    private void deleteClaimConfiguration(int applicationID, Connection connection)
            throws SQLException {

        if (log.isDebugEnabled()) {
            log.debug("Deleting Application Claim Mapping " + applicationID);
        }

        int tenantID = CarbonContext.getThreadLocalCarbonContext().getTenantId();

        PreparedStatement deleteCliamPrepStmt = null;
        PreparedStatement deleteSpDialectPrepStmt = null;
        try {
            deleteCliamPrepStmt = connection
                    .prepareStatement(ApplicationMgtDBQueries.REMOVE_CLAIM_MAPPINGS_FROM_APPMGT_CLAIM_MAPPING);
            deleteCliamPrepStmt.setInt(1, applicationID);
            deleteCliamPrepStmt.setInt(2, tenantID);
            deleteCliamPrepStmt.execute();

        } finally {
            IdentityApplicationManagementUtil.closeStatement(deleteCliamPrepStmt);
        }

        if (log.isDebugEnabled()) {
            log.debug("Deleting Application SP Dialects " + applicationID);
        }

        try {
            deleteSpDialectPrepStmt = connection
                    .prepareStatement(ApplicationMgtDBQueries.DELETE_SP_DIALECTS_BY_APP_ID);
            deleteSpDialectPrepStmt.setInt(1, applicationID);
            deleteSpDialectPrepStmt.setInt(2, tenantID);
            deleteSpDialectPrepStmt.execute();

        } finally {
            IdentityApplicationManagementUtil.closeStatement(deleteSpDialectPrepStmt);
        }
    }

    /**
     * @param applicationID
     * @param connection
     * @throws IdentityApplicationManagementException
     */
    public void deletePermissionAndRoleConfiguration(int applicationID, Connection connection)
            throws SQLException {

        int tenantID = CarbonContext.getThreadLocalCarbonContext().getTenantId();

        if (log.isDebugEnabled()) {
            log.debug("Deleting Role Mapping of Application " + applicationID);
        }

        PreparedStatement deleteRoleMappingPrepStmt = null;
        try {
            deleteRoleMappingPrepStmt = connection
                    .prepareStatement(ApplicationMgtDBQueries.REMOVE_ROLE_MAPPINGS_FROM_APPMGT_ROLE_MAPPING);
            deleteRoleMappingPrepStmt.setInt(1, applicationID);
            deleteRoleMappingPrepStmt.setInt(2, tenantID);
            deleteRoleMappingPrepStmt.execute();
        } finally {
            IdentityApplicationManagementUtil.closeStatement(deleteRoleMappingPrepStmt);
        }
    }

    /**
     * Delete the certificate of the given application if there is one.
     *
     * @param connection
     * @param appName
     * @param tenantID
     * @throws UserStoreException
     * @throws IdentityApplicationManagementException
     * @throws SQLException
     */
    private void deleteCertificate(Connection connection, String appName, int tenantID)
            throws UserStoreException, IdentityApplicationManagementException, SQLException {

        String tenantDomain = MultitenantConstants.SUPER_TENANT_DOMAIN_NAME;

        if(tenantID != MultitenantConstants.SUPER_TENANT_ID){
            Tenant tenant = ApplicationManagementServiceComponentHolder.getInstance().getRealmService()
                    .getTenantManager().getTenant(tenantID);
            tenantDomain = tenant.getDomain();
        }

        ServiceProvider application = getApplication(appName, tenantDomain);
        String certificateReferenceID = getCertificateReferenceID(application.getSpProperties());

        if (certificateReferenceID != null) {
            deleteCertificate(connection, Integer.parseInt(certificateReferenceID));
        }
    }

    /**
     * Deletes the certificate for given ID from the database.
     * @param connection
     * @param id
     */
    private void deleteCertificate(Connection connection, int id) throws SQLException {

        PreparedStatement statementToRemoveCertificate = null;
        try{

            statementToRemoveCertificate = connection.prepareStatement(ApplicationMgtDBQueries.REMOVE_CERTIFICATE);
            statementToRemoveCertificate.setInt(1, id);
            statementToRemoveCertificate.execute();
        } finally {
            IdentityApplicationManagementUtil.closeStatement(statementToRemoveCertificate);
        }
    }

    /**
     * Delete assigned role permission mappings for deleted permissions
     *
     * @param connection
     * @param applicationName
     * @param permissions
     * @throws IdentityApplicationManagementException
     * @throws SQLException
     */
    public void deleteAssignedPermissions(Connection connection, String applicationName, ApplicationPermission[] permissions)
            throws IdentityApplicationManagementException, SQLException {
        List<ApplicationPermission> loadPermissions = ApplicationMgtUtil.loadPermissions(applicationName);
        List<ApplicationPermission> removedPermissions = null;
        if (!CollectionUtils.isEmpty(loadPermissions)) {
            if (ArrayUtils.isEmpty(permissions)) {
                removedPermissions = new ArrayList<ApplicationPermission>(loadPermissions);
            } else {
                removedPermissions = new ArrayList<ApplicationPermission>();
                for (ApplicationPermission storedPermission : loadPermissions) {
                    boolean isStored = false;
                    for (ApplicationPermission applicationPermission : permissions) {
                        if (applicationPermission.getValue().equals(storedPermission.getValue())) {
                            isStored = true;
                            break;
                        }
                    }
                    if (!isStored) {
                        removedPermissions.add(storedPermission);
                    }
                }
            }
        }
        if (!CollectionUtils.isEmpty(removedPermissions)) {
            //delete permissions
            for (ApplicationPermission applicationPermission : removedPermissions) {
                String permissionValue = ApplicationMgtUtil.PATH_CONSTANT +
                        ApplicationMgtUtil.getApplicationPermissionPath() +
                        ApplicationMgtUtil.PATH_CONSTANT +
                        applicationName + ApplicationMgtUtil.PATH_CONSTANT +
                        applicationPermission.getValue();
                int permisionId = getPermissionId(permissionValue.toLowerCase());
                deleteRolePermissionMapping(permisionId);
                deletePermission(permisionId);
            }
        }
    }

    /*
     * (non-Javadoc)
     *
     * @see
     * org.wso2.carbon.identity.application.mgt.dao.ApplicationDAO#getServiceProviderNameByClientId
     * (java.lang.String, java.lang.String, java.lang.String)
     */
    public String getServiceProviderNameByClientId(String clientId, String clientType,
                                                   String tenantDomain) throws IdentityApplicationManagementException {
        int tenantID = MultitenantConstants.SUPER_TENANT_ID;

        if (StringUtils.isEmpty(clientId)) {
            return null;
        }

        if (tenantDomain != null) {
            try {
                tenantID = ApplicationManagementServiceComponentHolder.getInstance().getRealmService()
                        .getTenantManager().getTenantId(tenantDomain);
            } catch (UserStoreException e1) {
                throw new IdentityApplicationManagementException("Error while reading application");
            }
        }

        String applicationName = null;

        // Reading application name from the database
        Connection connection = IdentityDatabaseUtil.getDBConnection();
        PreparedStatement storeAppPrepStmt = null;
        ResultSet appNameResult = null;
        try {
            storeAppPrepStmt = connection
                    .prepareStatement(ApplicationMgtDBQueries.LOAD_APPLICATION_NAME_BY_CLIENT_ID_AND_TYPE);
            storeAppPrepStmt.setString(1, clientId);
            storeAppPrepStmt.setString(2, clientType);
            storeAppPrepStmt.setInt(3, tenantID);
            storeAppPrepStmt.setInt(4, tenantID);
            appNameResult = storeAppPrepStmt.executeQuery();
            if (appNameResult.next()) {
                applicationName = appNameResult.getString(1);
            }
            connection.commit();
        } catch (SQLException e) {
            IdentityDatabaseUtil.rollBack(connection);
            throw new IdentityApplicationManagementException("Error while reading application", e);
        } finally {
            IdentityApplicationManagementUtil.closeResultSet(appNameResult);
            IdentityApplicationManagementUtil.closeStatement(storeAppPrepStmt);
            IdentityApplicationManagementUtil.closeConnection(connection);
        }

        return applicationName;
    }

    /**
     * @param serviceProviderName
     * @param tenantDomain
     * @param localIdpAsKey
     * @return
     * @throws SQLException
     * @throws IdentityApplicationManagementException
     */
    private Map<String, String> getClaimMapping(String serviceProviderName, String tenantDomain,
                                                boolean localIdpAsKey) throws SQLException, IdentityApplicationManagementException {

        int tenantID = -123;

        if (tenantDomain != null) {
            try {
                tenantID = ApplicationManagementServiceComponentHolder.getInstance().getRealmService()
                        .getTenantManager().getTenantId(tenantDomain);
            } catch (UserStoreException e1) {
                throw new IdentityApplicationManagementException("Error while reading application");
            }
        }
        Map<String, String> claimMapping = new HashMap<String, String>();

        if (log.isDebugEnabled()) {
            log.debug("Reading Claim Mappings of Application " + serviceProviderName);
        }

        PreparedStatement getClaimPreStmt = null;
        ResultSet resultSet = null;
        Connection connection = IdentityDatabaseUtil.getDBConnection();
        try {

            getClaimPreStmt = connection.prepareStatement(ApplicationMgtDBQueries.LOAD_CLAIM_MAPPING_BY_APP_NAME);
            // IDP_CLAIM, SP_CLAIM, IS_REQUESTED
            getClaimPreStmt.setString(1, serviceProviderName);
            getClaimPreStmt.setInt(2, tenantID);
            resultSet = getClaimPreStmt.executeQuery();

            while (resultSet.next()) {
                if (localIdpAsKey) {
                    claimMapping.put(resultSet.getString(1), resultSet.getString(2));
                } else {
                    claimMapping.put(resultSet.getString(2), resultSet.getString(1));
                }
            }
            connection.commit();
        } catch (SQLException e) {
            IdentityDatabaseUtil.rollBack(connection);
        } finally {
            IdentityApplicationManagementUtil.closeStatement(getClaimPreStmt);
            IdentityApplicationManagementUtil.closeResultSet(resultSet);
            IdentityApplicationManagementUtil.closeConnection(connection);
        }

        return claimMapping;
    }

    @Override
    public Map<String, String> getServiceProviderToLocalIdPClaimMapping(String serviceProviderName,
                                                                        String tenantDomain) throws IdentityApplicationManagementException {
        try {
            return getClaimMapping(serviceProviderName, tenantDomain, false);
        } catch (SQLException e) {
            throw new IdentityApplicationManagementException(
                    "Error while retrieving claim mapping", e);
        }
    }

    @Override
    public Map<String, String> getLocalIdPToServiceProviderClaimMapping(String serviceProviderName,
                                                                        String tenantDomain) throws IdentityApplicationManagementException {
        try {
            return getClaimMapping(serviceProviderName, tenantDomain, true);
        } catch (SQLException e) {
            throw new IdentityApplicationManagementException(
                    "Error while retrieving claim mapping", e);
        }
    }

    @Override
    public List<String> getAllRequestedClaimsByServiceProvider(String serviceProviderName,
                                                               String tenantDomain) throws IdentityApplicationManagementException {
        int tenantID = -123;

        if (tenantDomain != null) {
            try {
                tenantID = ApplicationManagementServiceComponentHolder.getInstance().getRealmService()
                        .getTenantManager().getTenantId(tenantDomain);
            } catch (UserStoreException e1) {
                throw new IdentityApplicationManagementException("Error while reading application");
            }
        }
        List<String> reqClaimUris = new ArrayList<String>();

        if (log.isDebugEnabled()) {
            log.debug("Reading Claim Mappings of Application " + serviceProviderName);
        }

        PreparedStatement getClaimPreStmt = null;
        ResultSet resultSet = null;
        Connection connection = IdentityDatabaseUtil.getDBConnection();
        try {

            getClaimPreStmt = connection
                    .prepareStatement(ApplicationMgtDBQueries.LOAD_CLAIM_MAPPING_BY_APP_NAME);

            // IDP_CLAIM, SP_CLAIM, IS_REQUESTED
            getClaimPreStmt.setString(1, serviceProviderName);
            getClaimPreStmt.setInt(2, tenantID);
            resultSet = getClaimPreStmt.executeQuery();
            while (resultSet.next()) {
                if ("1".equalsIgnoreCase(resultSet.getString(3))) {
                    reqClaimUris.add(resultSet.getString(1));
                }
            }
            connection.commit();
        } catch (SQLException e) {
            IdentityDatabaseUtil.rollBack(connection);
            throw new IdentityApplicationManagementException(
                    "Error while retrieving requested claims", e);
        } finally {
            IdentityApplicationManagementUtil.closeStatement(getClaimPreStmt);
            IdentityApplicationManagementUtil.closeResultSet(resultSet);
            IdentityApplicationManagementUtil.closeConnection(connection);
        }
        return reqClaimUris;

    }

    @Override
    public boolean isApplicationExists(String serviceProviderName, String tenantName) throws
            IdentityApplicationManagementException {

        int tenantID = MultitenantConstants.SUPER_TENANT_ID;
        if (tenantName != null) {
            try {
                tenantID = ApplicationManagementServiceComponentHolder.getInstance().getRealmService()
                        .getTenantManager().getTenantId(tenantName);
            } catch (UserStoreException e1) {
                log.error("Error in reading application", e1);
                throw new IdentityApplicationManagementException("Error while reading application", e1);
            }
        }

        try (Connection connection = IdentityDatabaseUtil.getDBConnection()) {
            try (PreparedStatement checkAppExistence = connection
                    .prepareStatement(ApplicationMgtDBQueries.LOAD_BASIC_APP_INFO_BY_APP_NAME)) {
                checkAppExistence.setString(1, serviceProviderName);
                checkAppExistence.setInt(2, tenantID);

                try (ResultSet resultSet = checkAppExistence.executeQuery()) {
                    if (resultSet.next()) {
                        return true;
                    }
                }
                connection.commit();
            } catch (SQLException e1) {
                IdentityDatabaseUtil.rollBack(connection);
                throw new IdentityApplicationManagementException("Failed to check whether the service provider exists with"
                        + serviceProviderName, e1);
            }
        } catch (SQLException e) {
            throw new IdentityApplicationManagementException("Failed to check whether the service provider exists with"
                    + serviceProviderName, e);
        }
        return false;
    }

    /**
     * @param conn
     * @param tenantId
     * @param idpName
     * @param authenticatorName
     * @return
     * @throws SQLException
     */
    private int getAuthentictorID(Connection conn, int tenantId, String idpName,
                                  String authenticatorName) throws SQLException {
        if (idpName == null || idpName.isEmpty()) {
            return -1;
        }
        int authId = -1;

        PreparedStatement prepStmt = null;
        ResultSet rs = null;
        String sqlStmt = ApplicationMgtDBQueries.LOAD_IDP_AUTHENTICATOR_ID;
        try {
            prepStmt = conn.prepareStatement(sqlStmt);
            prepStmt.setString(1,authenticatorName);
            prepStmt.setString(2, idpName);
            prepStmt.setInt(3, tenantId);
            prepStmt.setInt(4, tenantId);
            prepStmt.setInt(5, MultitenantConstants.SUPER_TENANT_ID);
            rs = prepStmt.executeQuery();
            if (rs.next()) {
                authId = rs.getInt(1);
            }
        } finally {
            IdentityApplicationManagementUtil.closeStatement(prepStmt);
        }
        return authId;
    }

    /**
     * @param conn
     * @param tenantId
     * @param authenticatorId
     * @return
     * @throws SQLException
     */
    private Map<String, String> getAuthenticatorInfo(Connection conn, int tenantId,
                                                     int authenticatorId) throws SQLException {
        PreparedStatement prepStmt = null;
        ResultSet rs = null;
        String sqlStmt = ApplicationMgtDBQueries.LOAD_IDP_AND_AUTHENTICATOR_NAMES;
        Map<String, String> returnData = new HashMap<String, String>();
        try {
            prepStmt = conn.prepareStatement(sqlStmt);
            prepStmt.setInt(1, authenticatorId);
            prepStmt.setInt(2, tenantId);
            prepStmt.setInt(3, tenantId);
            prepStmt.setInt(4, MultitenantConstants.SUPER_TENANT_ID);
            prepStmt.setInt(5, MultitenantConstants.SUPER_TENANT_ID);
            rs = prepStmt.executeQuery();
            while (rs.next()) {
                returnData.put(ApplicationConstants.IDP_NAME, rs.getString(1));
                returnData.put(ApplicationConstants.IDP_AUTHENTICATOR_NAME, rs.getString(2));
                returnData
                        .put(ApplicationConstants.IDP_AUTHENTICATOR_DISPLAY_NAME, rs.getString(3));
            }
        } finally {
            IdentityApplicationManagementUtil.closeStatement(prepStmt);
        }
        return returnData;
    }

    /**
     * @param conn
     * @param tenantId
     * @param idpName
     * @param authenticatorName
     * @param authenticatorDispalyName
     * @return
     * @throws SQLException
     */
    private int addAuthenticator(Connection conn, int tenantId, String idpName,
                                 String authenticatorName, String authenticatorDispalyName) throws SQLException {
        int authenticatorId = -1;
        PreparedStatement prepStmt = null;
        ResultSet rs = null;
        // TENANT_ID, IDP_ID, NAME,IS_ENABLED, DISPLAY_NAME
        String sqlStmt = ApplicationMgtDBQueries.STORE_LOCAL_AUTHENTICATOR;
        try {
            String dbProductName = conn.getMetaData().getDatabaseProductName();
            prepStmt = conn.prepareStatement(sqlStmt, new String[]{
                    DBUtils.getConvertedAutoGeneratedColumnName(dbProductName, "ID")});
            prepStmt.setInt(1, tenantId);
            prepStmt.setString(2, idpName);
            prepStmt.setInt(3, tenantId);
            prepStmt.setString(4, authenticatorName);
            prepStmt.setString(5, "1");
            prepStmt.setString(6, authenticatorDispalyName);
            prepStmt.execute();
            rs = prepStmt.getGeneratedKeys();
            if (rs.next()) {
                authenticatorId = rs.getInt(1);
            }
        } finally {
            IdentityApplicationManagementUtil.closeStatement(prepStmt);
        }
        return authenticatorId;
    }

    /**
     * Read application role permissions for a given application name
     *
     * @param applicationName Application name
     * @return Map of key value pairs. key is UM table id and value is permission
     * @throws SQLException
     */
    private Map<String, String> readApplicationPermissions(String applicationName) throws SQLException {
        PreparedStatement readPermissionsPrepStmt = null;
        ResultSet resultSet = null;
        Connection connection = null;
        Map<String, String> permissions = new HashMap<>();
        try {

            connection = IdentityDatabaseUtil.getUserDBConnection();
            readPermissionsPrepStmt = connection.prepareStatement(ApplicationMgtDBQueries.LOAD_UM_PERMISSIONS);
            readPermissionsPrepStmt.setString(1, "%" + ApplicationMgtUtil.getApplicationPermissionPath() + "%");
            resultSet = readPermissionsPrepStmt.executeQuery();
            while (resultSet.next()) {
                String UM_ID = resultSet.getString(1);
                String permission = resultSet.getString(2);
                if (permission.contains(ApplicationMgtUtil.getApplicationPermissionPath() +
                        ApplicationMgtUtil.PATH_CONSTANT + applicationName.toLowerCase())) {
                    permissions.put(UM_ID, permission);
                }
            }
        } finally {
            IdentityDatabaseUtil.closeResultSet(resultSet);
            IdentityDatabaseUtil.closeStatement(readPermissionsPrepStmt);
            IdentityDatabaseUtil.closeConnection(connection);
        }
        return permissions;
    }

    /**
     * Update the permission path for a given id
     *
     * @param id         Id
     * @param newPermission New permission path value
     * @throws SQLException
     */
    private void updatePermissionPath(String id, String newPermission) throws SQLException {
        PreparedStatement updatePermissionPrepStmt = null;
        Connection connection = null;
        try {

            connection = IdentityDatabaseUtil.getUserDBConnection();
            updatePermissionPrepStmt = connection.prepareStatement(ApplicationMgtDBQueries.UPDATE_SP_PERMISSIONS);
            updatePermissionPrepStmt.setString(1, newPermission);
            updatePermissionPrepStmt.setString(2, id);
            updatePermissionPrepStmt.executeUpdate();
        } finally {
            IdentityDatabaseUtil.closeStatement(updatePermissionPrepStmt);
            IdentityDatabaseUtil.closeConnection(connection);
        }
    }

    /**
     * Get permission id for a given permission path
     *
     * @param permission Permission path
     * @return Permission id
     * @throws SQLException
     */
    private int getPermissionId(String permission) throws SQLException {
        PreparedStatement loadPermissionsPrepStmt = null;
        ResultSet resultSet = null;
        Connection connection = null;
        int id = -1;
        try {

            connection = IdentityDatabaseUtil.getUserDBConnection();
            loadPermissionsPrepStmt = connection.prepareStatement(ApplicationMgtDBQueries.LOAD_UM_PERMISSIONS_W);
            loadPermissionsPrepStmt.setString(1, permission.toLowerCase());
            resultSet = loadPermissionsPrepStmt.executeQuery();
            if (resultSet.next()) {
                id = resultSet.getInt(1);
            }
        } finally {
            IdentityDatabaseUtil.closeResultSet(resultSet);
            IdentityDatabaseUtil.closeStatement(loadPermissionsPrepStmt);
            IdentityDatabaseUtil.closeConnection(connection);
        }
        return id;
    }

    /**
     * Delete role permission mapping for a given permission id
     *
     * @param id   Permission id
     * @throws SQLException
     */
    private void deleteRolePermissionMapping(int id) throws SQLException {
        PreparedStatement deleteRolePermissionPrepStmt = null;
        Connection connection = null;
        try {

            connection = IdentityDatabaseUtil.getUserDBConnection();
            deleteRolePermissionPrepStmt = connection.prepareStatement(ApplicationMgtDBQueries.REMOVE_UM_ROLE_PERMISSION);
            deleteRolePermissionPrepStmt.setInt(1, id);
            deleteRolePermissionPrepStmt.executeUpdate();
        } finally {
            IdentityApplicationManagementUtil.closeStatement(deleteRolePermissionPrepStmt);
            IdentityDatabaseUtil.closeConnection(connection);
        }
    }

    /**
     * Delete permission entry for a given id
     *
     * @param entry_id   Entry id
     * @throws SQLException
     */
    private void deletePermission(int entry_id) throws SQLException {
        PreparedStatement deletePermissionPrepStmt = null;
        Connection connection = null;
        try {

            connection = IdentityDatabaseUtil.getUserDBConnection();
            deletePermissionPrepStmt = connection.prepareStatement(ApplicationMgtDBQueries.REMOVE_UM_PERMISSIONS);
            deletePermissionPrepStmt.setInt(1, entry_id);
            deletePermissionPrepStmt.executeUpdate();
        } finally {
            IdentityApplicationManagementUtil.closeStatement(deletePermissionPrepStmt);
            IdentityDatabaseUtil.closeConnection(connection);
        }
    }

    /**
     * Updates the authentication script configuration.
     *
     * @param applicationId
     * @param localAndOutboundAuthConfig
     * @param connection
     * @param tenantID
     * @throws SQLException
     */
    private void updateAuthenticationScriptConfiguration(int applicationId,
            LocalAndOutboundAuthenticationConfig localAndOutboundAuthConfig, Connection connection, int tenantID)
            throws SQLException {

        if (localAndOutboundAuthConfig.getAuthenticationScriptConfig() != null) {
            AuthenticationScriptConfig authenticationScriptConfig = localAndOutboundAuthConfig
                    .getAuthenticationScriptConfig();
            try (PreparedStatement storeAuthScriptPrepStmt = connection
                    .prepareStatement(ApplicationMgtDBQueries.STORE_SP_AUTH_SCRIPT)) {

                storeAuthScriptPrepStmt.setInt(1, tenantID);
                storeAuthScriptPrepStmt.setInt(2, applicationId);
                storeAuthScriptPrepStmt.setString(3, authenticationScriptConfig.getLanguage());
                setBlobValue(authenticationScriptConfig.getContent(), storeAuthScriptPrepStmt, 4);
                storeAuthScriptPrepStmt.setString(5, authenticationScriptConfig.isEnabled() ? "1" : "0");
                storeAuthScriptPrepStmt.execute();
            } catch (IOException ex) {
                log.error("Error occurred while updating authentication script configuration.", ex);
            }
        }
    }

    /**
     * Deletes the authentication Script, given the application (SP) ID.
     *
     * @param applicationId
     * @param connection
     * @throws SQLException
     */
    private void deleteAuthenticationScript(int applicationId, Connection connection) throws SQLException {

        PreparedStatement deleteLocalAndOutboundAuthScriptConfigPrepStmt;
        deleteLocalAndOutboundAuthScriptConfigPrepStmt = connection
                .prepareStatement(ApplicationMgtDBQueries.REMOVE_AUTH_SCRIPT);
        deleteLocalAndOutboundAuthScriptConfigPrepStmt.setInt(1, applicationId);
        deleteLocalAndOutboundAuthScriptConfigPrepStmt.execute();
    }

    /**
     * Set given string as Blob for the given index into the prepared-statement
     * @param value string value to be converted to blob
     * @param prepStmt Prepared statement
     * @param index column index
     * @throws SQLException
     * @throws IOException
     */
    private void setBlobValue(String value, PreparedStatement prepStmt, int index) throws SQLException, IOException {
        if (value != null) {
            InputStream inputStream = new ByteArrayInputStream(value.getBytes());
            prepStmt.setBinaryStream(index, inputStream, inputStream.available());
        } else {
            prepStmt.setBinaryStream(index, new ByteArrayInputStream(new byte[0]), 0);
        }
    }

    /**
     * Get string from inputStream of a blob
     * @param is input stream
     * @return
     * @throws IOException
     */
    private String getBlobValue(InputStream is) throws IOException {

        if (is != null) {
            BufferedReader br = null;
            StringBuilder sb = new StringBuilder();
            String line;
            try {
                br = new BufferedReader(new InputStreamReader(is));
                while ((line = br.readLine()) != null) {
                    sb.append(line);
                }
            } finally {
                if (br != null) {
                    try {
                        br.close();
                    } catch (IOException e) {
                        log.error("Error in retrieving the Blob value", e);
                    }
                }
            }

            return sb.toString();
        }
        return null;
    }

    private void updateUseDomainNameInRolesAsSpProperty(ServiceProvider serviceProvider) {

        if (serviceProvider.getLocalAndOutBoundAuthenticationConfig() == null) {
            return;
        }
        ServiceProviderProperty[] serviceProviderProperties = serviceProvider.getSpProperties();
        if (serviceProviderProperties != null) {
            for (ServiceProviderProperty serviceProviderProperty : serviceProvider.getSpProperties()) {
                if (USE_DOMAIN_IN_ROLES.equals(serviceProviderProperty.getName())) {
                    if (serviceProvider.getLocalAndOutBoundAuthenticationConfig() != null) {
                        serviceProviderProperty.setValue(String.valueOf(serviceProvider.
                                getLocalAndOutBoundAuthenticationConfig().isUseUserstoreDomainInRoles()));
                    }
                }
            }
        }
    }

    private void addUseDomainNameInRolesAsSpProperty(ServiceProvider serviceProvider) {

        ServiceProviderProperty[] serviceProviderProperties = serviceProvider.getSpProperties();
        ServiceProviderProperty[] newServiceProviderProperties;
        if (serviceProviderProperties != null) {
            newServiceProviderProperties = Arrays.copyOfRange(serviceProviderProperties, 0,
                    serviceProviderProperties.length + 1);

        } else {
            newServiceProviderProperties = new ServiceProviderProperty[1];
        }
        ServiceProviderProperty propertyForDomainInRoles = new ServiceProviderProperty();
        propertyForDomainInRoles.setDisplayName("DOMAIN_IN_ROLES");
        propertyForDomainInRoles.setName(USE_DOMAIN_IN_ROLES);
        propertyForDomainInRoles.setValue(String.valueOf(true));

        newServiceProviderProperties[newServiceProviderProperties.length - 1] = propertyForDomainInRoles;
        serviceProvider.setSpProperties(newServiceProviderProperties);
    }

    private void loadApplicationPermissions(String serviceProviderName, ServiceProvider serviceProvider)
            throws IdentityApplicationManagementException {

        try {
            ApplicationMgtUtil.startTenantFlow(serviceProvider.getOwner().getTenantDomain());
            List<ApplicationPermission> permissionList = ApplicationMgtUtil.loadPermissions(serviceProviderName);

            if (permissionList != null) {
                PermissionsAndRoleConfig permissionAndRoleConfig;
                if (serviceProvider.getPermissionAndRoleConfig() == null) {
                    permissionAndRoleConfig = new PermissionsAndRoleConfig();
                } else {
                    permissionAndRoleConfig = serviceProvider.getPermissionAndRoleConfig();
                }
                permissionAndRoleConfig.setPermissions(permissionList.toArray(new ApplicationPermission[0]));
                serviceProvider.setPermissionAndRoleConfig(permissionAndRoleConfig);
            }
        } finally {
            ApplicationMgtUtil.endTenantFlow();
        }
    }
}<|MERGE_RESOLUTION|>--- conflicted
+++ resolved
@@ -3376,12 +3376,9 @@
             }
             connection.commit();
         } catch (SQLException e) {
-<<<<<<< HEAD
             IdentityDatabaseUtil.rollBack(connection);
             throw new IdentityApplicationManagementException("Error while Reading all Applications", e);
-=======
             throw new IdentityApplicationManagementException("Error while getting applications from DB: " + e.getMessage(), e);
->>>>>>> 653b82c6
         } finally {
             IdentityApplicationManagementUtil.closeStatement(getAppNamesStmt);
             IdentityApplicationManagementUtil.closeResultSet(appNameResultSet);
