/*
 * Copyright (c) 2014, WSO2 LLC. (http://www.wso2.org) All Rights Reserved.
 *
 * WSO2 LLC. licenses this file to you under the Apache License,
 * Version 2.0 (the "License"); you may not use this file except
 * in compliance with the License.
 * You may obtain a copy of the License at
 *
 * http://www.apache.org/licenses/LICENSE-2.0
 *
 * Unless required by applicable law or agreed to in writing,
 * software distributed under the License is distributed on an
 * "AS IS" BASIS, WITHOUT WARRANTIES OR CONDITIONS OF ANY
 * KIND, either express or implied.  See the License for the
 * specific language governing permissions and limitations
 * under the License.
 */

package org.wso2.carbon.identity.application.mgt.dao.impl;

import org.apache.commons.collections.CollectionUtils;
import org.apache.commons.io.IOUtils;
import org.apache.commons.lang.ArrayUtils;
import org.apache.commons.lang.StringUtils;
import org.apache.commons.logging.Log;
import org.apache.commons.logging.LogFactory;
import org.wso2.carbon.CarbonConstants;
import org.wso2.carbon.context.CarbonContext;
import org.wso2.carbon.context.PrivilegedCarbonContext;
import org.wso2.carbon.database.utils.jdbc.NamedPreparedStatement;
import org.wso2.carbon.database.utils.jdbc.exceptions.DataAccessException;
import org.wso2.carbon.identity.application.common.IdentityApplicationManagementClientException;
import org.wso2.carbon.identity.application.common.IdentityApplicationManagementException;
import org.wso2.carbon.identity.application.common.IdentityApplicationManagementServerException;
import org.wso2.carbon.identity.application.common.IdentityApplicationRegistrationFailureException;
import org.wso2.carbon.identity.application.common.model.ApplicationBasicInfo;
import org.wso2.carbon.identity.application.common.model.ApplicationPermission;
import org.wso2.carbon.identity.application.common.model.AuthenticationStep;
import org.wso2.carbon.identity.application.common.model.Claim;
import org.wso2.carbon.identity.application.common.model.ClaimConfig;
import org.wso2.carbon.identity.application.common.model.ClaimMapping;
import org.wso2.carbon.identity.application.common.model.ConsentConfig;
import org.wso2.carbon.identity.application.common.model.ConsentPurpose;
import org.wso2.carbon.identity.application.common.model.ConsentPurposeConfigs;
import org.wso2.carbon.identity.application.common.model.FederatedAuthenticatorConfig;
import org.wso2.carbon.identity.application.common.model.IdentityProvider;
import org.wso2.carbon.identity.application.common.model.InboundAuthenticationConfig;
import org.wso2.carbon.identity.application.common.model.InboundAuthenticationRequestConfig;
import org.wso2.carbon.identity.application.common.model.InboundProvisioningConfig;
import org.wso2.carbon.identity.application.common.model.JustInTimeProvisioningConfig;
import org.wso2.carbon.identity.application.common.model.LocalAndOutboundAuthenticationConfig;
import org.wso2.carbon.identity.application.common.model.LocalAuthenticatorConfig;
import org.wso2.carbon.identity.application.common.model.LocalRole;
import org.wso2.carbon.identity.application.common.model.OutboundProvisioningConfig;
import org.wso2.carbon.identity.application.common.model.PermissionsAndRoleConfig;
import org.wso2.carbon.identity.application.common.model.Property;
import org.wso2.carbon.identity.application.common.model.ProvisioningConnectorConfig;
import org.wso2.carbon.identity.application.common.model.RequestPathAuthenticatorConfig;
import org.wso2.carbon.identity.application.common.model.RoleMapping;
import org.wso2.carbon.identity.application.common.model.ServiceProvider;
import org.wso2.carbon.identity.application.common.model.ServiceProviderProperty;
import org.wso2.carbon.identity.application.common.model.User;
import org.wso2.carbon.identity.application.common.model.script.AuthenticationScriptConfig;
import org.wso2.carbon.identity.application.common.util.IdentityApplicationManagementUtil;
import org.wso2.carbon.identity.application.mgt.AbstractInboundAuthenticatorConfig;
import org.wso2.carbon.identity.application.mgt.ApplicationConstants;
import org.wso2.carbon.identity.application.mgt.ApplicationConstants.ApplicationInboundTableColumns;
import org.wso2.carbon.identity.application.mgt.ApplicationConstants.ApplicationTableColumns;
import org.wso2.carbon.identity.application.mgt.ApplicationMgtSystemConfig;
import org.wso2.carbon.identity.application.mgt.ApplicationMgtUtil;
import org.wso2.carbon.identity.application.mgt.dao.IdentityProviderDAO;
import org.wso2.carbon.identity.application.mgt.dao.PaginatableFilterableApplicationDAO;
import org.wso2.carbon.identity.application.mgt.internal.ApplicationManagementServiceComponent;
import org.wso2.carbon.identity.application.mgt.internal.ApplicationManagementServiceComponentHolder;
import org.wso2.carbon.identity.base.IdentityException;
import org.wso2.carbon.identity.core.CertificateRetrievingException;
import org.wso2.carbon.identity.core.model.ExpressionNode;
import org.wso2.carbon.identity.core.model.FilterData;
import org.wso2.carbon.identity.core.model.FilterTreeBuilder;
import org.wso2.carbon.identity.core.model.Node;
import org.wso2.carbon.identity.core.model.OperationNode;
import org.wso2.carbon.identity.core.util.IdentityDatabaseUtil;
import org.wso2.carbon.identity.core.util.IdentityTenantUtil;
import org.wso2.carbon.identity.core.util.IdentityUtil;
import org.wso2.carbon.user.api.Tenant;
import org.wso2.carbon.user.api.UserStoreException;
import org.wso2.carbon.user.core.util.UserCoreUtil;
import org.wso2.carbon.utils.DBUtils;
import org.wso2.carbon.utils.multitenancy.MultitenantConstants;

import java.io.BufferedReader;
import java.io.ByteArrayInputStream;
import java.io.IOException;
import java.io.InputStream;
import java.io.InputStreamReader;
import java.nio.charset.StandardCharsets;
import java.sql.Connection;
import java.sql.PreparedStatement;
import java.sql.ResultSet;
import java.sql.SQLException;
import java.sql.SQLIntegrityConstraintViolationException;
import java.util.ArrayList;
import java.util.Arrays;
import java.util.Collections;
import java.util.Comparator;
import java.util.HashMap;
import java.util.List;
import java.util.Map;
import java.util.Map.Entry;
import java.util.UUID;
import java.util.function.Function;
import java.util.stream.Collectors;

import static java.util.Objects.isNull;
import static org.wso2.carbon.identity.application.common.util.IdentityApplicationConstants.ADVANCED_CONFIG;
import static org.wso2.carbon.identity.application.common.util.IdentityApplicationConstants.Error.APPLICATION_ALREADY_EXISTS;
import static org.wso2.carbon.identity.application.common.util.IdentityApplicationConstants.Error.APPLICATION_NOT_DISCOVERABLE;
import static org.wso2.carbon.identity.application.common.util.IdentityApplicationConstants.Error.INVALID_LIMIT;
import static org.wso2.carbon.identity.application.common.util.IdentityApplicationConstants.Error.INVALID_OFFSET;
import static org.wso2.carbon.identity.application.common.util.IdentityApplicationConstants.Error.SORTING_NOT_IMPLEMENTED;
import static org.wso2.carbon.identity.application.common.util.IdentityApplicationConstants.IS_MANAGEMENT_APP_SP_PROPERTY_DISPLAY_NAME;
import static org.wso2.carbon.identity.application.common.util.IdentityApplicationConstants.IS_MANAGEMENT_APP_SP_PROPERTY_NAME;
import static org.wso2.carbon.identity.application.common.util.IdentityApplicationConstants.JWKS_URI_SP_PROPERTY_NAME;
import static org.wso2.carbon.identity.application.common.util.IdentityApplicationConstants.TEMPLATE_ID_SP_PROPERTY_DISPLAY_NAME;
import static org.wso2.carbon.identity.application.common.util.IdentityApplicationConstants.TEMPLATE_ID_SP_PROPERTY_NAME;
import static org.wso2.carbon.identity.application.mgt.ApplicationConstants.LOCAL_SP;
<<<<<<< HEAD
=======
import static org.wso2.carbon.identity.application.mgt.ApplicationMgtDBQueries.ADD_CERTIFICATE;
import static org.wso2.carbon.identity.application.mgt.ApplicationMgtDBQueries.ADD_SP_CONSENT_PURPOSE;
import static org.wso2.carbon.identity.application.mgt.ApplicationMgtDBQueries.ADD_SP_METADATA;
import static org.wso2.carbon.identity.application.mgt.ApplicationMgtDBQueries.ADD_SP_METADATA_H2;
import static org.wso2.carbon.identity.application.mgt.ApplicationMgtDBQueries.DELETE_SP_CONSENT_PURPOSES;
import static org.wso2.carbon.identity.application.mgt.ApplicationMgtDBQueries.DELETE_SP_DIALECTS_BY_APP_ID;
import static org.wso2.carbon.identity.application.mgt.ApplicationMgtDBQueries.DELETE_SP_METADATA;
import static org.wso2.carbon.identity.application.mgt.ApplicationMgtDBQueries.GET_CERTIFICATE_BY_ID;
import static org.wso2.carbon.identity.application.mgt.ApplicationMgtDBQueries.GET_CERTIFICATE_ID_BY_NAME;
import static org.wso2.carbon.identity.application.mgt.ApplicationMgtDBQueries.GET_SP_METADATA_BY_SP_ID;
import static org.wso2.carbon.identity.application.mgt.ApplicationMgtDBQueries.GET_SP_METADATA_BY_SP_ID_H2;
import static org.wso2.carbon.identity.application.mgt.ApplicationMgtDBQueries.IS_APP_BY_TENANT_AND_UUID_DISCOVERABLE;
import static org.wso2.carbon.identity.application.mgt.ApplicationMgtDBQueries.LOAD_APPLICATION_NAME_BY_CLIENT_ID_AND_TYPE;
import static org.wso2.carbon.identity.application.mgt.ApplicationMgtDBQueries.LOAD_APP_BY_TENANT_AND_NAME;
import static org.wso2.carbon.identity.application.mgt.ApplicationMgtDBQueries.LOAD_APP_BY_TENANT_AND_UUID;
import static org.wso2.carbon.identity.application.mgt.ApplicationMgtDBQueries.LOAD_APP_COUNT_BY_TENANT;
import static org.wso2.carbon.identity.application.mgt.ApplicationMgtDBQueries.LOAD_APP_COUNT_BY_TENANT_AND_FILTER;
import static org.wso2.carbon.identity.application.mgt.ApplicationMgtDBQueries.LOAD_APP_ID_BY_APP_NAME;
import static org.wso2.carbon.identity.application.mgt.ApplicationMgtDBQueries.LOAD_APP_ID_BY_UUID;
import static org.wso2.carbon.identity.application.mgt.ApplicationMgtDBQueries.LOAD_APP_NAMES_BY_TENANT;
import static org.wso2.carbon.identity.application.mgt.ApplicationMgtDBQueries.LOAD_APP_NAMES_BY_TENANT_AND_FILTER;
import static org.wso2.carbon.identity.application.mgt.ApplicationMgtDBQueries.LOAD_APP_NAMES_BY_TENANT_AND_FILTER_DB2SQL;
import static org.wso2.carbon.identity.application.mgt.ApplicationMgtDBQueries.LOAD_APP_NAMES_BY_TENANT_AND_FILTER_INFORMIX;
import static org.wso2.carbon.identity.application.mgt.ApplicationMgtDBQueries.LOAD_APP_NAMES_BY_TENANT_AND_FILTER_MSSQL;
import static org.wso2.carbon.identity.application.mgt.ApplicationMgtDBQueries.LOAD_APP_NAMES_BY_TENANT_AND_FILTER_MYSQL;
import static org.wso2.carbon.identity.application.mgt.ApplicationMgtDBQueries.LOAD_APP_NAMES_BY_TENANT_AND_FILTER_ORACLE;
import static org.wso2.carbon.identity.application.mgt.ApplicationMgtDBQueries.LOAD_APP_NAMES_BY_TENANT_AND_FILTER_POSTGRESQL;
import static org.wso2.carbon.identity.application.mgt.ApplicationMgtDBQueries.LOAD_APP_NAMES_BY_TENANT_DB2SQL;
import static org.wso2.carbon.identity.application.mgt.ApplicationMgtDBQueries.LOAD_APP_NAMES_BY_TENANT_INFORMIX;
import static org.wso2.carbon.identity.application.mgt.ApplicationMgtDBQueries.LOAD_APP_NAMES_BY_TENANT_MSSQL;
import static org.wso2.carbon.identity.application.mgt.ApplicationMgtDBQueries.LOAD_APP_NAMES_BY_TENANT_MYSQL;
import static org.wso2.carbon.identity.application.mgt.ApplicationMgtDBQueries.LOAD_APP_NAMES_BY_TENANT_ORACLE;
import static org.wso2.carbon.identity.application.mgt.ApplicationMgtDBQueries.LOAD_APP_NAMES_BY_TENANT_POSTGRESQL;
import static org.wso2.carbon.identity.application.mgt.ApplicationMgtDBQueries.LOAD_APP_NAME_BY_APP_ID;
import static org.wso2.carbon.identity.application.mgt.ApplicationMgtDBQueries.LOAD_AUTH_TYPE_BY_APP_ID;
import static org.wso2.carbon.identity.application.mgt.ApplicationMgtDBQueries.LOAD_BASIC_APP_INFO_BY_APP_ID;
import static org.wso2.carbon.identity.application.mgt.ApplicationMgtDBQueries.LOAD_BASIC_APP_INFO_BY_APP_NAME;
import static org.wso2.carbon.identity.application.mgt.ApplicationMgtDBQueries.LOAD_CLAIM_CONIFG_BY_APP_ID;
import static org.wso2.carbon.identity.application.mgt.ApplicationMgtDBQueries.LOAD_CLAIM_MAPPING_BY_APP_ID;
import static org.wso2.carbon.identity.application.mgt.ApplicationMgtDBQueries.LOAD_CLAIM_MAPPING_BY_APP_NAME;
import static org.wso2.carbon.identity.application.mgt.ApplicationMgtDBQueries.LOAD_CLIENTS_INFO_BY_APP_ID;
import static org.wso2.carbon.identity.application.mgt.ApplicationMgtDBQueries.LOAD_DISCOVERABLE_APPS_BY_TENANT_AND_APP_NAME_DB2;
import static org.wso2.carbon.identity.application.mgt.ApplicationMgtDBQueries.LOAD_DISCOVERABLE_APPS_BY_TENANT_AND_APP_NAME_INFORMIX;
import static org.wso2.carbon.identity.application.mgt.ApplicationMgtDBQueries.LOAD_DISCOVERABLE_APPS_BY_TENANT_AND_APP_NAME_MSSQL;
import static org.wso2.carbon.identity.application.mgt.ApplicationMgtDBQueries.LOAD_DISCOVERABLE_APPS_BY_TENANT_AND_APP_NAME_MYSQL;
import static org.wso2.carbon.identity.application.mgt.ApplicationMgtDBQueries.LOAD_DISCOVERABLE_APPS_BY_TENANT_AND_APP_NAME_ORACLE;
import static org.wso2.carbon.identity.application.mgt.ApplicationMgtDBQueries.LOAD_DISCOVERABLE_APPS_BY_TENANT_AND_APP_NAME_POSTGRESQL;
import static org.wso2.carbon.identity.application.mgt.ApplicationMgtDBQueries.LOAD_DISCOVERABLE_APPS_BY_TENANT_DB2SQL;
import static org.wso2.carbon.identity.application.mgt.ApplicationMgtDBQueries.LOAD_DISCOVERABLE_APPS_BY_TENANT_INFORMIX;
import static org.wso2.carbon.identity.application.mgt.ApplicationMgtDBQueries.LOAD_DISCOVERABLE_APPS_BY_TENANT_MSSQL;
import static org.wso2.carbon.identity.application.mgt.ApplicationMgtDBQueries.LOAD_DISCOVERABLE_APPS_BY_TENANT_MYSQL;
import static org.wso2.carbon.identity.application.mgt.ApplicationMgtDBQueries.LOAD_DISCOVERABLE_APPS_BY_TENANT_ORACLE;
import static org.wso2.carbon.identity.application.mgt.ApplicationMgtDBQueries.LOAD_DISCOVERABLE_APPS_BY_TENANT_POSTGRESQL;
import static org.wso2.carbon.identity.application.mgt.ApplicationMgtDBQueries.LOAD_DISCOVERABLE_APP_COUNT_BY_APP_NAME_AND_TENANT;
import static org.wso2.carbon.identity.application.mgt.ApplicationMgtDBQueries.LOAD_DISCOVERABLE_APP_COUNT_BY_TENANT;
import static org.wso2.carbon.identity.application.mgt.ApplicationMgtDBQueries.LOAD_HUB_IDP_BY_NAME;
import static org.wso2.carbon.identity.application.mgt.ApplicationMgtDBQueries.LOAD_IDP_AND_AUTHENTICATOR_NAMES;
import static org.wso2.carbon.identity.application.mgt.ApplicationMgtDBQueries.LOAD_IDP_AUTHENTICATOR_ID;
import static org.wso2.carbon.identity.application.mgt.ApplicationMgtDBQueries.LOAD_LOCAL_AND_OUTBOUND_CONFIG_BY_APP_ID;
import static org.wso2.carbon.identity.application.mgt.ApplicationMgtDBQueries.LOAD_PRO_CONNECTORS_BY_APP_ID;
import static org.wso2.carbon.identity.application.mgt.ApplicationMgtDBQueries.LOAD_PRO_PROPERTIES_BY_APP_ID;
import static org.wso2.carbon.identity.application.mgt.ApplicationMgtDBQueries.LOAD_REQ_PATH_AUTHENTICATORS_BY_APP_ID;
import static org.wso2.carbon.identity.application.mgt.ApplicationMgtDBQueries.LOAD_ROLE_MAPPING_BY_APP_ID;
import static org.wso2.carbon.identity.application.mgt.ApplicationMgtDBQueries.LOAD_SCRIPT_BY_APP_ID_QUERY;
import static org.wso2.carbon.identity.application.mgt.ApplicationMgtDBQueries.LOAD_SP_CONSENT_PURPOSES;
import static org.wso2.carbon.identity.application.mgt.ApplicationMgtDBQueries.LOAD_SP_DIALECTS_BY_APP_ID;
import static org.wso2.carbon.identity.application.mgt.ApplicationMgtDBQueries.LOAD_STEPS_INFO_BY_APP_ID;
import static org.wso2.carbon.identity.application.mgt.ApplicationMgtDBQueries.LOAD_UM_PERMISSIONS;
import static org.wso2.carbon.identity.application.mgt.ApplicationMgtDBQueries.LOAD_UM_PERMISSIONS_W;
import static org.wso2.carbon.identity.application.mgt.ApplicationMgtDBQueries.REMOVE_APPS_FROM_APPMGT_APP_BY_TENANT_ID;
import static org.wso2.carbon.identity.application.mgt.ApplicationMgtDBQueries.REMOVE_APP_FROM_APPMGT_APP;
import static org.wso2.carbon.identity.application.mgt.ApplicationMgtDBQueries.REMOVE_APP_FROM_APPMGT_APP_WITH_ID;
import static org.wso2.carbon.identity.application.mgt.ApplicationMgtDBQueries.REMOVE_APP_FROM_SP_APP_WITH_UUID;
import static org.wso2.carbon.identity.application.mgt.ApplicationMgtDBQueries.REMOVE_AUTH_SCRIPT;
import static org.wso2.carbon.identity.application.mgt.ApplicationMgtDBQueries.REMOVE_CERTIFICATE;
import static org.wso2.carbon.identity.application.mgt.ApplicationMgtDBQueries.REMOVE_CERTIFICATES_BY_TENANT_ID;
import static org.wso2.carbon.identity.application.mgt.ApplicationMgtDBQueries.REMOVE_CLAIM_MAPPINGS_FROM_APPMGT_CLAIM_MAPPING;
import static org.wso2.carbon.identity.application.mgt.ApplicationMgtDBQueries.REMOVE_CLIENT_FROM_APPMGT_CLIENT;
import static org.wso2.carbon.identity.application.mgt.ApplicationMgtDBQueries.REMOVE_PRO_CONNECTORS;
import static org.wso2.carbon.identity.application.mgt.ApplicationMgtDBQueries.REMOVE_REQ_PATH_AUTHENTICATOR;
import static org.wso2.carbon.identity.application.mgt.ApplicationMgtDBQueries.REMOVE_ROLE_MAPPINGS_FROM_APPMGT_ROLE_MAPPING;
import static org.wso2.carbon.identity.application.mgt.ApplicationMgtDBQueries.REMOVE_STEP_FROM_APPMGT_STEP;
import static org.wso2.carbon.identity.application.mgt.ApplicationMgtDBQueries.REMOVE_UM_PERMISSIONS;
import static org.wso2.carbon.identity.application.mgt.ApplicationMgtDBQueries.REMOVE_UM_ROLE_PERMISSION;
import static org.wso2.carbon.identity.application.mgt.ApplicationMgtDBQueries.STORE_BASIC_APPINFO;
import static org.wso2.carbon.identity.application.mgt.ApplicationMgtDBQueries.STORE_CLAIM_MAPPING;
import static org.wso2.carbon.identity.application.mgt.ApplicationMgtDBQueries.STORE_CLIENT_INFO;
import static org.wso2.carbon.identity.application.mgt.ApplicationMgtDBQueries.STORE_LOCAL_AUTHENTICATOR;
import static org.wso2.carbon.identity.application.mgt.ApplicationMgtDBQueries.STORE_PRO_CONNECTORS;
import static org.wso2.carbon.identity.application.mgt.ApplicationMgtDBQueries.STORE_REQ_PATH_AUTHENTICATORS;
import static org.wso2.carbon.identity.application.mgt.ApplicationMgtDBQueries.STORE_ROLE_MAPPING;
import static org.wso2.carbon.identity.application.mgt.ApplicationMgtDBQueries.STORE_SP_AUTH_SCRIPT;
import static org.wso2.carbon.identity.application.mgt.ApplicationMgtDBQueries.STORE_SP_DIALECTS_BY_APP_ID;
import static org.wso2.carbon.identity.application.mgt.ApplicationMgtDBQueries.STORE_STEP_IDP_AUTH;
import static org.wso2.carbon.identity.application.mgt.ApplicationMgtDBQueries.STORE_STEP_INFO;
import static org.wso2.carbon.identity.application.mgt.ApplicationMgtDBQueries.UPDATE_BASIC_APPINFO;
import static org.wso2.carbon.identity.application.mgt.ApplicationMgtDBQueries.UPDATE_BASIC_APPINFO_WITH_AUTH_TYPE;
import static org.wso2.carbon.identity.application.mgt.ApplicationMgtDBQueries.UPDATE_BASIC_APPINFO_WITH_CLAIM_DIALEECT;
import static org.wso2.carbon.identity.application.mgt.ApplicationMgtDBQueries.UPDATE_BASIC_APPINFO_WITH_ENABLE_AUTHORIZATION;
import static org.wso2.carbon.identity.application.mgt.ApplicationMgtDBQueries.UPDATE_BASIC_APPINFO_WITH_OWNER_UPDATE;
import static org.wso2.carbon.identity.application.mgt.ApplicationMgtDBQueries.UPDATE_BASIC_APPINFO_WITH_PRO_PROPERTIES;
import static org.wso2.carbon.identity.application.mgt.ApplicationMgtDBQueries.UPDATE_BASIC_APPINFO_WITH_ROLE_CLAIM;
import static org.wso2.carbon.identity.application.mgt.ApplicationMgtDBQueries.UPDATE_BASIC_APPINFO_WITH_SEND_AUTH_LIST_OF_IDPS;
import static org.wso2.carbon.identity.application.mgt.ApplicationMgtDBQueries.UPDATE_BASIC_APPINFO_WITH_SEND_LOCAL_SUB_ID;
import static org.wso2.carbon.identity.application.mgt.ApplicationMgtDBQueries.UPDATE_BASIC_APPINFO_WITH_SUBJECT_CLAIM_URI;
import static org.wso2.carbon.identity.application.mgt.ApplicationMgtDBQueries.UPDATE_BASIC_APPINFO_WITH_USE_TENANT_DOMAIN_LOCAL_SUBJECT_ID;
import static org.wso2.carbon.identity.application.mgt.ApplicationMgtDBQueries.UPDATE_BASIC_APPINFO_WITH_USE_USERSTORE_DOMAIN_LOCAL_SUBJECT_ID;
import static org.wso2.carbon.identity.application.mgt.ApplicationMgtDBQueries.UPDATE_BASIC_APP_INFO_WITH_CONSENT_ENABLED;
import static org.wso2.carbon.identity.application.mgt.ApplicationMgtDBQueries.UPDATE_CERTIFICATE;
import static org.wso2.carbon.identity.application.mgt.ApplicationMgtDBQueries.UPDATE_SP_PERMISSIONS;
>>>>>>> 98987083
import static org.wso2.carbon.identity.application.mgt.ApplicationMgtUtil.getUserTenantDomain;
import static org.wso2.carbon.identity.base.IdentityConstants.SKIP_CONSENT;
import static org.wso2.carbon.identity.base.IdentityConstants.SKIP_CONSENT_DISPLAY_NAME;
import static org.wso2.carbon.identity.base.IdentityConstants.SKIP_LOGOUT_CONSENT;
import static org.wso2.carbon.identity.base.IdentityConstants.SKIP_LOGOUT_CONSENT_DISPLAY_NAME;
import static org.wso2.carbon.identity.core.util.JdbcUtils.isH2DB;

/**
 * This class access the IDN_APPMGT database to store/update and delete application configurations.
 * The IDN_APPMGT database contains few tables
 * <ul>
 * <li>IDN_APPMGT_APP</li>
 * <li>IDN_APPMGT_CLIENT</li>
 * <li>IDN_APPMGT_STEP</li>
 * <li>IDN_APPMGT_STEP_IDP</li>
 * <li>IDN_APPMGT_CLAIM_MAPPING</li>
 * <li>IDN_APPMGT_ROLE_MAPPING</li>
 * </ul>
 */
public class ApplicationDAOImpl extends AbstractApplicationDAOImpl implements PaginatableFilterableApplicationDAO {

    private static final String SP_PROPERTY_NAME_CERTIFICATE = "CERTIFICATE";
    private static final String APPLICATION_NAME_CONSTRAINT = "APPLICATION_NAME_CONSTRAINT";

    private Log log = LogFactory.getLog(ApplicationDAOImpl.class);
    private static final Log AUDIT_LOG = CarbonConstants.AUDIT_LOG;
    private static final String AUDIT_MESSAGE = "Initiator : %s | Action : %s | Data : { %s } | Result :  %s ";
    private static final String AUDIT_SUCCESS = "Success";
    private static final String AUDIT_FAIL = "Fail";
    private static final String ASTERISK = "*";
    private static final int MAX_RETRY_ATTEMPTS = 3;

    private List<String> standardInboundAuthTypes;
    public static final String USE_DOMAIN_IN_ROLES = "USE_DOMAIN_IN_ROLES";
    public static final String USE_DOMAIN_IN_ROLE_DISPLAY_NAME = "DOMAIN_IN_ROLES";

    private static final String FILTER_STARTS_WITH = "sw";
    private static final String FILTER_ENDS_WITH = "ew";
    private static final String FILTER_EQUALS = "eq";
    private static final String FILTER_CONTAINS = "co";
    private static final Map<String, String> SEARCH_SUPPORTED_FIELD_MAP = new HashMap<>();

    static {
        SEARCH_SUPPORTED_FIELD_MAP.put("name", "SP_APP.APP_NAME");
        SEARCH_SUPPORTED_FIELD_MAP.put("clientID", "SP_INBOUND_AUTH.INBOUND_AUTH_KEY");
    }

    public ApplicationDAOImpl() {

        standardInboundAuthTypes = new ArrayList<String>();
        standardInboundAuthTypes.add("oauth2");
        standardInboundAuthTypes.add("wstrust");
        standardInboundAuthTypes.add("samlsso");
        standardInboundAuthTypes.add("openid");
        standardInboundAuthTypes.add("passivests");
        standardInboundAuthTypes.add("kerberos");
    }

    private boolean isCustomInboundAuthType(String authType) {

        return !standardInboundAuthTypes.contains(authType);
    }

    /**
     * Get Service provider properties
     *
     * @param dbConnection database connection
     * @param spId         SP Id
     * @return service provider properties
     */
    private List<ServiceProviderProperty> getServicePropertiesBySpId(Connection dbConnection, int spId)
            throws SQLException {

        PreparedStatement prepStmt = null;
        ResultSet rs = null;
        List<ServiceProviderProperty> idpProperties = new ArrayList<ServiceProviderProperty>();
        try {
            prepStmt = isH2DB() ? dbConnection.prepareStatement(ApplicationMgtDBQueries.GET_SP_METADATA_BY_SP_ID_H2) :
                    dbConnection.prepareStatement(ApplicationMgtDBQueries.GET_SP_METADATA_BY_SP_ID);
            prepStmt.setInt(1, spId);
            rs = prepStmt.executeQuery();
            while (rs.next()) {
                ServiceProviderProperty property = new ServiceProviderProperty();
                property.setName(rs.getString("NAME"));
                property.setValue(rs.getString("VALUE"));
                property.setDisplayName(rs.getString("DISPLAY_NAME"));
                idpProperties.add(property);
            }
        } catch (DataAccessException e) {
            throw new SQLException("Error while retrieving SP metadata for SP ID: " + spId, e);
        } finally {
            IdentityApplicationManagementUtil.closeStatement(prepStmt);
            IdentityApplicationManagementUtil.closeResultSet(rs);
        }
        return idpProperties;
    }

    /**
     * Add Service provider properties
     *
     * @param dbConnection
     * @param spId
     * @param properties
     * @throws SQLException
     */
    private void addServiceProviderProperties(Connection dbConnection, int spId,
                                              List<ServiceProviderProperty> properties, int tenantId)
            throws SQLException {

        PreparedStatement prepStmt = null;
        try {
            prepStmt = isH2DB() ? dbConnection.prepareStatement(ApplicationMgtDBQueries.ADD_SP_METADATA_H2) :
                    dbConnection.prepareStatement(ApplicationMgtDBQueries.ADD_SP_METADATA);
            for (ServiceProviderProperty property : properties) {
                if (StringUtils.isNotBlank(property.getValue())) {
                    prepStmt.setInt(1, spId);
                    prepStmt.setString(2, property.getName());
                    prepStmt.setString(3, property.getValue());
                    prepStmt.setString(4, property.getDisplayName());
                    prepStmt.setInt(5, tenantId);
                    prepStmt.addBatch();
                } else {
                    if (log.isDebugEnabled()) {
                        String msg = "SP property '%s' of Sp with id: %d of tenantId: %d is empty or null. " +
                                "Not adding the property to 'SP_METADATA' table.";
                        log.debug(String.format(msg, property.getName(), spId, tenantId));
                    }
                }
            }
            prepStmt.executeBatch();
        } catch (DataAccessException e) {
            String errorMsg = "Error while adding SP properties for SP ID: " + spId + " and tenant ID: " + tenantId;
            throw new SQLException(errorMsg, e);
        } finally {
            IdentityApplicationManagementUtil.closeStatement(prepStmt);
        }
    }

    /**
     * Update Service provider properties
     *
     * @param dbConnection
     * @param spId
     * @param properties
     * @throws SQLException
     */
    private void updateServiceProviderProperties(Connection dbConnection, int spId,
                                                 List<ServiceProviderProperty> properties, int tenantId)
            throws SQLException {

        PreparedStatement prepStmt = null;
        try {
            prepStmt = dbConnection.prepareStatement(ApplicationMgtDBQueries.DELETE_SP_METADATA);
            prepStmt.setInt(1, spId);
            prepStmt.executeUpdate();

            addServiceProviderProperties(dbConnection, spId, properties, tenantId);
        } finally {
            IdentityApplicationManagementUtil.closeStatement(prepStmt);
        }
    }

    /**
     * Stores basic application information and meta-data such as the application name, creator and
     * tenant.
     *
     * @param application
     * @throws IdentityApplicationManagementException
     */
    @Override
    public int createApplication(ServiceProvider application, String tenantDomain)
            throws IdentityApplicationManagementException {

        Connection connection = IdentityDatabaseUtil.getDBConnection(true);
        try {
            ApplicationCreateResult result = persistBasicApplicationInformation(connection, application, tenantDomain);
            IdentityDatabaseUtil.commitTransaction(connection);
            return result.getApplicationId();
        } catch (SQLException e) {
            IdentityDatabaseUtil.rollbackTransaction(connection);
            if (isApplicationConflict(e)) {
                throw new IdentityApplicationManagementClientException(APPLICATION_ALREADY_EXISTS.getCode(),
                        "Application already exists with name: " + application.getApplicationName()
                                + " in tenantDomain: " + tenantDomain);
            }
            throw new IdentityApplicationManagementException("Error while Creating Application", e);
        } finally {
            IdentityApplicationManagementUtil.closeConnection(connection);
        }
    }

    private boolean isApplicationConflict(Exception e) {

        if (!(e instanceof SQLException)) {
            return false;
        }

        // We Detect constraint violations in JDBC drivers which don't throw SQLIntegrityConstraintViolationException
        // by looking at the error message.
        return e instanceof SQLIntegrityConstraintViolationException ||
                StringUtils.containsIgnoreCase(e.getMessage(), APPLICATION_NAME_CONSTRAINT);
    }

    private ApplicationCreateResult persistBasicApplicationInformation(Connection connection,
                                                                       ServiceProvider application,
                                                                       String tenantDomain)
            throws IdentityApplicationManagementException, SQLException {

        int tenantID = IdentityTenantUtil.getTenantId(tenantDomain);
        String qualifiedUsername;
        if (LOCAL_SP.equals(application.getApplicationName())) {
            qualifiedUsername = CarbonConstants.REGISTRY_SYSTEM_USERNAME;
        } else {
            qualifiedUsername = ApplicationMgtUtil.getUsername(tenantDomain);
        }

        String username = UserCoreUtil.removeDomainFromName(qualifiedUsername);
        String userStoreDomain = IdentityUtil.extractDomainFromName(qualifiedUsername);
        String applicationName = application.getApplicationName();
        String description = application.getDescription();

        if (log.isDebugEnabled()) {
            log.debug("Creating Application " + applicationName + " for user " + qualifiedUsername);
        }

        PreparedStatement storeAppPrepStmt = null;
        ResultSet results = null;
        try {
            String resourceId = generateApplicationResourceId(application);
            String dbProductName = connection.getMetaData().getDatabaseProductName();
            storeAppPrepStmt = connection.prepareStatement(
                    ApplicationMgtDBQueries.STORE_BASIC_APPINFO,
                    new String[]{DBUtils.getConvertedAutoGeneratedColumnName(dbProductName, "ID")});

            // TENANT_ID, APP_NAME, USER_STORE, USERNAME, DESCRIPTION, AUTH_TYPE
            storeAppPrepStmt.setInt(1, tenantID);
            storeAppPrepStmt.setString(2, applicationName);
            storeAppPrepStmt.setString(3, userStoreDomain);
            storeAppPrepStmt.setString(4, username);
            storeAppPrepStmt.setString(5, description);
            // by default authentication type would be default.
            // default authenticator is defined system-wide - in the configuration file.
            storeAppPrepStmt.setString(6, ApplicationConstants.AUTH_TYPE_DEFAULT);
            storeAppPrepStmt.setString(7, "0");
            storeAppPrepStmt.setString(8, "0");
            storeAppPrepStmt.setString(9, "0");
            storeAppPrepStmt.setString(10, resourceId);
            storeAppPrepStmt.setString(11, application.getImageUrl());
            storeAppPrepStmt.setString(12, application.getAccessUrl());
            storeAppPrepStmt.execute();

            results = storeAppPrepStmt.getGeneratedKeys();

            int applicationId = 0;
            if (results.next()) {
                applicationId = results.getInt(1);
            }
            // some JDBC Drivers returns this in the result, some don't
            if (applicationId == 0) {
                if (log.isDebugEnabled()) {
                    log.debug("JDBC Driver did not return the application id, executing Select operation");
                }
                applicationId = getApplicationIDByName(applicationName, tenantID, connection);
            }

            ServiceProviderProperty[] spProperties = application.getSpProperties();
            List<ServiceProviderProperty> serviceProviderProperties = new ArrayList<>(Arrays.asList(spProperties));

            ServiceProviderProperty isManagementAppProperty = buildIsManagementAppProperty(application);
            serviceProviderProperties.add(isManagementAppProperty);

            addServiceProviderProperties(connection, applicationId, serviceProviderProperties, tenantID);


            if (log.isDebugEnabled()) {
                log.debug("Application Stored successfully with applicationId: " + applicationId +
                        " and applicationResourceId: " + resourceId);
            }

            return new ApplicationCreateResult(resourceId, applicationId);
        } finally {
            IdentityApplicationManagementUtil.closeResultSet(results);
            IdentityApplicationManagementUtil.closeStatement(storeAppPrepStmt);
        }
    }

    @Override
    public void updateApplication(ServiceProvider serviceProvider, String tenantDomain)
            throws IdentityApplicationManagementException {

        int applicationId = serviceProvider.getApplicationID();
        Connection connection = IdentityDatabaseUtil.getDBConnection(true);
        try {
            deleteApplicationConfigurations(connection, serviceProvider, applicationId);
            addApplicationConfigurations(connection, serviceProvider, tenantDomain);

            IdentityDatabaseUtil.commitTransaction(connection);
        } catch (SQLException | UserStoreException | IdentityApplicationManagementException e) {
            IdentityDatabaseUtil.rollbackTransaction(connection);
            throw new IdentityApplicationManagementException("Failed to update application id: " + applicationId, e);
        } finally {
            IdentityApplicationManagementUtil.closeConnection(connection);
        }
    }

    private void addApplicationConfigurations(Connection connection, ServiceProvider serviceProvider,
                                              String tenantDomain)
            throws SQLException, UserStoreException, IdentityApplicationManagementException {

        int applicationId = serviceProvider.getApplicationID();
        int tenantID = IdentityTenantUtil.getTenantId(tenantDomain);

        if (ApplicationManagementServiceComponent.getFileBasedSPs().containsKey(
                serviceProvider.getApplicationName())) {
            throw new IdentityApplicationManagementClientException(APPLICATION_ALREADY_EXISTS.getCode(),
                    "Application with name: " + serviceProvider.getApplicationName() + "loaded from the file system.");
        }

        // update basic information of the application.
        // you can change application name, description, isSasApp...
        updateBasicApplicationData(serviceProvider, connection);

        updateApplicationCertificate(serviceProvider, tenantID, connection);

        updateInboundProvisioningConfiguration(applicationId, serviceProvider.getInboundProvisioningConfig(),
                connection);

        // update all in-bound authentication requests.
        updateInboundAuthRequestConfiguration(serviceProvider.getApplicationID(), serviceProvider
                .getInboundAuthenticationConfig(), connection);

        // update local and out-bound authentication configuration.
        updateLocalAndOutboundAuthenticationConfiguration(serviceProvider.getApplicationID(),
                serviceProvider.getLocalAndOutBoundAuthenticationConfig(), connection);

        updateRequestPathAuthenticators(applicationId, serviceProvider.getRequestPathAuthenticatorConfigs(),
                connection);

        updateClaimConfiguration(serviceProvider.getApplicationID(), serviceProvider.getClaimConfig(),
                applicationId, connection);

        updateOutboundProvisioningConfiguration(applicationId,
                serviceProvider.getOutboundProvisioningConfig(), connection);

        if (serviceProvider.getPermissionAndRoleConfig() != null) {
            updatePermissionAndRoleConfiguration(serviceProvider.getApplicationID(),
                    serviceProvider.getPermissionAndRoleConfig(), connection);
            deleteAssignedPermissions(connection, serviceProvider.getApplicationName(),
                    serviceProvider.getPermissionAndRoleConfig().getPermissions());
        }

        updateConfigurationsAsServiceProperties(serviceProvider);
        if (ArrayUtils.isNotEmpty(serviceProvider.getSpProperties())) {
            ServiceProviderProperty[] spProperties = serviceProvider.getSpProperties();
            updateServiceProviderProperties(connection, applicationId, Arrays.asList(spProperties), tenantID);
        }

        // Will be supported with 'Advance Consent Management Feature'.
            /*
            if (serviceProvider.getConsentConfig() != null) {
                updateConsentPurposeConfiguration(connection, applicationId, serviceProvider.getConsentConfig(),
                        tenantID);
            }
            */
    }

    private void deleteApplicationConfigurations(Connection connection, ServiceProvider serviceProvider,
                                                 int applicationId) throws SQLException {

        // delete all in-bound authentication requests.
        deleteInboundAuthRequestConfiguration(serviceProvider.getApplicationID(), connection);
        // delete local and out-bound authentication configuration.
        deleteLocalAndOutboundAuthenticationConfiguration(applicationId, connection);
        deleteRequestPathAuthenticators(applicationId, connection);
        deleteClaimConfiguration(applicationId, connection);
        deleteOutboundProvisioningConfiguration(applicationId, connection);
        deletePermissionAndRoleConfiguration(applicationId, connection);
        // deleteConsentPurposeConfiguration(connection, applicationId, tenantID);
    }

    /**
     * Delete existing consent purpose configurations of the application.
     *
     * @param connection
     * @param applicationId
     * @param tenantId
     */
    private void deleteConsentPurposeConfiguration(Connection connection, int applicationId, int tenantId)
            throws IdentityApplicationManagementException {

        try (PreparedStatement ps = connection.prepareStatement(ApplicationMgtDBQueries.DELETE_SP_CONSENT_PURPOSES)) {
            ps.setInt(1, applicationId);
            ps.setInt(2, tenantId);
            ps.executeUpdate();
        } catch (SQLException e) {
            throw new IdentityApplicationManagementException("Error while removing existing consent purposes for " +
                    "ApplicationId: " + applicationId + " and TenantId: " +
                    tenantId, e);
        }
    }

    /**
     * Updates the consent purpose configurations of the application.
     *
     * @param connection
     * @param applicationId
     * @param consentConfig
     * @param tenantID
     */
    private void updateConsentPurposeConfiguration(Connection connection, int applicationId,
                                                   ConsentConfig consentConfig, int tenantID)
            throws IdentityApplicationManagementException {

        try (PreparedStatement pst = connection.prepareStatement(
                ApplicationMgtDBQueries.UPDATE_BASIC_APP_INFO_WITH_CONSENT_ENABLED)) {
            pst.setString(1, consentConfig.isEnabled() ? "1" : "0");
            pst.setInt(2, tenantID);
            pst.setInt(3, applicationId);
            pst.executeUpdate();
        } catch (SQLException e) {
            String error = String.format("Error while setting consentEnabled: %s for applicationId: %s in tenantId: " +
                    "%s", Boolean.toString(consentConfig.isEnabled()), applicationId, tenantID);
            throw new IdentityApplicationManagementException(error, e);
        }

        ConsentPurposeConfigs consentPurposeConfigs = consentConfig.getConsentPurposeConfigs();
        if (isNull(consentPurposeConfigs)) {
            if (log.isDebugEnabled()) {
                log.debug("ConsentPurposeConfigs entry is null for application ID: " + applicationId);
            }
            return;
        }

        ConsentPurpose[] consentPurposes = consentPurposeConfigs.getConsentPurpose();
        if (isNull(consentPurposes)) {
            if (log.isDebugEnabled()) {
                log.debug("ConsentPurpose entry is null for application ID: " + applicationId);
            }
            return;
        }

        for (ConsentPurpose consentPurpose : consentPurposes) {
            try (PreparedStatement ps = connection.prepareStatement(ApplicationMgtDBQueries.ADD_SP_CONSENT_PURPOSE)) {
                ps.setInt(1, applicationId);
                ps.setInt(2, consentPurpose.getPurposeId());
                ps.setInt(3, consentPurpose.getDisplayOrder());
                ps.setInt(4, tenantID);
                ps.executeUpdate();
            } catch (SQLException e) {
                String error = String.format("Error while persisting consent purposeId: %s for applicationId: %s " +
                                "in tenantId: %s", consentPurpose.getPurposeId(), applicationId,
                        tenantID);
                throw new IdentityApplicationManagementException(error, e);
            }
        }
    }

    /**
     * Updates the application certificate record in the database, with the certificate in the given service provider
     * object. If the certificate content is available in the given service provider and a reference is not available,
     * create a new database record for the certificate and add the reference to the given service provider object.
     *
     * @param serviceProvider
     * @param tenantID
     * @param connection
     * @throws SQLException
     */
    private void updateApplicationCertificate(ServiceProvider serviceProvider, int tenantID,
                                              Connection connection)
            throws SQLException, IdentityApplicationManagementException {

        // If the certificate content is empty, remove the certificate reference property if exists.
        // And remove the certificate.
        if (StringUtils.isBlank(serviceProvider.getCertificateContent())) {

            ServiceProviderProperty[] serviceProviderProperties = serviceProvider.getSpProperties();

            if (serviceProviderProperties != null) {

                // Get the index of the certificate reference property index in the properties array.
                int certificateReferenceIdIndex = -1;
                String certificateReferenceId = null;
                for (int i = 0; i < serviceProviderProperties.length; i++) {
                    if ("CERTIFICATE".equals(serviceProviderProperties[i].getName())) {
                        certificateReferenceIdIndex = i;
                        certificateReferenceId = serviceProviderProperties[i].getValue();
                        break;
                    }
                }

                // If there is a certificate reference, remove it from the properties array.
                // Removing will be done by creating a new array and copying the elements other than the
                // certificate reference from the existing array,
                if (certificateReferenceIdIndex > -1) {

                    ServiceProviderProperty[] propertiesWithoutCertificateReference =
                            new ServiceProviderProperty[serviceProviderProperties.length - 1];

                    System.arraycopy(serviceProviderProperties, 0, propertiesWithoutCertificateReference,
                            0, certificateReferenceIdIndex);
                    System.arraycopy(serviceProviderProperties, certificateReferenceIdIndex + 1,
                            propertiesWithoutCertificateReference, certificateReferenceIdIndex,
                            propertiesWithoutCertificateReference.length - certificateReferenceIdIndex);

                    serviceProvider.setSpProperties(propertiesWithoutCertificateReference);
                    deleteCertificate(connection, Integer.parseInt(certificateReferenceId));
                }
            }
        } else {
            // First get the certificate reference from the application properties.
            ServiceProviderProperty[] serviceProviderProperties = serviceProvider.getSpProperties();

            String certificateReferenceIdString = getCertificateReferenceID(serviceProviderProperties);

            // If there is a reference, update the relevant certificate record.
            if (certificateReferenceIdString != null) { // Update the existing record.
                PreparedStatement statementToUpdateCertificate = null;
                try {
                    statementToUpdateCertificate = connection.prepareStatement(
                            ApplicationMgtDBQueries.UPDATE_CERTIFICATE);
                    setBlobValue(serviceProvider.getCertificateContent(), statementToUpdateCertificate, 1);
                    statementToUpdateCertificate.setInt(2, Integer.parseInt(certificateReferenceIdString));

                    statementToUpdateCertificate.executeUpdate();
                } catch (IOException e) {
                    throw new IdentityApplicationManagementException("An error occurred while processing content " +
                            "stream of certificate.", e);
                } finally {
                    IdentityApplicationManagementUtil.closeStatement(statementToUpdateCertificate);
                }
            } else {
                /*
                 There is no existing reference.
                 Persisting the certificate in the given service provider as a new record.
                  */
                persistApplicationCertificate(serviceProvider, tenantID, connection);
            }
        }
    }

    /**
     * Returns the certificate reference ID from the given service provider properties.
     *
     * @param serviceProviderProperties
     * @return
     */
    private String getCertificateReferenceID(ServiceProviderProperty[] serviceProviderProperties) {

        String certificateReferenceId = null;
        if (serviceProviderProperties != null) {
            for (ServiceProviderProperty property : serviceProviderProperties) {
                if (SP_PROPERTY_NAME_CERTIFICATE.equals(property.getName())) {
                    certificateReferenceId = property.getValue();
                }
            }
        }
        return certificateReferenceId;
    }

    /**
     * Persists the certificate content of the given service provider object,
     * and adds ID of the newly added certificate as a property of the service provider object.
     *
     * @param serviceProvider
     * @param tenantID
     * @param connection
     * @throws SQLException
     */
    private void persistApplicationCertificate(ServiceProvider serviceProvider, int tenantID,
                                               Connection connection)
            throws SQLException, IdentityApplicationManagementException {

        // Configure the prepared statement to collect the auto generated id of the database record.
        PreparedStatement statementToAddCertificate = null;
        ResultSet results = null;
        try {

            String dbProductName = connection.getMetaData().getDatabaseProductName();
            statementToAddCertificate = connection.prepareStatement(ApplicationMgtDBQueries.ADD_CERTIFICATE,
                    new String[]{DBUtils.getConvertedAutoGeneratedColumnName(dbProductName, "ID")});

            statementToAddCertificate.setString(1, serviceProvider.getApplicationName());
            setBlobValue(serviceProvider.getCertificateContent(), statementToAddCertificate, 2);
            statementToAddCertificate.setInt(3, tenantID);
            statementToAddCertificate.execute();

            results = statementToAddCertificate.getGeneratedKeys();

            int newlyAddedCertificateID = 0;
            if (results.next()) {
                newlyAddedCertificateID = results.getInt(1);
            }

            // Not all JDBC drivers support getting the auto generated database ID.
            // So if the ID is not returned, get the ID by querying the database passing the certificate name.
            if (newlyAddedCertificateID == 0) {
                if (log.isDebugEnabled()) {
                    log.debug("JDBC Driver did not return the application id, executing Select operation");
                }
                newlyAddedCertificateID = getCertificateIDByName(serviceProvider.getApplicationName(),
                        tenantID, connection);
            }
            addApplicationCertificateReferenceAsServiceProviderProperty(serviceProvider, newlyAddedCertificateID);
        } catch (IOException e) {
            throw new IdentityApplicationManagementException("An error occurred while processing content stream " +
                    "of certificate.", e);
        } finally {
            IdentityApplicationManagementUtil.closeResultSet(results);
            IdentityApplicationManagementUtil.closeStatement(statementToAddCertificate);
        }
    }

    /**
     * Add the given certificate ID as a property of the given service provider object.
     *
     * @param serviceProvider
     * @param newlyAddedCertificateID
     */
    private void addApplicationCertificateReferenceAsServiceProviderProperty(ServiceProvider serviceProvider,
                                                                             int newlyAddedCertificateID) {

        ServiceProviderProperty[] serviceProviderProperties = serviceProvider.getSpProperties();
        ServiceProviderProperty[] newServiceProviderProperties;
        if (serviceProviderProperties != null) {
            newServiceProviderProperties = new ServiceProviderProperty[
                    serviceProviderProperties.length + 1];

            for (int i = 0; i < serviceProviderProperties.length; i++) {
                newServiceProviderProperties[i] = serviceProviderProperties[i];
            }
        } else {
            newServiceProviderProperties = new ServiceProviderProperty[1];
        }

        ServiceProviderProperty propertyForCertificate = new ServiceProviderProperty();
        propertyForCertificate.setDisplayName("CERTIFICATE");
        propertyForCertificate.setName("CERTIFICATE");
        propertyForCertificate.setValue(String.valueOf(newlyAddedCertificateID));

        newServiceProviderProperties[newServiceProviderProperties.length - 1] = propertyForCertificate;

        serviceProvider.setSpProperties(newServiceProviderProperties);
    }

    /**
     * Returns the database ID of the certificate with the given certificate name and the tenant ID.
     *
     * @param applicationName
     * @param tenantID
     * @param connection
     * @return
     * @throws SQLException
     */
    private int getCertificateIDByName(String applicationName, int tenantID, Connection connection)
            throws SQLException {

        PreparedStatement statementToGetCertificateId = null;
        ResultSet results = null;
        try {
            statementToGetCertificateId = connection.prepareStatement(
                    ApplicationMgtDBQueries.GET_CERTIFICATE_ID_BY_NAME);
            statementToGetCertificateId.setString(1, applicationName);
            statementToGetCertificateId.setInt(2, tenantID);

            results = statementToGetCertificateId.executeQuery();

            int applicationId = -1;
            while (results.next()) {
                applicationId = results.getInt(1);
            }

            return applicationId;
        } finally {
            IdentityApplicationManagementUtil.closeResultSet(results);
            IdentityApplicationManagementUtil.closeStatement(statementToGetCertificateId);
        }
    }

    /**
     * @param serviceProvider
     * @param connection
     * @throws SQLException
     * @throws UserStoreException
     * @throws IdentityApplicationManagementException
     */

    private void updateBasicApplicationData(ServiceProvider serviceProvider, Connection connection)
            throws SQLException, UserStoreException, IdentityApplicationManagementException {

        int applicationId = serviceProvider.getApplicationID();
        String applicationName = serviceProvider.getApplicationName();
        String description = serviceProvider.getDescription();
        boolean isSaasApp = serviceProvider.isSaasApp();
        boolean isDiscoverable = serviceProvider.isDiscoverable();
        int tenantID = CarbonContext.getThreadLocalCarbonContext().getTenantId();
        String storedAppName = null;

        if (applicationName == null) {
            // check for required attributes.
            throw new IdentityApplicationManagementException("Application Name is required.");
        }

        if (log.isDebugEnabled()) {
            log.debug("Updating Application with id: " + applicationId);
        }
        // reads back the Application Name. This is to check if the Application
        // has been renamed
        storedAppName = getApplicationName(applicationId, connection);

        if (log.isDebugEnabled()) {
            log.debug("Stored application name for id: " + applicationId + " is " + storedAppName);
        }

        boolean validateRoles = ApplicationMgtUtil.validateRoles();
        // only if the application has been renamed TODO: move to OSGi layer
        if (!StringUtils.equals(applicationName, storedAppName) && validateRoles) {
            String applicationNameforRole = IdentityUtil.addDomainToName(applicationName, ApplicationConstants.
                    APPLICATION_DOMAIN);
            String storedAppNameforRole = IdentityUtil.addDomainToName(storedAppName, ApplicationConstants.
                    APPLICATION_DOMAIN);
            // rename the role
            ApplicationMgtUtil.renameRole(storedAppNameforRole, applicationNameforRole);
            if (log.isDebugEnabled()) {
                log.debug("Renaming application role from " + storedAppName + " to "
                        + applicationName);
            }
            Map<String, String> applicationPermissions = readApplicationPermissions(storedAppName);
            for (Map.Entry<String, String> entry : applicationPermissions.entrySet()) {
                updatePermissionPath(entry.getKey(), entry.getValue().replace(storedAppName.toLowerCase(),
                        applicationName.toLowerCase()));
            }
        }

        boolean isValidUserForOwnerUpdate = ApplicationMgtUtil.isValidApplicationOwner(serviceProvider);
        String sql;
        if (isValidUserForOwnerUpdate) {
            sql = ApplicationMgtDBQueries.UPDATE_BASIC_APPINFO_WITH_OWNER_UPDATE;
        } else {
            sql = ApplicationMgtDBQueries.UPDATE_BASIC_APPINFO;
        }

        try (NamedPreparedStatement statement = new NamedPreparedStatement(connection, sql)) {
            statement.setString(ApplicationTableColumns.APP_NAME, applicationName);
            statement.setString(ApplicationTableColumns.DESCRIPTION, description);
            statement.setString(ApplicationTableColumns.IS_SAAS_APP, isSaasApp ? "1" : "0");
            statement.setString(ApplicationTableColumns.IS_DISCOVERABLE, isDiscoverable ? "1" : "0");
            statement.setString(ApplicationTableColumns.IMAGE_URL, serviceProvider.getImageUrl());
            statement.setString(ApplicationTableColumns.ACCESS_URL, serviceProvider.getAccessUrl());
            if (isValidUserForOwnerUpdate) {
                User owner = serviceProvider.getOwner();
                statement.setString(ApplicationTableColumns.USERNAME, owner.getUserName());
                statement.setString(ApplicationTableColumns.USER_STORE, owner.getUserStoreDomain());
            }
            statement.setInt(ApplicationTableColumns.TENANT_ID, tenantID);
            statement.setInt(ApplicationTableColumns.ID, applicationId);

            statement.executeUpdate();
        }

        if (log.isDebugEnabled()) {
            String tenantDomain = IdentityTenantUtil.getTenantDomain(tenantID);
            log.debug("Application with name: " + applicationName + " , id: " + applicationId + " in tenantDomain: "
                    + tenantDomain + " updated successfully.");
        }
    }

    private List<Property> filterEmptyProperties(Property[] propertiesArray) {

        List<Property> propertyArrayList = new ArrayList<>();
        if (ArrayUtils.isNotEmpty(propertiesArray)) {
            for (Property property : propertiesArray) {
                if (property != null && StringUtils.isNotBlank(property.getValue())) {
                    propertyArrayList.add(property);
                }
            }
        }
        return propertyArrayList;
    }

    /**
     * @param applicationId
     * @param inBoundAuthenticationConfig
     * @param connection
     * @throws SQLException
     */
    private void updateInboundAuthRequestConfiguration(int applicationId, InboundAuthenticationConfig
            inBoundAuthenticationConfig, Connection connection) throws IdentityApplicationManagementException {

        int tenantID = CarbonContext.getThreadLocalCarbonContext().getTenantId();

        PreparedStatement inboundAuthReqConfigPrepStmt = null;

        try {
            if (inBoundAuthenticationConfig == null
                    || inBoundAuthenticationConfig.getInboundAuthenticationRequestConfigs() == null
                    || inBoundAuthenticationConfig.getInboundAuthenticationRequestConfigs().length == 0) {
                // no in-bound authentication requests defined.
                return;
            }

            inboundAuthReqConfigPrepStmt = connection.prepareStatement(ApplicationMgtDBQueries.STORE_CLIENT_INFO);
            InboundAuthenticationRequestConfig[] authRequests = inBoundAuthenticationConfig
                    .getInboundAuthenticationRequestConfigs();

            for (InboundAuthenticationRequestConfig authRequest : authRequests) {
                if (authRequest == null || authRequest.getInboundAuthType() == null) {
                    log.warn("Invalid in-bound authentication request");
                    // not a valid authentication request. Must have client and a type.
                    continue;
                }

                Property[] propertiesArray = authRequest.getProperties();
                List<Property> propertyArrayList = new ArrayList<>();

                String authKey = null;
                String inboundConfigType = ApplicationConstants.STANDARD_APPLICATION;
                if (standardInboundAuthTypes.contains(authRequest.getInboundAuthType())) {
                    authKey = authRequest.getInboundAuthKey();
                    propertyArrayList = filterEmptyProperties(propertiesArray);
                } else {
                    AbstractInboundAuthenticatorConfig inboundAuthenticatorConfig =
                            ApplicationManagementServiceComponentHolder.getInboundAuthenticatorConfig(authRequest
                                    .getInboundAuthType() + ":" + authRequest.getInboundConfigType());
                    if (inboundAuthenticatorConfig != null &&
                            StringUtils.isNotBlank(inboundAuthenticatorConfig.getRelyingPartyKey())) {
                        if (propertiesArray != null && propertiesArray.length > 0) {
                            for (Property prop : propertiesArray) {
                                if (inboundAuthenticatorConfig.getRelyingPartyKey().equals(prop.getName())) {
                                    if (StringUtils.isNotBlank(prop.getValue())) {
                                        authKey = prop.getValue();
                                    }
                                } else {
                                    if (StringUtils.isNotBlank(prop.getValue())) {
                                        propertyArrayList.add(prop);
                                    }
                                }
                            }
                        }
                    } else {
                        propertyArrayList = filterEmptyProperties(propertiesArray);
                    }
                }
                if (StringUtils.isBlank(authKey)) {
                    String applicationName = getApplicationName(applicationId, connection);
                    if (StringUtils.isNotBlank(applicationName)) {
                        authKey = applicationName;
                    }
                }
                if (StringUtils.isNotBlank(authRequest.getInboundConfigType())) {
                    inboundConfigType = authRequest.getInboundConfigType();
                }
                if (!propertyArrayList.isEmpty()) {
                    for (Property prop : propertyArrayList) {
                        inboundAuthReqConfigPrepStmt.setInt(1, tenantID);
                        inboundAuthReqConfigPrepStmt.setString(2, authKey);
                        inboundAuthReqConfigPrepStmt.setString(3, authRequest.getInboundAuthType());
                        inboundAuthReqConfigPrepStmt.setString(4, prop.getName());
                        inboundAuthReqConfigPrepStmt.setString(5, prop.getValue());
                        inboundAuthReqConfigPrepStmt.setInt(6, applicationId);
                        inboundAuthReqConfigPrepStmt.setString(7, inboundConfigType);
                        inboundAuthReqConfigPrepStmt.addBatch();
                    }
                } else {
                    inboundAuthReqConfigPrepStmt.setInt(1, tenantID);
                    inboundAuthReqConfigPrepStmt.setString(2, authKey);
                    inboundAuthReqConfigPrepStmt.setString(3, authRequest.getInboundAuthType());
                    inboundAuthReqConfigPrepStmt.setString(4, null);
                    inboundAuthReqConfigPrepStmt.setString(5, null);
                    inboundAuthReqConfigPrepStmt.setInt(6, applicationId);
                    inboundAuthReqConfigPrepStmt.setString(7, inboundConfigType);
                    inboundAuthReqConfigPrepStmt.addBatch();
                }

                if (log.isDebugEnabled()) {
                    log.debug("Updating inbound authentication request configuration of the application "
                            + applicationId
                            + "inbound auth key: "
                            + authRequest.getInboundAuthKey()
                            + " inbound auth type: "
                            + authRequest.getInboundAuthType());
                }
            }

            inboundAuthReqConfigPrepStmt.executeBatch();
        } catch (SQLException e) {
            log.error("Error occurred while updating the Inbound Authentication Request Configuration.", e);
        } finally {
            IdentityApplicationManagementUtil.closeStatement(inboundAuthReqConfigPrepStmt);
        }
    }

    /**
     * @param applicationId
     * @param inBoundProvisioningConfig
     * @param connection
     * @throws SQLException
     */
    private void updateInboundProvisioningConfiguration(int applicationId,
                                                        InboundProvisioningConfig inBoundProvisioningConfig,
                                                        Connection connection)
            throws SQLException {

        if (inBoundProvisioningConfig == null) {
            return;
        }

        int tenantID = CarbonContext.getThreadLocalCarbonContext().getTenantId();
        PreparedStatement inboundProConfigPrepStmt = null;

        try {
            inboundProConfigPrepStmt = connection.prepareStatement(
                    ApplicationMgtDBQueries.UPDATE_BASIC_APPINFO_WITH_PRO_PROPERTIES);

            // PROVISIONING_USERSTORE_DOMAIN=?
            inboundProConfigPrepStmt.setString(1, inBoundProvisioningConfig.getProvisioningUserStore());
            inboundProConfigPrepStmt.setString(2, inBoundProvisioningConfig.isDumbMode() ? "1" : "0");
            inboundProConfigPrepStmt.setInt(3, tenantID);
            inboundProConfigPrepStmt.setInt(4, applicationId);
            inboundProConfigPrepStmt.execute();

        } finally {
            IdentityApplicationManagementUtil.closeStatement(inboundProConfigPrepStmt);
        }
    }

    /**
     * @param applicationId
     * @param outBoundProvisioningConfig
     * @param connection
     * @throws SQLException
     */
    private void updateOutboundProvisioningConfiguration(int applicationId,
                                                         OutboundProvisioningConfig outBoundProvisioningConfig,
                                                         Connection connection)
            throws SQLException {

        int tenantID = CarbonContext.getThreadLocalCarbonContext().getTenantId();
        PreparedStatement outboundProConfigPrepStmt = null;

        if (outBoundProvisioningConfig != null) {
            IdentityProvider[] proProviders = outBoundProvisioningConfig
                    .getProvisioningIdentityProviders();

            try {
                if (ArrayUtils.isEmpty(proProviders)) {
                    // no in-bound authentication requests defined.
                    return;
                }

                outboundProConfigPrepStmt = connection.prepareStatement(ApplicationMgtDBQueries.STORE_PRO_CONNECTORS);
                // TENANT_ID, IDP_NAME, CONNECTOR_NAME, APP_ID

                for (IdentityProvider proProvider : proProviders) {
                    if (proProvider != null) {
                        ProvisioningConnectorConfig proConnector = proProvider
                                .getDefaultProvisioningConnectorConfig();
                        if (proConnector == null) {
                            continue;
                        }

                        String jitEnabled = "0";

                        if (proProvider.getJustInTimeProvisioningConfig() != null
                                && proProvider.getJustInTimeProvisioningConfig()
                                .isProvisioningEnabled()) {
                            jitEnabled = "1";
                        }

                        String blocking = "0";

                        if (proProvider.getDefaultProvisioningConnectorConfig() != null
                                && proProvider.getDefaultProvisioningConnectorConfig().isBlocking()) {
                            blocking = "1";
                        }

                        String ruleEnabled = "0";

                        if (proProvider.getDefaultProvisioningConnectorConfig() != null
                                && proProvider.getDefaultProvisioningConnectorConfig().isRulesEnabled()) {
                            ruleEnabled = "1";
                        }

                        outboundProConfigPrepStmt.setInt(1, tenantID);
                        outboundProConfigPrepStmt.setString(2, proProvider.getIdentityProviderName());
                        outboundProConfigPrepStmt.setString(3, proConnector.getName());
                        outboundProConfigPrepStmt.setInt(4, applicationId);
                        outboundProConfigPrepStmt.setString(5, jitEnabled);
                        outboundProConfigPrepStmt.setString(6, blocking);
                        outboundProConfigPrepStmt.setString(7, ruleEnabled);
                        outboundProConfigPrepStmt.addBatch();

                    }
                }

                outboundProConfigPrepStmt.executeBatch();

            } finally {
                IdentityApplicationManagementUtil.closeStatement(outboundProConfigPrepStmt);
            }
        }
    }

    /**
     * @param applicationId
     * @param connection
     * @return
     * @throws SQLException
     */
    private InboundProvisioningConfig getInboundProvisioningConfiguration(int applicationId,
                                                                          Connection connection, int tenantID)
            throws SQLException {

        PreparedStatement inboundProConfigPrepStmt = null;
        InboundProvisioningConfig inBoundProvisioningConfig = new InboundProvisioningConfig();
        ResultSet resultSet = null;

        try {

            inboundProConfigPrepStmt = connection.prepareStatement(
                    ApplicationMgtDBQueries.LOAD_PRO_PROPERTIES_BY_APP_ID);
            // PROVISIONING_USERSTORE_DOMAIN
            inboundProConfigPrepStmt.setInt(1, tenantID);
            inboundProConfigPrepStmt.setInt(2, applicationId);
            resultSet = inboundProConfigPrepStmt.executeQuery();

            while (resultSet.next()) {
                inBoundProvisioningConfig.setProvisioningUserStore(resultSet.getString(1));
                inBoundProvisioningConfig.setDumbMode("1".equals(resultSet.getString(2)));
            }

        } finally {
            IdentityApplicationManagementUtil.closeStatement(inboundProConfigPrepStmt);
        }
        return inBoundProvisioningConfig;
    }

    /**
     * @param applicationId
     * @param connection
     * @return
     * @throws SQLException
     */
    private OutboundProvisioningConfig getOutboundProvisioningConfiguration(int applicationId,
                                                                            Connection connection, int tenantID)
            throws SQLException {

        PreparedStatement outboundProConfigPrepStmt = null;
        OutboundProvisioningConfig outBoundProvisioningConfig = new OutboundProvisioningConfig();
        ResultSet resultSet = null;
        List<IdentityProvider> idpProConnectors = new ArrayList<IdentityProvider>();

        try {
            outboundProConfigPrepStmt = connection.prepareStatement(
                    ApplicationMgtDBQueries.LOAD_PRO_CONNECTORS_BY_APP_ID);
            // IDP_NAME, CONNECTOR_NAM
            outboundProConfigPrepStmt.setInt(1, applicationId);
            outboundProConfigPrepStmt.setInt(2, tenantID);
            resultSet = outboundProConfigPrepStmt.executeQuery();

            while (resultSet.next()) {
                ProvisioningConnectorConfig proConnector = null;
                IdentityProvider fedIdp = null;

                fedIdp = new IdentityProvider();
                fedIdp.setIdentityProviderName(resultSet.getString(1));

                proConnector = new ProvisioningConnectorConfig();
                proConnector.setName(resultSet.getString(2));

                if ("1".equals(resultSet.getString(3))) {
                    JustInTimeProvisioningConfig jitConfig = new JustInTimeProvisioningConfig();
                    jitConfig.setProvisioningEnabled(true);
                    fedIdp.setJustInTimeProvisioningConfig(jitConfig);
                }

                if ("1".equals(resultSet.getString(4))) {
                    proConnector.setBlocking(true);
                } else {
                    proConnector.setBlocking(false);
                }

                if ("1".equals(resultSet.getString(5))) {
                    proConnector.setRulesEnabled(true);
                } else {
                    proConnector.setRulesEnabled(false);
                }

                fedIdp.setDefaultProvisioningConnectorConfig(proConnector);
                idpProConnectors.add(fedIdp);

            }

            outBoundProvisioningConfig.setProvisioningIdentityProviders(idpProConnectors.toArray(new
                    IdentityProvider[idpProConnectors.size()]));

        } finally {
            IdentityApplicationManagementUtil.closeStatement(outboundProConfigPrepStmt);
        }
        return outBoundProvisioningConfig;
    }

    /**
     * @param applicationId
     * @param localAndOutboundAuthConfig
     * @param connection
     * @throws SQLException
     * @throws IdentityApplicationManagementException
     */
    private void updateLocalAndOutboundAuthenticationConfiguration(int applicationId,
                       LocalAndOutboundAuthenticationConfig localAndOutboundAuthConfig,
                       Connection connection)
            throws SQLException, IdentityApplicationManagementException {

        int tenantID = CarbonContext.getThreadLocalCarbonContext().getTenantId();

        if (localAndOutboundAuthConfig == null) {
            // no local or out-bound configuration for this service provider.
            return;
        }

        updateAuthenticationScriptConfiguration(applicationId, localAndOutboundAuthConfig, connection, tenantID);

        AuthenticationStep[] authSteps = localAndOutboundAuthConfig.getAuthenticationSteps();
        if (authSteps == null || authSteps.length == 0 ||
                localAndOutboundAuthConfig.getAuthenticationType() == null) {
            // no authentication type or authentication steps defined - set to default.
            localAndOutboundAuthConfig
                    .setAuthenticationType(ApplicationConstants.AUTH_TYPE_DEFAULT);
        }
        try (PreparedStatement statement = connection.prepareStatement(
                ApplicationMgtDBQueries.UPDATE_BASIC_APPINFO_WITH_LOCAL_AND_OUTBOUND_CONFIGURATION)) {
            // IS_SEND_AUTH_LIST_OF_IDPS=?
            statement.setString(1, localAndOutboundAuthConfig
                    .isAlwaysSendBackAuthenticatedListOfIdPs() ? "1" : "0");
            // IS_USE_TENANT_DOMAIN_SUBJECT=?
            statement.setString(2, localAndOutboundAuthConfig
                    .isUseTenantDomainInLocalSubjectIdentifier() ? "1" : "0");
            // IS_USE_USER_DOMAIN_LOCAL_SUBJECT_ID=?
            statement.setString(3, localAndOutboundAuthConfig
                    .isUseUserstoreDomainInLocalSubjectIdentifier() ? "1" : "0");
            // ENABLE_AUTHORIZATION=?
            statement.setString(4, localAndOutboundAuthConfig.isEnableAuthorization() ? "1" : "0");
            // SUBJECT_CLAIM_URI=?
            statement.setString(5, localAndOutboundAuthConfig.getSubjectClaimUri());
            // AUTH_TYPE=?
            statement.setString(6, localAndOutboundAuthConfig.getAuthenticationType());
            statement.setInt(7, tenantID);
            statement.setInt(8, applicationId);
            statement.executeUpdate();
        }

        if (authSteps != null && authSteps.length > 0) {
            // we have authentications steps defined.
            PreparedStatement storeStepIDPAuthnPrepStmt = null;
            try {
                storeStepIDPAuthnPrepStmt = connection
                        .prepareStatement(ApplicationMgtDBQueries.STORE_STEP_IDP_AUTH);
                if (ApplicationConstants.AUTH_TYPE_LOCAL
                        .equalsIgnoreCase(localAndOutboundAuthConfig.getAuthenticationType())) {
                    // for local authentication there can only be only one authentication step and
                    // only one local authenticator.
                    if (authSteps.length != 1
                            || authSteps[0] == null
                            || authSteps[0].getLocalAuthenticatorConfigs() == null
                            || authSteps[0].getLocalAuthenticatorConfigs().length != 1
                            || (authSteps[0].getFederatedIdentityProviders() != null && authSteps[0]
                            .getFederatedIdentityProviders().length >= 1)) {
                        String errorMessage = "Invalid local authentication configuration."
                                + " For local authentication there can only be only one authentication step and"
                                + " only one local authenticator";
                        throw new IdentityApplicationManagementException(errorMessage);
                    }
                } else if (ApplicationConstants.AUTH_TYPE_FEDERATED
                        .equalsIgnoreCase(localAndOutboundAuthConfig.getAuthenticationType())) {
                    // for federated authentication there can only be only one authentication step
                    // and only one federated authenticator - which is the default authenticator of
                    // the corresponding authenticator.
                    if (authSteps.length != 1 || authSteps[0] == null
                            || authSteps[0].getFederatedIdentityProviders() == null
                            || authSteps[0].getFederatedIdentityProviders().length != 1
                            || authSteps[0].getLocalAuthenticatorConfigs().length > 0) {
                        String errorMessage = "Invalid federated authentication configuration."
                                + " For federated authentication there can only be only one authentication step and"
                                + " only one federated authenticator";
                        throw new IdentityApplicationManagementException(errorMessage);
                    }

                    IdentityProvider fedIdp = authSteps[0].getFederatedIdentityProviders()[0];

                    if (fedIdp.getDefaultAuthenticatorConfig() == null ||
                            fedIdp.getFederatedAuthenticatorConfigs() == null) {
                        IdentityProviderDAO idpDAO = ApplicationMgtSystemConfig.getInstance().getIdentityProviderDAO();

                        String defualtAuthName = idpDAO.getDefaultAuthenticator(fedIdp
                                .getIdentityProviderName());

                        // set the default authenticator.
                        FederatedAuthenticatorConfig defaultAuth = new FederatedAuthenticatorConfig();
                        defaultAuth.setName(defualtAuthName);
                        fedIdp.setDefaultAuthenticatorConfig(defaultAuth);
                        fedIdp.setFederatedAuthenticatorConfigs(new FederatedAuthenticatorConfig[]{defaultAuth});
                    }
                }

                // iterating through each step.
                for (AuthenticationStep authStep : authSteps) {
                    int stepId = 0;

                    IdentityProvider[] federatedIdps = authStep.getFederatedIdentityProviders();

                    // an authentication step should have at least one federated identity
                    // provider or a local authenticator.
                    if ((federatedIdps == null || federatedIdps.length == 0)
                            && (authStep.getLocalAuthenticatorConfigs() == null || authStep
                            .getLocalAuthenticatorConfigs().length == 0)) {
                        String errorMesssage = "Invalid authentication configuration."
                                + "An authentication step should have at least one federated identity "
                                + "provider or a local authenticator";
                        throw new IdentityApplicationManagementException(errorMesssage);
                    }

                    // we have valid federated identity providers.
                    PreparedStatement storeStepPrepStmtz = null;
                    ResultSet result = null;

                    try {
                        String dbProductName = connection.getMetaData().getDatabaseProductName();
                        storeStepPrepStmtz = connection.prepareStatement(
                                ApplicationMgtDBQueries.STORE_STEP_INFO, new String[]{
                                        DBUtils.getConvertedAutoGeneratedColumnName(dbProductName, "ID")});
                        // TENANT_ID, STEP_ORDER, APP_ID
                        storeStepPrepStmtz.setInt(1, tenantID);
                        storeStepPrepStmtz.setInt(2, authStep.getStepOrder());
                        storeStepPrepStmtz.setInt(3, applicationId);
                        storeStepPrepStmtz.setString(4, authStep.isSubjectStep() ? "1" : "0");
                        storeStepPrepStmtz.setString(5, authStep.isAttributeStep() ? "1" : "0");
                        storeStepPrepStmtz.execute();

                        result = storeStepPrepStmtz.getGeneratedKeys();

                        if (result.next()) {
                            stepId = result.getInt(1);
                        }
                    } finally {
                        IdentityApplicationManagementUtil.closeResultSet(result);
                        IdentityApplicationManagementUtil.closeStatement(storeStepPrepStmtz);
                    }

                    if (authStep.getLocalAuthenticatorConfigs() != null
                            && authStep.getLocalAuthenticatorConfigs().length > 0) {

                        for (LocalAuthenticatorConfig lclAuthenticator : authStep
                                .getLocalAuthenticatorConfigs()) {
                            // set the identity provider name to LOCAL.
                            int authenticatorId = getAuthentictorID(connection, tenantID,
                                    ApplicationConstants.LOCAL_IDP_NAME, lclAuthenticator.getName());
                            if (authenticatorId < 0) {
                                authenticatorId = addAuthenticator(connection, tenantID,
                                        ApplicationConstants.LOCAL_IDP_NAME,
                                        lclAuthenticator.getName(),
                                        lclAuthenticator.getDisplayName());
                            }
                            if (authenticatorId > 0) {
                                // ID, TENANT_ID, AUTHENTICATOR_ID
                                storeStepIDPAuthnPrepStmt.setInt(1, stepId);
                                storeStepIDPAuthnPrepStmt.setInt(2, tenantID);
                                storeStepIDPAuthnPrepStmt.setInt(3, authenticatorId);
                                storeStepIDPAuthnPrepStmt.addBatch();
                            }

                            if (log.isDebugEnabled()) {
                                log.debug("Updating Local IdP of Application " + applicationId
                                        + " Step Order: " + authStep.getStepOrder() + " IdP: "
                                        + ApplicationConstants.LOCAL_IDP + " Authenticator: "
                                        + lclAuthenticator.getName());
                            }
                        }
                    }

                    // we have federated identity providers.
                    if (federatedIdps != null && federatedIdps.length > 0) {

                        // iterating through each IDP of the step
                        for (IdentityProvider federatedIdp : federatedIdps) {
                            String idpName = federatedIdp.getIdentityProviderName();

                            // the identity provider name wso2carbon-local-idp is reserved.
                            if (ApplicationConstants.LOCAL_IDP.equalsIgnoreCase(idpName)) {
                                throw new IdentityApplicationManagementException(
                                        "The federated IdP name cannot be equal to "
                                                + ApplicationConstants.LOCAL_IDP);
                            }

                            FederatedAuthenticatorConfig[] authenticators = federatedIdp
                                    .getFederatedAuthenticatorConfigs();

                            if (authenticators != null && authenticators.length > 0) {

                                for (FederatedAuthenticatorConfig authenticator : authenticators) {
                                    // ID, TENANT_ID, AUTHENTICATOR_ID
                                    if (authenticator != null) {
                                        int authenticatorId = getAuthentictorID(connection, tenantID,
                                                idpName, authenticator.getName());
                                        if (authenticatorId > 0) {
                                            storeStepIDPAuthnPrepStmt.setInt(1, stepId);
                                            storeStepIDPAuthnPrepStmt.setInt(2, tenantID);
                                            storeStepIDPAuthnPrepStmt.setInt(3, authenticatorId);
                                            storeStepIDPAuthnPrepStmt.addBatch();

                                            if (log.isDebugEnabled()) {
                                                log.debug("Updating Federated IdP of Application "
                                                        + applicationId + " Step Order: "
                                                        + authStep.getStepOrder() + " IdP: "
                                                        + idpName + " Authenticator: "
                                                        + authenticator);
                                            }
                                        }
                                    }
                                }
                            }

                        }
                    }
                }

                storeStepIDPAuthnPrepStmt.executeBatch();
            } finally {
                IdentityApplicationManagementUtil.closeStatement(storeStepIDPAuthnPrepStmt);
            }
        }
    }

    /**
     * @param applicationId
     * @param claimConfiguration
     * @param applicationID
     * @param connection
     * @throws SQLException
     */
    private void updateClaimConfiguration(int applicationId, ClaimConfig claimConfiguration,
                                          int applicationID, Connection connection) throws SQLException {

        int tenantID = CarbonContext.getThreadLocalCarbonContext().getTenantId();

        PreparedStatement storeRoleClaimPrepStmt = null;
        PreparedStatement storeSPDialectsPrepStmt = null;
        PreparedStatement storeClaimDialectAndSendLocalSubIdPrepStmt = null;

        if (claimConfiguration == null) {
            return;
        }

        try {
            // update the application data
            String roleClaim = claimConfiguration.getRoleClaimURI();
            if (roleClaim != null) {
                storeRoleClaimPrepStmt = connection
                        .prepareStatement(ApplicationMgtDBQueries.UPDATE_BASIC_APPINFO_WITH_ROLE_CLAIM);
                // ROLE_CLAIM=? WHERE TENANT_ID= ? AND ID =
                storeRoleClaimPrepStmt.setString(1, roleClaim);
                storeRoleClaimPrepStmt.setInt(2, tenantID);
                storeRoleClaimPrepStmt.setInt(3, applicationId);
                storeRoleClaimPrepStmt.executeUpdate();
            }

        } finally {
            IdentityApplicationManagementUtil.closeStatement(storeRoleClaimPrepStmt);
        }

        try {
            // update the application data with SP dialects
            String[] spClaimDialects = claimConfiguration.getSpClaimDialects();

            if (ArrayUtils.isNotEmpty(spClaimDialects)) {
                storeSPDialectsPrepStmt = connection
                        .prepareStatement(ApplicationMgtDBQueries.STORE_SP_DIALECTS_BY_APP_ID);

                for (String spClaimDialect : spClaimDialects) {
                    if (spClaimDialect != null && !spClaimDialect.isEmpty()) {
                        storeSPDialectsPrepStmt.setInt(1, tenantID);
                        storeSPDialectsPrepStmt.setString(2, spClaimDialect);
                        storeSPDialectsPrepStmt.setInt(3, applicationId);
                        storeSPDialectsPrepStmt.addBatch();

                        if (log.isDebugEnabled()) {
                            log.debug("Storing SP Dialect: " + spClaimDialect);
                        }
                    }
                }
                storeSPDialectsPrepStmt.executeBatch();
            }
        } finally {
            IdentityApplicationManagementUtil.closeStatement(storeSPDialectsPrepStmt);
        }

        try {
            storeClaimDialectAndSendLocalSubIdPrepStmt = connection.prepareStatement(
                    ApplicationMgtDBQueries.UPDATE_BASIC_APPINFO_WITH_CLAIM_DIALEECT_AND_SEND_LOCAL_SUB_ID);
            // IS_LOCAL_CLAIM_DIALECT=?, IS_SEND_LOCAL_SUBJECT_ID=? WHERE TENANT_ID= ? AND ID = ?
            storeClaimDialectAndSendLocalSubIdPrepStmt.setString(1, claimConfiguration.isLocalClaimDialect() ? "1"
                    : "0");
            storeClaimDialectAndSendLocalSubIdPrepStmt.setString(2,
                    claimConfiguration.isAlwaysSendMappedLocalSubjectId() ? "1" : "0");
            storeClaimDialectAndSendLocalSubIdPrepStmt.setInt(3, tenantID);
            storeClaimDialectAndSendLocalSubIdPrepStmt.setInt(4, applicationId);
            storeClaimDialectAndSendLocalSubIdPrepStmt.executeUpdate();
        } finally {
            IdentityApplicationManagementUtil.closeStatement(storeClaimDialectAndSendLocalSubIdPrepStmt);
        }

        if (claimConfiguration.getClaimMappings() == null
                || claimConfiguration.getClaimMappings().length == 0) {
            return;
        }

        List<ClaimMapping> claimMappings = Arrays.asList(claimConfiguration.getClaimMappings());

        if (claimMappings.isEmpty()) {
            log.debug("No claim mapping found, Skipping ..");
            return;
        }

        PreparedStatement storeClaimMapPrepStmt = null;
        try {
            storeClaimMapPrepStmt = connection
                    .prepareStatement(ApplicationMgtDBQueries.STORE_CLAIM_MAPPING);

            for (ClaimMapping mapping : claimMappings) {
                if (mapping.getLocalClaim() == null
                        || mapping.getLocalClaim().getClaimUri() == null
                        || mapping.getRemoteClaim().getClaimUri() == null
                        || mapping.getRemoteClaim() == null) {
                    continue;
                }
                // TENANT_ID, IDP_CLAIM, SP_CLAIM, APP_ID, IS_REQUESTED
                storeClaimMapPrepStmt.setInt(1, tenantID);
                storeClaimMapPrepStmt.setString(2, mapping.getLocalClaim().getClaimUri());
                storeClaimMapPrepStmt.setString(3, mapping.getRemoteClaim().getClaimUri());
                storeClaimMapPrepStmt.setInt(4, applicationID);
                if (mapping.isRequested()) {
                    storeClaimMapPrepStmt.setString(5, "1");
                } else {
                    storeClaimMapPrepStmt.setString(5, "0");
                }
                if (mapping.isMandatory()) {
                    storeClaimMapPrepStmt.setString(6, "1");
                } else {
                    storeClaimMapPrepStmt.setString(6, "0");
                }
                storeClaimMapPrepStmt.setString(7, mapping.getDefaultValue());
                storeClaimMapPrepStmt.addBatch();

                if (log.isDebugEnabled()) {
                    log.debug("Storing Claim Mapping. Local Claim: "
                            + mapping.getLocalClaim().getClaimUri() + " SPClaim: "
                            + mapping.getRemoteClaim().getClaimUri());
                }
            }

            storeClaimMapPrepStmt.executeBatch();
        } finally {
            IdentityApplicationManagementUtil.closeStatement(storeClaimMapPrepStmt);
        }
    }

    /**
     * @param applicationID
     * @param permissionsAndRoleConfiguration
     * @param connection
     * @throws SQLException
     */
    private void updatePermissionAndRoleConfiguration(int applicationID,
                                                      PermissionsAndRoleConfig permissionsAndRoleConfiguration,
                                                      Connection connection)
            throws SQLException {

        if (permissionsAndRoleConfiguration == null || permissionsAndRoleConfiguration.getRoleMappings() == null ||
                ArrayUtils.isEmpty(permissionsAndRoleConfiguration.getRoleMappings())) {
            return;
        }

        RoleMapping[] roleMappings = permissionsAndRoleConfiguration.getRoleMappings();
        int tenantID = CarbonContext.getThreadLocalCarbonContext().getTenantId();

        PreparedStatement storeRoleMapPrepStmt = null;
        try {
            storeRoleMapPrepStmt = connection
                    .prepareStatement(ApplicationMgtDBQueries.STORE_ROLE_MAPPING);
            for (RoleMapping roleMapping : roleMappings) {
                // TENANT_ID, IDP_ROLE, SP_ROLE, APP_ID
                storeRoleMapPrepStmt.setInt(1, tenantID);
                storeRoleMapPrepStmt.setString(2, roleMapping.getLocalRole().getLocalRoleName());
                storeRoleMapPrepStmt.setString(3, roleMapping.getRemoteRole());
                storeRoleMapPrepStmt.setInt(4, applicationID);
                storeRoleMapPrepStmt.addBatch();

                if (log.isDebugEnabled()) {
                    log.debug("Storing Claim Mapping. IDPRole: " + roleMapping.getLocalRole()
                            + " SPRole: " + roleMapping.getRemoteRole());
                }
            }

            storeRoleMapPrepStmt.executeBatch();
        } finally {
            IdentityApplicationManagementUtil.closeStatement(storeRoleMapPrepStmt);
        }
    }

    @Override
    public ServiceProvider getApplication(String applicationName,
                                          String tenantDomain) throws IdentityApplicationManagementException {

        int applicationId = getApplicationIdByName(applicationName, tenantDomain);
        if (isApplicationNotFound(applicationId) && LOCAL_SP.equals(applicationName)) {
            // Looking for the resident sp. Create the resident sp for the tenant.
            if (log.isDebugEnabled()) {
                log.debug("The application: " + applicationName + " trying to retrieve is not available, which is" +
                        " identified as the Local Service Provider. Therefore, creating the application: "
                        + applicationName);
            }
            ServiceProvider localServiceProvider = new ServiceProvider();
            localServiceProvider.setApplicationName(applicationName);
            localServiceProvider.setDescription("Local Service Provider");
            applicationId = createServiceProvider(tenantDomain, localServiceProvider);
        }
        return getApplication(applicationId);
    }

    /**
     * Determines whether the application is available based on the internal application id.
     *
     * @param applicationId internal application id.
     * @return
     */
    private boolean isApplicationNotFound(int applicationId) {

        // A valid application should have an id > 0 since its an auto increment id.
        return applicationId <= 0;
    }

    private ConsentPurposeConfigs getConsentPurposeConfigs(Connection connection, int applicationId, int tenantId)
            throws
            IdentityApplicationManagementException {

        ConsentPurposeConfigs consentPurposeConfigs = new ConsentPurposeConfigs();
        List<ConsentPurpose> consentPurposes = new ArrayList<>();

        try (PreparedStatement ps = connection.prepareStatement(ApplicationMgtDBQueries.LOAD_SP_CONSENT_PURPOSES)) {
            ps.setInt(1, applicationId);
            ps.setInt(2, tenantId);
            try (ResultSet resultSet = ps.executeQuery()) {
                while (resultSet.next()) {
                    ConsentPurpose consentPurpose = new ConsentPurpose();
                    consentPurpose.setPurposeId(resultSet.getInt(2));
                    consentPurpose.setDisplayOrder(resultSet.getInt(3));
                    consentPurposes.add(consentPurpose);
                }
            }
        } catch (SQLException e) {
            throw new IdentityApplicationManagementException("Error while retrieving consent purpose configurations " +
                    "for application ID: " + applicationId, e);
        }
        consentPurposeConfigs.setConsentPurpose(consentPurposes.toArray(new ConsentPurpose[0]));
        return consentPurposeConfigs;
    }

    /**
     * Retrieves the certificate content from the database using the certificate reference id property of a
     * service provider.
     *
     * @param serviceProviderProperties
     * @param connection
     * @return
     * @throws CertificateRetrievingException
     */
    private String getCertificateContent(List<ServiceProviderProperty> serviceProviderProperties, Connection connection)
            throws CertificateRetrievingException {

        String certificateReferenceId = null;
        for (ServiceProviderProperty property : serviceProviderProperties) {
            if ("CERTIFICATE".equals(property.getName())) {
                certificateReferenceId = property.getValue();
            }
        }

        if (certificateReferenceId != null) {

            PreparedStatement statementForFetchingCertificate = null;
            ResultSet results = null;
            try {
                statementForFetchingCertificate = connection.prepareStatement(
                        ApplicationMgtDBQueries.GET_CERTIFICATE_BY_ID);
                statementForFetchingCertificate.setInt(1, Integer.parseInt(certificateReferenceId));

                results = statementForFetchingCertificate.executeQuery();

                String certificateContent = null;
                while (results.next()) {
                    certificateContent = getBlobValue(results.getBinaryStream("CERTIFICATE_IN_PEM"));
                }

                if (certificateContent != null) {
                    return certificateContent;
                }
            } catch (SQLException | IOException e) {
                String errorMessage = "An error occurred while retrieving the certificate for the " +
                        "application.";
                log.error(errorMessage);
                throw new CertificateRetrievingException(errorMessage, e);
            } finally {
                IdentityApplicationManagementUtil.closeResultSet(results);
                IdentityApplicationManagementUtil.closeStatement(statementForFetchingCertificate);
            }
        }
        return null;
    }

    /**
     * @param applicationName
     * @param connection
     * @return
     * @throws SQLException
     */
    private ServiceProvider getBasicApplicationData(String applicationName, Connection connection, int tenantID)
            throws SQLException, IdentityApplicationManagementException {

        ServiceProvider serviceProvider = null;

        if (log.isDebugEnabled()) {
            log.debug("Loading Basic Application Data of " + applicationName);
        }

        PreparedStatement loadBasicAppInfoStmt = null;
        ResultSet basicAppDataResultSet = null;
        try {
            loadBasicAppInfoStmt = connection.prepareStatement(ApplicationMgtDBQueries.LOAD_BASIC_APP_INFO_BY_APP_NAME);
            // SELECT * FROM IDN_APPMGT_APP WHERE APP_NAME = ? AND TENANT_ID = ?
            loadBasicAppInfoStmt.setString(1, applicationName);
            loadBasicAppInfoStmt.setInt(2, tenantID);
            basicAppDataResultSet = loadBasicAppInfoStmt.executeQuery();
            // ID, TENANT_ID, APP_NAME, USER_STORE, USERNAME, DESCRIPTION, ROLE_CLAIM, AUTH_TYPE,
            // PROVISIONING_USERSTORE_DOMAIN, IS_LOCAL_CLAIM_DIALECT, IS_SEND_LOCAL_SUBJECT_ID,
            // IS_SEND_AUTH_LIST_OF_IDPS, SUBJECT_CLAIM_URI, IS_SAAS_APP

            if (basicAppDataResultSet.next()) {
                serviceProvider = new ServiceProvider();
                serviceProvider.setApplicationID(basicAppDataResultSet.getInt(1));
                serviceProvider.setApplicationResourceId(basicAppDataResultSet.getString(ApplicationTableColumns.UUID));
                serviceProvider.setApplicationName(basicAppDataResultSet.getString(3));
                serviceProvider.setDescription(basicAppDataResultSet.getString(6));
                serviceProvider.setImageUrl(basicAppDataResultSet.getString(ApplicationTableColumns.IMAGE_URL));
                serviceProvider.setAccessUrl(basicAppDataResultSet.getString(ApplicationTableColumns.ACCESS_URL));
                serviceProvider.setDiscoverable(getBooleanValue(basicAppDataResultSet.getString(ApplicationTableColumns
                        .IS_DISCOVERABLE)));

                User owner = new User();
                owner.setUserName(basicAppDataResultSet.getString(5));
                owner.setTenantDomain(getUserTenantDomain(
                        IdentityTenantUtil.getTenantDomain(basicAppDataResultSet.getInt(2)),
                        basicAppDataResultSet.getString(5)));
                owner.setUserStoreDomain(basicAppDataResultSet.getString(4));
                serviceProvider.setOwner(owner);
                serviceProvider.setTenantDomain(IdentityTenantUtil.getTenantDomain(basicAppDataResultSet.getInt(2)));

                ClaimConfig claimConfig = new ClaimConfig();
                claimConfig.setRoleClaimURI(basicAppDataResultSet.getString(7));
                claimConfig.setLocalClaimDialect("1".equals(basicAppDataResultSet.getString(10)));
                claimConfig.setAlwaysSendMappedLocalSubjectId("1".equals(basicAppDataResultSet
                        .getString(11)));
                serviceProvider.setClaimConfig(claimConfig);

                LocalAndOutboundAuthenticationConfig localAndOutboundAuthenticationConfig =
                        new LocalAndOutboundAuthenticationConfig();
                localAndOutboundAuthenticationConfig.setAlwaysSendBackAuthenticatedListOfIdPs("1"
                        .equals(basicAppDataResultSet.getString(14)));
                localAndOutboundAuthenticationConfig.setEnableAuthorization("1".equals(basicAppDataResultSet
                        .getString(15)));
                localAndOutboundAuthenticationConfig.setSubjectClaimUri(basicAppDataResultSet
                        .getString(16));
                serviceProvider
                        .setLocalAndOutBoundAuthenticationConfig(localAndOutboundAuthenticationConfig);

                serviceProvider.setSaasApp("1".equals(basicAppDataResultSet.getString(17)));

                // Will be supported with 'Advance Consent Management Feature'.
                /*
                ConsentConfig consentConfig = new ConsentConfig();
                consentConfig.setEnabled("1".equals(basicAppDataResultSet.getString(18)));
                serviceProvider.setConsentConfig(consentConfig);
                */
                if (log.isDebugEnabled()) {
                    log.debug("ApplicationID: " + serviceProvider.getApplicationID()
                            + " ApplicationName: " + serviceProvider.getApplicationName()
                            + " UserName: " + serviceProvider.getOwner().getUserName()
                            + " TenantDomain: " + serviceProvider.getOwner().getTenantDomain());
                }
            }

            return serviceProvider;
        } finally {
            IdentityApplicationManagementUtil.closeResultSet(basicAppDataResultSet);
            IdentityApplicationManagementUtil.closeStatement(loadBasicAppInfoStmt);
        }
    }

    @Override
    public ApplicationBasicInfo[] getPaginatedApplicationBasicInfo(int pageNumber, String filter)
            throws IdentityApplicationManagementException {

        validateRequestedPageNumber(pageNumber);

        int limit = ApplicationMgtUtil.getItemsPerPage();
        int offset = (pageNumber - 1) * limit;

        return getApplicationBasicInfo(filter, offset, limit);
    }

    @Override
    public ApplicationBasicInfo[] getApplicationBasicInfo(String filter, int offset, int limit)
            throws IdentityApplicationManagementException {

        validateAttributesForPagination(offset, limit);

        if (StringUtils.isBlank(filter)) {
            return getApplicationBasicInfo(offset, limit);
        }

        validateAttributesForPagination(offset, limit);

        int tenantID = CarbonContext.getThreadLocalCarbonContext().getTenantId();

        Connection connection = IdentityDatabaseUtil.getDBConnection(false);
        PreparedStatement getAppNamesStmt = null;
        ResultSet appNameResultSet = null;
        String sqlQuery;
        ArrayList<ApplicationBasicInfo> appInfo = new ArrayList<>();

        FilterData filterData = getFilterDataForDBQuery(filter);

        try {

            List<String> filterValues = filterData.getFilterValues();
            String filterString = filterData.getFilterString();

            String databaseProductName = connection.getMetaData().getDatabaseProductName();
            if (databaseProductName.contains("MySQL")
                    || databaseProductName.contains("MariaDB")
                    || databaseProductName.contains("H2")) {
<<<<<<< HEAD
                sqlQuery = ApplicationMgtDBQueries.LOAD_APP_NAMES_BY_TENANT_AND_APP_NAME_MYSQL;
=======
                sqlQuery = String.format(LOAD_APP_NAMES_BY_TENANT_AND_FILTER_MYSQL, filterString);
>>>>>>> 98987083
                getAppNamesStmt = connection.prepareStatement(sqlQuery);
                populateApplicationSearchQuery(getAppNamesStmt, tenantID, filterValues, offset, limit);
            } else if (databaseProductName.contains("Oracle")) {
<<<<<<< HEAD
                sqlQuery = ApplicationMgtDBQueries.LOAD_APP_NAMES_BY_TENANT_AND_APP_NAME_ORACLE;
=======
                sqlQuery = String.format(LOAD_APP_NAMES_BY_TENANT_AND_FILTER_ORACLE, filterString);
>>>>>>> 98987083
                getAppNamesStmt = connection.prepareStatement(sqlQuery);
                populateApplicationSearchQuery(getAppNamesStmt, tenantID, filterValues, offset + limit, offset);
            } else if (databaseProductName.contains("Microsoft")) {
<<<<<<< HEAD
                sqlQuery = ApplicationMgtDBQueries.LOAD_APP_NAMES_BY_TENANT_AND_APP_NAME_MSSQL;
=======
                sqlQuery = String.format(LOAD_APP_NAMES_BY_TENANT_AND_FILTER_MSSQL, filterString);
>>>>>>> 98987083
                getAppNamesStmt = connection.prepareStatement(sqlQuery);
                populateApplicationSearchQuery(getAppNamesStmt, tenantID, filterValues, offset, limit);
            } else if (databaseProductName.contains("PostgreSQL")) {
<<<<<<< HEAD
                sqlQuery = ApplicationMgtDBQueries.LOAD_APP_NAMES_BY_TENANT_AND_APP_NAME_POSTGRESQL;
=======
                sqlQuery = String.format(LOAD_APP_NAMES_BY_TENANT_AND_FILTER_POSTGRESQL, filterString);
>>>>>>> 98987083
                getAppNamesStmt = connection.prepareStatement(sqlQuery);
                populateApplicationSearchQuery(getAppNamesStmt, tenantID, filterValues, limit, offset);
            } else if (databaseProductName.contains("DB2")) {
<<<<<<< HEAD
                sqlQuery = ApplicationMgtDBQueries.LOAD_APP_NAMES_BY_TENANT_AND_APP_NAME_DB2SQL;
=======
                sqlQuery = String.format(LOAD_APP_NAMES_BY_TENANT_AND_FILTER_DB2SQL, filterString);
>>>>>>> 98987083
                getAppNamesStmt = connection.prepareStatement(sqlQuery);
                populateApplicationSearchQuery(getAppNamesStmt, tenantID, filterValues, offset + 1, offset + limit);
            } else if (databaseProductName.contains("INFORMIX")) {
<<<<<<< HEAD
                sqlQuery = ApplicationMgtDBQueries.LOAD_APP_NAMES_BY_TENANT_AND_APP_NAME_INFORMIX;
=======
                sqlQuery = String.format(LOAD_APP_NAMES_BY_TENANT_AND_FILTER_INFORMIX, filterString);
                String filterValueResolvedForSQL;
>>>>>>> 98987083
                getAppNamesStmt = connection.prepareStatement(sqlQuery);
                getAppNamesStmt.setInt(1, offset);
                getAppNamesStmt.setInt(2, limit);
                getAppNamesStmt.setInt(3, tenantID);
                getAppNamesStmt.setString(4, LOCAL_SP);
                for (int i = 0; i < filterValues.size(); i++) {
                    filterValueResolvedForSQL = resolveSQLFilter(filterValues.get(i));
                    getAppNamesStmt.setString(5 + i, filterValueResolvedForSQL);
                }

            } else {
                log.error("Error while loading applications from DB: Database driver could not be identified or " +
                        "not supported.");
                throw new IdentityApplicationManagementException("Error while loading applications from DB:" +
                        "Database driver could not be identified or not supported.");
            }

            appNameResultSet = getAppNamesStmt.executeQuery();

            while (appNameResultSet.next()) {
                appInfo.add(buildApplicationBasicInfoWithInboundConfig(appNameResultSet));
            }
        } catch (SQLException e) {
            throw new IdentityApplicationManagementException("Error while loading applications from DB: " +
                    e.getMessage(), e);
        } finally {
            IdentityApplicationManagementUtil.closeStatement(getAppNamesStmt);
            IdentityApplicationManagementUtil.closeResultSet(appNameResultSet);
            IdentityApplicationManagementUtil.closeConnection(connection);
        }

        return appInfo.toArray(new ApplicationBasicInfo[0]);
    }

    /**
     * Set values to the prepare statement for searching applications
     * @param getAppNamesStmt
     * @param tenantID
     * @param start
     * @param end
     * @throws SQLException
     */
    private void populateApplicationSearchQuery(PreparedStatement getAppNamesStmt, int tenantID,
                                                List<String> filterValues, int start, int end) throws SQLException {
        String filterValueResolvedForSQL;
        getAppNamesStmt.setInt(1, tenantID);
        getAppNamesStmt.setString(2, LOCAL_SP);
        int j = 3;
        for (int i = 0; i < filterValues.size(); i++) {
            filterValueResolvedForSQL = resolveSQLFilter(filterValues.get(i));
            getAppNamesStmt.setString(j, filterValueResolvedForSQL);
            j++;
        }
        getAppNamesStmt.setInt(j, start);
        getAppNamesStmt.setInt(j + 1, end);
    }

    @Override
    public ServiceProvider getApplication(int applicationId) throws IdentityApplicationManagementException {

        try (Connection connection = IdentityDatabaseUtil.getDBConnection(false)) {

            // Load basic application data
            ServiceProvider serviceProvider = getBasicApplicationData(applicationId, connection);
            if (serviceProvider == null) {
                return null;
            }
            int tenantID = IdentityTenantUtil.getTenantId(serviceProvider.getTenantDomain());
            List<ServiceProviderProperty> propertyList = getServicePropertiesBySpId(connection, applicationId);

            serviceProvider.setJwksUri(getJwksUri(propertyList));
            serviceProvider.setTemplateId(getTemplateId(propertyList));
            serviceProvider.setManagementApp(getIsManagementApp(propertyList));
            serviceProvider.setInboundAuthenticationConfig(getInboundAuthenticationConfig(
                    applicationId, connection, tenantID));
            serviceProvider
                    .setLocalAndOutBoundAuthenticationConfig(getLocalAndOutboundAuthenticationConfig(
                            applicationId, connection, tenantID, propertyList));

            serviceProvider.setInboundProvisioningConfig(getInboundProvisioningConfiguration(
                    applicationId, connection, tenantID));

            serviceProvider.setOutboundProvisioningConfig(getOutboundProvisioningConfiguration(
                    applicationId, connection, tenantID));

            // Load Claim Mapping
            serviceProvider.setClaimConfig(getClaimConfiguration(applicationId, connection,
                    tenantID));

            // Load Role Mappings
            List<RoleMapping> roleMappings = getRoleMappingOfApplication(applicationId, connection,
                    tenantID);
            PermissionsAndRoleConfig permissionAndRoleConfig = new PermissionsAndRoleConfig();
            permissionAndRoleConfig.setRoleMappings(roleMappings.toArray(new RoleMapping[0]));
            serviceProvider.setPermissionAndRoleConfig(permissionAndRoleConfig);

            RequestPathAuthenticatorConfig[] requestPathAuthenticators = getRequestPathAuthenticators(
                    applicationId, connection, tenantID);
            serviceProvider.setRequestPathAuthenticatorConfigs(requestPathAuthenticators);

            serviceProvider.setSpProperties(propertyList.toArray(new ServiceProviderProperty[0]));
            serviceProvider.setCertificateContent(getCertificateContent(propertyList, connection));

            // Will be supported with 'Advance Consent Management Feature'.
            /*
            ConsentConfig consentConfig = serviceProvider.getConsentConfig();
            if (isNull(consentConfig)) {
                consentConfig = new ConsentConfig();
            }
            consentConfig.setConsentPurposeConfigs(getConsentPurposeConfigs(connection, applicationId, tenantID));
            serviceProvider.setConsentConfig(consentConfig);
            */

            String serviceProviderName = serviceProvider.getApplicationName();
            loadApplicationPermissions(serviceProviderName, serviceProvider);
            return serviceProvider;
        } catch (SQLException | CertificateRetrievingException e) {
            throw new IdentityApplicationManagementException("Failed to get service provider with id: " + applicationId,
                    e);
        }
    }

    @Override
    public ServiceProvider getApplicationWithRequiredAttributes(int applicationId, List<String> requiredAttributes)
            throws IdentityApplicationManagementException {

        Connection connection = IdentityDatabaseUtil.getDBConnection(false);
        try {
            // Load basic application data
            ServiceProvider serviceProvider = getBasicApplicationData(applicationId, connection);
            if (CollectionUtils.isNotEmpty(requiredAttributes)) {
                List<ServiceProviderProperty> propertyList = getServicePropertiesBySpId(connection, applicationId);
                for (String requiredAttribute : requiredAttributes) {
                    if (ADVANCED_CONFIG.equals(requiredAttribute)) {
                        readAndSetConfigurationsFromProperties(propertyList,
                                serviceProvider.getLocalAndOutBoundAuthenticationConfig());
                        serviceProvider.setSpProperties(propertyList.toArray(new ServiceProviderProperty[0]));
                        serviceProvider.setCertificateContent(getCertificateContent(propertyList, connection));
                    }
                    if (TEMPLATE_ID_SP_PROPERTY_NAME.equals(requiredAttribute)) {
                        serviceProvider.setTemplateId(getTemplateId(propertyList));
                    }
                }
            }
            return serviceProvider;
        } catch (SQLException | CertificateRetrievingException e) {
            throw new IdentityApplicationManagementException("Failed to gather required attributes for application " +
                        "with id: " + applicationId, e);
        } finally {
            IdentityDatabaseUtil.closeConnection(connection);
        }
    }

    private boolean getIsManagementApp(List<ServiceProviderProperty> propertyList) {

        String value = propertyList.stream()
                .filter(property -> IS_MANAGEMENT_APP_SP_PROPERTY_NAME.equals(property.getName()))
                .findFirst()
                .map(ServiceProviderProperty::getValue)
                .orElse(StringUtils.EMPTY);
        if (StringUtils.EMPTY.equals(value)) {
            return true;
        }
        return Boolean.parseBoolean(value);
    }

    private String getTemplateId(List<ServiceProviderProperty> propertyList) {

        return propertyList.stream()
                .filter(property -> TEMPLATE_ID_SP_PROPERTY_NAME.equals(property.getName()))
                .findFirst()
                .map(ServiceProviderProperty::getValue)
                .orElse(StringUtils.EMPTY);
    }

    private String getJwksUri(List<ServiceProviderProperty> propertyList) {

        return propertyList.stream()
                .filter(property -> JWKS_URI_SP_PROPERTY_NAME.equals(property.getName()))
                .findFirst()
                .map(ServiceProviderProperty::getValue)
                .orElse(StringUtils.EMPTY);
    }

    /**
     * @param appId
     * @param connection
     * @return
     * @throws SQLException
     */
    private ServiceProvider getBasicApplicationData(int appId, Connection connection)
            throws SQLException, IdentityApplicationManagementException {

        ServiceProvider serviceProvider = null;

        if (log.isDebugEnabled()) {
            log.debug("Loading Basic Application Data of application ID: " + appId);
        }

        PreparedStatement prepStmt = null;
        ResultSet rs = null;
        try {
            prepStmt = connection.prepareStatement(ApplicationMgtDBQueries.LOAD_BASIC_APP_INFO_BY_APP_ID);
            prepStmt.setInt(1, appId);
            rs = prepStmt.executeQuery();

            if (rs.next()) {
                serviceProvider = new ServiceProvider();
                serviceProvider.setApplicationID(rs.getInt(ApplicationTableColumns.ID));
                serviceProvider.setApplicationResourceId(rs.getString(ApplicationTableColumns.UUID));
                serviceProvider.setApplicationName(rs.getString(ApplicationTableColumns.APP_NAME));
                serviceProvider.setDescription(rs.getString(ApplicationTableColumns.DESCRIPTION));
                serviceProvider.setImageUrl(rs.getString(ApplicationTableColumns.IMAGE_URL));
                serviceProvider.setAccessUrl(rs.getString(ApplicationTableColumns.ACCESS_URL));
                serviceProvider.setDiscoverable(getBooleanValue(rs.getString(ApplicationTableColumns.IS_DISCOVERABLE)));

                User owner = new User();
                owner.setUserName(rs.getString(ApplicationTableColumns.USERNAME));
                owner.setUserStoreDomain(rs.getString(ApplicationTableColumns.USER_STORE));
                owner.setTenantDomain(getUserTenantDomain(
                        IdentityTenantUtil.getTenantDomain(rs.getInt(ApplicationTableColumns.TENANT_ID)),
                        rs.getString(ApplicationTableColumns.USERNAME)));
                serviceProvider.setOwner(owner);
                serviceProvider.setTenantDomain(
                        IdentityTenantUtil.getTenantDomain(rs.getInt(ApplicationTableColumns.TENANT_ID)));

                ClaimConfig claimConfig = new ClaimConfig();
                claimConfig.setRoleClaimURI(rs.getString(ApplicationTableColumns.ROLE_CLAIM));
                claimConfig.setLocalClaimDialect(
                        getBooleanValue(rs.getString(ApplicationTableColumns.IS_LOCAL_CLAIM_DIALECT)));
                claimConfig.setAlwaysSendMappedLocalSubjectId(
                        getBooleanValue(rs.getString(ApplicationTableColumns.IS_SEND_LOCAL_SUBJECT_ID)));
                serviceProvider.setClaimConfig(claimConfig);

                LocalAndOutboundAuthenticationConfig localAndOutboundAuthenticationConfig =
                        new LocalAndOutboundAuthenticationConfig();
                localAndOutboundAuthenticationConfig.setAlwaysSendBackAuthenticatedListOfIdPs(
                        getBooleanValue(rs.getString(ApplicationTableColumns.IS_SEND_AUTH_LIST_OF_IDPS)));
                localAndOutboundAuthenticationConfig.setEnableAuthorization(
                        getBooleanValue(rs.getString(ApplicationTableColumns.ENABLE_AUTHORIZATION)));
                localAndOutboundAuthenticationConfig.setSubjectClaimUri(
                        rs.getString(ApplicationTableColumns.SUBJECT_CLAIM_URI));
                serviceProvider.setLocalAndOutBoundAuthenticationConfig(localAndOutboundAuthenticationConfig);

                serviceProvider.setSaasApp(getBooleanValue(rs.getString(ApplicationTableColumns.IS_SAAS_APP)));

                // Will be supported with 'Advance Consent Management Feature'.
                /*
                ConsentConfig consentConfig = new ConsentConfig();
                consentConfig.setEnabled("1".equals(rs.getString(18)));
                serviceProvider.setConsentConfig(consentConfig);
                */

                if (log.isDebugEnabled()) {
                    log.debug("ApplicationID: " + serviceProvider.getApplicationID()
                            + " ApplicationName: " + serviceProvider.getApplicationName()
                            + " UserName: " + serviceProvider.getOwner().getUserName()
                            + " TenantDomain: " + serviceProvider.getOwner().getTenantDomain());
                }
            }

            return serviceProvider;
        } finally {
            IdentityApplicationManagementUtil.closeResultSet(rs);
            IdentityApplicationManagementUtil.closeStatement(prepStmt);
        }
    }

    private boolean getBooleanValue(String booleanValueAsString) throws SQLException {

        return "1".equals(booleanValueAsString);
    }

    /**
     * @param applicationid
     * @param connection
     * @return
     * @throws SQLException
     */
    private String getAuthenticationType(int applicationid, Connection connection)
            throws SQLException {

        int tenantID = CarbonContext.getThreadLocalCarbonContext().getTenantId();

        PreparedStatement authTypeStmt = null;
        ResultSet authTypeResultSet = null;
        try {
            authTypeStmt = connection
                    .prepareStatement(ApplicationMgtDBQueries.LOAD_AUTH_TYPE_BY_APP_ID);
            authTypeStmt.setInt(1, applicationid);
            authTypeStmt.setInt(2, tenantID);
            authTypeResultSet = authTypeStmt.executeQuery();

            if (authTypeResultSet.next()) {
                return authTypeResultSet.getString(1);
            }

            return ApplicationConstants.AUTH_TYPE_DEFAULT;

        } finally {
            IdentityApplicationManagementUtil.closeResultSet(authTypeResultSet);
            IdentityApplicationManagementUtil.closeStatement(authTypeStmt);
        }

    }

    /**
     * This method will be heavily used by the Authentication Framework. The framework would ask for
     * application data with the given client key and secrete
     *
     * @param clientId
     * @param type
     * @param tenantDomain
     * @return
     * @throws IdentityApplicationManagementException
     */
    public ServiceProvider getApplicationData(String clientId, String type, String tenantDomain)
            throws IdentityApplicationManagementException {

        if (log.isDebugEnabled()) {
            log.debug("Loading Application Data of Client " + clientId);
        }

        int tenantID = -123;

        try {
            tenantID = ApplicationManagementServiceComponentHolder.getInstance().getRealmService()
                    .getTenantManager().getTenantId(tenantDomain);
        } catch (UserStoreException e1) {
            log.error("Error while reading application", e1);
            throw new IdentityApplicationManagementException("Error while reading application", e1);
        }

        String applicationName = null;

        // Reading application name from the database
        Connection connection = IdentityDatabaseUtil.getDBConnection(false);
        PreparedStatement storeAppPrepStmt = null;
        ResultSet appNameResult = null;
        try {
            storeAppPrepStmt = connection
                    .prepareStatement(ApplicationMgtDBQueries.LOAD_APPLICATION_NAME_BY_CLIENT_ID_AND_TYPE);
            storeAppPrepStmt.setString(1, clientId);
            storeAppPrepStmt.setString(2, type);
            storeAppPrepStmt.setInt(3, tenantID);
            appNameResult = storeAppPrepStmt.executeQuery();
            if (appNameResult.next()) {
                applicationName = appNameResult.getString(1);
            }

        } catch (SQLException e) {
            throw new IdentityApplicationManagementException("Error while reading application", e);
        } finally {
            IdentityApplicationManagementUtil.closeResultSet(appNameResult);
            IdentityApplicationManagementUtil.closeStatement(storeAppPrepStmt);
            IdentityApplicationManagementUtil.closeConnection(connection);
        }

        return getApplication(applicationName, tenantDomain);
    }

    /**
     * @param applicationID
     * @return
     * @throws IdentityApplicationManagementException
     */
    @Override
    public String getApplicationName(int applicationID)
            throws IdentityApplicationManagementException {

        Connection connection = IdentityDatabaseUtil.getDBConnection(false);
        try {
            return getApplicationName(applicationID, connection);
        } catch (SQLException e) {
            throw new IdentityApplicationManagementException("Failed loading the application with "
                    + applicationID, e);
        } finally {
            IdentityApplicationManagementUtil.closeConnection(connection);
        }
    }

    /**
     * Returns the stored application name for a given application id.
     *
     * @param applicationID
     * @param connection
     * @return
     * @throws IdentityApplicationManagementException
     */
    private String getApplicationName(int applicationID, Connection connection) throws SQLException {

        int tenantID = CarbonContext.getThreadLocalCarbonContext().getTenantId();

        if (log.isDebugEnabled()) {
            String tenantDomain = IdentityTenantUtil.getTenantDomain(tenantID);
            log.debug("Loading application name for id: " + applicationID + " in tenantDomain: " + tenantDomain);
        }

        String applicationName = null;
        try (PreparedStatement loadBasicAppInfoStmt = connection.prepareStatement(
                ApplicationMgtDBQueries.LOAD_APP_NAME_BY_APP_ID)) {

            loadBasicAppInfoStmt.setInt(1, applicationID);
            loadBasicAppInfoStmt.setInt(2, tenantID);

            try (ResultSet appNameResultSet = loadBasicAppInfoStmt.executeQuery()) {
                if (appNameResultSet.next()) {
                    applicationName = appNameResultSet.getString(1);
                }
            }
            if (log.isDebugEnabled()) {
                log.debug("Application name for id: " + applicationID + " is '" + applicationName + "'");
            }
            return applicationName;
        }
    }

    private int getApplicationIdByName(String applicationName,
                                       String tenantDomain) throws IdentityApplicationManagementException {

        try (Connection connection = IdentityDatabaseUtil.getDBConnection(false)) {
            int tenantId = IdentityTenantUtil.getTenantId(tenantDomain);
            return getApplicationIDByName(applicationName, tenantId, connection);
        } catch (SQLException e) {
            throw new IdentityApplicationManagementServerException("Error retrieving id for application: "
                    + applicationName + " in tenantDomain: " + tenantDomain);
        }
    }

    /**
     * Returns the application ID for a given application name
     *
     * @param applicationName
     * @param tenantID
     * @param connection
     * @return
     * @throws IdentityApplicationManagementException
     */
    private int getApplicationIDByName(String applicationName, int tenantID,
                                       Connection connection) throws SQLException {

        int applicationId = 0;
        PreparedStatement getAppIDPrepStmt = null;
        ResultSet appidResult = null;

        try {
            getAppIDPrepStmt = connection.prepareStatement(ApplicationMgtDBQueries.LOAD_APP_ID_BY_APP_NAME);
            getAppIDPrepStmt.setString(1, applicationName);
            getAppIDPrepStmt.setInt(2, tenantID);
            appidResult = getAppIDPrepStmt.executeQuery();

            if (!connection.getAutoCommit()) {
                connection.commit();
            }

            if (appidResult.next()) {
                applicationId = appidResult.getInt(1);
            }

        } finally {
            IdentityApplicationManagementUtil.closeResultSet(appidResult);
            IdentityApplicationManagementUtil.closeStatement(getAppIDPrepStmt);
        }

        return applicationId;
    }

    /**
     * Reading the mapping of properties.
     *
     * @param customAuthenticator
     * @param propertyName
     * @return
     */
    private Property getMappedProperty(AbstractInboundAuthenticatorConfig customAuthenticator, String propertyName) {

        Property property = null;
        if (customAuthenticator != null) {
            Property[] confProps = customAuthenticator.getConfigurationProperties();
            if (confProps != null) {
                for (Property confProp : confProps) {
                    if (propertyName != null && propertyName.equals(confProp.getName())) {
                        property = confProp;
                    }
                }
            }
        }
        return property;
    }

    /**
     * @param applicationId
     * @param connection
     * @return
     * @throws SQLException
     */
    private InboundAuthenticationConfig getInboundAuthenticationConfig(int applicationId, Connection connection, int
            tenantID) throws SQLException {

        if (log.isDebugEnabled()) {
            log.debug("Reading Clients of Application " + applicationId);
        }
        Map<String, InboundAuthenticationRequestConfig> inboundAuthenticationRequestConfigMap =
                new HashMap<String, InboundAuthenticationRequestConfig>();

        PreparedStatement getClientInfo = null;
        ResultSet resultSet = null;

        try {
            getClientInfo = connection
                    .prepareStatement(ApplicationMgtDBQueries.LOAD_CLIENTS_INFO_BY_APP_ID);

            getClientInfo.setInt(1, applicationId);
            getClientInfo.setInt(2, tenantID);
            resultSet = getClientInfo.executeQuery();

            while (resultSet.next()) {
                String authKey = resultSet.getString(1);
                //this is done to handle empty string added to oracle database as null.
                if (authKey == null) {
                    authKey = new String();
                }
                String authType = resultSet.getString(2);
                String propName = resultSet.getString(3);
                String propValue = resultSet.getString(4);
                String configType = resultSet.getString(5);

                String mapKey = authType + ":" + authKey;

                InboundAuthenticationRequestConfig inboundAuthRequest = null;
                if ((inboundAuthRequest = inboundAuthenticationRequestConfigMap.get(mapKey)) == null) {
                    inboundAuthRequest = new InboundAuthenticationRequestConfig();
                }
                inboundAuthRequest.setInboundAuthKey(authKey);
                inboundAuthRequest.setInboundAuthType(authType);
                inboundAuthRequest.setInboundConfigType(configType);

                boolean isCustomAuthenticator = isCustomInboundAuthType(authType);
                AbstractInboundAuthenticatorConfig customAuthenticator = ApplicationManagementServiceComponentHolder
                        .getInboundAuthenticatorConfig(authType + ":" + configType);
                if (isCustomAuthenticator && customAuthenticator != null) {
                    inboundAuthRequest.setFriendlyName(customAuthenticator.getFriendlyName());
                }
                if (propName != null) {
                    Property prop = new Property();
                    prop.setName(propName);
                    prop.setValue(propValue);
                    if (isCustomAuthenticator && customAuthenticator != null) {
                        Property mappedProperty = getMappedProperty(customAuthenticator, propName);
                        if (mappedProperty != null) {
                            prop.setDisplayName(mappedProperty.getDisplayName());
                        }
                    }
                    inboundAuthRequest.setProperties((ApplicationMgtUtil.concatArrays(new Property[]{prop},
                            inboundAuthRequest.getProperties())));
                }
                inboundAuthenticationRequestConfigMap.put(mapKey, inboundAuthRequest);
            }
        } finally {
            IdentityApplicationManagementUtil.closeStatement(getClientInfo);
            IdentityApplicationManagementUtil.closeResultSet(resultSet);
        }
        Map<String, AbstractInboundAuthenticatorConfig> allCustomAuthenticators = new HashMap<>
                (ApplicationManagementServiceComponentHolder.getAllInboundAuthenticatorConfig());
        for (Map.Entry<String, InboundAuthenticationRequestConfig> entry : inboundAuthenticationRequestConfigMap
                .entrySet()) {
            InboundAuthenticationRequestConfig inboundAuthenticationRequestConfig = entry.getValue();
            AbstractInboundAuthenticatorConfig inboundAuthenticatorConfig = allCustomAuthenticators.remove
                    (inboundAuthenticationRequestConfig.getInboundAuthType() + ":" +
                            inboundAuthenticationRequestConfig.getInboundConfigType());
            if (inboundAuthenticatorConfig != null && inboundAuthenticationRequestConfig != null) {
                Property[] sources = inboundAuthenticatorConfig.getConfigurationProperties();
                Property[] destinations = inboundAuthenticationRequestConfig.getProperties();
                Map<String, Property> destinationMap = new HashMap<>();
                for (Property destination : destinations) {
                    destinationMap.put(destination.getName(), destination);
                }
                for (Property source : sources) {
                    Property property = destinationMap.get(source.getName());
                    if (property == null) {
                        if (isCustomInboundAuthType(inboundAuthenticationRequestConfig.getInboundAuthType())) {
                            if (inboundAuthenticatorConfig.isRelyingPartyKeyConfigured()) {
                                if (StringUtils.equals(inboundAuthenticatorConfig.getRelyingPartyKey(), source
                                        .getName())) {
                                    source.setValue(inboundAuthenticationRequestConfig.getInboundAuthKey());
                                }
                            }
                        }
                        destinationMap.put(source.getName(), source);
                    } else {
                        property.setConfidential(source.isConfidential());
                        property.setDefaultValue(source.getDefaultValue());
                        property.setAdvanced(source.isAdvanced());
                        property.setDescription(source.getDescription());
                        property.setDisplayOrder(source.getDisplayOrder());
                        property.setRequired(source.isRequired());
                        property.setType(source.getType());
                    }
                }

                inboundAuthenticationRequestConfig
                        .setProperties(destinationMap.values().toArray(new Property[destinationMap.size()]));
            }
        }
        List<InboundAuthenticationRequestConfig> returnList = new ArrayList<>(inboundAuthenticationRequestConfigMap
                .values());
        InboundAuthenticationConfig inboundAuthenticationConfig = new InboundAuthenticationConfig();
        inboundAuthenticationConfig.setInboundAuthenticationRequestConfigs(returnList.toArray(new
                InboundAuthenticationRequestConfig[returnList.size()]));
        return inboundAuthenticationConfig;
    }

    /**
     * @param applicationId
     * @param connection
     * @param propertyList
     * @return
     * @throws SQLException
     */
    private LocalAndOutboundAuthenticationConfig getLocalAndOutboundAuthenticationConfig(
            int applicationId, Connection connection, int tenantId, List<ServiceProviderProperty> propertyList)
            throws SQLException, IdentityApplicationManagementException {

        PreparedStatement getStepInfoPrepStmt = null;
        ResultSet stepInfoResultSet = null;

        if (log.isDebugEnabled()) {
            log.debug("Reading Steps of Application " + applicationId);
        }

        try {
            getStepInfoPrepStmt = connection
                    .prepareStatement(ApplicationMgtDBQueries.LOAD_STEPS_INFO_BY_APP_ID);
            // STEP_ORDER, AUTHENTICATOR_ID, IS_SUBJECT_STEP, IS_ATTRIBUTE_STEP
            getStepInfoPrepStmt.setInt(1, applicationId);
            stepInfoResultSet = getStepInfoPrepStmt.executeQuery();

            Map<String, AuthenticationStep> authSteps = new HashMap<>();
            Map<String, Map<String, List<FederatedAuthenticatorConfig>>> stepFedIdPAuthenticators = new HashMap<>();
            Map<String, List<LocalAuthenticatorConfig>> stepLocalAuth = new HashMap<>();

            while (stepInfoResultSet.next()) {

                String step = String.valueOf(stepInfoResultSet.getInt(1));
                AuthenticationStep authStep;

                if (authSteps.containsKey(step)) {
                    authStep = authSteps.get(step);
                } else {
                    authStep = new AuthenticationStep();
                    authStep.setStepOrder(stepInfoResultSet.getInt(1));
                    stepLocalAuth.put(step, new ArrayList<LocalAuthenticatorConfig>());
                    stepFedIdPAuthenticators.put(step,
                            new HashMap<String, List<FederatedAuthenticatorConfig>>());
                }

                int authenticatorId = stepInfoResultSet.getInt(2);
                Map<String, String> authenticatorInfo = getAuthenticatorInfo(connection, tenantId,
                        authenticatorId);

                if (authenticatorInfo != null
                        && authenticatorInfo.get(ApplicationConstants.IDP_NAME) != null
                        && ApplicationConstants.LOCAL_IDP_NAME.equals(authenticatorInfo
                        .get("idpName"))) {
                    LocalAuthenticatorConfig localAuthenticator = new LocalAuthenticatorConfig();
                    localAuthenticator.setName(authenticatorInfo
                            .get(ApplicationConstants.IDP_AUTHENTICATOR_NAME));
                    localAuthenticator.setDisplayName(authenticatorInfo
                            .get(ApplicationConstants.IDP_AUTHENTICATOR_DISPLAY_NAME));
                    stepLocalAuth.get(step).add(localAuthenticator);
                } else {
                    Map<String, List<FederatedAuthenticatorConfig>> stepFedIdps = stepFedIdPAuthenticators
                            .get(step);

                    if (!stepFedIdps.containsKey(authenticatorInfo
                            .get(ApplicationConstants.IDP_NAME))) {
                        stepFedIdps.put(authenticatorInfo.get(ApplicationConstants.IDP_NAME),
                                new ArrayList<FederatedAuthenticatorConfig>());
                    }

                    List<FederatedAuthenticatorConfig> idpAuths = stepFedIdps.get(authenticatorInfo
                            .get(ApplicationConstants.IDP_NAME));
                    FederatedAuthenticatorConfig fedAuthenticator = new FederatedAuthenticatorConfig();
                    fedAuthenticator.setName(authenticatorInfo
                            .get(ApplicationConstants.IDP_AUTHENTICATOR_NAME));
                    fedAuthenticator.setDisplayName(authenticatorInfo
                            .get(ApplicationConstants.IDP_AUTHENTICATOR_DISPLAY_NAME));
                    idpAuths.add(fedAuthenticator);
                }

                authStep.setSubjectStep("1".equals(stepInfoResultSet.getString(3)));
                authStep.setAttributeStep("1".equals(stepInfoResultSet.getString(4)));

                authSteps.put(step, authStep);
            }

            LocalAndOutboundAuthenticationConfig localAndOutboundConfiguration
                    = new LocalAndOutboundAuthenticationConfig();

            AuthenticationStep[] authenticationSteps = new AuthenticationStep[authSteps.size()];

            int authStepCount = 0;

            for (Entry<String, AuthenticationStep> entry : authSteps.entrySet()) {

                AuthenticationStep authStep = entry.getValue();
                String stepId = entry.getKey();

                List<LocalAuthenticatorConfig> localAuthenticatorList = stepLocalAuth.get(stepId);

                if (localAuthenticatorList != null && localAuthenticatorList.size() > 0) {
                    authStep.setLocalAuthenticatorConfigs(
                            localAuthenticatorList.toArray(
                                    new LocalAuthenticatorConfig[localAuthenticatorList.size()]));
                }

                Map<String, List<FederatedAuthenticatorConfig>> idpList = stepFedIdPAuthenticators
                        .get(stepId);

                if (idpList != null && idpList.size() > 0) {
                    IdentityProvider[] fedIdpList = new IdentityProvider[idpList.size()];
                    int idpCount = 0;

                    for (Entry<String, List<FederatedAuthenticatorConfig>> idpEntry : idpList
                            .entrySet()) {
                        String idpName = idpEntry.getKey();
                        List<FederatedAuthenticatorConfig> fedAuthenticators = idpEntry.getValue();
                        IdentityProvider idp = new IdentityProvider();
                        idp.setIdentityProviderName(idpName);
                        idp.setFederationHub(isFederationHubIdP(idpName, connection, tenantId));
                        idp.setFederatedAuthenticatorConfigs(
                                fedAuthenticators.toArray(new FederatedAuthenticatorConfig[fedAuthenticators.size()]));
                        idp.setDefaultAuthenticatorConfig(idp.getFederatedAuthenticatorConfigs()[0]);
                        fedIdpList[idpCount++] = idp;
                    }
                    authStep.setFederatedIdentityProviders(fedIdpList);
                }

                authenticationSteps[authStepCount++] = authStep;
            }

            Arrays.sort(authenticationSteps, Comparator.comparingInt(AuthenticationStep::getStepOrder));

            int numSteps = authenticationSteps.length;
            // We check if the steps have consecutive step numbers.
            if (numSteps > 0 && authenticationSteps[numSteps - 1].getStepOrder() != numSteps) {
                if (log.isDebugEnabled()) {
                    log.debug("Authentication steps of Application with id: " + applicationId + "  do not have " +
                            "consecutive numbers. This was possibility due to a IDP force deletion. Fixing the step " +
                            "order.");
                }
                // Iterate through the steps and fix step order.
                int count = 1;
                for (AuthenticationStep step : authenticationSteps) {
                    step.setStepOrder(count++);
                }
            }

            localAndOutboundConfiguration.setAuthenticationSteps(authenticationSteps);

            String authType = getAuthenticationType(applicationId, connection);
            if (StringUtils.equalsIgnoreCase(authType, ApplicationConstants.AUTH_TYPE_FEDERATED)
                    || StringUtils.equalsIgnoreCase(authType, ApplicationConstants.AUTH_TYPE_FLOW)) {
                if (ArrayUtils.isEmpty(authenticationSteps)) {
                    // Although auth type is 'federated' or 'flow' we don't have any authentication steps. This can
                    // happen due to a force delete of a federated identity provider referred by the SP. So we change
                    // the authType to 'default'.
                    if (log.isDebugEnabled()) {
                        log.debug("Authentication type is '" + authType + "' eventhough the application with id: " +
                                applicationId +
                                " has zero authentication step. This was possibility due to a IDP force deletion. " +
                                " Defaulting authentication type to " + ApplicationConstants.AUTH_TYPE_DEFAULT);
                    }
                    authType = ApplicationConstants.AUTH_TYPE_DEFAULT;
                }
            }

            localAndOutboundConfiguration.setAuthenticationType(authType);

            AuthenticationScriptConfig authenticationScriptConfig = getScriptConfiguration(applicationId, connection);
            if (authenticationScriptConfig != null) {
                localAndOutboundConfiguration.setAuthenticationScriptConfig(authenticationScriptConfig);
            }

            PreparedStatement localAndOutboundConfigPrepStmt = null;
            ResultSet localAndOutboundConfigResultSet = null;

            try {
                localAndOutboundConfigPrepStmt = connection
                        .prepareStatement(ApplicationMgtDBQueries.LOAD_LOCAL_AND_OUTBOUND_CONFIG_BY_APP_ID);
                localAndOutboundConfigPrepStmt.setInt(1, tenantId);
                localAndOutboundConfigPrepStmt.setInt(2, applicationId);
                localAndOutboundConfigResultSet = localAndOutboundConfigPrepStmt.executeQuery();

                if (localAndOutboundConfigResultSet.next()) {
                    localAndOutboundConfiguration.setUseTenantDomainInLocalSubjectIdentifier("1"
                            .equals(localAndOutboundConfigResultSet.getString(1)));
                    localAndOutboundConfiguration.setUseUserstoreDomainInLocalSubjectIdentifier("1"
                            .equals(localAndOutboundConfigResultSet.getString(2)));
                    localAndOutboundConfiguration.setEnableAuthorization("1"
                            .equals(localAndOutboundConfigResultSet.getString(3)));
                    localAndOutboundConfiguration.setAlwaysSendBackAuthenticatedListOfIdPs("1"
                            .equals(localAndOutboundConfigResultSet.getString(4)));
                    localAndOutboundConfiguration.setSubjectClaimUri(localAndOutboundConfigResultSet
                            .getString(5));

                    readAndSetConfigurationsFromProperties(propertyList, localAndOutboundConfiguration);
                }
            } finally {
                IdentityApplicationManagementUtil.closeStatement(localAndOutboundConfigPrepStmt);
                IdentityApplicationManagementUtil.closeResultSet(localAndOutboundConfigResultSet);
            }

            return localAndOutboundConfiguration;
        } finally {
            IdentityApplicationManagementUtil.closeStatement(getStepInfoPrepStmt);
            IdentityApplicationManagementUtil.closeResultSet(stepInfoResultSet);
        }
    }

    private void readAndSetConfigurationsFromProperties(List<ServiceProviderProperty> propertyList,
                                                        LocalAndOutboundAuthenticationConfig localAndOutboundConfig) {
        // Override with changed values.
        if (CollectionUtils.isNotEmpty(propertyList)) {
            for (ServiceProviderProperty serviceProviderProperty : propertyList) {

                String name = serviceProviderProperty.getName();
                String value = serviceProviderProperty.getValue();

                if (USE_DOMAIN_IN_ROLES.equals(name)) {
                    localAndOutboundConfig.setUseUserstoreDomainInRoles(value == null || Boolean.parseBoolean(value));
                } else if (SKIP_CONSENT.equals(name)) {
                    localAndOutboundConfig.setSkipConsent(Boolean.parseBoolean(value));
                } else if (SKIP_LOGOUT_CONSENT.equals(name)) {
                    localAndOutboundConfig.setSkipLogoutConsent(Boolean.parseBoolean(value));
                }
            }
        }
    }

    private AuthenticationScriptConfig getScriptConfiguration(int applicationId, Connection connection)
            throws SQLException, IdentityApplicationManagementException {

        try (PreparedStatement localAndOutboundConfigScriptPrepStmt = connection
                .prepareStatement(ApplicationMgtDBQueries.LOAD_SCRIPT_BY_APP_ID_QUERY);) {

            localAndOutboundConfigScriptPrepStmt.setInt(1, applicationId);
            try (ResultSet localAndOutboundConfigScriptResultSet = localAndOutboundConfigScriptPrepStmt
                    .executeQuery()) {
                if (localAndOutboundConfigScriptResultSet.next()) {
                    AuthenticationScriptConfig authenticationScriptConfig = new AuthenticationScriptConfig();

                    try {
                        boolean isEnabled = "1".equals(localAndOutboundConfigScriptResultSet.getString(2));
                        InputStream scriptBinaryStream = localAndOutboundConfigScriptResultSet.getBinaryStream(1);
                        String targetString = StringUtils.EMPTY;
                        if (scriptBinaryStream != null) {
                            targetString = IOUtils.toString(scriptBinaryStream);
                        }
                        authenticationScriptConfig.setContent(targetString);
                        authenticationScriptConfig.setEnabled(isEnabled);
                    } catch (IOException e) {
                        throw new IdentityApplicationManagementException(
                                "Could not read the Script for application : " + applicationId, e);
                    }

                    return authenticationScriptConfig;
                }
            }
        }
        return null;
    }

    private boolean isFederationHubIdP(String idPName, Connection connection, int tenantId)
            throws SQLException {

        PreparedStatement get = null;
        ResultSet resultSet = null;

        try {
            get = connection.prepareStatement(ApplicationMgtDBQueries.LOAD_HUB_IDP_BY_NAME);

            get.setString(1, idPName);
            get.setInt(2, tenantId);
            resultSet = get.executeQuery();

            if (resultSet.next()) {
                return "1".equals(resultSet.getString(1));
            }

            return false;
        } finally {
            IdentityApplicationManagementUtil.closeStatement(get);
            IdentityApplicationManagementUtil.closeResultSet(resultSet);
        }

    }

    /**
     * @param applicationId
     * @param connection
     * @return
     * @throws IdentityApplicationManagementException
     */
    private ClaimConfig getClaimConfiguration(int applicationId, Connection connection, int tenantID)
            throws IdentityApplicationManagementException {

        ClaimConfig claimConfig = new ClaimConfig();
        ArrayList<ClaimMapping> claimMappingList = new ArrayList<ClaimMapping>();
        List<String> spDialectList = new ArrayList<String>();

        if (log.isDebugEnabled()) {
            log.debug("Reading Claim Mappings of Application " + applicationId);
        }

        PreparedStatement get = null;
        ResultSet resultSet = null;
        try {
            get = connection.prepareStatement(ApplicationMgtDBQueries.LOAD_CLAIM_MAPPING_BY_APP_ID);
            // IDP_CLAIM, SP_CLAIM, IS_REQUESTED
            get.setInt(1, applicationId);
            get.setInt(2, tenantID);
            resultSet = get.executeQuery();

            while (resultSet.next()) {
                ClaimMapping claimMapping = new ClaimMapping();
                Claim localClaim = new Claim();
                Claim remoteClaim = new Claim();

                localClaim.setClaimUri(resultSet.getString(1));
                remoteClaim.setClaimUri(resultSet.getString(2));

                String requested = resultSet.getString(3);

                if ("1".equalsIgnoreCase(requested)) {
                    claimMapping.setRequested(true);
                } else {
                    claimMapping.setRequested(false);
                }

                String mandatory = resultSet.getString(4);

                if ("1".equalsIgnoreCase(mandatory)) {
                    claimMapping.setMandatory(true);
                } else {
                    claimMapping.setMandatory(false);
                }

                if (remoteClaim.getClaimUri() == null
                        || remoteClaim.getClaimUri().trim().length() == 0) {
                    remoteClaim.setClaimUri(localClaim.getClaimUri());
                }

                if (localClaim.getClaimUri() == null
                        || localClaim.getClaimUri().trim().length() == 0) {
                    localClaim.setClaimUri(remoteClaim.getClaimUri());
                }

                claimMapping.setDefaultValue(resultSet.getString(5));

                claimMapping.setLocalClaim(localClaim);
                claimMapping.setRemoteClaim(remoteClaim);

                claimMappingList.add(claimMapping);

                if (log.isDebugEnabled()) {
                    log.debug("Local Claim: " + claimMapping.getLocalClaim().getClaimUri()
                            + " SPClaim: " + claimMapping.getRemoteClaim().getClaimUri());
                }
            }

            claimConfig.setClaimMappings(claimMappingList.toArray(new ClaimMapping[claimMappingList
                    .size()]));
        } catch (SQLException e) {
            throw new IdentityApplicationManagementException("Error while retrieving all application", e);
        } finally {
            IdentityApplicationManagementUtil.closeStatement(get);
            IdentityApplicationManagementUtil.closeResultSet(resultSet);
        }

        PreparedStatement loadClaimConfigsPrepStmt = null;
        ResultSet loadClaimConfigsResultSet = null;

        try {
            loadClaimConfigsPrepStmt = connection
                    .prepareStatement(ApplicationMgtDBQueries.LOAD_CLAIM_CONIFG_BY_APP_ID);
            loadClaimConfigsPrepStmt.setInt(1, tenantID);
            loadClaimConfigsPrepStmt.setInt(2, applicationId);
            loadClaimConfigsResultSet = loadClaimConfigsPrepStmt.executeQuery();

            while (loadClaimConfigsResultSet.next()) {
                claimConfig.setRoleClaimURI(loadClaimConfigsResultSet.getString(1));
                claimConfig.setLocalClaimDialect("1".equals(loadClaimConfigsResultSet.getString(2)));
                claimConfig.setAlwaysSendMappedLocalSubjectId("1".equals(loadClaimConfigsResultSet
                        .getString(3)));
            }
        } catch (SQLException e) {
            throw new IdentityApplicationManagementException("Error while retrieving all application", e);
        } finally {
            IdentityApplicationManagementUtil.closeStatement(loadClaimConfigsPrepStmt);
            IdentityApplicationManagementUtil.closeResultSet(loadClaimConfigsResultSet);
        }

        PreparedStatement loadSPDialectsPrepStmt = null;
        ResultSet loadSPDialectsResultSet = null;

        try {
            loadSPDialectsPrepStmt = connection
                    .prepareStatement(ApplicationMgtDBQueries.LOAD_SP_DIALECTS_BY_APP_ID);
            loadSPDialectsPrepStmt.setInt(1, tenantID);
            loadSPDialectsPrepStmt.setInt(2, applicationId);
            loadSPDialectsResultSet = loadSPDialectsPrepStmt.executeQuery();

            while (loadSPDialectsResultSet.next()) {
                String spDialect = loadSPDialectsResultSet.getString(1);
                if (spDialect != null && !spDialect.isEmpty()) {
                    spDialectList.add(spDialect);
                }
            }
            claimConfig.setSpClaimDialects(spDialectList.toArray(new String[spDialectList.size()]));
        } catch (SQLException e) {
            throw new IdentityApplicationManagementException("Error while retrieving all application", e);
        } finally {
            IdentityApplicationManagementUtil.closeStatement(loadClaimConfigsPrepStmt);
            IdentityApplicationManagementUtil.closeResultSet(loadClaimConfigsResultSet);
        }

        return claimConfig;
    }

    /**
     * @param applicationId
     * @param connection
     * @return
     * @throws IdentityApplicationManagementException
     */
    private RequestPathAuthenticatorConfig[] getRequestPathAuthenticators(int applicationId,
                                                                          Connection connection, int tenantID)
            throws IdentityApplicationManagementException {

        PreparedStatement loadReqPathAuthenticators = null;
        ResultSet authResultSet = null;
        List<RequestPathAuthenticatorConfig> authenticators = new ArrayList<RequestPathAuthenticatorConfig>();

        try {
            loadReqPathAuthenticators = connection
                    .prepareStatement(ApplicationMgtDBQueries.LOAD_REQ_PATH_AUTHENTICATORS_BY_APP_ID);
            loadReqPathAuthenticators.setInt(1, applicationId);
            loadReqPathAuthenticators.setInt(2, tenantID);
            authResultSet = loadReqPathAuthenticators.executeQuery();

            while (authResultSet.next()) {
                RequestPathAuthenticatorConfig reqAuth = new RequestPathAuthenticatorConfig();
                reqAuth.setName(authResultSet.getString(1));
                authenticators.add(reqAuth);
            }
        } catch (SQLException e) {
            throw new IdentityApplicationManagementException("Error while retrieving all application", e);
        } finally {
            IdentityApplicationManagementUtil.closeStatement(loadReqPathAuthenticators);
            IdentityApplicationManagementUtil.closeResultSet(authResultSet);
        }

        return authenticators.toArray(new RequestPathAuthenticatorConfig[authenticators.size()]);
    }

    /**
     * @param applicationId
     * @param authenticators
     * @param connection
     * @throws IdentityApplicationManagementException
     */
    private void updateRequestPathAuthenticators(int applicationId,
                                                 RequestPathAuthenticatorConfig[] authenticators, Connection connection)
            throws IdentityApplicationManagementException {

        int tenantID = CarbonContext.getThreadLocalCarbonContext().getTenantId();
        PreparedStatement storeReqPathAuthenticators = null;

        try {
            storeReqPathAuthenticators = connection
                    .prepareStatement(ApplicationMgtDBQueries.STORE_REQ_PATH_AUTHENTICATORS);
            if (authenticators != null && authenticators.length > 0) {
                for (RequestPathAuthenticatorConfig auth : authenticators) {
                    // TENANT_ID, AUTHENTICATOR_NAME, APP_ID
                    storeReqPathAuthenticators.setInt(1, tenantID);
                    storeReqPathAuthenticators.setString(2, auth.getName());
                    storeReqPathAuthenticators.setInt(3, applicationId);
                    storeReqPathAuthenticators.addBatch();
                }
                storeReqPathAuthenticators.executeBatch();
            }
        } catch (SQLException e) {
            throw new IdentityApplicationManagementException("Error while retrieving all application", e);
        } finally {
            IdentityApplicationManagementUtil.closeStatement(storeReqPathAuthenticators);
        }
    }

    /**
     * @param applicationID
     * @param connection
     * @throws SQLException
     */
    private void deleteRequestPathAuthenticators(int applicationID, Connection connection)
            throws SQLException {

        if (log.isDebugEnabled()) {
            log.debug("Deleting request path authenticators " + applicationID);
        }

        int tenantID = CarbonContext.getThreadLocalCarbonContext().getTenantId();

        PreparedStatement deleteReqAuthPrepStmt = null;
        try {
            deleteReqAuthPrepStmt = connection
                    .prepareStatement(ApplicationMgtDBQueries.REMOVE_REQ_PATH_AUTHENTICATOR);
            deleteReqAuthPrepStmt.setInt(1, applicationID);
            deleteReqAuthPrepStmt.setInt(2, tenantID);
            deleteReqAuthPrepStmt.execute();

        } finally {
            IdentityApplicationManagementUtil.closeStatement(deleteReqAuthPrepStmt);
        }
    }

    /**
     * Reads the claim mappings for a given appID
     *
     * @param applicationId
     * @param connection
     * @return
     * @throws IdentityApplicationManagementException
     */
    private List<RoleMapping> getRoleMappingOfApplication(int applicationId, Connection connection,
                                                          int tenantID) throws IdentityApplicationManagementException {

        ArrayList<RoleMapping> roleMappingList = new ArrayList<RoleMapping>();

        if (log.isDebugEnabled()) {
            log.debug("Reading Role Mapping of Application " + applicationId);
        }

        PreparedStatement getClientInfo = null;
        ResultSet resultSet = null;
        try {
            getClientInfo = connection
                    .prepareStatement(ApplicationMgtDBQueries.LOAD_ROLE_MAPPING_BY_APP_ID);
            // IDP_ROLE, SP_ROLE
            getClientInfo.setInt(1, applicationId);
            getClientInfo.setInt(2, tenantID);
            resultSet = getClientInfo.executeQuery();

            while (resultSet.next()) {
                RoleMapping roleMapping = new RoleMapping();
                LocalRole localRole = new LocalRole();
                localRole.setLocalRoleName(resultSet.getString(1));
                roleMapping.setLocalRole(localRole);
                roleMapping.setRemoteRole(resultSet.getString(2));
                roleMappingList.add(roleMapping);

                if (log.isDebugEnabled()) {
                    log.debug("Local Role: " + roleMapping.getLocalRole().getLocalRoleName()
                            + " SPRole: " + roleMapping.getRemoteRole());
                }
            }

        } catch (SQLException e) {
            throw new IdentityApplicationManagementException("Error while retrieving all application", e);
        } finally {
            IdentityApplicationManagementUtil.closeStatement(getClientInfo);
            IdentityApplicationManagementUtil.closeResultSet(resultSet);
        }
        return roleMappingList;
    }

    /**
     * Get count of applications for user
     *
     * @return
     * @throws IdentityApplicationManagementException
     */
    @Override
    public int getCountOfAllApplications() throws IdentityApplicationManagementException {

        int tenantID = CarbonContext.getThreadLocalCarbonContext().getTenantId();
        int count;

        if (log.isDebugEnabled()) {
            log.debug("Getting the count of all applications for the tenantID: " + tenantID);
        }

        Connection connection = IdentityDatabaseUtil.getDBConnection(false);
        PreparedStatement getAppNamesStmt = null;
        ResultSet appNameResultSet = null;

        try {
            getAppNamesStmt = connection
                    .prepareStatement(ApplicationMgtDBQueries.LOAD_APP_COUNT_BY_TENANT);
            getAppNamesStmt.setInt(1, tenantID);
            getAppNamesStmt.setString(2, LOCAL_SP);
            appNameResultSet = getAppNamesStmt.executeQuery();
            appNameResultSet.next();
            count = Integer.parseInt(appNameResultSet.getString(1));
        } catch (SQLException e) {
            throw new IdentityApplicationManagementException(
                    "Error while getting the count of all Applications for the tenantID: " + tenantID, e);
        } finally {
            IdentityApplicationManagementUtil.closeStatement(getAppNamesStmt);
            IdentityApplicationManagementUtil.closeResultSet(appNameResultSet);
            IdentityApplicationManagementUtil.closeConnection(connection);
        }

        return count;
    }

    /**
     * Get application Names for user
     *
     * @return
     * @throws IdentityApplicationManagementException
     */
    public ApplicationBasicInfo[] getAllApplicationBasicInfo()
            throws IdentityApplicationManagementException {

        int tenantID = CarbonContext.getThreadLocalCarbonContext().getTenantId();

        if (log.isDebugEnabled()) {
            log.debug("Reading all Applications of Tenant " + tenantID);
        }

        Connection connection = IdentityDatabaseUtil.getDBConnection(false);
        PreparedStatement getAppNamesStmt = null;
        ResultSet appNameResultSet = null;

        ArrayList<ApplicationBasicInfo> appInfo = new ArrayList<ApplicationBasicInfo>();

        try {
            getAppNamesStmt = connection
                    .prepareStatement(ApplicationMgtDBQueries.LOAD_APP_NAMES_BY_TENANT);
            getAppNamesStmt.setInt(1, tenantID);
            getAppNamesStmt.setString(2, LOCAL_SP);
            appNameResultSet = getAppNamesStmt.executeQuery();

            while (appNameResultSet.next()) {
                ApplicationBasicInfo basicInfo = new ApplicationBasicInfo();
                basicInfo.setApplicationId(appNameResultSet.getInt("ID"));
                basicInfo.setApplicationName(appNameResultSet.getString("APP_NAME"));
                basicInfo.setDescription(appNameResultSet.getString("DESCRIPTION"));
                appInfo.add(basicInfo);
            }

        } catch (SQLException e) {
            throw new IdentityApplicationManagementException("Error while Reading all Applications", e);
        } finally {
            IdentityApplicationManagementUtil.closeStatement(getAppNamesStmt);
            IdentityApplicationManagementUtil.closeResultSet(appNameResultSet);
            IdentityApplicationManagementUtil.closeConnection(connection);
        }

        return appInfo.toArray(new ApplicationBasicInfo[0]);
    }

    private String resolveSQLFilter(String filter) {

        //To avoid any issues when the filter string is blank or null, assigning "%" to SQLFilter.
        String sqlfilter = "SP_APP.APP_NAME LIKE '%'";
        if (StringUtils.isNotBlank(filter)) {
            sqlfilter = filter.trim()
                    .replace(ASTERISK, "%")
                    .replace("?", "_");
        }

        if (log.isDebugEnabled()) {
            log.debug("Input filter: " + filter + " resolved for SQL filter: " + sqlfilter);
        }

        return sqlfilter;
    }

    private FilterData getFilterDataForDBQuery(String filter) {

        FilterData filterData = new FilterData();

        if (StringUtils.isBlank(filter) || filter.equals(ASTERISK)) {
            filterData.setFilterString("SP_APP.APP_NAME LIKE ?");
            filterData.addFilterValue("%");
        } else if (!(SEARCH_SUPPORTED_FIELD_MAP.keySet().contains(filter.trim().split(" ")[0]))) {
            // This formatting is to facilitate the search bar in carbon/application/list-service-providers.
            if (filter.contains(ASTERISK)) {
                filterData.setFilterString("SP_APP.APP_NAME LIKE ?");
            } else {
                filterData.setFilterString("SP_APP.APP_NAME = ?");
            }
            filterData.addFilterValue(filter);
        } else {
            // Not repeating validations as all validations are handled in the Identity API Server.
            try {
                FilterTreeBuilder filterTreeBuilder = new FilterTreeBuilder(filter);
                Node rootNode = filterTreeBuilder.buildTree();
                if (rootNode instanceof ExpressionNode) {
                    ExpressionNode expressionNode = (ExpressionNode) rootNode;

                    filterData.setFilterString(generateFilterStringForBackend(expressionNode.getAttributeValue(),
                            expressionNode.getOperation()));
                    filterData.addFilterValue(generateFilterValueForBackend(expressionNode.getOperation(),
                            expressionNode.getValue()));
                } else {
                    // Currently, supports only filters with one AND/OR operation.
                    // Have to recursively traverse the filter tree to support more than one operation.
                    OperationNode operationNode = (OperationNode) rootNode;
                    ExpressionNode expressionLeftNode = (ExpressionNode) rootNode.getLeftNode();
                    ExpressionNode expressionRightNode = (ExpressionNode) rootNode.getRightNode();

                    String formattedLeftNodeString = generateFilterStringForBackend(
                            expressionLeftNode.getAttributeValue(), expressionLeftNode.getOperation());
                    String formattedRightNodeString = generateFilterStringForBackend(
                            expressionRightNode.getAttributeValue(), expressionRightNode.getOperation());

                    filterData.setFilterString(formattedLeftNodeString + " " +
                            operationNode.getOperation() + " " + formattedRightNodeString);
                    filterData.addFilterValue(generateFilterValueForBackend(expressionLeftNode.getOperation(),
                            expressionLeftNode.getValue()));
                    filterData.addFilterValue(generateFilterValueForBackend(expressionRightNode.getOperation(),
                            expressionRightNode.getValue()));
                }
            } catch (IOException | IdentityException e) {
                log.error("Error occurred while converting filter for backend.", e);
            }
        }
        return filterData;
    }

    private String generateFilterStringForBackend(String searchField, String searchOperation) {

        // Format the filter attribute and condition to fit in a SQL where clause.
        String formattedFilterString;
        String realSearchField = SEARCH_SUPPORTED_FIELD_MAP.get(searchField);
        if (searchOperation.equals(FILTER_EQUALS)) {
            formattedFilterString = realSearchField + " = ?";
        } else {
            formattedFilterString = realSearchField + " LIKE ?";
        }
        return formattedFilterString;
    }

    private String generateFilterValueForBackend(String searchOperation, String searchValue) {

        // Format the filter value to fit in a SQL where clause.
        String formattedFilterValue;
        switch (searchOperation) {
            case FILTER_STARTS_WITH:
                formattedFilterValue = searchValue + ASTERISK;
                break;
            case FILTER_ENDS_WITH:
                formattedFilterValue = ASTERISK + searchValue;
                break;
            case FILTER_CONTAINS:
                formattedFilterValue = ASTERISK + searchValue + ASTERISK;
                break;
            default:
                formattedFilterValue = searchValue;
        }

        return formattedFilterValue;
    }

    /**
     * Get count of applications for user which has the filter string
     *
     * @param filter
     * @return
     * @throws IdentityApplicationManagementException
     */
    @Override
    public int getCountOfApplications(String filter) throws IdentityApplicationManagementException {

        int tenantID = CarbonContext.getThreadLocalCarbonContext().getTenantId();
        int count;

        if (log.isDebugEnabled()) {
            log.debug("Getting the count of all applications for the tenantID: " + tenantID);
        }

        Connection connection = IdentityDatabaseUtil.getDBConnection(false);
        PreparedStatement getAppNamesStmt = null;
        ResultSet appNameResultSet = null;

        FilterData filterData = getFilterDataForDBQuery(filter);

        try {
<<<<<<< HEAD
            String filterResolvedForSQL = resolveSQLFilter(filter);
            getAppNamesStmt = connection
                    .prepareStatement(ApplicationMgtDBQueries.LOAD_APP_COUNT_BY_TENANT_AND_APP_NAME);
=======
            String filterValueResolvedForSQL;
            getAppNamesStmt = connection.prepareStatement(
                    String.format(LOAD_APP_COUNT_BY_TENANT_AND_FILTER, filterData.getFilterString()));
>>>>>>> 98987083
            getAppNamesStmt.setInt(1, tenantID);
            getAppNamesStmt.setString(2, LOCAL_SP);
            for (int i = 0; i < filterData.getFilterValues().size(); i++) {
                filterValueResolvedForSQL = resolveSQLFilter(filterData.getFilterValues().get(i));
                getAppNamesStmt.setString(3 + i, filterValueResolvedForSQL);
            }
            appNameResultSet = getAppNamesStmt.executeQuery();
            appNameResultSet.next();
            count = Integer.parseInt(appNameResultSet.getString(1));
        } catch (SQLException e) {
            throw new IdentityApplicationManagementException(
                    "Error while Reading all Applications for the tenantID: " + tenantID, e);
        } finally {
            IdentityApplicationManagementUtil.closeStatement(getAppNamesStmt);
            IdentityApplicationManagementUtil.closeResultSet(appNameResultSet);
            IdentityApplicationManagementUtil.closeConnection(connection);
        }

        return count;
    }

    /**
     * Get application Names for user which has the filter string
     *
     * @param filter
     * @return
     * @throws IdentityApplicationManagementException
     */
    @Override
    public ApplicationBasicInfo[] getApplicationBasicInfo(String filter)
            throws IdentityApplicationManagementException {

        int tenantID = CarbonContext.getThreadLocalCarbonContext().getTenantId();

        if (log.isDebugEnabled()) {
            log.debug("Getting the all applications for the tenant: " + tenantID + " with filter: " + filter);
        }

        Connection connection = IdentityDatabaseUtil.getDBConnection(false);
        PreparedStatement getAppNamesStmt = null;
        ResultSet appNameResultSet = null;
        ArrayList<ApplicationBasicInfo> appInfo = new ArrayList<ApplicationBasicInfo>();

        FilterData filterData = getFilterDataForDBQuery(filter);

        try {
<<<<<<< HEAD
            String filterResolvedForSQL = resolveSQLFilter(filter);
            getAppNamesStmt = connection
                    .prepareStatement(ApplicationMgtDBQueries.LOAD_APP_NAMES_BY_TENANT_AND_APP_NAME);
=======
            String filterValueResolvedForSQL;
            getAppNamesStmt = connection.prepareStatement(
                    String.format(LOAD_APP_NAMES_BY_TENANT_AND_FILTER, filterData.getFilterString()));
>>>>>>> 98987083
            getAppNamesStmt.setInt(1, tenantID);
            getAppNamesStmt.setString(2, LOCAL_SP);
            for (int i = 0; i < filterData.getFilterValues().size(); i++) {
                filterValueResolvedForSQL = resolveSQLFilter(filterData.getFilterValues().get(i));
                getAppNamesStmt.setString(3 + i, filterValueResolvedForSQL);
            }
            appNameResultSet = getAppNamesStmt.executeQuery();

            while (appNameResultSet.next()) {
                ApplicationBasicInfo basicInfo = new ApplicationBasicInfo();
                basicInfo.setApplicationId(appNameResultSet.getInt("ID"));
                basicInfo.setApplicationName(appNameResultSet.getString("APP_NAME"));
                basicInfo.setDescription(appNameResultSet.getString("DESCRIPTION"));
                appInfo.add(basicInfo);
            }
        } catch (SQLException e) {
            throw new IdentityApplicationManagementException(
                    "Error while getting applications from DB with filter: " + filter, e);
        } finally {
            IdentityApplicationManagementUtil.closeStatement(getAppNamesStmt);
            IdentityApplicationManagementUtil.closeResultSet(appNameResultSet);
            IdentityApplicationManagementUtil.closeConnection(connection);
        }

        return appInfo.toArray(new ApplicationBasicInfo[0]);
    }

    @Override
    public ApplicationBasicInfo[] getAllPaginatedApplicationBasicInfo(int pageNumber)
            throws IdentityApplicationManagementException {

        validateRequestedPageNumber(pageNumber);

        int limit = ApplicationMgtUtil.getItemsPerPage();
        int offset = (pageNumber - 1) * limit;

        return getApplicationBasicInfo(offset, limit);
    }

    @Override
    public ApplicationBasicInfo[] getApplicationBasicInfo(int offset,
                                                          int limit) throws IdentityApplicationManagementException {

        validateAttributesForPagination(offset, limit);

        int tenantID = CarbonContext.getThreadLocalCarbonContext().getTenantId();

        Connection connection = IdentityDatabaseUtil.getDBConnection();
        PreparedStatement getAppNamesStmt = null;
        ResultSet appNameResultSet = null;
        String sqlQuery;
        ArrayList<ApplicationBasicInfo> appInfo = new ArrayList<ApplicationBasicInfo>();

        try {
            String databaseProductName = connection.getMetaData().getDatabaseProductName();
            if (databaseProductName.contains("MySQL")
                    || databaseProductName.contains("MariaDB")
                    || databaseProductName.contains("H2")) {
                sqlQuery = ApplicationMgtDBQueries.LOAD_APP_NAMES_BY_TENANT_MYSQL;
                getAppNamesStmt = connection.prepareStatement(sqlQuery);
                populateListAppNamesQueryValues(tenantID, offset, limit, getAppNamesStmt);
            } else if (databaseProductName.contains("Oracle")) {
                sqlQuery = ApplicationMgtDBQueries.LOAD_APP_NAMES_BY_TENANT_ORACLE;
                getAppNamesStmt = connection.prepareStatement(sqlQuery);
                populateListAppNamesQueryValues(tenantID, offset + limit, offset, getAppNamesStmt);
            } else if (databaseProductName.contains("Microsoft")) {
                sqlQuery = ApplicationMgtDBQueries.LOAD_APP_NAMES_BY_TENANT_MSSQL;
                getAppNamesStmt = connection.prepareStatement(sqlQuery);
                populateListAppNamesQueryValues(tenantID, offset, limit, getAppNamesStmt);
            } else if (databaseProductName.contains("PostgreSQL")) {
                sqlQuery = ApplicationMgtDBQueries.LOAD_APP_NAMES_BY_TENANT_POSTGRESQL;
                getAppNamesStmt = connection.prepareStatement(sqlQuery);
                populateListAppNamesQueryValues(tenantID, limit, offset, getAppNamesStmt);
            } else if (databaseProductName.contains("DB2")) {
                sqlQuery = ApplicationMgtDBQueries.LOAD_APP_NAMES_BY_TENANT_DB2SQL;
                getAppNamesStmt = connection.prepareStatement(sqlQuery);
                populateListAppNamesQueryValues(tenantID, offset + 1, offset + limit, getAppNamesStmt);
            } else if (databaseProductName.contains("INFORMIX")) {
                sqlQuery = ApplicationMgtDBQueries.LOAD_APP_NAMES_BY_TENANT_INFORMIX;
                getAppNamesStmt = connection.prepareStatement(sqlQuery);
                getAppNamesStmt.setInt(1, offset);
                getAppNamesStmt.setInt(2, limit);
                getAppNamesStmt.setInt(3, tenantID);
                getAppNamesStmt.setString(4, LOCAL_SP);

            } else {
                log.error("Error while loading applications from DB: Database driver could not be identified or " +
                        "not supported.");
                throw new IdentityApplicationManagementException("Error while loading applications from DB: " +
                        "Database driver could not be identified or not supported.");
            }

            appNameResultSet = getAppNamesStmt.executeQuery();

            while (appNameResultSet.next()) {
                appInfo.add(buildApplicationBasicInfo(appNameResultSet));
            }

        } catch (SQLException e) {
            throw new IdentityApplicationManagementException("Error while loading applications from DB: " +
                    e.getMessage(), e);
        } finally {
            IdentityApplicationManagementUtil.closeStatement(getAppNamesStmt);
            IdentityApplicationManagementUtil.closeResultSet(appNameResultSet);
            IdentityApplicationManagementUtil.closeConnection(connection);
        }

        return appInfo.toArray(new ApplicationBasicInfo[0]);
    }

    /**
     * Set values to the prepare statement for listing application names
     * @param start
     * @param end
     * @param tenantID
     * @param getAppNamesStmt
     * @throws SQLException
     */
    private void populateListAppNamesQueryValues(int tenantID, int start, int end,  PreparedStatement
            getAppNamesStmt) throws SQLException {
        getAppNamesStmt.setInt(1, tenantID);
        getAppNamesStmt.setString(2, LOCAL_SP);
        getAppNamesStmt.setInt(3, start);
        getAppNamesStmt.setInt(4, end);
    }

    /**
     * Deletes the application from IDN_APPMGT_APP table. Cascade deletes with foreign key
     * constraints should delete the corresponding entries from the tables
     *
     * @param appName
     * @throws IdentityApplicationManagementException
     */
    public void deleteApplication(String appName) throws IdentityApplicationManagementException {

        int tenantID = CarbonContext.getThreadLocalCarbonContext().getTenantId();
        Connection connection = IdentityDatabaseUtil.getDBConnection();

        if (log.isDebugEnabled()) {
            log.debug("Deleting Application " + appName);
        }
        // Now, delete the application
        try {

            // Delete the application certificate if there is any.
            deleteCertificate(connection, appName, tenantID);

            // First, delete all the clients of the application
            int applicationID = getApplicationIDByName(appName, tenantID, connection);
            InboundAuthenticationConfig clients = getInboundAuthenticationConfig(applicationID, connection, tenantID);
            for (InboundAuthenticationRequestConfig client : clients.getInboundAuthenticationRequestConfigs()) {
                handleClientDeletion(client.getInboundAuthKey(), client.getInboundAuthType());
            }
            handleDeleteServiceProvider(connection, appName, tenantID);
            IdentityDatabaseUtil.commitTransaction(connection);
        } catch (SQLException | UserStoreException | IdentityApplicationManagementException e) {
            IdentityDatabaseUtil.rollbackTransaction(connection);
            String errorMessege = "An error occured while delete the application : " + appName;
            log.error(errorMessege, e);
            throw new IdentityApplicationManagementException(errorMessege, e);
        } finally {
            IdentityApplicationManagementUtil.closeConnection(connection);
        }
    }

    private void handleDeleteServiceProvider(Connection connection, String appName, int tenantId)
            throws IdentityApplicationManagementException {

        try {
            deleteServiceProvider(connection, appName, tenantId);
        } catch (IdentityApplicationManagementException e) {
            /*
             * For more information read https://github.com/wso2/product-is/issues/12579. This is to overcome the
             * above issue.
             */
            log.error(String.format("Error occurred while trying to deleting service provider: %s in tenant: %s. " +
                    "Retrying again", appName, tenantId), e);
            boolean isOperationFailed = true;
            for (int attempt = 1; attempt <= MAX_RETRY_ATTEMPTS; attempt++) {
                try {
                    Thread.sleep(1000);
                    deleteServiceProvider(connection, appName, tenantId);
                    isOperationFailed = false;
                    log.info(String.format("Service provider: %s in tenant: %s deleted in the retry attempt: %s",
                            appName, tenantId, attempt));
                    break;
                } catch (Exception exception) {
                    log.error(String.format("Retry attempt: %s failed to delete service provider: %s in tenant: %s",
                            attempt, attempt, tenantId), exception);
                }
            }
            if (isOperationFailed) {
                throw new IdentityApplicationManagementException(String.format("Error while deleting service " +
                        "provider: %s in tenant: %s", appName, tenantId), e);
            }
        }
    }

    private void deleteServiceProvider(Connection connection, String appName, int tenantId)
            throws IdentityApplicationManagementException {

        try (PreparedStatement deleteClientPrepStmt = connection.prepareStatement(
                ApplicationMgtDBQueries.REMOVE_APP_FROM_APPMGT_APP)) {
            deleteClientPrepStmt.setString(1, appName);
            deleteClientPrepStmt.setInt(2, tenantId);
            deleteClientPrepStmt.execute();
        } catch (SQLException e) {
            throw new IdentityApplicationManagementException(String.format("Error while deleting application: %s " +
                    "in tenant: %s from SP_APP", appName, tenantId), e);
        }
    }

    /**
     * Deletes the Application with application ID
     *
     * @param applicationID
     * @param connection
     * @throws IdentityApplicationManagementException
     */
    public void deleteApplication(int applicationID, Connection connection)
            throws IdentityApplicationManagementException {

        int tenantID = CarbonContext.getThreadLocalCarbonContext().getTenantId();

        if (log.isDebugEnabled()) {
            log.debug("Deleting Application " + applicationID);
        }

        // Now, delete the application
        PreparedStatement deleteClientPrepStmt = null;
        try {

            // delete clients
            InboundAuthenticationConfig clients = getInboundAuthenticationConfig(applicationID,
                    connection, tenantID);
            for (InboundAuthenticationRequestConfig client : clients
                    .getInboundAuthenticationRequestConfigs()) {
                handleClientDeletion(client.getInboundAuthKey(), client.getInboundAuthType());
            }

            String applicationName = getApplicationName(applicationID, connection);
            // delete roles
            ApplicationMgtUtil.deleteAppRole(applicationName);

            deleteClientPrepStmt = connection
                    .prepareStatement(ApplicationMgtDBQueries.REMOVE_APP_FROM_APPMGT_APP_WITH_ID);
            deleteClientPrepStmt.setInt(1, applicationID);
            deleteClientPrepStmt.setInt(2, tenantID);
            deleteClientPrepStmt.execute();

            if (!connection.getAutoCommit()) {
                connection.commit();
            }

        } catch (SQLException e) {
            throw new IdentityApplicationManagementException("Error deleting application", e);

        } finally {
            IdentityApplicationManagementUtil.closeStatement(deleteClientPrepStmt);
        }

    }

    /**
     * Delete all applications of a given tenant id.
     *
     * @param tenantId The id of the tenant.
     * @throws IdentityApplicationManagementException throws when an error occurs in deleting applications.
     */
    @Override
    public void deleteApplications(int tenantId) throws IdentityApplicationManagementException {

        if (log.isDebugEnabled()) {
            log.debug("Deleting all applications of the tenant: " + tenantId);
        }

        String auditData = "\"" + "Tenant Id" + "\" : \"" + tenantId + "\"";

        try (Connection connection = IdentityDatabaseUtil.getDBConnection(true)) {

            // Delete the application certificates of the tenant.
            deleteCertificatesByTenantId(connection, tenantId);

            try (PreparedStatement deleteClientPrepStmt = connection
                    .prepareStatement(ApplicationMgtDBQueries.REMOVE_APPS_FROM_APPMGT_APP_BY_TENANT_ID)) {
                deleteClientPrepStmt.setInt(1, tenantId);
                deleteClientPrepStmt.execute();
                IdentityDatabaseUtil.commitTransaction(connection);
                audit("Delete all applications of a tenant", auditData, AUDIT_SUCCESS);
            }
        } catch (SQLException e) {
            audit("Delete all applications of a tenant", auditData, AUDIT_FAIL);
            String msg = "An error occurred while delete all the applications of the tenant: " + tenantId;
            log.error(msg, e);
            throw new IdentityApplicationManagementException(msg, e);
        }
    }

    /**
     * Deleting Clients of the Application
     *
     * @param applicationID
     * @param connection
     * @throws IdentityApplicationManagementException
     */
    private void deleteInboundAuthRequestConfiguration(int applicationID, Connection connection)
            throws SQLException {

        if (log.isDebugEnabled()) {
            log.debug("Deleting Clients of the Application " + applicationID);
        }

        int tenantID = CarbonContext.getThreadLocalCarbonContext().getTenantId();
        PreparedStatement deleteClientPrepStmt = null;

        try {
            deleteClientPrepStmt = connection.prepareStatement(
                    ApplicationMgtDBQueries.REMOVE_CLIENT_FROM_APPMGT_CLIENT);
            // APP_ID = ? AND TENANT_ID = ?
            deleteClientPrepStmt.setInt(1, applicationID);
            deleteClientPrepStmt.setInt(2, tenantID);
            deleteClientPrepStmt.execute();
        } finally {
            IdentityApplicationManagementUtil.closeStatement(deleteClientPrepStmt);
        }
    }

    /**
     * @param applicationId
     * @param connection
     * @throws SQLException
     */
    private void deleteLocalAndOutboundAuthenticationConfiguration(int applicationId,
                                                                   Connection connection) throws SQLException {

        if (log.isDebugEnabled()) {
            log.debug("Deleting Steps of Application " + applicationId);
        }

        PreparedStatement deleteLocalAndOutboundAuthConfigPrepStmt = null;
        int tenantId = CarbonContext.getThreadLocalCarbonContext().getTenantId();

        try {
            deleteLocalAndOutboundAuthConfigPrepStmt = connection
                    .prepareStatement(ApplicationMgtDBQueries.REMOVE_STEP_FROM_APPMGT_STEP);
            deleteLocalAndOutboundAuthConfigPrepStmt.setInt(1, applicationId);
            deleteLocalAndOutboundAuthConfigPrepStmt.setInt(2, tenantId);
            deleteLocalAndOutboundAuthConfigPrepStmt.execute();
            deleteAuthenticationScript(applicationId, connection);
        } finally {
            IdentityApplicationManagementUtil
                    .closeStatement(deleteLocalAndOutboundAuthConfigPrepStmt);
        }
    }

    /**
     * @param applicationId
     * @param connection
     * @throws SQLException
     */
    private void deleteOutboundProvisioningConfiguration(int applicationId, Connection connection)
            throws SQLException {

        if (log.isDebugEnabled()) {
            log.debug("Deleting Steps of Application " + applicationId);
        }

        PreparedStatement deleteOutboundProConfigPrepStmt = null;
        int tenantId = CarbonContext.getThreadLocalCarbonContext().getTenantId();

        try {
            deleteOutboundProConfigPrepStmt = connection
                    .prepareStatement(ApplicationMgtDBQueries.REMOVE_PRO_CONNECTORS);
            deleteOutboundProConfigPrepStmt.setInt(1, applicationId);
            deleteOutboundProConfigPrepStmt.setInt(2, tenantId);
            deleteOutboundProConfigPrepStmt.execute();

        } finally {
            IdentityApplicationManagementUtil.closeStatement(deleteOutboundProConfigPrepStmt);
        }
    }

    /**
     * Deletes clients using the service stubs
     *
     * @param clientIdentifier
     * @param type
     * @throws IdentityApplicationManagementException
     */
    private void deleteClient(String clientIdentifier, String type)
            throws IdentityApplicationManagementException {

        if ("samlsso".equalsIgnoreCase(type)) {
            new SAMLApplicationDAOImpl().removeServiceProviderConfiguration(clientIdentifier);
        } else if ("oauth2".equalsIgnoreCase(type)) {
            new OAuthApplicationDAOImpl().removeOAuthApplication(clientIdentifier);
        }
    }

    /**
     * Handle client deletion. Retry if an error occurred while deleting an client.
     *
     * @param clientIdentifier Client identifier.
     * @param inboundAuthType  Inbound auth type.
     * @throws IdentityApplicationManagementException If an error occurred while deleting the client.
     */
    private void handleClientDeletion(String clientIdentifier, String inboundAuthType)
            throws IdentityApplicationManagementException {

        try {
            deleteClient(clientIdentifier, inboundAuthType);
        } catch (Exception e) {
            /*
             * For more information read https://github.com/wso2/product-is/issues/12579. This is to overcome the
             * above issue.
             */
            log.error(String.format("Error occurred during the initial attempt to delete client with identifier: " +
                    "%s with auth type: %s", clientIdentifier, inboundAuthType), e);
            boolean isOperationFailed = true;
            for (int attempt = 1; attempt <= MAX_RETRY_ATTEMPTS; attempt++) {
                try {
                    Thread.sleep(1000);
                    deleteClient(clientIdentifier, inboundAuthType);
                    isOperationFailed = false;
                    log.info(String.format("Successfully deleted application with identifier: %s with auth type: %s " +
                            "during the delete attempt: %s", clientIdentifier, inboundAuthType, attempt));
                    break;
                } catch (Exception exception) {
                    log.error(String.format("Retry attempt: %s failed to delete application with identifier: %s " +
                            "with auth type: %s", attempt, clientIdentifier, inboundAuthType), exception);
                }
            }
            if (isOperationFailed) {
                throw new IdentityApplicationManagementException(String.format("application with identifier: %s " +
                        "with auth type: %s" + clientIdentifier, inboundAuthType), e);
            }
        }
    }

    /**
     * Delete Claim Mapping of the Application
     *
     * @param applicationID
     * @param connection
     * @throws IdentityApplicationManagementException
     */
    private void deleteClaimConfiguration(int applicationID, Connection connection)
            throws SQLException {

        if (log.isDebugEnabled()) {
            log.debug("Deleting Application Claim Mapping " + applicationID);
        }

        int tenantID = CarbonContext.getThreadLocalCarbonContext().getTenantId();

        PreparedStatement deleteCliamPrepStmt = null;
        PreparedStatement deleteSpDialectPrepStmt = null;
        try {
            deleteCliamPrepStmt = connection
                    .prepareStatement(ApplicationMgtDBQueries.REMOVE_CLAIM_MAPPINGS_FROM_APPMGT_CLAIM_MAPPING);
            deleteCliamPrepStmt.setInt(1, applicationID);
            deleteCliamPrepStmt.setInt(2, tenantID);
            deleteCliamPrepStmt.execute();

        } finally {
            IdentityApplicationManagementUtil.closeStatement(deleteCliamPrepStmt);
        }

        if (log.isDebugEnabled()) {
            log.debug("Deleting Application SP Dialects " + applicationID);
        }

        try {
            deleteSpDialectPrepStmt = connection
                    .prepareStatement(ApplicationMgtDBQueries.DELETE_SP_DIALECTS_BY_APP_ID);
            deleteSpDialectPrepStmt.setInt(1, applicationID);
            deleteSpDialectPrepStmt.setInt(2, tenantID);
            deleteSpDialectPrepStmt.execute();

        } finally {
            IdentityApplicationManagementUtil.closeStatement(deleteSpDialectPrepStmt);
        }
    }

    /**
     * @param applicationID
     * @param connection
     * @throws IdentityApplicationManagementException
     */
    public void deletePermissionAndRoleConfiguration(int applicationID, Connection connection)
            throws SQLException {

        int tenantID = CarbonContext.getThreadLocalCarbonContext().getTenantId();

        if (log.isDebugEnabled()) {
            log.debug("Deleting Role Mapping of Application " + applicationID);
        }

        PreparedStatement deleteRoleMappingPrepStmt = null;
        try {
            deleteRoleMappingPrepStmt = connection
                    .prepareStatement(ApplicationMgtDBQueries.REMOVE_ROLE_MAPPINGS_FROM_APPMGT_ROLE_MAPPING);
            deleteRoleMappingPrepStmt.setInt(1, applicationID);
            deleteRoleMappingPrepStmt.setInt(2, tenantID);
            deleteRoleMappingPrepStmt.execute();
        } finally {
            IdentityApplicationManagementUtil.closeStatement(deleteRoleMappingPrepStmt);
        }
    }

    /**
     * Delete the certificate of the given application if there is one.
     *
     * @param connection
     * @param appName
     * @param tenantID
     * @throws UserStoreException
     * @throws IdentityApplicationManagementException
     * @throws SQLException
     */
    private void deleteCertificate(Connection connection, String appName, int tenantID)
            throws UserStoreException, IdentityApplicationManagementException, SQLException {

        String tenantDomain = MultitenantConstants.SUPER_TENANT_DOMAIN_NAME;

        if (tenantID != MultitenantConstants.SUPER_TENANT_ID) {
            Tenant tenant = ApplicationManagementServiceComponentHolder.getInstance().getRealmService()
                    .getTenantManager().getTenant(tenantID);
            tenantDomain = tenant.getDomain();
        }

        ServiceProvider application = getApplication(appName, tenantDomain);
        String certificateReferenceID = getCertificateReferenceID(application.getSpProperties());

        if (certificateReferenceID != null) {
            deleteCertificate(connection, Integer.parseInt(certificateReferenceID));
        }
    }

    /**
     * Deletes the certificate for given ID from the database.
     *
     * @param connection
     * @param id
     */
    private void deleteCertificate(Connection connection, int id) throws SQLException {

        PreparedStatement statementToRemoveCertificate = null;
        try {

            statementToRemoveCertificate = connection.prepareStatement(ApplicationMgtDBQueries.REMOVE_CERTIFICATE);
            statementToRemoveCertificate.setInt(1, id);
            statementToRemoveCertificate.execute();
        } finally {
            IdentityApplicationManagementUtil.closeStatement(statementToRemoveCertificate);
        }
    }

    /**
     * Deletes all certificates of a given tenant id from the database.
     *
     * @param connection The database connection.
     * @param tenantId The id of the tenant.
     */
    private void deleteCertificatesByTenantId(Connection connection, int tenantId) throws SQLException {

        if (log.isDebugEnabled()) {
            log.debug("Deleting all application certificates of tenant: " + tenantId);
        }

        PreparedStatement deleteCertificatesStmt = null;

        try {
            deleteCertificatesStmt = connection.prepareStatement(
                    ApplicationMgtDBQueries.REMOVE_CERTIFICATES_BY_TENANT_ID);
            deleteCertificatesStmt.setInt(1, tenantId);
            deleteCertificatesStmt.execute();
        } finally {
            IdentityApplicationManagementUtil.closeStatement(deleteCertificatesStmt);
        }
    }

    /**
     * Delete assigned role permission mappings for deleted permissions
     *
     * @param connection
     * @param applicationName
     * @param permissions
     * @throws IdentityApplicationManagementException
     * @throws SQLException
     */
    public void deleteAssignedPermissions(Connection connection, String applicationName,
                                          ApplicationPermission[] permissions)
            throws IdentityApplicationManagementException, SQLException {

        List<ApplicationPermission> loadPermissions = ApplicationMgtUtil.loadPermissions(applicationName);
        List<ApplicationPermission> removedPermissions = null;
        if (!CollectionUtils.isEmpty(loadPermissions)) {
            if (ArrayUtils.isEmpty(permissions)) {
                removedPermissions = new ArrayList<ApplicationPermission>(loadPermissions);
            } else {
                removedPermissions = new ArrayList<ApplicationPermission>();
                for (ApplicationPermission storedPermission : loadPermissions) {
                    boolean isStored = false;
                    for (ApplicationPermission applicationPermission : permissions) {
                        if (applicationPermission.getValue().equals(storedPermission.getValue())) {
                            isStored = true;
                            break;
                        }
                    }
                    if (!isStored) {
                        removedPermissions.add(storedPermission);
                    }
                }
            }
        }
        if (!CollectionUtils.isEmpty(removedPermissions)) {
            //delete permissions
            for (ApplicationPermission applicationPermission : removedPermissions) {
                String permissionValue = ApplicationMgtUtil.PATH_CONSTANT +
                        ApplicationMgtUtil.getApplicationPermissionPath() +
                        ApplicationMgtUtil.PATH_CONSTANT +
                        applicationName + ApplicationMgtUtil.PATH_CONSTANT +
                        applicationPermission.getValue();
                int permisionId = getPermissionId(permissionValue.toLowerCase());
                deleteRolePermissionMapping(permisionId);
                deletePermission(permisionId);
            }
        }
    }

    /*
     * (non-Javadoc)
     *
     * @see
     * org.wso2.carbon.identity.application.mgt.dao.impl.dao.ApplicationDAO#getServiceProviderNameByClientId
     * (java.lang.String, java.lang.String, java.lang.String)
     */
    public String getServiceProviderNameByClientId(String clientId, String clientType,
                                                   String tenantDomain) throws IdentityApplicationManagementException {

        int tenantID = MultitenantConstants.SUPER_TENANT_ID;

        if (StringUtils.isEmpty(clientId)) {
            return null;
        }

        if (tenantDomain != null) {
            try {
                tenantID = ApplicationManagementServiceComponentHolder.getInstance().getRealmService()
                        .getTenantManager().getTenantId(tenantDomain);
            } catch (UserStoreException e1) {
                throw new IdentityApplicationManagementException("Error while reading application", e1);
            }
        }

        String applicationName = null;

        // Reading application name from the database
        Connection connection = IdentityDatabaseUtil.getDBConnection(false);
        PreparedStatement storeAppPrepStmt = null;
        ResultSet appNameResult = null;
        try {
            storeAppPrepStmt = connection
                    .prepareStatement(ApplicationMgtDBQueries.LOAD_APPLICATION_NAME_BY_CLIENT_ID_AND_TYPE);
            storeAppPrepStmt.setString(1, clientId);
            storeAppPrepStmt.setString(2, clientType);
            storeAppPrepStmt.setInt(3, tenantID);
            storeAppPrepStmt.setInt(4, tenantID);
            appNameResult = storeAppPrepStmt.executeQuery();
            if (appNameResult.next()) {
                applicationName = appNameResult.getString(1);
            }
        } catch (SQLException e) {
            throw new IdentityApplicationManagementException("Error while reading application", e);
        } finally {
            IdentityApplicationManagementUtil.closeResultSet(appNameResult);
            IdentityApplicationManagementUtil.closeStatement(storeAppPrepStmt);
            IdentityApplicationManagementUtil.closeConnection(connection);
        }

        return applicationName;
    }

    /**
     * @param serviceProviderName
     * @param tenantDomain
     * @param localIdpAsKey
     * @return
     * @throws SQLException
     * @throws IdentityApplicationManagementException
     */
    private Map<String, String> getClaimMapping(String serviceProviderName, String tenantDomain,
                                                boolean localIdpAsKey)
            throws SQLException, IdentityApplicationManagementException {

        int tenantID = -123;

        if (tenantDomain != null) {
            try {
                tenantID = ApplicationManagementServiceComponentHolder.getInstance().getRealmService()
                        .getTenantManager().getTenantId(tenantDomain);
            } catch (UserStoreException e1) {
                throw new IdentityApplicationManagementException("Error while reading application", e1);
            }
        }
        Map<String, String> claimMapping = new HashMap<String, String>();

        if (log.isDebugEnabled()) {
            log.debug("Reading Claim Mappings of Application " + serviceProviderName);
        }

        PreparedStatement getClaimPreStmt = null;
        ResultSet resultSet = null;
        Connection connection = IdentityDatabaseUtil.getDBConnection(false);
        try {
            getClaimPreStmt = connection.prepareStatement(ApplicationMgtDBQueries.LOAD_CLAIM_MAPPING_BY_APP_NAME);
            // IDP_CLAIM, SP_CLAIM, IS_REQUESTED
            getClaimPreStmt.setString(1, serviceProviderName);
            getClaimPreStmt.setInt(2, tenantID);
            resultSet = getClaimPreStmt.executeQuery();

            while (resultSet.next()) {
                if (localIdpAsKey) {
                    claimMapping.put(resultSet.getString(1), resultSet.getString(2));
                } else {
                    claimMapping.put(resultSet.getString(2), resultSet.getString(1));
                }
            }
        } finally {
            IdentityApplicationManagementUtil.closeStatement(getClaimPreStmt);
            IdentityApplicationManagementUtil.closeResultSet(resultSet);
            IdentityApplicationManagementUtil.closeConnection(connection);
        }

        return claimMapping;
    }

    @Override
    public Map<String, String> getServiceProviderToLocalIdPClaimMapping(String serviceProviderName,
                                                                        String tenantDomain)
            throws IdentityApplicationManagementException {

        try {
            return getClaimMapping(serviceProviderName, tenantDomain, false);
        } catch (SQLException e) {
            throw new IdentityApplicationManagementException("Error while retrieving claim mapping", e);
        }
    }

    @Override
    public Map<String, String> getLocalIdPToServiceProviderClaimMapping(String serviceProviderName,
                                                                        String tenantDomain)
            throws IdentityApplicationManagementException {

        try {
            return getClaimMapping(serviceProviderName, tenantDomain, true);
        } catch (SQLException e) {
            throw new IdentityApplicationManagementException(
                    "Error while retrieving claim mapping", e);
        }
    }

    @Override
    public List<String> getAllRequestedClaimsByServiceProvider(String serviceProviderName,
                                                               String tenantDomain)
            throws IdentityApplicationManagementException {

        int tenantID = -123;

        if (tenantDomain != null) {
            try {
                tenantID = ApplicationManagementServiceComponentHolder.getInstance().getRealmService()
                        .getTenantManager().getTenantId(tenantDomain);
            } catch (UserStoreException e1) {
                throw new IdentityApplicationManagementException("Error while reading application", e1);
            }
        }
        List<String> reqClaimUris = new ArrayList<String>();

        if (log.isDebugEnabled()) {
            log.debug("Reading Claim Mappings of Application " + serviceProviderName);
        }

        PreparedStatement getClaimPreStmt = null;
        ResultSet resultSet = null;
        Connection connection = IdentityDatabaseUtil.getDBConnection(false);
        try {

            getClaimPreStmt = connection
                    .prepareStatement(ApplicationMgtDBQueries.LOAD_CLAIM_MAPPING_BY_APP_NAME);

            // IDP_CLAIM, SP_CLAIM, IS_REQUESTED
            getClaimPreStmt.setString(1, serviceProviderName);
            getClaimPreStmt.setInt(2, tenantID);
            resultSet = getClaimPreStmt.executeQuery();
            while (resultSet.next()) {
                if ("1".equalsIgnoreCase(resultSet.getString(3))) {
                    reqClaimUris.add(resultSet.getString(1));
                }
            }
        } catch (SQLException e) {
            throw new IdentityApplicationManagementException(
                    "Error while retrieving requested claims", e);
        } finally {
            IdentityApplicationManagementUtil.closeStatement(getClaimPreStmt);
            IdentityApplicationManagementUtil.closeResultSet(resultSet);
            IdentityApplicationManagementUtil.closeConnection(connection);
        }
        return reqClaimUris;

    }

    @Override
    public boolean isApplicationExists(String serviceProviderName, String tenantName) throws
            IdentityApplicationManagementException {

        int tenantID = MultitenantConstants.SUPER_TENANT_ID;
        if (tenantName != null) {
            tenantID = IdentityTenantUtil.getTenantId(tenantName);
        }

        try (Connection connection = IdentityDatabaseUtil.getDBConnection(false)) {
            try (PreparedStatement checkAppExistence = connection
                    .prepareStatement(ApplicationMgtDBQueries.LOAD_BASIC_APP_INFO_BY_APP_NAME)) {
                checkAppExistence.setString(1, serviceProviderName);
                checkAppExistence.setInt(2, tenantID);

                try (ResultSet resultSet = checkAppExistence.executeQuery()) {
                    if (resultSet.next()) {
                        return true;
                    }
                }
            }
        } catch (SQLException e) {
            throw new IdentityApplicationManagementException("Failed to check whether the service provider exists with"
                    + serviceProviderName, e);
        }
        return false;
    }

    /**
     * @param conn
     * @param tenantId
     * @param idpName
     * @param authenticatorName
     * @return
     * @throws SQLException
     */
    private int getAuthentictorID(Connection conn, int tenantId, String idpName,
                                  String authenticatorName) throws SQLException {

        if (idpName == null || idpName.isEmpty()) {
            return -1;
        }
        int authId = -1;

        PreparedStatement prepStmt = null;
        ResultSet rs = null;
        String sqlStmt = ApplicationMgtDBQueries.LOAD_IDP_AUTHENTICATOR_ID;
        try {
            prepStmt = conn.prepareStatement(sqlStmt);
            prepStmt.setString(1, authenticatorName);
            prepStmt.setString(2, idpName);
            prepStmt.setInt(3, tenantId);
            prepStmt.setInt(4, tenantId);
            prepStmt.setInt(5, MultitenantConstants.SUPER_TENANT_ID);
            rs = prepStmt.executeQuery();
            if (rs.next()) {
                authId = rs.getInt(1);
            }
        } finally {
            IdentityApplicationManagementUtil.closeStatement(prepStmt);
        }
        return authId;
    }

    /**
     * @param conn
     * @param tenantId
     * @param authenticatorId
     * @return
     * @throws SQLException
     */
    private Map<String, String> getAuthenticatorInfo(Connection conn, int tenantId,
                                                     int authenticatorId) throws SQLException {

        PreparedStatement prepStmt = null;
        ResultSet rs = null;
        String sqlStmt = ApplicationMgtDBQueries.LOAD_IDP_AND_AUTHENTICATOR_NAMES;
        Map<String, String> returnData = new HashMap<String, String>();
        try {
            prepStmt = conn.prepareStatement(sqlStmt);
            prepStmt.setInt(1, authenticatorId);
            prepStmt.setInt(2, tenantId);
            prepStmt.setInt(3, tenantId);
            prepStmt.setInt(4, MultitenantConstants.SUPER_TENANT_ID);
            prepStmt.setInt(5, MultitenantConstants.SUPER_TENANT_ID);
            rs = prepStmt.executeQuery();
            while (rs.next()) {
                returnData.put(ApplicationConstants.IDP_NAME, rs.getString(1));
                returnData.put(ApplicationConstants.IDP_AUTHENTICATOR_NAME, rs.getString(2));
                returnData
                        .put(ApplicationConstants.IDP_AUTHENTICATOR_DISPLAY_NAME, rs.getString(3));
            }
        } finally {
            IdentityApplicationManagementUtil.closeStatement(prepStmt);
        }
        return returnData;
    }

    /**
     * @param conn
     * @param tenantId
     * @param idpName
     * @param authenticatorName
     * @param authenticatorDispalyName
     * @return
     * @throws SQLException
     */
    private int addAuthenticator(Connection conn, int tenantId, String idpName,
                                 String authenticatorName, String authenticatorDispalyName) throws SQLException {

        int authenticatorId = -1;
        PreparedStatement prepStmt = null;
        ResultSet rs = null;
        // TENANT_ID, IDP_ID, NAME,IS_ENABLED, DISPLAY_NAME
        String sqlStmt = ApplicationMgtDBQueries.STORE_LOCAL_AUTHENTICATOR;
        try {
            String dbProductName = conn.getMetaData().getDatabaseProductName();
            prepStmt = conn.prepareStatement(sqlStmt, new String[]{
                    DBUtils.getConvertedAutoGeneratedColumnName(dbProductName, "ID")});
            prepStmt.setInt(1, tenantId);
            prepStmt.setString(2, idpName);
            prepStmt.setInt(3, tenantId);
            prepStmt.setString(4, authenticatorName);
            prepStmt.setString(5, "1");
            prepStmt.setString(6, authenticatorDispalyName);
            prepStmt.execute();
            rs = prepStmt.getGeneratedKeys();
            if (rs.next()) {
                authenticatorId = rs.getInt(1);
            }
        } finally {
            IdentityApplicationManagementUtil.closeStatement(prepStmt);
        }
        return authenticatorId;
    }

    /**
     * Read application role permissions for a given application name
     *
     * @param applicationName Application name
     * @return Map of key value pairs. key is UM table id and value is permission
     * @throws SQLException
     */
    private Map<String, String> readApplicationPermissions(String applicationName) throws SQLException {

        PreparedStatement readPermissionsPrepStmt = null;
        ResultSet resultSet = null;
        Connection connection = null;
        Map<String, String> permissions = new HashMap<>();
        try {

            connection = IdentityDatabaseUtil.getUserDBConnection();
            readPermissionsPrepStmt = connection.prepareStatement(ApplicationMgtDBQueries.LOAD_UM_PERMISSIONS);
            readPermissionsPrepStmt.setString(1, "%" + ApplicationMgtUtil.getApplicationPermissionPath() + "%");
            resultSet = readPermissionsPrepStmt.executeQuery();
            while (resultSet.next()) {
                String umId = resultSet.getString(1);
                String permission = resultSet.getString(2);
                if (permission.contains(ApplicationMgtUtil.getApplicationPermissionPath() +
                        ApplicationMgtUtil.PATH_CONSTANT + applicationName.toLowerCase())) {
                    permissions.put(umId, permission);
                }
            }
        } finally {
            IdentityDatabaseUtil.closeResultSet(resultSet);
            IdentityDatabaseUtil.closeStatement(readPermissionsPrepStmt);
            IdentityDatabaseUtil.closeConnection(connection);
        }
        return permissions;
    }

    /**
     * Update the permission path for a given id
     *
     * @param id            Id
     * @param newPermission New permission path value
     * @throws SQLException
     */
    private void updatePermissionPath(String id, String newPermission) throws SQLException {

        PreparedStatement updatePermissionPrepStmt = null;
        Connection connection = null;
        try {

            connection = IdentityDatabaseUtil.getUserDBConnection();
            updatePermissionPrepStmt = connection.prepareStatement(ApplicationMgtDBQueries.UPDATE_SP_PERMISSIONS);
            updatePermissionPrepStmt.setString(1, newPermission);
            updatePermissionPrepStmt.setString(2, id);
            updatePermissionPrepStmt.executeUpdate();
        } finally {
            IdentityDatabaseUtil.closeStatement(updatePermissionPrepStmt);
            IdentityDatabaseUtil.closeConnection(connection);
        }
    }

    /**
     * Get permission id for a given permission path
     *
     * @param permission Permission path
     * @return Permission id
     * @throws SQLException
     */
    private int getPermissionId(String permission) throws SQLException {

        PreparedStatement loadPermissionsPrepStmt = null;
        ResultSet resultSet = null;
        Connection connection = null;
        int id = -1;
        try {

            connection = IdentityDatabaseUtil.getUserDBConnection();
            loadPermissionsPrepStmt = connection.prepareStatement(ApplicationMgtDBQueries.LOAD_UM_PERMISSIONS_W);
            loadPermissionsPrepStmt.setString(1, permission.toLowerCase());
            resultSet = loadPermissionsPrepStmt.executeQuery();
            if (resultSet.next()) {
                id = resultSet.getInt(1);
            }
        } finally {
            IdentityDatabaseUtil.closeResultSet(resultSet);
            IdentityDatabaseUtil.closeStatement(loadPermissionsPrepStmt);
            IdentityDatabaseUtil.closeConnection(connection);
        }
        return id;
    }

    /**
     * Delete role permission mapping for a given permission id
     *
     * @param id Permission id
     * @throws SQLException
     */
    private void deleteRolePermissionMapping(int id) throws SQLException {

        PreparedStatement deleteRolePermissionPrepStmt = null;
        Connection connection = null;
        try {

            connection = IdentityDatabaseUtil.getUserDBConnection();
            deleteRolePermissionPrepStmt = connection.prepareStatement(
                    ApplicationMgtDBQueries.REMOVE_UM_ROLE_PERMISSION);
            deleteRolePermissionPrepStmt.setInt(1, id);
            deleteRolePermissionPrepStmt.executeUpdate();
        } finally {
            IdentityApplicationManagementUtil.closeStatement(deleteRolePermissionPrepStmt);
            IdentityDatabaseUtil.closeConnection(connection);
        }
    }

    /**
     * Delete permission entry for a given id
     *
     * @param entryId Entry id
     * @throws SQLException
     */
    private void deletePermission(int entryId) throws SQLException {

        PreparedStatement deletePermissionPrepStmt = null;
        Connection connection = null;
        try {

            connection = IdentityDatabaseUtil.getUserDBConnection();
            deletePermissionPrepStmt = connection.prepareStatement(ApplicationMgtDBQueries.REMOVE_UM_PERMISSIONS);
            deletePermissionPrepStmt.setInt(1, entryId);
            deletePermissionPrepStmt.executeUpdate();
        } finally {
            IdentityApplicationManagementUtil.closeStatement(deletePermissionPrepStmt);
            IdentityDatabaseUtil.closeConnection(connection);
        }
    }

    /**
     * Updates the authentication script configuration.
     *
     * @param applicationId
     * @param localAndOutboundAuthConfig
     * @param connection
     * @param tenantID
     * @throws SQLException
     */
    private void updateAuthenticationScriptConfiguration(int applicationId,
                                                     LocalAndOutboundAuthenticationConfig localAndOutboundAuthConfig,
                                                     Connection connection, int tenantID)
            throws SQLException {

        if (localAndOutboundAuthConfig.getAuthenticationScriptConfig() != null) {
            AuthenticationScriptConfig authenticationScriptConfig = localAndOutboundAuthConfig
                    .getAuthenticationScriptConfig();
            try (PreparedStatement storeAuthScriptPrepStmt = connection
                    .prepareStatement(ApplicationMgtDBQueries.STORE_SP_AUTH_SCRIPT)) {

                storeAuthScriptPrepStmt.setInt(1, tenantID);
                storeAuthScriptPrepStmt.setInt(2, applicationId);
                storeAuthScriptPrepStmt.setString(3, authenticationScriptConfig.getLanguage());
                setBlobValue(authenticationScriptConfig.getContent(), storeAuthScriptPrepStmt, 4);
                storeAuthScriptPrepStmt.setString(5, authenticationScriptConfig.isEnabled() ? "1" : "0");
                storeAuthScriptPrepStmt.execute();
            } catch (IOException ex) {
                log.error("Error occurred while updating authentication script configuration.", ex);
            }
        }
    }

    /**
     * Deletes the authentication Script, given the application (SP) ID.
     *
     * @param applicationId
     * @param connection
     * @throws SQLException
     */
    private void deleteAuthenticationScript(int applicationId, Connection connection) throws SQLException {

        PreparedStatement deleteLocalAndOutboundAuthScriptConfigPrepStmt;
        deleteLocalAndOutboundAuthScriptConfigPrepStmt = connection
                .prepareStatement(ApplicationMgtDBQueries.REMOVE_AUTH_SCRIPT);
        deleteLocalAndOutboundAuthScriptConfigPrepStmt.setInt(1, applicationId);
        deleteLocalAndOutboundAuthScriptConfigPrepStmt.execute();
    }

    /**
     * Set given string as Blob for the given index into the prepared-statement
     *
     * @param value    string value to be converted to blob
     * @param prepStmt Prepared statement
     * @param index    column index
     * @throws SQLException
     * @throws IOException
     */
    private void setBlobValue(String value, PreparedStatement prepStmt, int index) throws SQLException, IOException {

        if (value != null) {
            InputStream inputStream = new ByteArrayInputStream(value.getBytes(StandardCharsets.UTF_8));
            prepStmt.setBinaryStream(index, inputStream, inputStream.available());
        } else {
            prepStmt.setBinaryStream(index, new ByteArrayInputStream(new byte[0]), 0);
        }
    }

    /**
     * Get string from inputStream of a blob
     *
     * @param is input stream
     * @return
     * @throws IOException
     */
    private String getBlobValue(InputStream is) throws IOException {

        if (is != null) {
            BufferedReader br = null;
            StringBuilder sb = new StringBuilder();
            String line;
            try {
                br = new BufferedReader(new InputStreamReader(is, StandardCharsets.UTF_8));
                while ((line = br.readLine()) != null) {
                    sb.append(line);
                }
            } finally {
                if (br != null) {
                    try {
                        br.close();
                    } catch (IOException e) {
                        log.error("Error in retrieving the Blob value", e);
                    }
                }
            }

            return sb.toString();
        }
        return null;
    }

    private void updateConfigurationsAsServiceProperties(ServiceProvider sp) {

        if (sp.getSpProperties() == null) {
            sp.setSpProperties(new ServiceProviderProperty[0]);
        }

        Map<String, ServiceProviderProperty> spPropertyMap = Arrays.stream(sp.getSpProperties())
                .collect(Collectors.toMap(ServiceProviderProperty::getName, Function.identity()));

        // Add use user store domain in roles property.
        if (sp.getLocalAndOutBoundAuthenticationConfig() != null) {
            ServiceProviderProperty userUserStoreDomainInRoles = buildUserStoreDomainInRolesProperty(sp);
            spPropertyMap.put(userUserStoreDomainInRoles.getName(), userUserStoreDomainInRoles);

            ServiceProviderProperty skipConsentProperty = buildSkipConsentProperty(sp);
            spPropertyMap.put(skipConsentProperty.getName(), skipConsentProperty);

            ServiceProviderProperty skipLogoutConsentProperty = buildSkipLogoutConsentProperty(sp);
            spPropertyMap.put(skipLogoutConsentProperty.getName(), skipLogoutConsentProperty);
        }

        ServiceProviderProperty jwksUri = buildJwksProperty(sp);
        spPropertyMap.put(jwksUri.getName(), jwksUri);

        ServiceProviderProperty templateIdProperty = buildTemplateIdProperty(sp);
        spPropertyMap.put(templateIdProperty.getName(), templateIdProperty);

        ServiceProviderProperty isManagementAppProperty = buildIsManagementAppProperty(sp);
        spPropertyMap.put(isManagementAppProperty.getName(), isManagementAppProperty);

        sp.setSpProperties(spPropertyMap.values().toArray(new ServiceProviderProperty[0]));
    }

    private ServiceProviderProperty buildIsManagementAppProperty(ServiceProvider sp) {

        ServiceProviderProperty isManagementAppProperty = new ServiceProviderProperty();
        isManagementAppProperty.setName(IS_MANAGEMENT_APP_SP_PROPERTY_NAME);
        isManagementAppProperty.setDisplayName(IS_MANAGEMENT_APP_SP_PROPERTY_DISPLAY_NAME);
        isManagementAppProperty.setValue(String.valueOf(sp.isManagementApp()));
        return isManagementAppProperty;
    }

    private ServiceProviderProperty buildTemplateIdProperty(ServiceProvider sp) {

        ServiceProviderProperty templateIdProperty = new ServiceProviderProperty();
        templateIdProperty.setName(TEMPLATE_ID_SP_PROPERTY_NAME);
        templateIdProperty.setDisplayName(TEMPLATE_ID_SP_PROPERTY_DISPLAY_NAME);
        templateIdProperty
                .setValue(StringUtils.isNotBlank(sp.getTemplateId()) ? sp.getTemplateId() : StringUtils.EMPTY);
        return templateIdProperty;
    }

    private ServiceProviderProperty buildJwksProperty(ServiceProvider sp) {

        ServiceProviderProperty jwksUri = new ServiceProviderProperty();
        jwksUri.setName(JWKS_URI_SP_PROPERTY_NAME);
        jwksUri.setDisplayName(JWKS_URI_SP_PROPERTY_NAME);
        jwksUri.setValue(StringUtils.isNotBlank(sp.getJwksUri()) ? sp.getJwksUri() : StringUtils.EMPTY);
        return jwksUri;
    }

    private ServiceProviderProperty buildSkipConsentProperty(ServiceProvider sp) {

        ServiceProviderProperty skipConsentProperty = new ServiceProviderProperty();
        skipConsentProperty.setName(SKIP_CONSENT);
        skipConsentProperty.setDisplayName(SKIP_CONSENT_DISPLAY_NAME);

        skipConsentProperty.setValue(String.valueOf(sp.getLocalAndOutBoundAuthenticationConfig().isSkipConsent()));
        return skipConsentProperty;
    }

    private ServiceProviderProperty buildSkipLogoutConsentProperty(ServiceProvider sp) {

        ServiceProviderProperty skipLogoutConsentProperty = new ServiceProviderProperty();
        skipLogoutConsentProperty.setName(SKIP_LOGOUT_CONSENT);
        skipLogoutConsentProperty.setDisplayName(SKIP_LOGOUT_CONSENT_DISPLAY_NAME);

        skipLogoutConsentProperty.setValue(
                String.valueOf(sp.getLocalAndOutBoundAuthenticationConfig().isSkipLogoutConsent()));
        return skipLogoutConsentProperty;
    }

    private ServiceProviderProperty buildUserStoreDomainInRolesProperty(ServiceProvider sp) {

        ServiceProviderProperty property = new ServiceProviderProperty();
        property.setName(USE_DOMAIN_IN_ROLES);
        property.setDisplayName(USE_DOMAIN_IN_ROLE_DISPLAY_NAME);

        property.setValue(String.valueOf(sp.getLocalAndOutBoundAuthenticationConfig().isUseUserstoreDomainInRoles()));
        return property;
    }

    private void loadApplicationPermissions(String serviceProviderName, ServiceProvider serviceProvider)
            throws IdentityApplicationManagementException {

        try {
            ApplicationMgtUtil.startTenantFlow(serviceProvider.getTenantDomain());
            List<ApplicationPermission> permissionList = ApplicationMgtUtil.loadPermissions(serviceProviderName);

            if (permissionList != null) {
                PermissionsAndRoleConfig permissionAndRoleConfig;
                if (serviceProvider.getPermissionAndRoleConfig() == null) {
                    permissionAndRoleConfig = new PermissionsAndRoleConfig();
                } else {
                    permissionAndRoleConfig = serviceProvider.getPermissionAndRoleConfig();
                }
                permissionAndRoleConfig.setPermissions(permissionList.toArray(new ApplicationPermission[0]));
                serviceProvider.setPermissionAndRoleConfig(permissionAndRoleConfig);
            }
        } finally {
            ApplicationMgtUtil.endTenantFlow();
        }
    }

    /**
     * Validates the offset and limit values for pagination.
     *
     * @param offset Starting index.
     * @param limit  Count value.
     * @throws IdentityApplicationManagementException
     */
    private void validateAttributesForPagination(int offset, int limit) throws IdentityApplicationManagementException {

        if (offset < 0) {
            throw new IdentityApplicationManagementClientException(INVALID_OFFSET.getCode(),
                    "Invalid offset requested. Offset value should be zero or greater than zero.");
        }

        if (limit <= 0) {
            throw new IdentityApplicationManagementClientException(INVALID_LIMIT.getCode(),
                    "Invalid limit requested. Limit value should be greater than zero.");
        }
    }

    /**
     * Validates whether the requested page number for pagination is not zero or negative.
     *
     * @param pageNumber Page number.
     * @throws IdentityApplicationManagementException
     */
    private void validateRequestedPageNumber(int pageNumber) throws IdentityApplicationManagementException {

        // Validate whether the page number is not zero or a negative number.
        if (pageNumber < 1) {
            throw new IdentityApplicationManagementException("Invalid page number requested. The page number should "
                    + "be a value greater than 0.");
        }
    }

    private void validateForUnImplementedSortingAttributes(String sortOrder, String sortBy) throws
            IdentityApplicationManagementServerException {

        if (StringUtils.isNotBlank(sortBy) || StringUtils.isNotBlank(sortOrder)) {
            throw new IdentityApplicationManagementServerException(SORTING_NOT_IMPLEMENTED.getCode(),
                    "Sorting not supported.");
        }
    }

    @Override
    public ApplicationBasicInfo getApplicationBasicInfoByResourceId(String resourceId, String tenantDomain)
            throws IdentityApplicationManagementException {

        if (log.isDebugEnabled()) {
            log.debug("Getting application basic information for resourceId: " + resourceId
                    + " in tenantDomain: " + tenantDomain);
        }

        ApplicationBasicInfo applicationBasicInfo = null;
        try (Connection connection = IdentityDatabaseUtil.getDBConnection(false)) {
            try (NamedPreparedStatement statement =
                         new NamedPreparedStatement(connection, ApplicationMgtDBQueries.LOAD_APP_BY_TENANT_AND_UUID)) {
                statement.setInt(ApplicationTableColumns.TENANT_ID, IdentityTenantUtil.getTenantId(tenantDomain));
                statement.setString(ApplicationTableColumns.UUID, resourceId);

                try (ResultSet resultSet = statement.executeQuery()) {
                    while (resultSet.next()) {
                        applicationBasicInfo = buildApplicationBasicInfo(resultSet);
                    }
                }
            }
        } catch (SQLException e) {
            String message = "Error while getting application basic information for resourceId: %s in " +
                    "tenantDomain: %s";
            throw new IdentityApplicationManagementException(String.format(message, resourceId, tenantDomain), e);
        }

        return applicationBasicInfo;
    }

    @Override
    public ApplicationBasicInfo getApplicationBasicInfoByName(String name, String tenantDomain)
            throws IdentityApplicationManagementException {

        if (log.isDebugEnabled()) {
            log.debug("Getting application basic information for name: " + name
                    + " in tenantDomain: " + tenantDomain);
        }

        ApplicationBasicInfo applicationBasicInfo = null;
        try (Connection connection = IdentityDatabaseUtil.getDBConnection(false)) {
            try (NamedPreparedStatement statement =
                         new NamedPreparedStatement(connection, ApplicationMgtDBQueries.LOAD_APP_BY_TENANT_AND_NAME)) {
                statement.setInt(ApplicationTableColumns.TENANT_ID, IdentityTenantUtil.getTenantId(tenantDomain));
                statement.setString(ApplicationTableColumns.APP_NAME, name);

                try (ResultSet resultSet = statement.executeQuery()) {
                    while (resultSet.next()) {
                        applicationBasicInfo = buildApplicationBasicInfo(resultSet);
                    }
                }
            }
        } catch (SQLException e) {
            String message = "Error while getting application basic information for name: %s in " +
                    "tenantDomain: %s";
            throw new IdentityApplicationManagementException(String.format(message, name, tenantDomain), e);
        }
        return applicationBasicInfo;
    }

    public String addApplication(ServiceProvider application,
                                 String tenantDomain) throws IdentityApplicationManagementException {

        Connection connection = IdentityDatabaseUtil.getDBConnection(true);
        try {
            // Create basic application.
            ApplicationCreateResult result = persistBasicApplicationInformation(connection, application, tenantDomain);
            int applicationId = result.getApplicationId();
            String resourceId = result.getApplicationResourceId();

            if (log.isDebugEnabled()) {
                log.debug("Application with name: " + application.getApplicationName() + " in tenantDomain: "
                        + tenantDomain + " has been created with appId: " + applicationId + " and resourceId: "
                        + resourceId);
            }

            // Before calling update we set the appId and resourceId to the application.
            application.setApplicationID(applicationId);
            application.setApplicationResourceId(resourceId);

            addApplicationConfigurations(connection, application, tenantDomain);
            IdentityDatabaseUtil.commitTransaction(connection);
            return resourceId;
        } catch (SQLException | UserStoreException | IdentityApplicationManagementException e) {
            log.error("Error while creating the application with name: " + application.getApplicationName()
                    + " in tenantDomain: " + tenantDomain + ". Rolling back created application information.");
            IdentityDatabaseUtil.rollbackTransaction(connection);
            if (isApplicationConflict(e)) {
                throw new IdentityApplicationManagementClientException(APPLICATION_ALREADY_EXISTS.getCode(),
                        "Application already exists with name: " + application.getApplicationName()
                                + " in tenantDomain: " + tenantDomain);
            }
            throw new IdentityApplicationManagementException("Error while creating an application: "
                    + application.getApplicationName() + " in tenantDomain: " + tenantDomain, e);
        } finally {
            IdentityDatabaseUtil.closeConnection(connection);
        }
    }

    @Override
    public void updateApplicationByResourceId(String resourceId,
                                              String tenantDomain,
                                              ServiceProvider updatedApp)
            throws IdentityApplicationManagementException {

        try {
            int appIdUsingResourceId = getAppIdUsingResourceId(resourceId, tenantDomain);
            updatedApp.setApplicationID(appIdUsingResourceId);

            updateApplication(updatedApp, tenantDomain);
        } catch (IdentityApplicationManagementException ex) {
            // Send error code.
            throw new IdentityApplicationManagementServerException("Error while updating application with resourceId: "
                    + resourceId + " in tenantDomain: " + tenantDomain, ex);
        }
    }

    @Override
    public ServiceProvider getApplicationByResourceId(String resourceId,
                                                      String tenantDomain)
            throws IdentityApplicationManagementException {

        try {
            int appId = getAppIdUsingResourceId(resourceId, tenantDomain);
            // Pass tenant domain as the service provider admin's tenant domain can be different.
            ServiceProvider application = getApplication(appId);
            if (application == null) {
                if (log.isDebugEnabled()) {
                    log.debug(
                            "Cannot find an application for resourceId:" + resourceId +
                                    ", tenantDomain:" + tenantDomain);
                }
            }
            return application;
        } catch (IdentityApplicationManagementException ex) {
            throw new IdentityApplicationManagementServerException("Error while retrieving application with " +
                    "resourceId: " + resourceId + " in tenantDomain: " + tenantDomain, ex);
        }
    }

    @Override
    public void deleteApplicationByResourceId(String resourceId,
                                              String tenantDomain) throws IdentityApplicationManagementException {

        if (log.isDebugEnabled()) {
            log.debug("Deleting Application with resourceId: " + resourceId + " in tenantDomain: " + tenantDomain);
        }

        try (Connection connection = IdentityDatabaseUtil.getDBConnection(true)) {
            ServiceProvider application = getApplicationByResourceId(resourceId, tenantDomain);

            if (application != null) {
                // Delete the application certificate if there is any
                deleteApplicationCertificate(connection, application);

                try (NamedPreparedStatement deleteAppStatement = new NamedPreparedStatement(connection,
                                     ApplicationMgtDBQueries.REMOVE_APP_FROM_SP_APP_WITH_UUID)) {

                    deleteAppStatement.setString(ApplicationTableColumns.UUID, resourceId);
                    int tenantId = IdentityTenantUtil.getTenantId(tenantDomain);
                    deleteAppStatement.setInt(ApplicationTableColumns.TENANT_ID, tenantId);
                    deleteAppStatement.execute();

                    IdentityDatabaseUtil.commitTransaction(connection);
                } catch (SQLException ex) {
                    IdentityDatabaseUtil.rollbackTransaction(connection);
                    String msg = "Error occurred while deleting application with resourceId: %s in tenantDomain: %s.";
                    throw new IdentityApplicationManagementException(String.format(msg, resourceId, tenantDomain), ex);
                }
            } else {
                if (log.isDebugEnabled()) {
                    String msg = "Trying to delete a non-existing application with resourceId: %s in " +
                            "tenantDomain: %s.";
                    log.debug(String.format(msg, resourceId, tenantDomain));
                }
            }
        } catch (SQLException e) {
            String msg = "Error occurred while deleting application with resourceId: %s in tenantDomain: %s.";
            throw new IdentityApplicationManagementException(String.format(msg, resourceId, tenantDomain), e);
        }
    }

    @Override
    public List<ApplicationBasicInfo> getDiscoverableApplicationBasicInfo(int limit, int offset, String filter,
                                                                          String sortOrder, String sortBy, String
                                                                                  tenantDomain) throws
            IdentityApplicationManagementException {

        if (log.isDebugEnabled()) {
            log.debug("Retrieving application basic information of discoverable applications for limit: " + limit +
                    " offset: " + offset + " filter: " + filter + " sortOrder: " + sortOrder + " sortBy: " + sortBy +
                    " in tenantDomain: " + tenantDomain);
        }

        validateForUnImplementedSortingAttributes(sortOrder, sortBy);
        validateAttributesForPagination(offset, limit);

        // TODO: 11/5/19 : Enforce a max limit
        if (StringUtils.isBlank(filter) || ASTERISK.equals(filter)) {
            return getDiscoverableApplicationBasicInfo(limit, offset, tenantDomain);
        }

        String filterResolvedForSQL = resolveSQLFilter(filter);

        List<ApplicationBasicInfo> applicationBasicInfoList = new ArrayList<>();

        try (Connection connection = IdentityDatabaseUtil.getDBConnection(false)) {
            String databaseVendorType = connection.getMetaData().getDatabaseProductName();

            try (NamedPreparedStatement statement =
                         new NamedPreparedStatement(connection,
                                 getDBVendorSpecificDiscoverableAppRetrievalQueryByAppName(databaseVendorType))) {
                statement.setInt(ApplicationTableColumns.TENANT_ID, IdentityTenantUtil.getTenantId(tenantDomain));
                statement.setString(ApplicationTableColumns.APP_NAME, filterResolvedForSQL);
                statement.setInt(ApplicationConstants.OFFSET, offset);
                statement.setInt(ApplicationConstants.LIMIT, limit);
                statement.setInt(ApplicationConstants.ZERO_BASED_START_INDEX, offset);
                statement.setInt(ApplicationConstants.ONE_BASED_START_INDEX, offset + 1);
                statement.setInt(ApplicationConstants.END_INDEX, offset + limit);

                try (ResultSet resultSet = statement.executeQuery()) {
                    while (resultSet.next()) {
                        applicationBasicInfoList.add(buildApplicationBasicInfo(resultSet));
                    }
                }
            }
        } catch (SQLException e) {
            throw new IdentityApplicationManagementServerException("Error while getting application basic information" +
                    " for discoverable applications in tenantDomain: " + tenantDomain, e);
        }

        return Collections.unmodifiableList(applicationBasicInfoList);
    }

    @Override
    public int getCountOfDiscoverableApplications(String filter, String tenantDomain) throws
            IdentityApplicationManagementException {

        if (log.isDebugEnabled()) {
            log.debug("Getting count of discoverable applications matching filter: " + filter + " in tenantDomain: "
                    + tenantDomain);
        }

        if (StringUtils.isBlank(filter) || ASTERISK.equals(filter)) {
            return getCountOfDiscoverableApplications(tenantDomain);
        }

        int count = 0;
        String filterResolvedForSQL = resolveSQLFilter(filter);
        try (Connection connection = IdentityDatabaseUtil.getDBConnection(false)) {

            try (NamedPreparedStatement statement = new NamedPreparedStatement(connection,
                    ApplicationMgtDBQueries.LOAD_DISCOVERABLE_APP_COUNT_BY_APP_NAME_AND_TENANT)) {
                statement.setInt(ApplicationTableColumns.TENANT_ID, IdentityTenantUtil.getTenantId(tenantDomain));
                statement.setString(ApplicationTableColumns.APP_NAME, filterResolvedForSQL);

                try (ResultSet resultSet = statement.executeQuery()) {
                    if (resultSet.next()) {
                        count = resultSet.getInt(1);
                    }
                }
            }
        } catch (SQLException e) {
            throw new IdentityApplicationManagementServerException("Error while getting count of discoverable " +
                    "applications matching filter:" + filter + " in tenantDomain: " + tenantDomain, e);
        }

        return count;
    }

    @Override
    public ApplicationBasicInfo getDiscoverableApplicationBasicInfoByResourceId(String resourceId, String
            tenantDomain) throws IdentityApplicationManagementException {

        if (log.isDebugEnabled()) {
            log.debug("Getting application basic information for resourceId: " + resourceId
                    + " in tenantDomain: " + tenantDomain + " if discoverable.");
        }

        ApplicationBasicInfo applicationBasicInfo = null;
        boolean isDiscoverable = false;
        try (Connection connection = IdentityDatabaseUtil.getDBConnection(false)) {
            try (NamedPreparedStatement statement = new NamedPreparedStatement(connection,
                    ApplicationMgtDBQueries.LOAD_APP_BY_TENANT_AND_UUID)) {
                statement.setInt(ApplicationTableColumns.TENANT_ID, IdentityTenantUtil.getTenantId(tenantDomain));
                statement.setString(ApplicationTableColumns.UUID, resourceId);

                try (ResultSet resultSet = statement.executeQuery()) {
                    while (resultSet.next()) {
                        applicationBasicInfo = buildApplicationBasicInfo(resultSet);
                        isDiscoverable = getBooleanValue(resultSet.getString(ApplicationTableColumns.IS_DISCOVERABLE));
                    }
                }
            }
        } catch (SQLException e) {
            throw new IdentityApplicationManagementServerException("Error while getting discoverable application " +
                    "basic information for resourceId: " + resourceId + " in tenantDomain: " + tenantDomain, e);
        }

        if (applicationBasicInfo != null && !isDiscoverable) {
            throw new IdentityApplicationManagementClientException(APPLICATION_NOT_DISCOVERABLE.getCode(),
                    "Requested application resource " + resourceId + " is not discoverable.");
        }

        return applicationBasicInfo;

    }

    @Override
    public boolean isApplicationDiscoverable(String resourceId, String tenantDomain) throws
            IdentityApplicationManagementException {

        int count = 0;
        try (Connection connection = IdentityDatabaseUtil.getDBConnection(false)) {
            try (NamedPreparedStatement statement = new NamedPreparedStatement(connection,
                    ApplicationMgtDBQueries.IS_APP_BY_TENANT_AND_UUID_DISCOVERABLE)) {
                statement.setInt(ApplicationTableColumns.TENANT_ID, IdentityTenantUtil.getTenantId(tenantDomain));
                statement.setString(ApplicationTableColumns.UUID, resourceId);

                try (ResultSet resultSet = statement.executeQuery()) {
                    if (resultSet.next()) {
                        count = resultSet.getInt(1);
                    }
                }
            }
        } catch (SQLException e) {
            throw new IdentityApplicationManagementServerException("Error while getting discoverable application " +
                    "basic information for resourceId: " + resourceId + " in tenantDomain: " + tenantDomain, e);
        }
        return count > 0;
    }

    @Override
    public boolean isClaimReferredByAnySp(Connection dbConnection, String claimUri, int tenantId)
            throws IdentityApplicationManagementException {

        boolean dbConnInitialized = true;
        PreparedStatement prepStmt = null;
        ResultSet rs = null;
        boolean isClaimReferred = false;
        if (dbConnection == null) {
            dbConnection = IdentityDatabaseUtil.getDBConnection(false);
        } else {
            dbConnInitialized = false;
        }

        try {
            String sqlStmt = ApplicationMgtDBQueries.GET_TOTAL_SP_CLAIM_USAGES;
            prepStmt = dbConnection.prepareStatement(sqlStmt);
            prepStmt.setInt(1, tenantId);
            prepStmt.setString(2, claimUri);
            rs = prepStmt.executeQuery();

            if (rs.next()) {
                isClaimReferred = rs.getInt(1) > 0;
            }
            return isClaimReferred;
        } catch (SQLException e) {
            throw new IdentityApplicationManagementException("Error occurred while retrieving application usages of " +
                    "the claim " + claimUri, e);
        } finally {
            if (dbConnInitialized) {
                IdentityDatabaseUtil.closeAllConnections(dbConnection, rs, prepStmt);
            } else {
                IdentityDatabaseUtil.closeAllConnections(null, rs, prepStmt);
            }
        }
    }

    private List<ApplicationBasicInfo> getDiscoverableApplicationBasicInfo(int limit, int offset, String
            tenantDomain) throws IdentityApplicationManagementException {

        List<ApplicationBasicInfo> applicationBasicInfoList = new ArrayList<>();

        try (Connection connection = IdentityDatabaseUtil.getDBConnection(false)) {
            String databaseVendorType = connection.getMetaData().getDatabaseProductName();

            try (NamedPreparedStatement statement =
                         new NamedPreparedStatement(connection,
                                 getDBVendorSpecificDiscoverableAppRetrievalQuery(databaseVendorType))) {
                statement.setInt(ApplicationTableColumns.TENANT_ID, IdentityTenantUtil.getTenantId(tenantDomain));
                statement.setInt(ApplicationConstants.OFFSET, offset);
                statement.setInt(ApplicationConstants.LIMIT, limit);
                statement.setInt(ApplicationConstants.ZERO_BASED_START_INDEX, offset);
                statement.setInt(ApplicationConstants.ONE_BASED_START_INDEX, offset + 1);
                statement.setInt(ApplicationConstants.END_INDEX, offset + limit);

                try (ResultSet resultSet = statement.executeQuery()) {
                    while (resultSet.next()) {
                        applicationBasicInfoList.add(buildApplicationBasicInfo(resultSet));
                    }
                }
            }
        } catch (SQLException e) {
            throw new IdentityApplicationManagementServerException("Error while getting application basic information" +
                    " for discoverable applications in tenantDomain: " + tenantDomain, e);
        }

        return Collections.unmodifiableList(applicationBasicInfoList);
    }

    private int getCountOfDiscoverableApplications(String tenantDomain) throws IdentityApplicationManagementException {

        int count;
        try (Connection connection = IdentityDatabaseUtil.getDBConnection(false)) {

            try (NamedPreparedStatement statement = new NamedPreparedStatement(connection,
                    ApplicationMgtDBQueries.LOAD_DISCOVERABLE_APP_COUNT_BY_TENANT)) {
                statement.setInt(ApplicationTableColumns.TENANT_ID, IdentityTenantUtil.getTenantId(tenantDomain));

                try (ResultSet resultSet = statement.executeQuery()) {
                    resultSet.next();
                    count = resultSet.getInt(1);
                }
            }
        } catch (SQLException e) {
            throw new IdentityApplicationManagementServerException("Error while getting count of discoverable " +
                    "applications in tenantDomain: " + tenantDomain, e);
        }

        return count;
    }

    private String getDBVendorSpecificDiscoverableAppRetrievalQueryByAppName(String dbVendorType) throws
            IdentityApplicationManagementException {

        if ("MySQL".equals(dbVendorType)
                || "MariaDB".equals(dbVendorType)
                || "H2".equals(dbVendorType)) {
            return ApplicationMgtDBQueries.LOAD_DISCOVERABLE_APPS_BY_TENANT_AND_APP_NAME_MYSQL;
        } else if ("Oracle".equals(dbVendorType)) {
            return ApplicationMgtDBQueries.LOAD_DISCOVERABLE_APPS_BY_TENANT_AND_APP_NAME_ORACLE;
        } else if ("Microsoft SQL Server".equals(dbVendorType)) {
            return ApplicationMgtDBQueries.LOAD_DISCOVERABLE_APPS_BY_TENANT_AND_APP_NAME_MSSQL;
        } else if ("PostgreSQL".equals(dbVendorType)) {
            return ApplicationMgtDBQueries.LOAD_DISCOVERABLE_APPS_BY_TENANT_AND_APP_NAME_POSTGRESQL;
        } else if (dbVendorType != null && dbVendorType.contains("DB2")) {
            return ApplicationMgtDBQueries.LOAD_DISCOVERABLE_APPS_BY_TENANT_AND_APP_NAME_DB2;
        } else if ("INFORMIX".equals(dbVendorType)) {
            return ApplicationMgtDBQueries.LOAD_DISCOVERABLE_APPS_BY_TENANT_AND_APP_NAME_INFORMIX;
        }

        throw new IdentityApplicationManagementException("Error while loading discoverable applications from " +
                "DB. Database driver for " + dbVendorType + "could not be identified or not supported.");
    }

    private String getDBVendorSpecificDiscoverableAppRetrievalQuery(String dbVendorType) throws
            IdentityApplicationManagementException {

        if ("MySQL".equals(dbVendorType)
                || "MariaDB".equals(dbVendorType)
                || "H2".equals(dbVendorType)) {
            return ApplicationMgtDBQueries.LOAD_DISCOVERABLE_APPS_BY_TENANT_MYSQL;
        } else if ("Oracle".equals(dbVendorType)) {
            return ApplicationMgtDBQueries.LOAD_DISCOVERABLE_APPS_BY_TENANT_ORACLE;
        } else if ("Microsoft SQL Server".equals(dbVendorType)) {
            return ApplicationMgtDBQueries.LOAD_DISCOVERABLE_APPS_BY_TENANT_MSSQL;
        } else if ("PostgreSQL".equals(dbVendorType)) {
            return ApplicationMgtDBQueries.LOAD_DISCOVERABLE_APPS_BY_TENANT_POSTGRESQL;
        } else if (dbVendorType != null && dbVendorType.contains("DB2")) {
            return ApplicationMgtDBQueries.LOAD_DISCOVERABLE_APPS_BY_TENANT_DB2SQL;
        } else if ("INFORMIX".equals(dbVendorType)) {
            return ApplicationMgtDBQueries.LOAD_DISCOVERABLE_APPS_BY_TENANT_INFORMIX;
        }

        throw new IdentityApplicationManagementException("Error while loading discoverable applications from " +
                "DB. Database driver for " + dbVendorType + "could not be identified or not supported.");
    }

    private ApplicationBasicInfo buildApplicationBasicInfo(ResultSet appNameResultSet)
            throws SQLException, IdentityApplicationManagementException {

        ApplicationBasicInfo basicInfo = new ApplicationBasicInfo();
        basicInfo.setApplicationId(appNameResultSet.getInt(ApplicationTableColumns.ID));
        basicInfo.setApplicationName(appNameResultSet.getString(ApplicationTableColumns.APP_NAME));
        basicInfo.setDescription(appNameResultSet.getString(ApplicationTableColumns.DESCRIPTION));

        basicInfo.setApplicationResourceId(appNameResultSet.getString(ApplicationTableColumns.UUID));
        basicInfo.setImageUrl(appNameResultSet.getString(ApplicationTableColumns.IMAGE_URL));
        basicInfo.setAccessUrl(appNameResultSet.getString(ApplicationTableColumns.ACCESS_URL));

        String username = appNameResultSet.getString(ApplicationTableColumns.USERNAME);
        String userStoreDomain = appNameResultSet.getString(ApplicationTableColumns.USER_STORE);
        int tenantId = appNameResultSet.getInt(ApplicationTableColumns.TENANT_ID);

        if (StringUtils.isNotBlank(username) && StringUtils.isNotBlank(userStoreDomain)
                && !(tenantId == MultitenantConstants.INVALID_TENANT_ID)) {
            User appOwner = new User();
            appOwner.setUserStoreDomain(userStoreDomain);
            appOwner.setUserName(username);
            appOwner.setTenantDomain(IdentityTenantUtil.getTenantDomain(tenantId));

            basicInfo.setAppOwner(appOwner);
        }

        return basicInfo;
    }

    private ApplicationBasicInfo buildApplicationBasicInfoWithInboundConfig(ResultSet appNameResultSet)
            throws SQLException, IdentityApplicationManagementException {

        ApplicationBasicInfo basicInfo = new ApplicationBasicInfo();
        basicInfo.setApplicationId(appNameResultSet.getInt(ApplicationTableColumns.ID));
        basicInfo.setApplicationName(appNameResultSet.getString(ApplicationTableColumns.APP_NAME));
        basicInfo.setDescription(appNameResultSet.getString(ApplicationTableColumns.DESCRIPTION));
        basicInfo.setApplicationResourceId(appNameResultSet.getString(ApplicationTableColumns.UUID));
        basicInfo.setImageUrl(appNameResultSet.getString(ApplicationTableColumns.IMAGE_URL));
        basicInfo.setAccessUrl(appNameResultSet.getString(ApplicationTableColumns.ACCESS_URL));
        basicInfo.setInboundKey(appNameResultSet.getString(ApplicationInboundTableColumns.INBOUND_AUTH_KEY));

        String username = appNameResultSet.getString(ApplicationTableColumns.USERNAME);
        String userStoreDomain = appNameResultSet.getString(ApplicationTableColumns.USER_STORE);
        int tenantId = appNameResultSet.getInt(ApplicationTableColumns.TENANT_ID);

        if (StringUtils.isNotBlank(username) && StringUtils.isNotBlank(userStoreDomain)
                && !(tenantId == MultitenantConstants.INVALID_TENANT_ID)) {
            User appOwner = new User();
            appOwner.setUserStoreDomain(userStoreDomain);
            appOwner.setUserName(username);
            appOwner.setTenantDomain(getUserTenantDomain(IdentityTenantUtil.getTenantDomain(tenantId), username));

            basicInfo.setAppOwner(appOwner);
        }
        basicInfo.setTenantDomain(IdentityTenantUtil.getTenantDomain(tenantId));

        return basicInfo;
    }

    /**
     * Returns the internal application id for a given resourceId in a tenant.
     *
     * @param resourceId
     * @param tenantDomain
     * @return
     * @throws IdentityApplicationManagementException
     */
    private int getAppIdUsingResourceId(String resourceId, String tenantDomain)
            throws IdentityApplicationManagementException {

        int applicationId = 0;
        try (Connection connection = IdentityDatabaseUtil.getDBConnection(false)) {

            try (NamedPreparedStatement statement = new NamedPreparedStatement(connection,
                    ApplicationMgtDBQueries.LOAD_APP_ID_BY_UUID)) {

                statement.setString(ApplicationTableColumns.UUID, resourceId);
                statement.setInt(ApplicationTableColumns.TENANT_ID, IdentityTenantUtil.getTenantId(tenantDomain));

                try (ResultSet resultSet = statement.executeQuery()) {
                    if (resultSet.next()) {
                        applicationId = resultSet.getInt(ApplicationTableColumns.ID);
                    }
                }
            }

        } catch (SQLException e) {
            String msg = "Error while retrieving the application id for resourceId: %s in tenantDomain:  %s";
            throw new IdentityApplicationManagementException(String.format(msg, resourceId, tenantDomain), e);
        }

        return applicationId;
    }

<<<<<<< HEAD
    /**
     * Returns the internal application id for a given resourceId in a tenant.
     *
     * @param appId        Internal Application ID
     * @param tenantDomain
     * @return
     * @throws IdentityApplicationManagementException
     */
    private String getResourceIdUsingAppId(int appId,
                                           String tenantDomain) throws IdentityApplicationManagementException {

        try (Connection connection = IdentityDatabaseUtil.getDBConnection(false)) {

            try (NamedPreparedStatement statement = new NamedPreparedStatement(connection,
                    ApplicationMgtDBQueries.LOAD_UUID_BY_APP_ID)) {

                statement.setInt(ApplicationTableColumns.ID, appId);
                statement.setInt(ApplicationTableColumns.TENANT_ID, IdentityTenantUtil.getTenantId(tenantDomain));

                try (ResultSet resultSet = statement.executeQuery()) {
                    if (resultSet.next()) {
                        return resultSet.getString(ApplicationTableColumns.UUID);
                    } else {
                        String msg = "Cannot find the application resourceId for appId: %s in tenantDomain: %s";
                        throw new IdentityApplicationManagementException(String.format(msg, appId, tenantDomain));
                    }
                }
            }

        } catch (SQLException e) {
            String msg = "Error while retrieving the application resourceId for appId: %s in tenantDomain: %s";
            throw new IdentityApplicationManagementException(String.format(msg, appId, tenantDomain), e);
        }
    }

=======
>>>>>>> 98987083
    private void deleteApplicationCertificate(Connection connection, ServiceProvider application) throws SQLException {

        String certificateReferenceID = getCertificateReferenceID(application.getSpProperties());
        if (certificateReferenceID != null) {
            deleteCertificate(connection, Integer.parseInt(certificateReferenceID));
        }
    }

    private String generateApplicationResourceId(ServiceProvider serviceProvider) {

        return UUID.randomUUID().toString();
    }

    /**
     * Container for passing the two uniques ids related to application creation.
     */
    private static class ApplicationCreateResult {

        private String applicationResourceId;

        private int applicationId;

        ApplicationCreateResult(String applicationResourceId, int applicationId) {

            this.applicationResourceId = applicationResourceId;
            this.applicationId = applicationId;
        }

        String getApplicationResourceId() {

            return applicationResourceId;
        }

        int getApplicationId() {

            return applicationId;
        }
    }

    private boolean isApplicationAlreadyExistsError(IdentityApplicationManagementException ex) {

        return ex instanceof IdentityApplicationRegistrationFailureException
                && APPLICATION_ALREADY_EXISTS.getCode().contains(ex.getErrorCode());
    }

    private int createServiceProvider(String tenantDomain, ServiceProvider serviceProvider)
            throws IdentityApplicationManagementException {

        int applicationId;
        try {
            applicationId = createApplication(serviceProvider, tenantDomain);
        } catch (IdentityApplicationManagementException e) {
            if (!isApplicationAlreadyExistsError(e)) {
                throw new IdentityApplicationManagementException("Failed to retrieve application: "
                        + serviceProvider.getApplicationName() + " in tenantDomain: " + tenantDomain, e);
            }

            // Although application does not exists at this point, it could already be created by the time where db
            // queries are committed, if concurrent requests were made in-between.
            if (log.isDebugEnabled()) {
                log.debug("The service provider: " + serviceProvider.getApplicationName() + ", tried " +
                        "to create, is already exists. Therefore, this duplication attempt error is ignored and " +
                        "existing application id is used", e);
            }
            applicationId = getApplicationIdByName(serviceProvider.getApplicationName(), tenantDomain);
        }
        return applicationId;
    }

    /**
     * Add audit log entry.
     *
     * @param action The action of the log.
     * @param data   Data of the action to log.
     * @param result The success of fail state of the action.
     */
    private void audit(String action, String data, String result) {

        String loggedInUser = PrivilegedCarbonContext.getThreadLocalCarbonContext().getUsername();
        if (StringUtils.isBlank(loggedInUser)) {
            loggedInUser = CarbonConstants.REGISTRY_SYSTEM_USERNAME;
        }
        String tenantDomain = PrivilegedCarbonContext.getThreadLocalCarbonContext().getTenantDomain();
        loggedInUser = UserCoreUtil.addTenantDomainToEntry(loggedInUser, tenantDomain);

        AUDIT_LOG.info(String.format(AUDIT_MESSAGE, loggedInUser, action, data, result));
    }
}<|MERGE_RESOLUTION|>--- conflicted
+++ resolved
@@ -124,119 +124,6 @@
 import static org.wso2.carbon.identity.application.common.util.IdentityApplicationConstants.TEMPLATE_ID_SP_PROPERTY_DISPLAY_NAME;
 import static org.wso2.carbon.identity.application.common.util.IdentityApplicationConstants.TEMPLATE_ID_SP_PROPERTY_NAME;
 import static org.wso2.carbon.identity.application.mgt.ApplicationConstants.LOCAL_SP;
-<<<<<<< HEAD
-=======
-import static org.wso2.carbon.identity.application.mgt.ApplicationMgtDBQueries.ADD_CERTIFICATE;
-import static org.wso2.carbon.identity.application.mgt.ApplicationMgtDBQueries.ADD_SP_CONSENT_PURPOSE;
-import static org.wso2.carbon.identity.application.mgt.ApplicationMgtDBQueries.ADD_SP_METADATA;
-import static org.wso2.carbon.identity.application.mgt.ApplicationMgtDBQueries.ADD_SP_METADATA_H2;
-import static org.wso2.carbon.identity.application.mgt.ApplicationMgtDBQueries.DELETE_SP_CONSENT_PURPOSES;
-import static org.wso2.carbon.identity.application.mgt.ApplicationMgtDBQueries.DELETE_SP_DIALECTS_BY_APP_ID;
-import static org.wso2.carbon.identity.application.mgt.ApplicationMgtDBQueries.DELETE_SP_METADATA;
-import static org.wso2.carbon.identity.application.mgt.ApplicationMgtDBQueries.GET_CERTIFICATE_BY_ID;
-import static org.wso2.carbon.identity.application.mgt.ApplicationMgtDBQueries.GET_CERTIFICATE_ID_BY_NAME;
-import static org.wso2.carbon.identity.application.mgt.ApplicationMgtDBQueries.GET_SP_METADATA_BY_SP_ID;
-import static org.wso2.carbon.identity.application.mgt.ApplicationMgtDBQueries.GET_SP_METADATA_BY_SP_ID_H2;
-import static org.wso2.carbon.identity.application.mgt.ApplicationMgtDBQueries.IS_APP_BY_TENANT_AND_UUID_DISCOVERABLE;
-import static org.wso2.carbon.identity.application.mgt.ApplicationMgtDBQueries.LOAD_APPLICATION_NAME_BY_CLIENT_ID_AND_TYPE;
-import static org.wso2.carbon.identity.application.mgt.ApplicationMgtDBQueries.LOAD_APP_BY_TENANT_AND_NAME;
-import static org.wso2.carbon.identity.application.mgt.ApplicationMgtDBQueries.LOAD_APP_BY_TENANT_AND_UUID;
-import static org.wso2.carbon.identity.application.mgt.ApplicationMgtDBQueries.LOAD_APP_COUNT_BY_TENANT;
-import static org.wso2.carbon.identity.application.mgt.ApplicationMgtDBQueries.LOAD_APP_COUNT_BY_TENANT_AND_FILTER;
-import static org.wso2.carbon.identity.application.mgt.ApplicationMgtDBQueries.LOAD_APP_ID_BY_APP_NAME;
-import static org.wso2.carbon.identity.application.mgt.ApplicationMgtDBQueries.LOAD_APP_ID_BY_UUID;
-import static org.wso2.carbon.identity.application.mgt.ApplicationMgtDBQueries.LOAD_APP_NAMES_BY_TENANT;
-import static org.wso2.carbon.identity.application.mgt.ApplicationMgtDBQueries.LOAD_APP_NAMES_BY_TENANT_AND_FILTER;
-import static org.wso2.carbon.identity.application.mgt.ApplicationMgtDBQueries.LOAD_APP_NAMES_BY_TENANT_AND_FILTER_DB2SQL;
-import static org.wso2.carbon.identity.application.mgt.ApplicationMgtDBQueries.LOAD_APP_NAMES_BY_TENANT_AND_FILTER_INFORMIX;
-import static org.wso2.carbon.identity.application.mgt.ApplicationMgtDBQueries.LOAD_APP_NAMES_BY_TENANT_AND_FILTER_MSSQL;
-import static org.wso2.carbon.identity.application.mgt.ApplicationMgtDBQueries.LOAD_APP_NAMES_BY_TENANT_AND_FILTER_MYSQL;
-import static org.wso2.carbon.identity.application.mgt.ApplicationMgtDBQueries.LOAD_APP_NAMES_BY_TENANT_AND_FILTER_ORACLE;
-import static org.wso2.carbon.identity.application.mgt.ApplicationMgtDBQueries.LOAD_APP_NAMES_BY_TENANT_AND_FILTER_POSTGRESQL;
-import static org.wso2.carbon.identity.application.mgt.ApplicationMgtDBQueries.LOAD_APP_NAMES_BY_TENANT_DB2SQL;
-import static org.wso2.carbon.identity.application.mgt.ApplicationMgtDBQueries.LOAD_APP_NAMES_BY_TENANT_INFORMIX;
-import static org.wso2.carbon.identity.application.mgt.ApplicationMgtDBQueries.LOAD_APP_NAMES_BY_TENANT_MSSQL;
-import static org.wso2.carbon.identity.application.mgt.ApplicationMgtDBQueries.LOAD_APP_NAMES_BY_TENANT_MYSQL;
-import static org.wso2.carbon.identity.application.mgt.ApplicationMgtDBQueries.LOAD_APP_NAMES_BY_TENANT_ORACLE;
-import static org.wso2.carbon.identity.application.mgt.ApplicationMgtDBQueries.LOAD_APP_NAMES_BY_TENANT_POSTGRESQL;
-import static org.wso2.carbon.identity.application.mgt.ApplicationMgtDBQueries.LOAD_APP_NAME_BY_APP_ID;
-import static org.wso2.carbon.identity.application.mgt.ApplicationMgtDBQueries.LOAD_AUTH_TYPE_BY_APP_ID;
-import static org.wso2.carbon.identity.application.mgt.ApplicationMgtDBQueries.LOAD_BASIC_APP_INFO_BY_APP_ID;
-import static org.wso2.carbon.identity.application.mgt.ApplicationMgtDBQueries.LOAD_BASIC_APP_INFO_BY_APP_NAME;
-import static org.wso2.carbon.identity.application.mgt.ApplicationMgtDBQueries.LOAD_CLAIM_CONIFG_BY_APP_ID;
-import static org.wso2.carbon.identity.application.mgt.ApplicationMgtDBQueries.LOAD_CLAIM_MAPPING_BY_APP_ID;
-import static org.wso2.carbon.identity.application.mgt.ApplicationMgtDBQueries.LOAD_CLAIM_MAPPING_BY_APP_NAME;
-import static org.wso2.carbon.identity.application.mgt.ApplicationMgtDBQueries.LOAD_CLIENTS_INFO_BY_APP_ID;
-import static org.wso2.carbon.identity.application.mgt.ApplicationMgtDBQueries.LOAD_DISCOVERABLE_APPS_BY_TENANT_AND_APP_NAME_DB2;
-import static org.wso2.carbon.identity.application.mgt.ApplicationMgtDBQueries.LOAD_DISCOVERABLE_APPS_BY_TENANT_AND_APP_NAME_INFORMIX;
-import static org.wso2.carbon.identity.application.mgt.ApplicationMgtDBQueries.LOAD_DISCOVERABLE_APPS_BY_TENANT_AND_APP_NAME_MSSQL;
-import static org.wso2.carbon.identity.application.mgt.ApplicationMgtDBQueries.LOAD_DISCOVERABLE_APPS_BY_TENANT_AND_APP_NAME_MYSQL;
-import static org.wso2.carbon.identity.application.mgt.ApplicationMgtDBQueries.LOAD_DISCOVERABLE_APPS_BY_TENANT_AND_APP_NAME_ORACLE;
-import static org.wso2.carbon.identity.application.mgt.ApplicationMgtDBQueries.LOAD_DISCOVERABLE_APPS_BY_TENANT_AND_APP_NAME_POSTGRESQL;
-import static org.wso2.carbon.identity.application.mgt.ApplicationMgtDBQueries.LOAD_DISCOVERABLE_APPS_BY_TENANT_DB2SQL;
-import static org.wso2.carbon.identity.application.mgt.ApplicationMgtDBQueries.LOAD_DISCOVERABLE_APPS_BY_TENANT_INFORMIX;
-import static org.wso2.carbon.identity.application.mgt.ApplicationMgtDBQueries.LOAD_DISCOVERABLE_APPS_BY_TENANT_MSSQL;
-import static org.wso2.carbon.identity.application.mgt.ApplicationMgtDBQueries.LOAD_DISCOVERABLE_APPS_BY_TENANT_MYSQL;
-import static org.wso2.carbon.identity.application.mgt.ApplicationMgtDBQueries.LOAD_DISCOVERABLE_APPS_BY_TENANT_ORACLE;
-import static org.wso2.carbon.identity.application.mgt.ApplicationMgtDBQueries.LOAD_DISCOVERABLE_APPS_BY_TENANT_POSTGRESQL;
-import static org.wso2.carbon.identity.application.mgt.ApplicationMgtDBQueries.LOAD_DISCOVERABLE_APP_COUNT_BY_APP_NAME_AND_TENANT;
-import static org.wso2.carbon.identity.application.mgt.ApplicationMgtDBQueries.LOAD_DISCOVERABLE_APP_COUNT_BY_TENANT;
-import static org.wso2.carbon.identity.application.mgt.ApplicationMgtDBQueries.LOAD_HUB_IDP_BY_NAME;
-import static org.wso2.carbon.identity.application.mgt.ApplicationMgtDBQueries.LOAD_IDP_AND_AUTHENTICATOR_NAMES;
-import static org.wso2.carbon.identity.application.mgt.ApplicationMgtDBQueries.LOAD_IDP_AUTHENTICATOR_ID;
-import static org.wso2.carbon.identity.application.mgt.ApplicationMgtDBQueries.LOAD_LOCAL_AND_OUTBOUND_CONFIG_BY_APP_ID;
-import static org.wso2.carbon.identity.application.mgt.ApplicationMgtDBQueries.LOAD_PRO_CONNECTORS_BY_APP_ID;
-import static org.wso2.carbon.identity.application.mgt.ApplicationMgtDBQueries.LOAD_PRO_PROPERTIES_BY_APP_ID;
-import static org.wso2.carbon.identity.application.mgt.ApplicationMgtDBQueries.LOAD_REQ_PATH_AUTHENTICATORS_BY_APP_ID;
-import static org.wso2.carbon.identity.application.mgt.ApplicationMgtDBQueries.LOAD_ROLE_MAPPING_BY_APP_ID;
-import static org.wso2.carbon.identity.application.mgt.ApplicationMgtDBQueries.LOAD_SCRIPT_BY_APP_ID_QUERY;
-import static org.wso2.carbon.identity.application.mgt.ApplicationMgtDBQueries.LOAD_SP_CONSENT_PURPOSES;
-import static org.wso2.carbon.identity.application.mgt.ApplicationMgtDBQueries.LOAD_SP_DIALECTS_BY_APP_ID;
-import static org.wso2.carbon.identity.application.mgt.ApplicationMgtDBQueries.LOAD_STEPS_INFO_BY_APP_ID;
-import static org.wso2.carbon.identity.application.mgt.ApplicationMgtDBQueries.LOAD_UM_PERMISSIONS;
-import static org.wso2.carbon.identity.application.mgt.ApplicationMgtDBQueries.LOAD_UM_PERMISSIONS_W;
-import static org.wso2.carbon.identity.application.mgt.ApplicationMgtDBQueries.REMOVE_APPS_FROM_APPMGT_APP_BY_TENANT_ID;
-import static org.wso2.carbon.identity.application.mgt.ApplicationMgtDBQueries.REMOVE_APP_FROM_APPMGT_APP;
-import static org.wso2.carbon.identity.application.mgt.ApplicationMgtDBQueries.REMOVE_APP_FROM_APPMGT_APP_WITH_ID;
-import static org.wso2.carbon.identity.application.mgt.ApplicationMgtDBQueries.REMOVE_APP_FROM_SP_APP_WITH_UUID;
-import static org.wso2.carbon.identity.application.mgt.ApplicationMgtDBQueries.REMOVE_AUTH_SCRIPT;
-import static org.wso2.carbon.identity.application.mgt.ApplicationMgtDBQueries.REMOVE_CERTIFICATE;
-import static org.wso2.carbon.identity.application.mgt.ApplicationMgtDBQueries.REMOVE_CERTIFICATES_BY_TENANT_ID;
-import static org.wso2.carbon.identity.application.mgt.ApplicationMgtDBQueries.REMOVE_CLAIM_MAPPINGS_FROM_APPMGT_CLAIM_MAPPING;
-import static org.wso2.carbon.identity.application.mgt.ApplicationMgtDBQueries.REMOVE_CLIENT_FROM_APPMGT_CLIENT;
-import static org.wso2.carbon.identity.application.mgt.ApplicationMgtDBQueries.REMOVE_PRO_CONNECTORS;
-import static org.wso2.carbon.identity.application.mgt.ApplicationMgtDBQueries.REMOVE_REQ_PATH_AUTHENTICATOR;
-import static org.wso2.carbon.identity.application.mgt.ApplicationMgtDBQueries.REMOVE_ROLE_MAPPINGS_FROM_APPMGT_ROLE_MAPPING;
-import static org.wso2.carbon.identity.application.mgt.ApplicationMgtDBQueries.REMOVE_STEP_FROM_APPMGT_STEP;
-import static org.wso2.carbon.identity.application.mgt.ApplicationMgtDBQueries.REMOVE_UM_PERMISSIONS;
-import static org.wso2.carbon.identity.application.mgt.ApplicationMgtDBQueries.REMOVE_UM_ROLE_PERMISSION;
-import static org.wso2.carbon.identity.application.mgt.ApplicationMgtDBQueries.STORE_BASIC_APPINFO;
-import static org.wso2.carbon.identity.application.mgt.ApplicationMgtDBQueries.STORE_CLAIM_MAPPING;
-import static org.wso2.carbon.identity.application.mgt.ApplicationMgtDBQueries.STORE_CLIENT_INFO;
-import static org.wso2.carbon.identity.application.mgt.ApplicationMgtDBQueries.STORE_LOCAL_AUTHENTICATOR;
-import static org.wso2.carbon.identity.application.mgt.ApplicationMgtDBQueries.STORE_PRO_CONNECTORS;
-import static org.wso2.carbon.identity.application.mgt.ApplicationMgtDBQueries.STORE_REQ_PATH_AUTHENTICATORS;
-import static org.wso2.carbon.identity.application.mgt.ApplicationMgtDBQueries.STORE_ROLE_MAPPING;
-import static org.wso2.carbon.identity.application.mgt.ApplicationMgtDBQueries.STORE_SP_AUTH_SCRIPT;
-import static org.wso2.carbon.identity.application.mgt.ApplicationMgtDBQueries.STORE_SP_DIALECTS_BY_APP_ID;
-import static org.wso2.carbon.identity.application.mgt.ApplicationMgtDBQueries.STORE_STEP_IDP_AUTH;
-import static org.wso2.carbon.identity.application.mgt.ApplicationMgtDBQueries.STORE_STEP_INFO;
-import static org.wso2.carbon.identity.application.mgt.ApplicationMgtDBQueries.UPDATE_BASIC_APPINFO;
-import static org.wso2.carbon.identity.application.mgt.ApplicationMgtDBQueries.UPDATE_BASIC_APPINFO_WITH_AUTH_TYPE;
-import static org.wso2.carbon.identity.application.mgt.ApplicationMgtDBQueries.UPDATE_BASIC_APPINFO_WITH_CLAIM_DIALEECT;
-import static org.wso2.carbon.identity.application.mgt.ApplicationMgtDBQueries.UPDATE_BASIC_APPINFO_WITH_ENABLE_AUTHORIZATION;
-import static org.wso2.carbon.identity.application.mgt.ApplicationMgtDBQueries.UPDATE_BASIC_APPINFO_WITH_OWNER_UPDATE;
-import static org.wso2.carbon.identity.application.mgt.ApplicationMgtDBQueries.UPDATE_BASIC_APPINFO_WITH_PRO_PROPERTIES;
-import static org.wso2.carbon.identity.application.mgt.ApplicationMgtDBQueries.UPDATE_BASIC_APPINFO_WITH_ROLE_CLAIM;
-import static org.wso2.carbon.identity.application.mgt.ApplicationMgtDBQueries.UPDATE_BASIC_APPINFO_WITH_SEND_AUTH_LIST_OF_IDPS;
-import static org.wso2.carbon.identity.application.mgt.ApplicationMgtDBQueries.UPDATE_BASIC_APPINFO_WITH_SEND_LOCAL_SUB_ID;
-import static org.wso2.carbon.identity.application.mgt.ApplicationMgtDBQueries.UPDATE_BASIC_APPINFO_WITH_SUBJECT_CLAIM_URI;
-import static org.wso2.carbon.identity.application.mgt.ApplicationMgtDBQueries.UPDATE_BASIC_APPINFO_WITH_USE_TENANT_DOMAIN_LOCAL_SUBJECT_ID;
-import static org.wso2.carbon.identity.application.mgt.ApplicationMgtDBQueries.UPDATE_BASIC_APPINFO_WITH_USE_USERSTORE_DOMAIN_LOCAL_SUBJECT_ID;
-import static org.wso2.carbon.identity.application.mgt.ApplicationMgtDBQueries.UPDATE_BASIC_APP_INFO_WITH_CONSENT_ENABLED;
-import static org.wso2.carbon.identity.application.mgt.ApplicationMgtDBQueries.UPDATE_CERTIFICATE;
-import static org.wso2.carbon.identity.application.mgt.ApplicationMgtDBQueries.UPDATE_SP_PERMISSIONS;
->>>>>>> 98987083
 import static org.wso2.carbon.identity.application.mgt.ApplicationMgtUtil.getUserTenantDomain;
 import static org.wso2.carbon.identity.base.IdentityConstants.SKIP_CONSENT;
 import static org.wso2.carbon.identity.base.IdentityConstants.SKIP_CONSENT_DISPLAY_NAME;
@@ -1289,6 +1176,7 @@
         List<IdentityProvider> idpProConnectors = new ArrayList<IdentityProvider>();
 
         try {
+
             outboundProConfigPrepStmt = connection.prepareStatement(
                     ApplicationMgtDBQueries.LOAD_PRO_CONNECTORS_BY_APP_ID);
             // IDP_NAME, CONNECTOR_NAM
@@ -1346,8 +1234,9 @@
      * @throws IdentityApplicationManagementException
      */
     private void updateLocalAndOutboundAuthenticationConfiguration(int applicationId,
-                       LocalAndOutboundAuthenticationConfig localAndOutboundAuthConfig,
-                       Connection connection)
+                                                                   LocalAndOutboundAuthenticationConfig
+                                                                           localAndOutboundAuthConfig,
+                                                                   Connection connection)
             throws SQLException, IdentityApplicationManagementException {
 
         int tenantID = CarbonContext.getThreadLocalCarbonContext().getTenantId();
@@ -1360,12 +1249,14 @@
         updateAuthenticationScriptConfiguration(applicationId, localAndOutboundAuthConfig, connection, tenantID);
 
         AuthenticationStep[] authSteps = localAndOutboundAuthConfig.getAuthenticationSteps();
+
         if (authSteps == null || authSteps.length == 0 ||
                 localAndOutboundAuthConfig.getAuthenticationType() == null) {
             // no authentication type or authentication steps defined - set to default.
             localAndOutboundAuthConfig
                     .setAuthenticationType(ApplicationConstants.AUTH_TYPE_DEFAULT);
         }
+
         try (PreparedStatement statement = connection.prepareStatement(
                 ApplicationMgtDBQueries.UPDATE_BASIC_APPINFO_WITH_LOCAL_AND_OUTBOUND_CONFIGURATION)) {
             // IS_SEND_AUTH_LIST_OF_IDPS=?
@@ -1985,52 +1876,34 @@
             if (databaseProductName.contains("MySQL")
                     || databaseProductName.contains("MariaDB")
                     || databaseProductName.contains("H2")) {
-<<<<<<< HEAD
-                sqlQuery = ApplicationMgtDBQueries.LOAD_APP_NAMES_BY_TENANT_AND_APP_NAME_MYSQL;
-=======
-                sqlQuery = String.format(LOAD_APP_NAMES_BY_TENANT_AND_FILTER_MYSQL, filterString);
->>>>>>> 98987083
+                sqlQuery = String.format(
+                        ApplicationMgtDBQueries.LOAD_APP_NAMES_BY_TENANT_AND_FILTER_MYSQL, filterString);
                 getAppNamesStmt = connection.prepareStatement(sqlQuery);
                 populateApplicationSearchQuery(getAppNamesStmt, tenantID, filterValues, offset, limit);
             } else if (databaseProductName.contains("Oracle")) {
-<<<<<<< HEAD
-                sqlQuery = ApplicationMgtDBQueries.LOAD_APP_NAMES_BY_TENANT_AND_APP_NAME_ORACLE;
-=======
-                sqlQuery = String.format(LOAD_APP_NAMES_BY_TENANT_AND_FILTER_ORACLE, filterString);
->>>>>>> 98987083
+                sqlQuery = String.format(
+                        ApplicationMgtDBQueries.LOAD_APP_NAMES_BY_TENANT_AND_FILTER_ORACLE, filterString);
                 getAppNamesStmt = connection.prepareStatement(sqlQuery);
                 populateApplicationSearchQuery(getAppNamesStmt, tenantID, filterValues, offset + limit, offset);
             } else if (databaseProductName.contains("Microsoft")) {
-<<<<<<< HEAD
-                sqlQuery = ApplicationMgtDBQueries.LOAD_APP_NAMES_BY_TENANT_AND_APP_NAME_MSSQL;
-=======
-                sqlQuery = String.format(LOAD_APP_NAMES_BY_TENANT_AND_FILTER_MSSQL, filterString);
->>>>>>> 98987083
+                sqlQuery = String.format(
+                        ApplicationMgtDBQueries.LOAD_APP_NAMES_BY_TENANT_AND_FILTER_MSSQL, filterString);
                 getAppNamesStmt = connection.prepareStatement(sqlQuery);
                 populateApplicationSearchQuery(getAppNamesStmt, tenantID, filterValues, offset, limit);
             } else if (databaseProductName.contains("PostgreSQL")) {
-<<<<<<< HEAD
-                sqlQuery = ApplicationMgtDBQueries.LOAD_APP_NAMES_BY_TENANT_AND_APP_NAME_POSTGRESQL;
-=======
-                sqlQuery = String.format(LOAD_APP_NAMES_BY_TENANT_AND_FILTER_POSTGRESQL, filterString);
->>>>>>> 98987083
+                sqlQuery = String.format(
+                        ApplicationMgtDBQueries.LOAD_APP_NAMES_BY_TENANT_AND_FILTER_POSTGRESQL, filterString);
                 getAppNamesStmt = connection.prepareStatement(sqlQuery);
                 populateApplicationSearchQuery(getAppNamesStmt, tenantID, filterValues, limit, offset);
             } else if (databaseProductName.contains("DB2")) {
-<<<<<<< HEAD
-                sqlQuery = ApplicationMgtDBQueries.LOAD_APP_NAMES_BY_TENANT_AND_APP_NAME_DB2SQL;
-=======
-                sqlQuery = String.format(LOAD_APP_NAMES_BY_TENANT_AND_FILTER_DB2SQL, filterString);
->>>>>>> 98987083
+                sqlQuery = String.format(
+                        ApplicationMgtDBQueries.LOAD_APP_NAMES_BY_TENANT_AND_FILTER_DB2SQL, filterString);
                 getAppNamesStmt = connection.prepareStatement(sqlQuery);
                 populateApplicationSearchQuery(getAppNamesStmt, tenantID, filterValues, offset + 1, offset + limit);
             } else if (databaseProductName.contains("INFORMIX")) {
-<<<<<<< HEAD
-                sqlQuery = ApplicationMgtDBQueries.LOAD_APP_NAMES_BY_TENANT_AND_APP_NAME_INFORMIX;
-=======
-                sqlQuery = String.format(LOAD_APP_NAMES_BY_TENANT_AND_FILTER_INFORMIX, filterString);
+                sqlQuery = String.format(
+                        ApplicationMgtDBQueries.LOAD_APP_NAMES_BY_TENANT_AND_FILTER_INFORMIX, filterString);
                 String filterValueResolvedForSQL;
->>>>>>> 98987083
                 getAppNamesStmt = connection.prepareStatement(sqlQuery);
                 getAppNamesStmt.setInt(1, offset);
                 getAppNamesStmt.setInt(2, limit);
@@ -2178,7 +2051,7 @@
             return serviceProvider;
         } catch (SQLException | CertificateRetrievingException e) {
             throw new IdentityApplicationManagementException("Failed to gather required attributes for application " +
-                        "with id: " + applicationId, e);
+                    "with id: " + applicationId, e);
         } finally {
             IdentityDatabaseUtil.closeConnection(connection);
         }
@@ -3422,15 +3295,10 @@
         FilterData filterData = getFilterDataForDBQuery(filter);
 
         try {
-<<<<<<< HEAD
-            String filterResolvedForSQL = resolveSQLFilter(filter);
-            getAppNamesStmt = connection
-                    .prepareStatement(ApplicationMgtDBQueries.LOAD_APP_COUNT_BY_TENANT_AND_APP_NAME);
-=======
             String filterValueResolvedForSQL;
             getAppNamesStmt = connection.prepareStatement(
-                    String.format(LOAD_APP_COUNT_BY_TENANT_AND_FILTER, filterData.getFilterString()));
->>>>>>> 98987083
+                    String.format(
+                            ApplicationMgtDBQueries.LOAD_APP_COUNT_BY_TENANT_AND_FILTER, filterData.getFilterString()));
             getAppNamesStmt.setInt(1, tenantID);
             getAppNamesStmt.setString(2, LOCAL_SP);
             for (int i = 0; i < filterData.getFilterValues().size(); i++) {
@@ -3477,15 +3345,10 @@
         FilterData filterData = getFilterDataForDBQuery(filter);
 
         try {
-<<<<<<< HEAD
-            String filterResolvedForSQL = resolveSQLFilter(filter);
-            getAppNamesStmt = connection
-                    .prepareStatement(ApplicationMgtDBQueries.LOAD_APP_NAMES_BY_TENANT_AND_APP_NAME);
-=======
             String filterValueResolvedForSQL;
             getAppNamesStmt = connection.prepareStatement(
-                    String.format(LOAD_APP_NAMES_BY_TENANT_AND_FILTER, filterData.getFilterString()));
->>>>>>> 98987083
+                    String.format(
+                            ApplicationMgtDBQueries.LOAD_APP_NAMES_BY_TENANT_AND_FILTER, filterData.getFilterString()));
             getAppNamesStmt.setInt(1, tenantID);
             getAppNamesStmt.setString(2, LOCAL_SP);
             for (int i = 0; i < filterData.getFilterValues().size(); i++) {
@@ -4121,7 +3984,7 @@
      * (non-Javadoc)
      *
      * @see
-     * org.wso2.carbon.identity.application.mgt.dao.impl.dao.ApplicationDAO#getServiceProviderNameByClientId
+     * org.wso2.carbon.identity.application.mgt.dao.ApplicationDAO#getServiceProviderNameByClientId
      * (java.lang.String, java.lang.String, java.lang.String)
      */
     public String getServiceProviderNameByClientId(String clientId, String clientType,
@@ -4579,8 +4442,9 @@
      * @throws SQLException
      */
     private void updateAuthenticationScriptConfiguration(int applicationId,
-                                                     LocalAndOutboundAuthenticationConfig localAndOutboundAuthConfig,
-                                                     Connection connection, int tenantID)
+                                                         LocalAndOutboundAuthenticationConfig
+                                                                 localAndOutboundAuthConfig,
+                                                         Connection connection, int tenantID)
             throws SQLException {
 
         if (localAndOutboundAuthConfig.getAuthenticationScriptConfig() != null) {
@@ -4983,7 +4847,8 @@
                 // Delete the application certificate if there is any
                 deleteApplicationCertificate(connection, application);
 
-                try (NamedPreparedStatement deleteAppStatement = new NamedPreparedStatement(connection,
+                try (NamedPreparedStatement deleteAppStatement =
+                             new NamedPreparedStatement(connection,
                                      ApplicationMgtDBQueries.REMOVE_APP_FROM_SP_APP_WITH_UUID)) {
 
                     deleteAppStatement.setString(ApplicationTableColumns.UUID, resourceId);
@@ -5079,8 +4944,9 @@
         String filterResolvedForSQL = resolveSQLFilter(filter);
         try (Connection connection = IdentityDatabaseUtil.getDBConnection(false)) {
 
-            try (NamedPreparedStatement statement = new NamedPreparedStatement(connection,
-                    ApplicationMgtDBQueries.LOAD_DISCOVERABLE_APP_COUNT_BY_APP_NAME_AND_TENANT)) {
+            try (NamedPreparedStatement statement =
+                         new NamedPreparedStatement(connection,
+                                 ApplicationMgtDBQueries.LOAD_DISCOVERABLE_APP_COUNT_BY_APP_NAME_AND_TENANT)) {
                 statement.setInt(ApplicationTableColumns.TENANT_ID, IdentityTenantUtil.getTenantId(tenantDomain));
                 statement.setString(ApplicationTableColumns.APP_NAME, filterResolvedForSQL);
 
@@ -5234,8 +5100,9 @@
         int count;
         try (Connection connection = IdentityDatabaseUtil.getDBConnection(false)) {
 
-            try (NamedPreparedStatement statement = new NamedPreparedStatement(connection,
-                    ApplicationMgtDBQueries.LOAD_DISCOVERABLE_APP_COUNT_BY_TENANT)) {
+            try (NamedPreparedStatement statement =
+                         new NamedPreparedStatement(connection,
+                                 ApplicationMgtDBQueries.LOAD_DISCOVERABLE_APP_COUNT_BY_TENANT)) {
                 statement.setInt(ApplicationTableColumns.TENANT_ID, IdentityTenantUtil.getTenantId(tenantDomain));
 
                 try (ResultSet resultSet = statement.executeQuery()) {
@@ -5391,44 +5258,6 @@
         return applicationId;
     }
 
-<<<<<<< HEAD
-    /**
-     * Returns the internal application id for a given resourceId in a tenant.
-     *
-     * @param appId        Internal Application ID
-     * @param tenantDomain
-     * @return
-     * @throws IdentityApplicationManagementException
-     */
-    private String getResourceIdUsingAppId(int appId,
-                                           String tenantDomain) throws IdentityApplicationManagementException {
-
-        try (Connection connection = IdentityDatabaseUtil.getDBConnection(false)) {
-
-            try (NamedPreparedStatement statement = new NamedPreparedStatement(connection,
-                    ApplicationMgtDBQueries.LOAD_UUID_BY_APP_ID)) {
-
-                statement.setInt(ApplicationTableColumns.ID, appId);
-                statement.setInt(ApplicationTableColumns.TENANT_ID, IdentityTenantUtil.getTenantId(tenantDomain));
-
-                try (ResultSet resultSet = statement.executeQuery()) {
-                    if (resultSet.next()) {
-                        return resultSet.getString(ApplicationTableColumns.UUID);
-                    } else {
-                        String msg = "Cannot find the application resourceId for appId: %s in tenantDomain: %s";
-                        throw new IdentityApplicationManagementException(String.format(msg, appId, tenantDomain));
-                    }
-                }
-            }
-
-        } catch (SQLException e) {
-            String msg = "Error while retrieving the application resourceId for appId: %s in tenantDomain: %s";
-            throw new IdentityApplicationManagementException(String.format(msg, appId, tenantDomain), e);
-        }
-    }
-
-=======
->>>>>>> 98987083
     private void deleteApplicationCertificate(Connection connection, ServiceProvider application) throws SQLException {
 
         String certificateReferenceID = getCertificateReferenceID(application.getSpProperties());
