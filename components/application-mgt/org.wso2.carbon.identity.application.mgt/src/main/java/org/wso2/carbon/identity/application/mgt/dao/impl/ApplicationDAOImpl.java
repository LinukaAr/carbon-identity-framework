/*
 * Copyright (c) 2014-2024, WSO2 LLC. (http://www.wso2.com).
 *
 * WSO2 LLC. licenses this file to you under the Apache License,
 * Version 2.0 (the "License"); you may not use this file except
 * in compliance with the License.
 * You may obtain a copy of the License at
 *
 * http://www.apache.org/licenses/LICENSE-2.0
 *
 * Unless required by applicable law or agreed to in writing,
 * software distributed under the License is distributed on an
 * "AS IS" BASIS, WITHOUT WARRANTIES OR CONDITIONS OF ANY
 * KIND, either express or implied.  See the License for the
 * specific language governing permissions and limitations
 * under the License.
 */

package org.wso2.carbon.identity.application.mgt.dao.impl;

import org.apache.commons.collections.CollectionUtils;
import org.apache.commons.io.IOUtils;
import org.apache.commons.lang.ArrayUtils;
import org.apache.commons.lang.StringUtils;
import org.apache.commons.logging.Log;
import org.apache.commons.logging.LogFactory;
import org.wso2.carbon.CarbonConstants;
import org.wso2.carbon.context.CarbonContext;
import org.wso2.carbon.context.PrivilegedCarbonContext;
import org.wso2.carbon.database.utils.jdbc.NamedPreparedStatement;
import org.wso2.carbon.database.utils.jdbc.exceptions.DataAccessException;
import org.wso2.carbon.identity.application.common.IdentityApplicationManagementClientException;
import org.wso2.carbon.identity.application.common.IdentityApplicationManagementException;
import org.wso2.carbon.identity.application.common.IdentityApplicationManagementServerException;
import org.wso2.carbon.identity.application.common.IdentityApplicationRegistrationFailureException;
import org.wso2.carbon.identity.application.common.model.ApplicationBasicInfo;
import org.wso2.carbon.identity.application.common.model.ApplicationPermission;
import org.wso2.carbon.identity.application.common.model.AssociatedRolesConfig;
import org.wso2.carbon.identity.application.common.model.AuthenticationStep;
import org.wso2.carbon.identity.application.common.model.Claim;
import org.wso2.carbon.identity.application.common.model.ClaimConfig;
import org.wso2.carbon.identity.application.common.model.ClaimMapping;
import org.wso2.carbon.identity.application.common.model.ClientAttestationMetaData;
import org.wso2.carbon.identity.application.common.model.ConsentConfig;
import org.wso2.carbon.identity.application.common.model.ConsentPurpose;
import org.wso2.carbon.identity.application.common.model.ConsentPurposeConfigs;
import org.wso2.carbon.identity.application.common.model.FederatedAuthenticatorConfig;
import org.wso2.carbon.identity.application.common.model.IdentityProvider;
import org.wso2.carbon.identity.application.common.model.InboundAuthenticationConfig;
import org.wso2.carbon.identity.application.common.model.InboundAuthenticationRequestConfig;
import org.wso2.carbon.identity.application.common.model.InboundProvisioningConfig;
import org.wso2.carbon.identity.application.common.model.JustInTimeProvisioningConfig;
import org.wso2.carbon.identity.application.common.model.LocalAndOutboundAuthenticationConfig;
import org.wso2.carbon.identity.application.common.model.LocalAuthenticatorConfig;
import org.wso2.carbon.identity.application.common.model.LocalRole;
import org.wso2.carbon.identity.application.common.model.OutboundProvisioningConfig;
import org.wso2.carbon.identity.application.common.model.PermissionsAndRoleConfig;
import org.wso2.carbon.identity.application.common.model.Property;
import org.wso2.carbon.identity.application.common.model.ProvisioningConnectorConfig;
import org.wso2.carbon.identity.application.common.model.RequestPathAuthenticatorConfig;
import org.wso2.carbon.identity.application.common.model.RoleMapping;
import org.wso2.carbon.identity.application.common.model.RoleV2;
import org.wso2.carbon.identity.application.common.model.ServiceProvider;
import org.wso2.carbon.identity.application.common.model.ServiceProviderProperty;
import org.wso2.carbon.identity.application.common.model.SpTrustedAppMetadata;
import org.wso2.carbon.identity.application.common.model.TrustedApp;
import org.wso2.carbon.identity.application.common.model.User;
import org.wso2.carbon.identity.application.common.model.script.AuthenticationScriptConfig;
import org.wso2.carbon.identity.application.common.util.IdentityApplicationManagementUtil;
import org.wso2.carbon.identity.application.mgt.AbstractInboundAuthenticatorConfig;
import org.wso2.carbon.identity.application.mgt.ApplicationConstants;
import org.wso2.carbon.identity.application.mgt.ApplicationConstants.ApplicationInboundTableColumns;
import org.wso2.carbon.identity.application.mgt.ApplicationConstants.ApplicationTableColumns;
import org.wso2.carbon.identity.application.mgt.ApplicationMgtSystemConfig;
import org.wso2.carbon.identity.application.mgt.ApplicationMgtUtil;
import org.wso2.carbon.identity.application.mgt.dao.IdentityProviderDAO;
import org.wso2.carbon.identity.application.mgt.dao.PaginatableFilterableApplicationDAO;
import org.wso2.carbon.identity.application.mgt.internal.ApplicationManagementServiceComponent;
import org.wso2.carbon.identity.application.mgt.internal.ApplicationManagementServiceComponentHolder;
import org.wso2.carbon.identity.base.AuthenticatorPropertyConstants.AuthenticationType;
import org.wso2.carbon.identity.base.AuthenticatorPropertyConstants.DefinedByType;
import org.wso2.carbon.identity.base.IdentityException;
import org.wso2.carbon.identity.base.IdentityRuntimeException;
import org.wso2.carbon.identity.certificate.management.exception.CertificateMgtClientException;
import org.wso2.carbon.identity.certificate.management.exception.CertificateMgtException;
import org.wso2.carbon.identity.certificate.management.model.Certificate;
import org.wso2.carbon.identity.core.CertificateRetrievingException;
import org.wso2.carbon.identity.core.URLBuilderException;
import org.wso2.carbon.identity.core.model.ExpressionNode;
import org.wso2.carbon.identity.core.model.FilterData;
import org.wso2.carbon.identity.core.model.FilterTreeBuilder;
import org.wso2.carbon.identity.core.model.Node;
import org.wso2.carbon.identity.core.model.OperationNode;
import org.wso2.carbon.identity.core.util.IdentityDatabaseUtil;
import org.wso2.carbon.identity.core.util.IdentityTenantUtil;
import org.wso2.carbon.identity.core.util.IdentityUtil;
import org.wso2.carbon.identity.core.util.JdbcUtils;
import org.wso2.carbon.identity.role.v2.mgt.core.RoleConstants;
import org.wso2.carbon.identity.role.v2.mgt.core.RoleManagementService;
import org.wso2.carbon.identity.role.v2.mgt.core.exception.IdentityRoleManagementException;
import org.wso2.carbon.identity.role.v2.mgt.core.model.RoleBasicInfo;
import org.wso2.carbon.identity.secret.mgt.core.SecretManager;
import org.wso2.carbon.identity.secret.mgt.core.exception.SecretManagementException;
import org.wso2.carbon.identity.secret.mgt.core.model.ResolvedSecret;
import org.wso2.carbon.identity.secret.mgt.core.model.Secret;
import org.wso2.carbon.user.api.Tenant;
import org.wso2.carbon.user.api.UserStoreException;
import org.wso2.carbon.user.core.util.UserCoreUtil;
import org.wso2.carbon.utils.DBUtils;
import org.wso2.carbon.utils.multitenancy.MultitenantConstants;

import java.io.ByteArrayInputStream;
import java.io.IOException;
import java.io.InputStream;
import java.nio.charset.StandardCharsets;
import java.sql.Connection;
import java.sql.PreparedStatement;
import java.sql.ResultSet;
import java.sql.SQLException;
import java.sql.SQLIntegrityConstraintViolationException;
import java.util.ArrayList;
import java.util.Arrays;
import java.util.Collection;
import java.util.Collections;
import java.util.Comparator;
import java.util.HashMap;
import java.util.HashSet;
import java.util.List;
import java.util.Map;
import java.util.Map.Entry;
import java.util.OptionalInt;
import java.util.Set;
import java.util.function.Function;
import java.util.stream.Collectors;
import java.util.stream.IntStream;
import java.util.stream.Stream;

import static java.util.Objects.isNull;
import static org.wso2.carbon.identity.application.common.util.IdentityApplicationConstants.ADVANCED_CONFIG;
import static org.wso2.carbon.identity.application.common.util.IdentityApplicationConstants.ALLOWED_APPLICATION_ENABLED_REQUEST_ATTRIBUTE_NAME;
import static org.wso2.carbon.identity.application.common.util.IdentityApplicationConstants.ALLOWED_ROLE_AUDIENCE_PROPERTY_NAME;
import static org.wso2.carbon.identity.application.common.util.IdentityApplicationConstants.ALLOWED_ROLE_AUDIENCE_REQUEST_ATTRIBUTE_NAME;
import static org.wso2.carbon.identity.application.common.util.IdentityApplicationConstants.ANDROID;
import static org.wso2.carbon.identity.application.common.util.IdentityApplicationConstants.ANDROID_PACKAGE_NAME_DISPLAY_NAME;
import static org.wso2.carbon.identity.application.common.util.IdentityApplicationConstants.ANDROID_PACKAGE_NAME_PROPERTY_NAME;
import static org.wso2.carbon.identity.application.common.util.IdentityApplicationConstants.APPLE_APP_ID_DISPLAY_NAME;
import static org.wso2.carbon.identity.application.common.util.IdentityApplicationConstants.APPLE_APP_ID_PROPERTY_NAME;
import static org.wso2.carbon.identity.application.common.util.IdentityApplicationConstants.APPLICATION_SECRET_TYPE_ANDROID_ATTESTATION_CREDENTIALS;
import static org.wso2.carbon.identity.application.common.util.IdentityApplicationConstants.ATTRIBUTE_SEPARATOR;
import static org.wso2.carbon.identity.application.common.util.IdentityApplicationConstants.CLIENT_ATTESTATION;
import static org.wso2.carbon.identity.application.common.util.IdentityApplicationConstants.CLIENT_ID_SP_PROPERTY_NAME;
import static org.wso2.carbon.identity.application.common.util.IdentityApplicationConstants.Error.APPLICATION_ALREADY_EXISTS;
import static org.wso2.carbon.identity.application.common.util.IdentityApplicationConstants.Error.APPLICATION_NOT_DISCOVERABLE;
import static org.wso2.carbon.identity.application.common.util.IdentityApplicationConstants.Error.INVALID_FILTER;
import static org.wso2.carbon.identity.application.common.util.IdentityApplicationConstants.Error.INVALID_LIMIT;
import static org.wso2.carbon.identity.application.common.util.IdentityApplicationConstants.Error.INVALID_OFFSET;
import static org.wso2.carbon.identity.application.common.util.IdentityApplicationConstants.Error.INVALID_REQUEST;
import static org.wso2.carbon.identity.application.common.util.IdentityApplicationConstants.Error.SORTING_NOT_IMPLEMENTED;
import static org.wso2.carbon.identity.application.common.util.IdentityApplicationConstants.ISSUER_SP_PROPERTY_NAME;
import static org.wso2.carbon.identity.application.common.util.IdentityApplicationConstants.IS_API_BASED_AUTHENTICATION_ENABLED_DISPLAY_NAME;
import static org.wso2.carbon.identity.application.common.util.IdentityApplicationConstants.IS_API_BASED_AUTHENTICATION_ENABLED_PROPERTY_NAME;
import static org.wso2.carbon.identity.application.common.util.IdentityApplicationConstants.IS_APPLICATION_ENABLED_DISPLAY_NAME;
import static org.wso2.carbon.identity.application.common.util.IdentityApplicationConstants.IS_APPLICATION_ENABLED_PROPERTY_NAME;
import static org.wso2.carbon.identity.application.common.util.IdentityApplicationConstants.IS_ATTESTATION_ENABLED_DISPLAY_NAME;
import static org.wso2.carbon.identity.application.common.util.IdentityApplicationConstants.IS_ATTESTATION_ENABLED_PROPERTY_NAME;
import static org.wso2.carbon.identity.application.common.util.IdentityApplicationConstants.IS_B2B_SS_APP_SP_PROPERTY_DISPLAY_NAME;
import static org.wso2.carbon.identity.application.common.util.IdentityApplicationConstants.IS_B2B_SS_APP_SP_PROPERTY_NAME;
import static org.wso2.carbon.identity.application.common.util.IdentityApplicationConstants.IS_MANAGEMENT_APP_SP_PROPERTY_DISPLAY_NAME;
import static org.wso2.carbon.identity.application.common.util.IdentityApplicationConstants.IS_MANAGEMENT_APP_SP_PROPERTY_NAME;
import static org.wso2.carbon.identity.application.common.util.IdentityApplicationConstants.IS_SYSTEM_RESERVED_APP_DISPLAY_NAME;
import static org.wso2.carbon.identity.application.common.util.IdentityApplicationConstants.IS_SYSTEM_RESERVED_APP_FLAG;
import static org.wso2.carbon.identity.application.common.util.IdentityApplicationConstants.JWKS_URI_SP_PROPERTY_NAME;
import static org.wso2.carbon.identity.application.common.util.IdentityApplicationConstants.NAME_SP_PROPERTY_NAME;
import static org.wso2.carbon.identity.application.common.util.IdentityApplicationConstants.PlatformType;
import static org.wso2.carbon.identity.application.common.util.IdentityApplicationConstants.TEMPLATE_ID_SP_PROPERTY_DISPLAY_NAME;
import static org.wso2.carbon.identity.application.common.util.IdentityApplicationConstants.TEMPLATE_ID_SP_PROPERTY_NAME;
import static org.wso2.carbon.identity.application.common.util.IdentityApplicationConstants.TEMPLATE_VERSION_SP_PROPERTY_DISPLAY_NAME;
import static org.wso2.carbon.identity.application.common.util.IdentityApplicationConstants.TEMPLATE_VERSION_SP_PROPERTY_NAME;
import static org.wso2.carbon.identity.application.common.util.IdentityApplicationConstants.TRUSTED_APP_CONSENT_GRANTED_SP_PROPERTY_DISPLAY_NAME;
import static org.wso2.carbon.identity.application.common.util.IdentityApplicationConstants.TRUSTED_APP_CONSENT_GRANTED_SP_PROPERTY_NAME;
import static org.wso2.carbon.identity.application.mgt.ApplicationConstants.LOCAL_SP;
import static org.wso2.carbon.identity.application.mgt.ApplicationConstants.ORACLE;
import static org.wso2.carbon.identity.application.mgt.ApplicationConstants.PORTAL_NAMES_CONFIG_ELEMENT;
import static org.wso2.carbon.identity.application.mgt.ApplicationConstants.UNION_SEPARATOR;
import static org.wso2.carbon.identity.application.mgt.ApplicationMgtUtil.getConsoleAccessUrlFromServerConfig;
import static org.wso2.carbon.identity.application.mgt.ApplicationMgtUtil.getMyAccountAccessUrlFromServerConfig;
import static org.wso2.carbon.identity.application.mgt.ApplicationMgtUtil.getUserTenantDomain;
import static org.wso2.carbon.identity.application.mgt.dao.impl.ApplicationMgtDBQueries.ADD_APPLICATION_ASSOC_ROLES_TAIL;
import static org.wso2.carbon.identity.application.mgt.dao.impl.ApplicationMgtDBQueries.ADD_APPLICATION_ASSOC_ROLES_TAIL_ORACLE;
import static org.wso2.carbon.identity.application.mgt.dao.impl.ApplicationMgtDBQueries.GET_FILTERED_SHARED_APPLICATIONS;
import static org.wso2.carbon.identity.application.mgt.dao.impl.ApplicationMgtDBQueries.SQLPlaceholders.DB_SCHEMA_COLUMN_NAME_MAIN_APP_ID;
import static org.wso2.carbon.identity.application.mgt.dao.impl.ApplicationMgtDBQueries.SQLPlaceholders.DB_SCHEMA_COLUMN_NAME_OWNER_ORG_ID;
import static org.wso2.carbon.identity.application.mgt.dao.impl.ApplicationMgtDBQueries.SQLPlaceholders.DB_SCHEMA_COLUMN_NAME_SHARED_APP_ID;
import static org.wso2.carbon.identity.application.mgt.dao.impl.ApplicationMgtDBQueries.SQLPlaceholders.DB_SCHEMA_COLUMN_NAME_SHARED_ORG_ID;
import static org.wso2.carbon.identity.application.mgt.dao.impl.ApplicationMgtDBQueries.SQLPlaceholders.SHARED_ORG_ID_LIST_PLACEHOLDER;
import static org.wso2.carbon.identity.application.mgt.dao.impl.ApplicationMgtDBQueries.SQLPlaceholders.SHARED_ORG_ID_PLACEHOLDER_PREFIX;
import static org.wso2.carbon.identity.base.IdentityConstants.SKIP_CONSENT;
import static org.wso2.carbon.identity.base.IdentityConstants.SKIP_CONSENT_DISPLAY_NAME;
import static org.wso2.carbon.identity.base.IdentityConstants.SKIP_LOGOUT_CONSENT;
import static org.wso2.carbon.identity.base.IdentityConstants.SKIP_LOGOUT_CONSENT_DISPLAY_NAME;
import static org.wso2.carbon.identity.base.IdentityConstants.USE_EXTERNAL_CONSENT_PAGE;
import static org.wso2.carbon.identity.base.IdentityConstants.USE_EXTERNAL_CONSENT_PAGE_DISPLAY_NAME;
import static org.wso2.carbon.identity.core.util.JdbcUtils.isH2DB;
import static org.wso2.carbon.utils.CarbonUtils.isLegacyAuditLogsDisabled;

/**
 * This class access the IDN_APPMGT database to store/update and delete application configurations.
 * The IDN_APPMGT database contains few tables
 * <ul>
 * <li>IDN_APPMGT_APP</li>
 * <li>IDN_APPMGT_CLIENT</li>
 * <li>IDN_APPMGT_STEP</li>
 * <li>IDN_APPMGT_STEP_IDP</li>
 * <li>IDN_APPMGT_CLAIM_MAPPING</li>
 * <li>IDN_APPMGT_ROLE_MAPPING</li>
 * </ul>
 */
public class ApplicationDAOImpl extends AbstractApplicationDAOImpl implements PaginatableFilterableApplicationDAO {

    private static final String SP_PROPERTY_NAME_CERTIFICATE = "CERTIFICATE";
    private static final String APPLICATION_NAME_CONSTRAINT = "APPLICATION_NAME_CONSTRAINT";
    private static final String UUID = "UUID";
    private static final String SPACE = " ";

    private static final Log log = LogFactory.getLog(ApplicationDAOImpl.class);
    private static final Log AUDIT_LOG = CarbonConstants.AUDIT_LOG;
    private static final String AUDIT_MESSAGE = "Initiator : %s | Action : %s | Data : { %s } | Result :  %s ";
    private static final String AUDIT_SUCCESS = "Success";
    private static final String AUDIT_FAIL = "Fail";
    private static final String ASTERISK = "*";
    private static final int MAX_RETRY_ATTEMPTS = 3;

    private List<String> standardInboundAuthTypes;
    public static final String USE_DOMAIN_IN_ROLES = "USE_DOMAIN_IN_ROLES";
    public static final String USE_DOMAIN_IN_ROLE_DISPLAY_NAME = "DOMAIN_IN_ROLES";

    private static final String FILTER_STARTS_WITH = "sw";
    private static final String FILTER_ENDS_WITH = "ew";
    private static final String FILTER_EQUALS = "eq";
    private static final String FILTER_CONTAINS = "co";
    private static final Map<String, String> SUPPORTED_SEARCH_ATTRIBUTE_MAP = new HashMap<>();

    static {
        SUPPORTED_SEARCH_ATTRIBUTE_MAP.put(NAME_SP_PROPERTY_NAME, "SP_APP.APP_NAME");
        SUPPORTED_SEARCH_ATTRIBUTE_MAP.put(CLIENT_ID_SP_PROPERTY_NAME, "SP_INBOUND_AUTH.INBOUND_AUTH_KEY");
        SUPPORTED_SEARCH_ATTRIBUTE_MAP.put(ISSUER_SP_PROPERTY_NAME, "SP_INBOUND_AUTH.INBOUND_AUTH_KEY");
    }

    public ApplicationDAOImpl() {

        standardInboundAuthTypes = new ArrayList<String>();
        standardInboundAuthTypes.add("oauth2");
        standardInboundAuthTypes.add("wstrust");
        standardInboundAuthTypes.add("samlsso");
        standardInboundAuthTypes.add("openid");
        standardInboundAuthTypes.add("passivests");
        standardInboundAuthTypes.add("kerberos");
    }

    private boolean isCustomInboundAuthType(String authType) {

        return !standardInboundAuthTypes.contains(authType);
    }

    /**
     * Get Service provider properties
     *
     * @param dbConnection database connection
     * @param spId         SP Id
     * @return service provider properties
     */
    private List<ServiceProviderProperty> getServicePropertiesBySpId(Connection dbConnection, int spId)
            throws SQLException {

        PreparedStatement prepStmt = null;
        ResultSet rs = null;
        List<ServiceProviderProperty> idpProperties = new ArrayList<ServiceProviderProperty>();
        try {
            prepStmt = isH2DB() ? dbConnection.prepareStatement(ApplicationMgtDBQueries.GET_SP_METADATA_BY_SP_ID_H2) :
                    dbConnection.prepareStatement(ApplicationMgtDBQueries.GET_SP_METADATA_BY_SP_ID);
            prepStmt.setInt(1, spId);
            rs = prepStmt.executeQuery();
            while (rs.next()) {
                ServiceProviderProperty property = new ServiceProviderProperty();
                property.setName(rs.getString("NAME"));
                property.setValue(rs.getString("VALUE"));
                property.setDisplayName(rs.getString("DISPLAY_NAME"));
                idpProperties.add(property);
            }
        } catch (DataAccessException e) {
            throw new SQLException("Error while retrieving SP metadata for SP ID: " + spId, e);
        } finally {
            IdentityApplicationManagementUtil.closeStatement(prepStmt);
            IdentityApplicationManagementUtil.closeResultSet(rs);
        }
        return idpProperties;
    }

    /**
     * Add Service provider properties
     *
     * @param dbConnection
     * @param spId
     * @param properties
     * @throws SQLException
     */
    private void addServiceProviderProperties(Connection dbConnection, int spId,
                                              List<ServiceProviderProperty> properties, int tenantId)
            throws SQLException {

        PreparedStatement prepStmt = null;
        try {
            prepStmt = isH2DB() ? dbConnection.prepareStatement(ApplicationMgtDBQueries.ADD_SP_METADATA_H2) :
                    dbConnection.prepareStatement(ApplicationMgtDBQueries.ADD_SP_METADATA);
            for (ServiceProviderProperty property : properties) {
                if (StringUtils.isNotBlank(property.getValue())) {
                    prepStmt.setInt(1, spId);
                    prepStmt.setString(2, property.getName());
                    prepStmt.setString(3, property.getValue());
                    prepStmt.setString(4, property.getDisplayName());
                    prepStmt.setInt(5, tenantId);
                    prepStmt.addBatch();
                } else {
                    if (log.isDebugEnabled()) {
                        String msg = "SP property '%s' of Sp with id: %d of tenantId: %d is empty or null. " +
                                "Not adding the property to 'SP_METADATA' table.";
                        log.debug(String.format(msg, property.getName(), spId, tenantId));
                    }
                }
            }
            prepStmt.executeBatch();
        } catch (DataAccessException e) {
            String errorMsg = "Error while adding SP properties for SP ID: " + spId + " and tenant ID: " + tenantId;
            throw new SQLException(errorMsg, e);
        } finally {
            IdentityApplicationManagementUtil.closeStatement(prepStmt);
        }
    }

    /**
     * Update Service provider properties
     *
     * @param dbConnection
     * @param spId
     * @param properties
     * @throws SQLException
     */
    private void updateServiceProviderProperties(Connection dbConnection, int spId,
                                                 List<ServiceProviderProperty> properties, int tenantId)
            throws SQLException {

        PreparedStatement prepStmt = null;
        try {
            prepStmt = dbConnection.prepareStatement(ApplicationMgtDBQueries.DELETE_SP_METADATA);
            prepStmt.setInt(1, spId);
            prepStmt.executeUpdate();

            addServiceProviderProperties(dbConnection, spId, properties, tenantId);
        } finally {
            IdentityApplicationManagementUtil.closeStatement(prepStmt);
        }
    }

    /**
     * Stores basic application information and meta-data such as the application name, creator and
     * tenant.
     *
     * @param application
     * @throws IdentityApplicationManagementException
     */
    @Override
    public int createApplication(ServiceProvider application, String tenantDomain)
            throws IdentityApplicationManagementException {

        Connection connection = IdentityDatabaseUtil.getDBConnection(true);
        try {
            // Create basic application.
            ApplicationCreateResult result = persistBasicApplicationInformation(connection, application, tenantDomain);
            IdentityDatabaseUtil.commitTransaction(connection);
            return result.getApplicationId();
        } catch (SQLException e) {
            rollbackAddApplicationTransaction(connection, application, tenantDomain);
            if (isApplicationConflict(e)) {
                throw new IdentityApplicationManagementClientException(APPLICATION_ALREADY_EXISTS.getCode(),
                        "Application already exists with name: " + application.getApplicationName()
                                + " in tenantDomain: " + tenantDomain);
            }
            throw new IdentityApplicationManagementException("Error while Creating Application", e);
        } finally {
            IdentityApplicationManagementUtil.closeConnection(connection);
        }
    }

    private boolean isApplicationConflict(Exception e) {

        if (!(e instanceof SQLException)) {
            return false;
        }

        // We Detect constraint violations in JDBC drivers which don't throw SQLIntegrityConstraintViolationException
        // by looking at the error message.
        return e instanceof SQLIntegrityConstraintViolationException ||
                StringUtils.containsIgnoreCase(e.getMessage(), APPLICATION_NAME_CONSTRAINT);
    }

    private ApplicationCreateResult persistBasicApplicationInformation(Connection connection,
                                                                       ServiceProvider application,
                                                                       String tenantDomain)
            throws IdentityApplicationManagementException, SQLException {

        int tenantID = IdentityTenantUtil.getTenantId(tenantDomain);
        String qualifiedUsername;
        if (LOCAL_SP.equals(application.getApplicationName())) {
            qualifiedUsername = CarbonConstants.REGISTRY_SYSTEM_USERNAME;
        } else {
            qualifiedUsername = ApplicationMgtUtil.getUsername(tenantDomain);
        }

        String username = UserCoreUtil.removeDomainFromName(qualifiedUsername);
        String userStoreDomain = IdentityUtil.extractDomainFromName(qualifiedUsername);
        String applicationName = application.getApplicationName();
        String applicationVersion = application.getApplicationVersion();
        String description = application.getDescription();

        if (log.isDebugEnabled()) {
            log.debug("Creating Application " + applicationName + " for user " + qualifiedUsername);
        }

        PreparedStatement storeAppPrepStmt = null;
        ResultSet results = null;
        try {
            String templatedAccessUrl = application.getAccessUrl();
            if (ApplicationMgtUtil.isConsoleOrMyAccount(applicationName)) {
                templatedAccessUrl = ApplicationMgtUtil.replaceUrlOriginWithPlaceholders(templatedAccessUrl);
            }
            String resourceId = generateApplicationResourceId(application);
            String dbProductName = connection.getMetaData().getDatabaseProductName();
            storeAppPrepStmt = connection.prepareStatement(
                    ApplicationMgtDBQueries.STORE_BASIC_APPINFO,
                    new String[] {DBUtils.getConvertedAutoGeneratedColumnName(dbProductName, "ID")});

            // TENANT_ID, APP_NAME, USER_STORE, USERNAME, DESCRIPTION, AUTH_TYPE
            storeAppPrepStmt.setInt(1, tenantID);
            storeAppPrepStmt.setString(2, applicationName);
            storeAppPrepStmt.setString(3, userStoreDomain);
            storeAppPrepStmt.setString(4, username);
            storeAppPrepStmt.setString(5, description);
            // by default authentication type would be default.
            // default authenticator is defined system-wide - in the configuration file.
            storeAppPrepStmt.setString(6, ApplicationConstants.AUTH_TYPE_DEFAULT);
            storeAppPrepStmt.setString(7, "0");
            storeAppPrepStmt.setString(8, "0");
            storeAppPrepStmt.setString(9, "0");
            storeAppPrepStmt.setString(10, resourceId);
            storeAppPrepStmt.setString(11, application.getImageUrl());
            storeAppPrepStmt.setString(12, templatedAccessUrl);
            storeAppPrepStmt.setString(13, applicationVersion);
            storeAppPrepStmt.execute();

            results = storeAppPrepStmt.getGeneratedKeys();

            int applicationId = 0;
            if (results.next()) {
                applicationId = results.getInt(1);
            }
            // some JDBC Drivers returns this in the result, some don't
            if (applicationId == 0) {
                if (log.isDebugEnabled()) {
                    log.debug("JDBC Driver did not return the application id, executing Select operation");
                }
                applicationId = getApplicationIDByName(applicationName, tenantID, connection);
            }

            ServiceProviderProperty[] spProperties = application.getSpProperties();
            List<ServiceProviderProperty> serviceProviderProperties = new ArrayList<>(Arrays.asList(spProperties));

            ServiceProviderProperty isManagementAppProperty = buildIsManagementAppProperty(application);
            serviceProviderProperties.add(isManagementAppProperty);

            ServiceProviderProperty isB2BSSAppProperty = buildIsB2BSSAppProperty(application);
            serviceProviderProperties.add(isB2BSSAppProperty);

            ServiceProviderProperty isAPIBasedAuthenticationEnabled
                    = buildIsAPIBasedAuthenticationEnabledProperty(application);
            serviceProviderProperties.add(isAPIBasedAuthenticationEnabled);

            if (application.getClientAttestationMetaData() != null) {
                ServiceProviderProperty isAttestationEnabled =
                        buildIsAttestationEnabledProperty(application.getClientAttestationMetaData());
                serviceProviderProperties.add(isAttestationEnabled);

                ServiceProviderProperty androidPackageName =
                        buildAndroidPackageNameProperty(application.getClientAttestationMetaData());
                serviceProviderProperties.add(androidPackageName);

                ServiceProviderProperty appleAppId =
                        buildAppleAppIdProperty(application.getClientAttestationMetaData());
                serviceProviderProperties.add(appleAppId);

                storeAndroidAttestationServiceCredentialAsSecret(application);
            }

            ServiceProviderProperty allowedRoleAudienceProperty = buildAllowedRoleAudienceProperty(application);
            serviceProviderProperties.add(allowedRoleAudienceProperty);
            application.setSpProperties(serviceProviderProperties.toArray(new ServiceProviderProperty[0]));
            addServiceProviderProperties(connection, applicationId, serviceProviderProperties, tenantID);

            if (log.isDebugEnabled()) {
                log.debug("Application Stored successfully with applicationId: " + applicationId +
                        " and applicationResourceId: " + resourceId);
            }
            application.setApplicationResourceId(resourceId);
            return new ApplicationCreateResult(resourceId, applicationId);
        } catch (URLBuilderException e) {
            throw new IdentityApplicationManagementException(
                    "Error occurred when replacing origin of the access URL with placeholders", e);
        } finally {
            IdentityApplicationManagementUtil.closeResultSet(results);
            IdentityApplicationManagementUtil.closeStatement(storeAppPrepStmt);
        }
    }

    private void updateAssociatedRolesOfApplication(Connection connection, String applicationId, String applicationName,
                                                    AssociatedRolesConfig associatedRolesConfig, String tenantDomain)
            throws IdentityApplicationManagementException {

        if (associatedRolesConfig == null || associatedRolesConfig.getRoles() == null) {
            return;
        }
        List<RoleV2> roles = new ArrayList<>(Arrays.asList(associatedRolesConfig.getRoles()));
        if (CollectionUtils.isEmpty(roles)) {
            return;
        }
        // Build SQL query to insert multiple values to the table based on the roles.size.
        try {
            String dbProductName = connection.getMetaData().getDatabaseProductName();
            StringBuilder queryBuilder = new StringBuilder(ORACLE.equals(dbProductName) ?
                    ApplicationMgtDBQueries.ADD_APPLICATION_ASSOC_ROLES_HEAD_ORACLE :
                    ApplicationMgtDBQueries.ADD_APPLICATION_ASSOC_ROLES_HEAD);
            for (int i = 0; i < roles.size(); i++) {
                if (ORACLE.equals(dbProductName)) {
                    queryBuilder.append(String.format(
                            ApplicationMgtDBQueries.ADD_APPLICATION_ASSOC_ROLES_VALUES_ORACLE, i));
                    if (i != roles.size() - 1) {
                        queryBuilder.append(UNION_SEPARATOR);
                    }
                } else {
                    queryBuilder.append(String.format(ADD_APPLICATION_ASSOC_ROLES_TAIL, i));
                    if (i != roles.size() - 1) {
                        queryBuilder.append(",");
                    }
                }

            }
            if (ORACLE.equals(dbProductName)) {
                queryBuilder.append(ADD_APPLICATION_ASSOC_ROLES_TAIL_ORACLE);
            }
            NamedPreparedStatement statement = new NamedPreparedStatement(connection, queryBuilder.toString());
            for (int i = 0; i < roles.size(); i++) {
                statement.setString(ApplicationMgtDBQueries.SQLPlaceholders.DB_SCHEMA_COLUMN_NAME_APP_ID + i,
                        applicationId);
                statement.setString(ApplicationMgtDBQueries.SQLPlaceholders.DB_SCHEMA_COLUMN_NAME_ROLE_ID + i,
                        roles.get(i).getId());
            }
            statement.executeUpdate();
        } catch (SQLException e) {
            throw new IdentityApplicationManagementException(
                    "Error while persisting associated roles of application: " + applicationName +
                            " of tenantDomain: " + tenantDomain, e);
        }
    }

    @Override
    public void updateApplication(ServiceProvider serviceProvider, String tenantDomain)
            throws IdentityApplicationManagementException {

        int applicationId = serviceProvider.getApplicationID();
        Connection connection = IdentityDatabaseUtil.getDBConnection(true);
        try {
            deleteApplicationConfigurations(connection, serviceProvider, applicationId, tenantDomain);
            addApplicationConfigurations(connection, serviceProvider, tenantDomain);

            IdentityDatabaseUtil.commitTransaction(connection);
        } catch (IdentityApplicationManagementClientException e) {
            IdentityDatabaseUtil.rollbackTransaction(connection);
            throw e;
        } catch (SQLException | UserStoreException | IdentityApplicationManagementException e) {
            IdentityDatabaseUtil.rollbackTransaction(connection);
            throw new IdentityApplicationManagementException("Failed to update application id: " + applicationId, e);
        } finally {
            IdentityApplicationManagementUtil.closeConnection(connection);
        }
    }

    private void addApplicationConfigurations(Connection connection, ServiceProvider serviceProvider,
                                              String tenantDomain)
            throws SQLException, UserStoreException, IdentityApplicationManagementException {

        int applicationId = serviceProvider.getApplicationID();
        int tenantID = IdentityTenantUtil.getTenantId(tenantDomain);

        if (ApplicationManagementServiceComponent.getFileBasedSPs().containsKey(
                serviceProvider.getApplicationName())) {
            throw new IdentityApplicationManagementClientException(APPLICATION_ALREADY_EXISTS.getCode(),
                    "Application with name: " + serviceProvider.getApplicationName() + "loaded from the file system.");
        }

        // update basic information of the application.
        // you can change application name, description, isSasApp...
        updateBasicApplicationData(serviceProvider, connection);

        updateApplicationCertificate(serviceProvider, tenantID);

        updateInboundProvisioningConfiguration(applicationId, serviceProvider.getInboundProvisioningConfig(),
                connection);

        // update all in-bound authentication requests.
        updateInboundAuthRequestConfiguration(serviceProvider.getApplicationID(), serviceProvider
                .getInboundAuthenticationConfig(), connection);

        // update local and out-bound authentication configuration.
        updateLocalAndOutboundAuthenticationConfiguration(serviceProvider.getApplicationID(),
                serviceProvider.getLocalAndOutBoundAuthenticationConfig(), connection);

        updateRequestPathAuthenticators(applicationId, serviceProvider.getRequestPathAuthenticatorConfigs(),
                connection);

        updateClaimConfiguration(serviceProvider.getApplicationID(), serviceProvider.getClaimConfig(),
                applicationId, connection);

        updateOutboundProvisioningConfiguration(applicationId,
                serviceProvider.getOutboundProvisioningConfig(), connection);
        updateSpTrustedAppMetadata(applicationId, serviceProvider.getTrustedAppMetadata(), connection, tenantID);

        if (serviceProvider.getPermissionAndRoleConfig() != null) {
            updatePermissionAndRoleConfiguration(serviceProvider.getApplicationID(),
                    serviceProvider.getPermissionAndRoleConfig(), connection);
            deleteAssignedPermissions(connection, serviceProvider.getApplicationName(),
                    serviceProvider.getPermissionAndRoleConfig().getPermissions());
        }

        if (serviceProvider.getAssociatedRolesConfig() != null) {
            String appAudience = serviceProvider.getAssociatedRolesConfig().getAllowedAudience();
            // Update associated roles.
            if (RoleConstants.APPLICATION.equalsIgnoreCase(appAudience)) {
                updateAssociatedRolesOfApplication(connection, serviceProvider.getApplicationResourceId(),
                        serviceProvider.getApplicationName(), serviceProvider.getAssociatedRolesConfig(), tenantDomain);
            }
        }

        updateConfigurationsAsServiceProperties(serviceProvider);
        if (ArrayUtils.isNotEmpty(serviceProvider.getSpProperties())) {
            ServiceProviderProperty[] spProperties = serviceProvider.getSpProperties();
            updateServiceProviderProperties(connection, applicationId, Arrays.asList(spProperties), tenantID);
        }

        // Will be supported with 'Advance Consent Management Feature'.
            /*
            if (serviceProvider.getConsentConfig() != null) {
                updateConsentPurposeConfiguration(connection, applicationId, serviceProvider.getConsentConfig(),
                        tenantID);
            }
            */
    }

    private void deleteApplicationConfigurations(Connection connection, ServiceProvider serviceProvider,
                                                 int applicationId, String tenantDomain) throws SQLException {

        int tenantID = IdentityTenantUtil.getTenantId(tenantDomain);

        // delete all in-bound authentication requests.
        deleteInboundAuthRequestConfiguration(serviceProvider.getApplicationID(), connection);
        // delete local and out-bound authentication configuration.
        deleteLocalAndOutboundAuthenticationConfiguration(applicationId, connection);
        deleteRequestPathAuthenticators(applicationId, connection);
        deleteClaimConfiguration(applicationId, connection);
        deleteOutboundProvisioningConfiguration(applicationId, connection);
        deletePermissionAndRoleConfiguration(applicationId, connection);
        // deleteConsentPurposeConfiguration(connection, applicationId, tenantID);
        deleteAssociatedRolesConfigurations(connection, serviceProvider.getApplicationResourceId());
        deleteSpTrustedAppMetadata(applicationId, connection, tenantID);
    }

    private void deleteAssociatedRolesConfigurations(Connection connection, String applicationId) throws SQLException {

        // Delete associations.
        try (NamedPreparedStatement statement = new NamedPreparedStatement(connection, ApplicationMgtDBQueries
                .DELETE_APPLICATION_ROLE_ASSOCIATIONS)) {
            statement.setString(ApplicationMgtDBQueries.SQLPlaceholders.DB_SCHEMA_COLUMN_NAME_APP_ID, applicationId);
            statement.executeUpdate();
        }
    }

    /**
     * Delete existing consent purpose configurations of the application.
     *
     * @param connection
     * @param applicationId
     * @param tenantId
     */
    private void deleteConsentPurposeConfiguration(Connection connection, int applicationId, int tenantId)
            throws IdentityApplicationManagementException {

        try (PreparedStatement ps = connection.prepareStatement(ApplicationMgtDBQueries.DELETE_SP_CONSENT_PURPOSES)) {
            ps.setInt(1, applicationId);
            ps.setInt(2, tenantId);
            ps.executeUpdate();
        } catch (SQLException e) {
            throw new IdentityApplicationManagementException("Error while removing existing consent purposes for " +
                    "ApplicationId: " + applicationId + " and TenantId: " +
                    tenantId, e);
        }
    }

    /**
     * Updates the consent purpose configurations of the application.
     *
     * @param connection
     * @param applicationId
     * @param consentConfig
     * @param tenantID
     */
    private void updateConsentPurposeConfiguration(Connection connection, int applicationId,
                                                   ConsentConfig consentConfig, int tenantID)
            throws IdentityApplicationManagementException {

        try (PreparedStatement pst = connection.prepareStatement(
                ApplicationMgtDBQueries.UPDATE_BASIC_APP_INFO_WITH_CONSENT_ENABLED)) {
            pst.setString(1, consentConfig.isEnabled() ? "1" : "0");
            pst.setInt(2, tenantID);
            pst.setInt(3, applicationId);
            pst.executeUpdate();
        } catch (SQLException e) {
            String error = String.format("Error while setting consentEnabled: %s for applicationId: %s in tenantId: " +
                    "%s", Boolean.toString(consentConfig.isEnabled()), applicationId, tenantID);
            throw new IdentityApplicationManagementException(error, e);
        }

        ConsentPurposeConfigs consentPurposeConfigs = consentConfig.getConsentPurposeConfigs();
        if (isNull(consentPurposeConfigs)) {
            if (log.isDebugEnabled()) {
                log.debug("ConsentPurposeConfigs entry is null for application ID: " + applicationId);
            }
            return;
        }

        ConsentPurpose[] consentPurposes = consentPurposeConfigs.getConsentPurpose();
        if (isNull(consentPurposes)) {
            if (log.isDebugEnabled()) {
                log.debug("ConsentPurpose entry is null for application ID: " + applicationId);
            }
            return;
        }

        for (ConsentPurpose consentPurpose : consentPurposes) {
            try (PreparedStatement ps = connection.prepareStatement(ApplicationMgtDBQueries.ADD_SP_CONSENT_PURPOSE)) {
                ps.setInt(1, applicationId);
                ps.setInt(2, consentPurpose.getPurposeId());
                ps.setInt(3, consentPurpose.getDisplayOrder());
                ps.setInt(4, tenantID);
                ps.executeUpdate();
            } catch (SQLException e) {
                String error = String.format("Error while persisting consent purposeId: %s for applicationId: %s " +
                                "in tenantId: %s", consentPurpose.getPurposeId(), applicationId,
                        tenantID);
                throw new IdentityApplicationManagementException(error, e);
            }
        }
    }

    /**
     * Updates the application certificate record in the database using ApplicationCertificateMgtService,
     * with the certificate in the given service provider object. If the certificate content is available in the given
     * service provider and a reference is not available, create a new database record for the certificate and add the
     * reference to the given service provider object.
     *
     * @param serviceProvider Service provider object.
     * @param tenantID        Tenant ID.
     * @throws IdentityApplicationManagementException If an error occurs while updating the certificate.
     */
    private void updateApplicationCertificate(ServiceProvider serviceProvider, int tenantID)
            throws IdentityApplicationManagementException {

        if (StringUtils.isBlank(serviceProvider.getCertificateContent())) {
            // Remove the certificate reference property if exists and remove the certificate.
            removeCertificateReferenceAndDelete(serviceProvider, tenantID);
        } else {
            String certificateReferenceIdString = getCertificateReferenceID(serviceProvider.getSpProperties());
            if (certificateReferenceIdString != null) {
                // If there is a reference, update the relevant existing certificate record.
                updateCertificate(certificateReferenceIdString, serviceProvider.getCertificateContent(), tenantID);
            } else {
                // There is no existing reference. Persisting the certificate as a new record.
                persistApplicationCertificate(serviceProvider, tenantID);
            }
        }
    }

    /**
     * Removes the certificate reference property from the given service provider object and deletes the certificate
     * record from the database.
     *
     * @param serviceProvider Service provider object.
     * @param tenantID        Tenant ID.
     * @throws IdentityApplicationManagementException If an error occurs while removing the certificate reference.
     */
    private void removeCertificateReferenceAndDelete(ServiceProvider serviceProvider, int tenantID)
            throws IdentityApplicationManagementException {

        ServiceProviderProperty[] spProperties = serviceProvider.getSpProperties();

        if (spProperties == null) {
            return;
        }

        OptionalInt certificateReferenceIdIndex = IntStream.range(0, spProperties.length)
                .filter(index -> SP_PROPERTY_NAME_CERTIFICATE.equals(spProperties[index].getName()))
                .findFirst();

        if (certificateReferenceIdIndex.isPresent()) {
            int certificateReferenceIndex = certificateReferenceIdIndex.getAsInt();
            int certificateID = Integer.parseInt(spProperties[certificateReferenceIndex].getValue());

            serviceProvider.setSpProperties(getFilteredSpProperties(spProperties, certificateReferenceIndex));
            deleteCertificate(certificateID, IdentityTenantUtil.getTenantDomain(tenantID));
        }
    }

    /**
     * Returns a new array of service provider properties with the property at the specified index removed.
     * This method creates a copy of the original `spProperties` array, omitting the element at `indexToRemove`.
     *
     * @param spProperties   An array of service provider properties.
     * @param indexToRemove  The index of the property to be removed from the array.
     * @return A new array of service provider properties, excluding the property at the specified index.
     */
    private ServiceProviderProperty[] getFilteredSpProperties(ServiceProviderProperty[] spProperties,
                                                              int indexToRemove) {

        ServiceProviderProperty[] updatedSpProperties = new ServiceProviderProperty[spProperties.length - 1];
        System.arraycopy(spProperties, 0, updatedSpProperties, 0, indexToRemove);
        System.arraycopy(spProperties, indexToRemove + 1, updatedSpProperties, indexToRemove,
                updatedSpProperties.length - indexToRemove);

        return updatedSpProperties;
    }

    /**
     * Update the existing certificate record with the given certificate ID.
     *
     * @param certificateId      Certificate ID.
     * @param certificateContent Certificate content to be updated.
     * @param tenantID           Tenant ID.
     * @throws IdentityApplicationManagementException If an error occurs while updating the certificate.
     */
    private void updateCertificate(String certificateId, String certificateContent, int tenantID)
            throws IdentityApplicationManagementException {

        try {
            ApplicationManagementServiceComponentHolder.getInstance().getApplicationCertificateMgtService()
                    .updateCertificateContent(Integer.parseInt(certificateId), certificateContent,
                            IdentityTenantUtil.getTenantDomain(tenantID));
        } catch (CertificateMgtClientException e) {
            throw new IdentityApplicationManagementClientException(INVALID_REQUEST.getCode(), e.getDescription(), e);
        } catch (CertificateMgtException e) {
            throw new IdentityApplicationManagementException("Error while updating certificate", e);
        }
    }

    /**
     * Returns the certificate reference ID from the given service provider properties.
     *
     * @param serviceProviderProperties
     * @return
     */
    private String getCertificateReferenceID(ServiceProviderProperty[] serviceProviderProperties) {

        String certificateReferenceId = null;
        if (serviceProviderProperties != null) {
            for (ServiceProviderProperty property : serviceProviderProperties) {
                if (SP_PROPERTY_NAME_CERTIFICATE.equals(property.getName())) {
                    certificateReferenceId = property.getValue();
                }
            }
        }
        return certificateReferenceId;
    }

    /**
     * Persists the certificate content of the given service provider object,
     * and adds ID of the newly added certificate as a property of the service provider object.
     *
     * @param serviceProvider Service provider object.
     * @param tenantID        Tenant ID.
     * @throws IdentityApplicationManagementException If an error occurs while adding the certificate.
     */
    private void persistApplicationCertificate(ServiceProvider serviceProvider, int tenantID)
            throws IdentityApplicationManagementException {

        try {
            Certificate certificate = new Certificate.Builder()
                    .name(serviceProvider.getApplicationName())
                    .certificateContent(serviceProvider.getCertificateContent())
                    .build();
            int newlyAddedCertificateID = ApplicationManagementServiceComponentHolder.getInstance()
                    .getApplicationCertificateMgtService().addCertificate(certificate,
                            IdentityTenantUtil.getTenantDomain(tenantID));

            // Not all JDBC drivers support getting the auto generated database ID.
            // So if the ID is not returned, get the ID by querying the database passing the certificate name.
            if (newlyAddedCertificateID == 0) {
                if (log.isDebugEnabled()) {
                    log.debug("JDBC Driver did not return the application id, executing Select operation");
                }
                newlyAddedCertificateID = getCertificateIDByName(serviceProvider.getApplicationName(), tenantID);
            }
            addApplicationCertificateReferenceAsServiceProviderProperty(serviceProvider, newlyAddedCertificateID);
        } catch (CertificateMgtClientException e) {
            throw new IdentityApplicationManagementClientException(INVALID_REQUEST.getCode(), e.getDescription(), e);
        } catch (CertificateMgtException e) {
            throw new IdentityApplicationManagementServerException("Error while adding certificate for application: " +
                    serviceProvider.getApplicationName(), e);
        }
    }

    /**
     * Add the given certificate ID as a property of the given service provider object.
     *
     * @param serviceProvider
     * @param newlyAddedCertificateID
     */
    private void addApplicationCertificateReferenceAsServiceProviderProperty(ServiceProvider serviceProvider,
                                                                             int newlyAddedCertificateID) {

        ServiceProviderProperty[] serviceProviderProperties = serviceProvider.getSpProperties();
        ServiceProviderProperty[] newServiceProviderProperties;
        if (serviceProviderProperties != null) {
            newServiceProviderProperties = new ServiceProviderProperty[
                    serviceProviderProperties.length + 1];

            for (int i = 0; i < serviceProviderProperties.length; i++) {
                newServiceProviderProperties[i] = serviceProviderProperties[i];
            }
        } else {
            newServiceProviderProperties = new ServiceProviderProperty[1];
        }

        ServiceProviderProperty propertyForCertificate = new ServiceProviderProperty();
        propertyForCertificate.setDisplayName(SP_PROPERTY_NAME_CERTIFICATE);
        propertyForCertificate.setName(SP_PROPERTY_NAME_CERTIFICATE);
        propertyForCertificate.setValue(String.valueOf(newlyAddedCertificateID));

        newServiceProviderProperties[newServiceProviderProperties.length - 1] = propertyForCertificate;

        serviceProvider.setSpProperties(newServiceProviderProperties);
    }

    /**
     * Returns the database ID of the certificate with the given certificate name and the tenant ID.
     *
     * @param applicationName Name of the application.
     * @param tenantID        Tenant ID.
     * @return Certificate ID.
     * @throws IdentityApplicationManagementException If an error occurs while retrieving the certificate ID.
     */
    private int getCertificateIDByName(String applicationName, int tenantID)
            throws IdentityApplicationManagementException {

        try {
            Certificate certificate = ApplicationManagementServiceComponentHolder.getInstance()
                    .getApplicationCertificateMgtService().getCertificateByName(applicationName,
                            IdentityTenantUtil.getTenantDomain(tenantID));

            int certificateId = -1;
            if (certificate != null) {
                certificateId = Integer.parseInt(certificate.getId());
            }

            return certificateId;
        } catch (CertificateMgtException e) {
            throw new IdentityApplicationManagementException("Error while retrieving certificate ID by name " +
                    "for application: " + applicationName, e);
        }
    }

    /**
     * @param serviceProvider
     * @param connection
     * @throws SQLException
     * @throws UserStoreException
     * @throws IdentityApplicationManagementException
     */

    private void updateBasicApplicationData(ServiceProvider serviceProvider, Connection connection)
            throws SQLException, UserStoreException, IdentityApplicationManagementException {

        int applicationId = serviceProvider.getApplicationID();
        String applicationVersion = ApplicationMgtUtil.getApplicationUpdatedVersion(serviceProvider);
        String applicationName = serviceProvider.getApplicationName();
        String description = serviceProvider.getDescription();
        boolean isSaasApp = serviceProvider.isSaasApp();
        boolean isDiscoverable = serviceProvider.isDiscoverable();
        int tenantID = CarbonContext.getThreadLocalCarbonContext().getTenantId();
        String storedAppName = null;

        if (applicationName == null) {
            // check for required attributes.
            throw new IdentityApplicationManagementException("Application Name is required.");
        }

        if (log.isDebugEnabled()) {
            log.debug("Updating Application with id: " + applicationId);
        }
        // reads back the Application Name. This is to check if the Application
        // has been renamed
        storedAppName = getApplicationName(applicationId, connection);

        if (log.isDebugEnabled()) {
            log.debug("Stored application name for id: " + applicationId + " is " + storedAppName);
        }

        boolean validateRoles = ApplicationMgtUtil.validateRoles();
        // only if the application has been renamed TODO: move to OSGi layer
        if (!StringUtils.equals(applicationName, storedAppName) && validateRoles) {
            String applicationNameforRole = IdentityUtil.addDomainToName(applicationName, ApplicationConstants.
                    APPLICATION_DOMAIN);
            String storedAppNameforRole = IdentityUtil.addDomainToName(storedAppName, ApplicationConstants.
                    APPLICATION_DOMAIN);
            // rename the role
            ApplicationMgtUtil.renameRole(storedAppNameforRole, applicationNameforRole);
            if (log.isDebugEnabled()) {
                log.debug("Renaming application role from " + storedAppName + " to "
                        + applicationName);
            }
            Map<String, String> applicationPermissions = readApplicationPermissions(storedAppName);
            for (Map.Entry<String, String> entry : applicationPermissions.entrySet()) {
                updatePermissionPath(entry.getKey(), entry.getValue().replace(storedAppName.toLowerCase(),
                        applicationName.toLowerCase()));
            }
        }

        boolean isValidUserForOwnerUpdate = ApplicationMgtUtil.isValidApplicationOwner(serviceProvider);
        String sql;
        if (isValidUserForOwnerUpdate) {
            sql = ApplicationMgtDBQueries.UPDATE_BASIC_APPINFO_WITH_OWNER_UPDATE;
        } else {
            sql = ApplicationMgtDBQueries.UPDATE_BASIC_APPINFO;
        }

        String templatedAccessUrl = serviceProvider.getAccessUrl();
        if (ApplicationMgtUtil.isConsoleOrMyAccount(applicationName)) {
            try {
                templatedAccessUrl = ApplicationMgtUtil.replaceUrlOriginWithPlaceholders(templatedAccessUrl);
            } catch (URLBuilderException e) {
                throw new IdentityApplicationManagementException(
                        "Error occurred when replacing origin of the access URL with placeholders", e);
            }
        }

        try (NamedPreparedStatement statement = new NamedPreparedStatement(connection, sql)) {
            statement.setString(ApplicationTableColumns.APP_NAME, applicationName);
            statement.setString(ApplicationTableColumns.DESCRIPTION, description);
            statement.setString(ApplicationTableColumns.IS_SAAS_APP, isSaasApp ? "1" : "0");
            statement.setString(ApplicationTableColumns.IS_DISCOVERABLE, isDiscoverable ? "1" : "0");
            statement.setString(ApplicationTableColumns.IMAGE_URL, serviceProvider.getImageUrl());
            statement.setString(ApplicationTableColumns.ACCESS_URL, templatedAccessUrl);
            if (isValidUserForOwnerUpdate) {
                User owner = serviceProvider.getOwner();
                statement.setString(ApplicationTableColumns.USERNAME, owner.getUserName());
                statement.setString(ApplicationTableColumns.USER_STORE, owner.getUserStoreDomain());
            }
            statement.setInt(ApplicationTableColumns.TENANT_ID, tenantID);
            statement.setInt(ApplicationTableColumns.ID, applicationId);
            statement.setString(ApplicationTableColumns.APP_VERSION, applicationVersion);

            statement.executeUpdate();
        }

        if (log.isDebugEnabled()) {
            String tenantDomain = IdentityTenantUtil.getTenantDomain(tenantID);
            log.debug("Application with name: " + applicationName + " , id: " + applicationId + " in tenantDomain: "
                    + tenantDomain + " updated successfully.");
        }
    }

    private List<Property> filterEmptyProperties(Property[] propertiesArray) {

        List<Property> propertyArrayList = new ArrayList<>();
        if (ArrayUtils.isNotEmpty(propertiesArray)) {
            for (Property property : propertiesArray) {
                if (property != null && StringUtils.isNotBlank(property.getValue())) {
                    propertyArrayList.add(property);
                }
            }
        }
        return propertyArrayList;
    }

    /**
     * @param applicationId
     * @param inBoundAuthenticationConfig
     * @param connection
     * @throws SQLException
     */
    private void updateInboundAuthRequestConfiguration(int applicationId, InboundAuthenticationConfig
            inBoundAuthenticationConfig, Connection connection) throws IdentityApplicationManagementException {

        int tenantID = CarbonContext.getThreadLocalCarbonContext().getTenantId();

        PreparedStatement inboundAuthReqConfigPrepStmt = null;

        try {
            if (inBoundAuthenticationConfig == null
                    || inBoundAuthenticationConfig.getInboundAuthenticationRequestConfigs() == null
                    || inBoundAuthenticationConfig.getInboundAuthenticationRequestConfigs().length == 0) {
                // no in-bound authentication requests defined.
                return;
            }

            inboundAuthReqConfigPrepStmt = connection.prepareStatement(ApplicationMgtDBQueries.STORE_CLIENT_INFO);
            InboundAuthenticationRequestConfig[] authRequests = inBoundAuthenticationConfig
                    .getInboundAuthenticationRequestConfigs();

            for (InboundAuthenticationRequestConfig authRequest : authRequests) {
                if (authRequest == null || authRequest.getInboundAuthType() == null) {
                    log.warn("Invalid in-bound authentication request");
                    // not a valid authentication request. Must have client and a type.
                    continue;
                }

                Property[] propertiesArray = authRequest.getProperties();
                List<Property> propertyArrayList = new ArrayList<>();

                String authKey = null;
                String inboundConfigType = ApplicationConstants.STANDARD_APPLICATION;
                if (standardInboundAuthTypes.contains(authRequest.getInboundAuthType())) {
                    authKey = authRequest.getInboundAuthKey();
                    propertyArrayList = filterEmptyProperties(propertiesArray);
                } else {
                    AbstractInboundAuthenticatorConfig inboundAuthenticatorConfig =
                            ApplicationManagementServiceComponentHolder.getInboundAuthenticatorConfig(authRequest
                                    .getInboundAuthType() + ":" + authRequest.getInboundConfigType());
                    if (inboundAuthenticatorConfig != null &&
                            StringUtils.isNotBlank(inboundAuthenticatorConfig.getRelyingPartyKey())) {
                        if (propertiesArray != null && propertiesArray.length > 0) {
                            for (Property prop : propertiesArray) {
                                if (inboundAuthenticatorConfig.getRelyingPartyKey().equals(prop.getName())) {
                                    if (StringUtils.isNotBlank(prop.getValue())) {
                                        authKey = prop.getValue();
                                    }
                                } else {
                                    if (StringUtils.isNotBlank(prop.getValue())) {
                                        propertyArrayList.add(prop);
                                    }
                                }
                            }
                        }
                    } else {
                        propertyArrayList = filterEmptyProperties(propertiesArray);
                    }
                }
                if (StringUtils.isBlank(authKey)) {
                    String applicationName = getApplicationName(applicationId, connection);
                    if (StringUtils.isNotBlank(applicationName)) {
                        authKey = applicationName;
                    }
                }
                if (StringUtils.isNotBlank(authRequest.getInboundConfigType())) {
                    inboundConfigType = authRequest.getInboundConfigType();
                }
                if (!propertyArrayList.isEmpty()) {
                    for (Property prop : propertyArrayList) {
                        inboundAuthReqConfigPrepStmt.setInt(1, tenantID);
                        inboundAuthReqConfigPrepStmt.setString(2, authKey);
                        inboundAuthReqConfigPrepStmt.setString(3, authRequest.getInboundAuthType());
                        inboundAuthReqConfigPrepStmt.setString(4, prop.getName());
                        inboundAuthReqConfigPrepStmt.setString(5, prop.getValue());
                        inboundAuthReqConfigPrepStmt.setInt(6, applicationId);
                        inboundAuthReqConfigPrepStmt.setString(7, inboundConfigType);
                        inboundAuthReqConfigPrepStmt.addBatch();
                    }
                } else {
                    inboundAuthReqConfigPrepStmt.setInt(1, tenantID);
                    inboundAuthReqConfigPrepStmt.setString(2, authKey);
                    inboundAuthReqConfigPrepStmt.setString(3, authRequest.getInboundAuthType());
                    inboundAuthReqConfigPrepStmt.setString(4, null);
                    inboundAuthReqConfigPrepStmt.setString(5, null);
                    inboundAuthReqConfigPrepStmt.setInt(6, applicationId);
                    inboundAuthReqConfigPrepStmt.setString(7, inboundConfigType);
                    inboundAuthReqConfigPrepStmt.addBatch();
                }

                if (log.isDebugEnabled()) {
                    log.debug("Updating inbound authentication request configuration of the application "
                            + applicationId
                            + "inbound auth key: "
                            + authRequest.getInboundAuthKey()
                            + " inbound auth type: "
                            + authRequest.getInboundAuthType());
                }
            }

            inboundAuthReqConfigPrepStmt.executeBatch();
        } catch (SQLException e) {
            log.error("Error occurred while updating the Inbound Authentication Request Configuration.", e);
        } finally {
            IdentityApplicationManagementUtil.closeStatement(inboundAuthReqConfigPrepStmt);
        }
    }

    /**
     * @param applicationId
     * @param inBoundProvisioningConfig
     * @param connection
     * @throws SQLException
     */
    private void updateInboundProvisioningConfiguration(int applicationId,
                                                        InboundProvisioningConfig inBoundProvisioningConfig,
                                                        Connection connection)
            throws SQLException {

        if (inBoundProvisioningConfig == null) {
            return;
        }

        int tenantID = CarbonContext.getThreadLocalCarbonContext().getTenantId();
        PreparedStatement inboundProConfigPrepStmt = null;

        try {
            inboundProConfigPrepStmt = connection.prepareStatement(
                    ApplicationMgtDBQueries.UPDATE_BASIC_APPINFO_WITH_PRO_PROPERTIES);

            // PROVISIONING_USERSTORE_DOMAIN=?
            inboundProConfigPrepStmt.setString(1, inBoundProvisioningConfig.getProvisioningUserStore());
            inboundProConfigPrepStmt.setString(2, inBoundProvisioningConfig.isDumbMode() ? "1" : "0");
            inboundProConfigPrepStmt.setInt(3, tenantID);
            inboundProConfigPrepStmt.setInt(4, applicationId);
            inboundProConfigPrepStmt.execute();

        } finally {
            IdentityApplicationManagementUtil.closeStatement(inboundProConfigPrepStmt);
        }
    }

    /**
     * @param applicationId
     * @param outBoundProvisioningConfig
     * @param connection
     * @throws SQLException
     */
    private void updateOutboundProvisioningConfiguration(int applicationId,
                                                         OutboundProvisioningConfig outBoundProvisioningConfig,
                                                         Connection connection)
            throws SQLException {

        int tenantID = CarbonContext.getThreadLocalCarbonContext().getTenantId();
        PreparedStatement outboundProConfigPrepStmt = null;

        if (outBoundProvisioningConfig != null) {
            IdentityProvider[] proProviders = outBoundProvisioningConfig
                    .getProvisioningIdentityProviders();

            try {
                if (ArrayUtils.isEmpty(proProviders)) {
                    // no in-bound authentication requests defined.
                    return;
                }

                outboundProConfigPrepStmt = connection.prepareStatement(ApplicationMgtDBQueries.STORE_PRO_CONNECTORS);
                // TENANT_ID, IDP_NAME, CONNECTOR_NAME, APP_ID

                for (IdentityProvider proProvider : proProviders) {
                    if (proProvider != null) {
                        ProvisioningConnectorConfig proConnector = proProvider
                                .getDefaultProvisioningConnectorConfig();
                        if (proConnector == null) {
                            continue;
                        }

                        String jitEnabled = "0";

                        if (proProvider.getJustInTimeProvisioningConfig() != null
                                && proProvider.getJustInTimeProvisioningConfig()
                                .isProvisioningEnabled()) {
                            jitEnabled = "1";
                        }

                        String blocking = "0";

                        if (proProvider.getDefaultProvisioningConnectorConfig() != null
                                && proProvider.getDefaultProvisioningConnectorConfig().isBlocking()) {
                            blocking = "1";
                        }

                        String ruleEnabled = "0";

                        if (proProvider.getDefaultProvisioningConnectorConfig() != null
                                && proProvider.getDefaultProvisioningConnectorConfig().isRulesEnabled()) {
                            ruleEnabled = "1";
                        }

                        outboundProConfigPrepStmt.setInt(1, tenantID);
                        outboundProConfigPrepStmt.setString(2, proProvider.getIdentityProviderName());
                        outboundProConfigPrepStmt.setString(3, proConnector.getName());
                        outboundProConfigPrepStmt.setInt(4, applicationId);
                        outboundProConfigPrepStmt.setString(5, jitEnabled);
                        outboundProConfigPrepStmt.setString(6, blocking);
                        outboundProConfigPrepStmt.setString(7, ruleEnabled);
                        outboundProConfigPrepStmt.addBatch();

                    }
                }

                outboundProConfigPrepStmt.executeBatch();

            } finally {
                IdentityApplicationManagementUtil.closeStatement(outboundProConfigPrepStmt);
            }
        }
    }

    /**
     * @param applicationId
     * @param connection
     * @return
     * @throws SQLException
     */
    private InboundProvisioningConfig getInboundProvisioningConfiguration(int applicationId,
                                                                          Connection connection, int tenantID)
            throws SQLException {

        PreparedStatement inboundProConfigPrepStmt = null;
        InboundProvisioningConfig inBoundProvisioningConfig = new InboundProvisioningConfig();
        ResultSet resultSet = null;

        try {

            inboundProConfigPrepStmt = connection.prepareStatement(
                    ApplicationMgtDBQueries.LOAD_PRO_PROPERTIES_BY_APP_ID);
            // PROVISIONING_USERSTORE_DOMAIN
            inboundProConfigPrepStmt.setInt(1, tenantID);
            inboundProConfigPrepStmt.setInt(2, applicationId);
            resultSet = inboundProConfigPrepStmt.executeQuery();

            while (resultSet.next()) {
                inBoundProvisioningConfig.setProvisioningUserStore(resultSet.getString(1));
                inBoundProvisioningConfig.setDumbMode("1".equals(resultSet.getString(2)));
            }

        } finally {
            IdentityApplicationManagementUtil.closeStatement(inboundProConfigPrepStmt);
        }
        return inBoundProvisioningConfig;
    }

    /**
     * @param applicationId
     * @param connection
     * @return
     * @throws SQLException
     */
    private OutboundProvisioningConfig getOutboundProvisioningConfiguration(int applicationId,
                                                                            Connection connection, int tenantID)
            throws SQLException {

        PreparedStatement outboundProConfigPrepStmt = null;
        OutboundProvisioningConfig outBoundProvisioningConfig = new OutboundProvisioningConfig();
        ResultSet resultSet = null;
        List<IdentityProvider> idpProConnectors = new ArrayList<IdentityProvider>();

        try {

            outboundProConfigPrepStmt = connection.prepareStatement(
                    ApplicationMgtDBQueries.LOAD_PRO_CONNECTORS_BY_APP_ID);
            // IDP_NAME, CONNECTOR_NAM
            outboundProConfigPrepStmt.setInt(1, applicationId);
            outboundProConfigPrepStmt.setInt(2, tenantID);
            resultSet = outboundProConfigPrepStmt.executeQuery();

            while (resultSet.next()) {
                ProvisioningConnectorConfig proConnector = null;
                IdentityProvider fedIdp = null;

                fedIdp = new IdentityProvider();
                fedIdp.setIdentityProviderName(resultSet.getString(1));

                proConnector = new ProvisioningConnectorConfig();
                proConnector.setName(resultSet.getString(2));

                if ("1".equals(resultSet.getString(3))) {
                    JustInTimeProvisioningConfig jitConfig = new JustInTimeProvisioningConfig();
                    jitConfig.setProvisioningEnabled(true);
                    fedIdp.setJustInTimeProvisioningConfig(jitConfig);
                }

                if ("1".equals(resultSet.getString(4))) {
                    proConnector.setBlocking(true);
                } else {
                    proConnector.setBlocking(false);
                }

                if ("1".equals(resultSet.getString(5))) {
                    proConnector.setRulesEnabled(true);
                } else {
                    proConnector.setRulesEnabled(false);
                }

                fedIdp.setDefaultProvisioningConnectorConfig(proConnector);
                idpProConnectors.add(fedIdp);

            }

            outBoundProvisioningConfig.setProvisioningIdentityProviders(idpProConnectors.toArray(new
                    IdentityProvider[idpProConnectors.size()]));

        } finally {
            IdentityApplicationManagementUtil.closeStatement(outboundProConfigPrepStmt);
        }
        return outBoundProvisioningConfig;
    }

    /**
     * @param applicationId
     * @param localAndOutboundAuthConfig
     * @param connection
     * @throws SQLException
     * @throws IdentityApplicationManagementException
     */
    private void updateLocalAndOutboundAuthenticationConfiguration(int applicationId,
                                                                   LocalAndOutboundAuthenticationConfig
                                                                           localAndOutboundAuthConfig,
                                                                   Connection connection)
            throws SQLException, IdentityApplicationManagementException {

        int tenantID = CarbonContext.getThreadLocalCarbonContext().getTenantId();

        if (localAndOutboundAuthConfig == null) {
            // no local or out-bound configuration for this service provider.
            return;
        }

        updateAuthenticationScriptConfiguration(applicationId, localAndOutboundAuthConfig, connection, tenantID);

        AuthenticationStep[] authSteps = localAndOutboundAuthConfig.getAuthenticationSteps();

        if (authSteps == null || authSteps.length == 0 ||
                localAndOutboundAuthConfig.getAuthenticationType() == null) {
            // no authentication type or authentication steps defined - set to default.
            localAndOutboundAuthConfig
                    .setAuthenticationType(ApplicationConstants.AUTH_TYPE_DEFAULT);
        }

        try (PreparedStatement statement = connection.prepareStatement(
                ApplicationMgtDBQueries.UPDATE_BASIC_APPINFO_WITH_LOCAL_AND_OUTBOUND_CONFIGURATION)) {
            // IS_SEND_AUTH_LIST_OF_IDPS=?
            statement.setString(1, localAndOutboundAuthConfig
                    .isAlwaysSendBackAuthenticatedListOfIdPs() ? "1" : "0");
            // IS_USE_TENANT_DOMAIN_SUBJECT=?
            statement.setString(2, localAndOutboundAuthConfig
                    .isUseTenantDomainInLocalSubjectIdentifier() ? "1" : "0");
            // IS_USE_USER_DOMAIN_LOCAL_SUBJECT_ID=?
            statement.setString(3, localAndOutboundAuthConfig
                    .isUseUserstoreDomainInLocalSubjectIdentifier() ? "1" : "0");
            // ENABLE_AUTHORIZATION=?
            statement.setString(4, localAndOutboundAuthConfig.isEnableAuthorization() ? "1" : "0");
            // SUBJECT_CLAIM_URI=?
            statement.setString(5, localAndOutboundAuthConfig.getSubjectClaimUri());
            // AUTH_TYPE=?
            statement.setString(6, localAndOutboundAuthConfig.getAuthenticationType());
            statement.setInt(7, tenantID);
            statement.setInt(8, applicationId);
            statement.executeUpdate();
        }

        if (authSteps != null && authSteps.length > 0) {
            // we have authentications steps defined.
            PreparedStatement storeStepIDPAuthnPrepStmt = null;
            try {
                storeStepIDPAuthnPrepStmt = connection
                        .prepareStatement(ApplicationMgtDBQueries.STORE_STEP_IDP_AUTH);
                if (ApplicationConstants.AUTH_TYPE_LOCAL
                        .equalsIgnoreCase(localAndOutboundAuthConfig.getAuthenticationType())) {
                    // for local authentication there can only be only one authentication step and
                    // only one local authenticator.
                    if (authSteps.length != 1
                            || authSteps[0] == null
                            || authSteps[0].getLocalAuthenticatorConfigs() == null
                            || authSteps[0].getLocalAuthenticatorConfigs().length != 1
                            || (authSteps[0].getFederatedIdentityProviders() != null && authSteps[0]
                            .getFederatedIdentityProviders().length >= 1)) {
                        String errorMessage = "Invalid local authentication configuration."
                                + " For local authentication there can only be only one authentication step and"
                                + " only one local authenticator";
                        throw new IdentityApplicationManagementException(errorMessage);
                    }
                } else if (ApplicationConstants.AUTH_TYPE_FEDERATED
                        .equalsIgnoreCase(localAndOutboundAuthConfig.getAuthenticationType())) {
                    // for federated authentication there can only be only one authentication step
                    // and only one federated authenticator - which is the default authenticator of
                    // the corresponding authenticator.
                    if (authSteps.length != 1 || authSteps[0] == null
                            || authSteps[0].getFederatedIdentityProviders() == null
                            || authSteps[0].getFederatedIdentityProviders().length != 1
                            || authSteps[0].getLocalAuthenticatorConfigs().length > 0) {
                        String errorMessage = "Invalid federated authentication configuration."
                                + " For federated authentication there can only be only one authentication step and"
                                + " only one federated authenticator";
                        throw new IdentityApplicationManagementException(errorMessage);
                    }

                    IdentityProvider fedIdp = authSteps[0].getFederatedIdentityProviders()[0];

                    if (fedIdp.getDefaultAuthenticatorConfig() == null ||
                            fedIdp.getFederatedAuthenticatorConfigs() == null) {
                        IdentityProviderDAO idpDAO = ApplicationMgtSystemConfig.getInstance().getIdentityProviderDAO();

                        String defualtAuthName = idpDAO.getDefaultAuthenticator(fedIdp
                                .getIdentityProviderName());

                        // set the default authenticator.
                        FederatedAuthenticatorConfig defaultAuth = new FederatedAuthenticatorConfig();
                        defaultAuth.setName(defualtAuthName);
                        fedIdp.setDefaultAuthenticatorConfig(defaultAuth);
                        fedIdp.setFederatedAuthenticatorConfigs(new FederatedAuthenticatorConfig[] {defaultAuth});
                    }
                }

                // iterating through each step.
                for (AuthenticationStep authStep : authSteps) {
                    int stepId = 0;

                    IdentityProvider[] federatedIdps = authStep.getFederatedIdentityProviders();

                    // an authentication step should have at least one federated identity
                    // provider or a local authenticator.
                    if ((federatedIdps == null || federatedIdps.length == 0)
                            && (authStep.getLocalAuthenticatorConfigs() == null || authStep
                            .getLocalAuthenticatorConfigs().length == 0)) {
                        String errorMesssage = "Invalid authentication configuration."
                                + "An authentication step should have at least one federated identity "
                                + "provider or a local authenticator";
                        throw new IdentityApplicationManagementException(errorMesssage);
                    }

                    // we have valid federated identity providers.
                    PreparedStatement storeStepPrepStmtz = null;
                    ResultSet result = null;

                    try {
                        String dbProductName = connection.getMetaData().getDatabaseProductName();
                        storeStepPrepStmtz = connection.prepareStatement(
                                ApplicationMgtDBQueries.STORE_STEP_INFO, new String[] {
                                        DBUtils.getConvertedAutoGeneratedColumnName(dbProductName, "ID")});
                        // TENANT_ID, STEP_ORDER, APP_ID
                        storeStepPrepStmtz.setInt(1, tenantID);
                        storeStepPrepStmtz.setInt(2, authStep.getStepOrder());
                        storeStepPrepStmtz.setInt(3, applicationId);
                        storeStepPrepStmtz.setString(4, authStep.isSubjectStep() ? "1" : "0");
                        storeStepPrepStmtz.setString(5, authStep.isAttributeStep() ? "1" : "0");
                        storeStepPrepStmtz.execute();

                        result = storeStepPrepStmtz.getGeneratedKeys();

                        if (result.next()) {
                            stepId = result.getInt(1);
                        }
                    } finally {
                        IdentityApplicationManagementUtil.closeResultSet(result);
                        IdentityApplicationManagementUtil.closeStatement(storeStepPrepStmtz);
                    }

                    if (authStep.getLocalAuthenticatorConfigs() != null
                            && authStep.getLocalAuthenticatorConfigs().length > 0) {

                        for (LocalAuthenticatorConfig lclAuthenticator : authStep
                                .getLocalAuthenticatorConfigs()) {
                            // set the identity provider name to LOCAL.
                            int authenticatorId = getAuthentictorID(connection, tenantID,
                                    ApplicationConstants.LOCAL_IDP_NAME, lclAuthenticator.getName());
                            if (authenticatorId < 0) {
                                authenticatorId = addAuthenticator(connection, tenantID,
                                        ApplicationConstants.LOCAL_IDP_NAME,
                                        lclAuthenticator.getName(),
                                        lclAuthenticator.getDisplayName(),
                                        DefinedByType.SYSTEM.toString());
                            }
                            if (authenticatorId > 0) {
                                // ID, TENANT_ID, AUTHENTICATOR_ID
                                storeStepIDPAuthnPrepStmt.setInt(1, stepId);
                                storeStepIDPAuthnPrepStmt.setInt(2, tenantID);
                                storeStepIDPAuthnPrepStmt.setInt(3, authenticatorId);
                                storeStepIDPAuthnPrepStmt.addBatch();
                            }

                            if (log.isDebugEnabled()) {
                                log.debug("Updating Local IdP of Application " + applicationId
                                        + " Step Order: " + authStep.getStepOrder() + " IdP: "
                                        + ApplicationConstants.LOCAL_IDP + " Authenticator: "
                                        + lclAuthenticator.getName());
                            }
                        }
                    }

                    // we have federated identity providers.
                    if (federatedIdps != null && federatedIdps.length > 0) {

                        // iterating through each IDP of the step
                        for (IdentityProvider federatedIdp : federatedIdps) {
                            String idpName = federatedIdp.getIdentityProviderName();

                            // the identity provider name wso2carbon-local-idp is reserved.
                            if (ApplicationConstants.LOCAL_IDP.equalsIgnoreCase(idpName)) {
                                throw new IdentityApplicationManagementException(
                                        "The federated IdP name cannot be equal to "
                                                + ApplicationConstants.LOCAL_IDP);
                            }

                            FederatedAuthenticatorConfig[] authenticators = federatedIdp
                                    .getFederatedAuthenticatorConfigs();

                            if (authenticators != null && authenticators.length > 0) {

                                for (FederatedAuthenticatorConfig authenticator : authenticators) {
                                    // ID, TENANT_ID, AUTHENTICATOR_ID
                                    if (authenticator != null) {
                                        int authenticatorId = getAuthentictorID(connection, tenantID,
                                                idpName, authenticator.getName());
                                        if (authenticatorId > 0) {
                                            storeStepIDPAuthnPrepStmt.setInt(1, stepId);
                                            storeStepIDPAuthnPrepStmt.setInt(2, tenantID);
                                            storeStepIDPAuthnPrepStmt.setInt(3, authenticatorId);
                                            storeStepIDPAuthnPrepStmt.addBatch();

                                            if (log.isDebugEnabled()) {
                                                log.debug("Updating Federated IdP of Application "
                                                        + applicationId + " Step Order: "
                                                        + authStep.getStepOrder() + " IdP: "
                                                        + idpName + " Authenticator: "
                                                        + authenticator);
                                            }
                                        }
                                    }
                                }
                            }

                        }
                    }
                }

                storeStepIDPAuthnPrepStmt.executeBatch();
            } finally {
                IdentityApplicationManagementUtil.closeStatement(storeStepIDPAuthnPrepStmt);
            }
        }
    }

    /**
     * @param applicationId
     * @param claimConfiguration
     * @param applicationID
     * @param connection
     * @throws SQLException
     */
    private void updateClaimConfiguration(int applicationId, ClaimConfig claimConfiguration,
                                          int applicationID, Connection connection) throws SQLException {

        int tenantID = CarbonContext.getThreadLocalCarbonContext().getTenantId();

        PreparedStatement storeRoleClaimPrepStmt = null;
        PreparedStatement storeSPDialectsPrepStmt = null;
        PreparedStatement storeClaimDialectAndSendLocalSubIdPrepStmt = null;

        if (claimConfiguration == null) {
            return;
        }

        try {
            // update the application data
            String roleClaim = claimConfiguration.getRoleClaimURI();
            if (roleClaim != null) {
                storeRoleClaimPrepStmt = connection
                        .prepareStatement(ApplicationMgtDBQueries.UPDATE_BASIC_APPINFO_WITH_ROLE_CLAIM);
                // ROLE_CLAIM=? WHERE TENANT_ID= ? AND ID =
                storeRoleClaimPrepStmt.setString(1, roleClaim);
                storeRoleClaimPrepStmt.setInt(2, tenantID);
                storeRoleClaimPrepStmt.setInt(3, applicationId);
                storeRoleClaimPrepStmt.executeUpdate();
            }

        } finally {
            IdentityApplicationManagementUtil.closeStatement(storeRoleClaimPrepStmt);
        }

        try {
            // update the application data with SP dialects
            String[] spClaimDialects = claimConfiguration.getSpClaimDialects();

            if (ArrayUtils.isNotEmpty(spClaimDialects)) {
                storeSPDialectsPrepStmt = connection
                        .prepareStatement(ApplicationMgtDBQueries.STORE_SP_DIALECTS_BY_APP_ID);

                for (String spClaimDialect : spClaimDialects) {
                    if (spClaimDialect != null && !spClaimDialect.isEmpty()) {
                        storeSPDialectsPrepStmt.setInt(1, tenantID);
                        storeSPDialectsPrepStmt.setString(2, spClaimDialect);
                        storeSPDialectsPrepStmt.setInt(3, applicationId);
                        storeSPDialectsPrepStmt.addBatch();

                        if (log.isDebugEnabled()) {
                            log.debug("Storing SP Dialect: " + spClaimDialect);
                        }
                    }
                }
                storeSPDialectsPrepStmt.executeBatch();
            }
        } finally {
            IdentityApplicationManagementUtil.closeStatement(storeSPDialectsPrepStmt);
        }

        try {
            storeClaimDialectAndSendLocalSubIdPrepStmt = connection.prepareStatement(
                    ApplicationMgtDBQueries.UPDATE_BASIC_APPINFO_WITH_CLAIM_DIALEECT_AND_SEND_LOCAL_SUB_ID);
            // IS_LOCAL_CLAIM_DIALECT=?, IS_SEND_LOCAL_SUBJECT_ID=? WHERE TENANT_ID= ? AND ID = ?
            storeClaimDialectAndSendLocalSubIdPrepStmt.setString(1, claimConfiguration.isLocalClaimDialect() ? "1"
                    : "0");
            if (claimConfiguration.isAlwaysSendMappedLocalSubjectId() &&
                    claimConfiguration.isMappedLocalSubjectMandatory()) {
                storeClaimDialectAndSendLocalSubIdPrepStmt.setString(2, "2");
            } else if (claimConfiguration.isAlwaysSendMappedLocalSubjectId() &&
                    !claimConfiguration.isMappedLocalSubjectMandatory()) {
                storeClaimDialectAndSendLocalSubIdPrepStmt.setString(2, "1");
            } else {
                storeClaimDialectAndSendLocalSubIdPrepStmt.setString(2, "0");
            }

            storeClaimDialectAndSendLocalSubIdPrepStmt.setInt(3, tenantID);
            storeClaimDialectAndSendLocalSubIdPrepStmt.setInt(4, applicationId);
            storeClaimDialectAndSendLocalSubIdPrepStmt.executeUpdate();
        } finally {
            IdentityApplicationManagementUtil.closeStatement(storeClaimDialectAndSendLocalSubIdPrepStmt);
        }

        if (claimConfiguration.getClaimMappings() == null
                || claimConfiguration.getClaimMappings().length == 0) {
            return;
        }

        List<ClaimMapping> claimMappings = Arrays.asList(claimConfiguration.getClaimMappings());

        if (claimMappings.isEmpty()) {
            log.debug("No claim mapping found, Skipping ..");
            return;
        }

        PreparedStatement storeClaimMapPrepStmt = null;
        try {
            storeClaimMapPrepStmt = connection
                    .prepareStatement(ApplicationMgtDBQueries.STORE_CLAIM_MAPPING);

            for (ClaimMapping mapping : claimMappings) {
                if (mapping.getLocalClaim() == null
                        || mapping.getLocalClaim().getClaimUri() == null
                        || mapping.getRemoteClaim().getClaimUri() == null
                        || mapping.getRemoteClaim() == null) {
                    continue;
                }
                // TENANT_ID, IDP_CLAIM, SP_CLAIM, APP_ID, IS_REQUESTED
                storeClaimMapPrepStmt.setInt(1, tenantID);
                storeClaimMapPrepStmt.setString(2, mapping.getLocalClaim().getClaimUri());
                storeClaimMapPrepStmt.setString(3, mapping.getRemoteClaim().getClaimUri());
                storeClaimMapPrepStmt.setInt(4, applicationID);
                if (mapping.isRequested()) {
                    storeClaimMapPrepStmt.setString(5, "1");
                } else {
                    storeClaimMapPrepStmt.setString(5, "0");
                }
                if (mapping.isMandatory()) {
                    storeClaimMapPrepStmt.setString(6, "1");
                } else {
                    storeClaimMapPrepStmt.setString(6, "0");
                }
                storeClaimMapPrepStmt.setString(7, mapping.getDefaultValue());
                storeClaimMapPrepStmt.addBatch();

                if (log.isDebugEnabled()) {
                    log.debug("Storing Claim Mapping. Local Claim: "
                            + mapping.getLocalClaim().getClaimUri() + " SPClaim: "
                            + mapping.getRemoteClaim().getClaimUri());
                }
            }

            storeClaimMapPrepStmt.executeBatch();
        } finally {
            IdentityApplicationManagementUtil.closeStatement(storeClaimMapPrepStmt);
        }
    }

    /**
     * @param applicationID
     * @param permissionsAndRoleConfiguration
     * @param connection
     * @throws SQLException
     */
    private void updatePermissionAndRoleConfiguration(int applicationID,
                                                      PermissionsAndRoleConfig permissionsAndRoleConfiguration,
                                                      Connection connection)
            throws SQLException {

        if (permissionsAndRoleConfiguration == null || permissionsAndRoleConfiguration.getRoleMappings() == null ||
                ArrayUtils.isEmpty(permissionsAndRoleConfiguration.getRoleMappings())) {
            return;
        }

        RoleMapping[] roleMappings = permissionsAndRoleConfiguration.getRoleMappings();
        int tenantID = CarbonContext.getThreadLocalCarbonContext().getTenantId();

        PreparedStatement storeRoleMapPrepStmt = null;
        try {
            storeRoleMapPrepStmt = connection
                    .prepareStatement(ApplicationMgtDBQueries.STORE_ROLE_MAPPING);
            for (RoleMapping roleMapping : roleMappings) {
                // TENANT_ID, IDP_ROLE, SP_ROLE, APP_ID
                storeRoleMapPrepStmt.setInt(1, tenantID);
                storeRoleMapPrepStmt.setString(2, roleMapping.getLocalRole().getLocalRoleName());
                storeRoleMapPrepStmt.setString(3, roleMapping.getRemoteRole());
                storeRoleMapPrepStmt.setInt(4, applicationID);
                storeRoleMapPrepStmt.addBatch();

                if (log.isDebugEnabled()) {
                    log.debug("Storing Claim Mapping. IDPRole: " + roleMapping.getLocalRole()
                            + " SPRole: " + roleMapping.getRemoteRole());
                }
            }

            storeRoleMapPrepStmt.executeBatch();
        } finally {
            IdentityApplicationManagementUtil.closeStatement(storeRoleMapPrepStmt);
        }
    }

    @Override
    public ServiceProvider getApplication(String applicationName,
                                          String tenantDomain) throws IdentityApplicationManagementException {

        int applicationId = getApplicationIdByName(applicationName, tenantDomain);
        if (isApplicationNotFound(applicationId) && LOCAL_SP.equals(applicationName)) {
            // Looking for the resident sp. Create the resident sp for the tenant.
            if (log.isDebugEnabled()) {
                log.debug("The application: " + applicationName + " trying to retrieve is not available, which is" +
                        " identified as the Local Service Provider. Therefore, creating the application: "
                        + applicationName);
            }
            ServiceProvider localServiceProvider = new ServiceProvider();
            localServiceProvider.setApplicationName(applicationName);
            localServiceProvider.setDescription("Local Service Provider");
            localServiceProvider.setSpProperties(prepareLocalSpProperties());
            localServiceProvider.setApplicationVersion(ApplicationConstants.ApplicationVersion.LATEST_APP_VERSION);
            applicationId = createServiceProvider(tenantDomain, localServiceProvider);
        }
        return getApplication(applicationId);
    }

    private ServiceProviderProperty[] prepareLocalSpProperties() {

        ServiceProviderProperty[] serviceProviderProperties = new ServiceProviderProperty[1];
        ServiceProviderProperty serviceProviderProperty = new ServiceProviderProperty();
        serviceProviderProperty.setName(IS_SYSTEM_RESERVED_APP_FLAG);
        serviceProviderProperty.setValue(String.valueOf(true));
        serviceProviderProperty.setDisplayName(IS_SYSTEM_RESERVED_APP_DISPLAY_NAME);
        serviceProviderProperties[0] = serviceProviderProperty;
        return serviceProviderProperties;
    }

    /**
     * Determines whether the application is available based on the internal application id.
     *
     * @param applicationId internal application id.
     * @return
     */
    private boolean isApplicationNotFound(int applicationId) {

        // A valid application should have an id > 0 since its an auto increment id.
        return applicationId <= 0;
    }

    private ConsentPurposeConfigs getConsentPurposeConfigs(Connection connection, int applicationId, int tenantId)
            throws
            IdentityApplicationManagementException {

        ConsentPurposeConfigs consentPurposeConfigs = new ConsentPurposeConfigs();
        List<ConsentPurpose> consentPurposes = new ArrayList<>();

        try (PreparedStatement ps = connection.prepareStatement(ApplicationMgtDBQueries.LOAD_SP_CONSENT_PURPOSES)) {
            ps.setInt(1, applicationId);
            ps.setInt(2, tenantId);
            try (ResultSet resultSet = ps.executeQuery()) {
                while (resultSet.next()) {
                    ConsentPurpose consentPurpose = new ConsentPurpose();
                    consentPurpose.setPurposeId(resultSet.getInt(2));
                    consentPurpose.setDisplayOrder(resultSet.getInt(3));
                    consentPurposes.add(consentPurpose);
                }
            }
        } catch (SQLException e) {
            throw new IdentityApplicationManagementException("Error while retrieving consent purpose configurations " +
                    "for application ID: " + applicationId, e);
        }
        consentPurposeConfigs.setConsentPurpose(consentPurposes.toArray(new ConsentPurpose[0]));
        return consentPurposeConfigs;
    }

    /**
     * Retrieves the certificate content from the database using the certificate reference id property of a
     * service provider.
     *
     * @param serviceProviderProperties List of service provider properties.
     * @return Certificate content.
     * @throws CertificateRetrievingException If an error occurs while retrieving the certificate.
     */
    private String getCertificateContent(List<ServiceProviderProperty> serviceProviderProperties)
            throws CertificateRetrievingException {

        String certificateReferenceId = null;
        for (ServiceProviderProperty property : serviceProviderProperties) {
            if (SP_PROPERTY_NAME_CERTIFICATE.equals(property.getName())) {
                certificateReferenceId = property.getValue();
            }
        }

        if (certificateReferenceId != null) {
            Certificate certificate;
            try {
                certificate = ApplicationManagementServiceComponentHolder.getInstance()
                        .getApplicationCertificateMgtService().getCertificate(Integer.parseInt(certificateReferenceId),
                                CarbonContext.getThreadLocalCarbonContext().getTenantDomain());

                if (certificate != null) {
                    return certificate.getCertificateContent();
                }
            } catch (CertificateMgtException e) {
                String errorMessage = "An error occurred while retrieving the certificate for the application.";
                log.error(errorMessage);
                throw new CertificateRetrievingException(errorMessage, e);
            }
        }
        return null;
    }

    /**
     * @param applicationName
     * @param connection
     * @return
     * @throws SQLException
     */
    private ServiceProvider getBasicApplicationData(String applicationName, Connection connection, int tenantID)
            throws SQLException, IdentityApplicationManagementException {

        ServiceProvider serviceProvider = null;

        if (log.isDebugEnabled()) {
            log.debug("Loading Basic Application Data of " + applicationName);
        }

        PreparedStatement loadBasicAppInfoStmt = null;
        ResultSet basicAppDataResultSet = null;
        try {
            loadBasicAppInfoStmt = connection.prepareStatement(ApplicationMgtDBQueries.LOAD_BASIC_APP_INFO_BY_APP_NAME);
            // SELECT * FROM IDN_APPMGT_APP WHERE APP_NAME = ? AND TENANT_ID = ?
            loadBasicAppInfoStmt.setString(1, applicationName);
            loadBasicAppInfoStmt.setInt(2, tenantID);
            basicAppDataResultSet = loadBasicAppInfoStmt.executeQuery();
            // ID, TENANT_ID, APP_NAME, USER_STORE, USERNAME, DESCRIPTION, ROLE_CLAIM, AUTH_TYPE,
            // PROVISIONING_USERSTORE_DOMAIN, IS_LOCAL_CLAIM_DIALECT, IS_SEND_LOCAL_SUBJECT_ID,
            // IS_SEND_AUTH_LIST_OF_IDPS, SUBJECT_CLAIM_URI, IS_SAAS_APP

            if (basicAppDataResultSet.next()) {
                serviceProvider = new ServiceProvider();
                serviceProvider.setApplicationID(basicAppDataResultSet.getInt(1));
                serviceProvider.setApplicationResourceId(basicAppDataResultSet.getString(ApplicationTableColumns.UUID));
                serviceProvider.setApplicationName(basicAppDataResultSet.getString(3));
                serviceProvider.setDescription(basicAppDataResultSet.getString(6));
                serviceProvider.setImageUrl(basicAppDataResultSet.getString(ApplicationTableColumns.IMAGE_URL));

                serviceProvider.setAccessUrl(basicAppDataResultSet.getString(ApplicationTableColumns.ACCESS_URL));
                if (ApplicationMgtUtil.isConsoleOrMyAccount(applicationName)) {
                    serviceProvider.setAccessUrl(ApplicationMgtUtil.resolveOriginUrlFromPlaceholders(
                            basicAppDataResultSet.getString(ApplicationTableColumns.ACCESS_URL), applicationName));
                }
                String tenantDomain = IdentityTenantUtil.getTenantDomain(tenantID);
                if (ApplicationMgtUtil.isConsole(serviceProvider.getApplicationName())) {
                    String consoleAccessUrl = getConsoleAccessUrlFromServerConfig(tenantDomain);
                    if (StringUtils.isNotBlank(consoleAccessUrl)) {
                        serviceProvider.setAccessUrl(consoleAccessUrl);
                    }
                }
                if (ApplicationMgtUtil.isMyAccount(serviceProvider.getApplicationName())) {
                    String myAccountAccessUrl = getMyAccountAccessUrlFromServerConfig(tenantDomain);
                    if (StringUtils.isNotBlank(myAccountAccessUrl)) {
                        serviceProvider.setAccessUrl(myAccountAccessUrl);
                    }
                }

                serviceProvider.setDiscoverable(getBooleanValue(basicAppDataResultSet.getString(ApplicationTableColumns
                        .IS_DISCOVERABLE)));

                User owner = new User();
                owner.setUserName(basicAppDataResultSet.getString(5));
                owner.setTenantDomain(getUserTenantDomain(
                        IdentityTenantUtil.getTenantDomain(basicAppDataResultSet.getInt(2)),
                        basicAppDataResultSet.getString(4) + "/" + basicAppDataResultSet.getString(5)));
                owner.setUserStoreDomain(basicAppDataResultSet.getString(4));
                serviceProvider.setOwner(owner);
                serviceProvider.setTenantDomain(IdentityTenantUtil.getTenantDomain(basicAppDataResultSet.getInt(2)));

                ClaimConfig claimConfig = new ClaimConfig();
                claimConfig.setRoleClaimURI(basicAppDataResultSet.getString(7));
                claimConfig.setLocalClaimDialect("1".equals(basicAppDataResultSet.getString(10)));
                claimConfig.setAlwaysSendMappedLocalSubjectId("1".equals(basicAppDataResultSet
                        .getString(11)));
                serviceProvider.setClaimConfig(claimConfig);

                LocalAndOutboundAuthenticationConfig localAndOutboundAuthenticationConfig =
                        new LocalAndOutboundAuthenticationConfig();
                localAndOutboundAuthenticationConfig.setAlwaysSendBackAuthenticatedListOfIdPs("1"
                        .equals(basicAppDataResultSet.getString(14)));
                localAndOutboundAuthenticationConfig.setEnableAuthorization("1".equals(basicAppDataResultSet
                        .getString(15)));
                localAndOutboundAuthenticationConfig.setSubjectClaimUri(basicAppDataResultSet
                        .getString(16));
                serviceProvider
                        .setLocalAndOutBoundAuthenticationConfig(localAndOutboundAuthenticationConfig);

                serviceProvider.setSaasApp("1".equals(basicAppDataResultSet.getString(17)));

                // Will be supported with 'Advance Consent Management Feature'.
                /*
                ConsentConfig consentConfig = new ConsentConfig();
                consentConfig.setEnabled("1".equals(basicAppDataResultSet.getString(18)));
                serviceProvider.setConsentConfig(consentConfig);
                */
                if (log.isDebugEnabled()) {
                    log.debug("ApplicationID: " + serviceProvider.getApplicationID()
                            + " ApplicationName: " + serviceProvider.getApplicationName()
                            + " UserName: " + serviceProvider.getOwner().getUserName()
                            + " TenantDomain: " + serviceProvider.getOwner().getTenantDomain());
                }
            }

            return serviceProvider;
        } catch (URLBuilderException e) {
            throw new IdentityApplicationManagementException(
                    "Error occurred when resolving origin of the access URL with placeholders", e);
        } finally {
            IdentityApplicationManagementUtil.closeResultSet(basicAppDataResultSet);
            IdentityApplicationManagementUtil.closeStatement(loadBasicAppInfoStmt);
        }
    }

    @Override
    public ApplicationBasicInfo[] getPaginatedApplicationBasicInfo(int pageNumber, String filter)
            throws IdentityApplicationManagementException {

        validateRequestedPageNumber(pageNumber);

        int limit = ApplicationMgtUtil.getItemsPerPage();
        int offset = (pageNumber - 1) * limit;

        return getApplicationBasicInfo(filter, offset, limit);
    }

    @Deprecated
    @Override
    public ApplicationBasicInfo[] getApplicationBasicInfo(String filter, int offset, int limit)
            throws IdentityApplicationManagementException {

        return getApplicationBasicInfo(filter, offset, limit, false);
    }

    @Override
    public ApplicationBasicInfo[] getApplicationBasicInfo(String filter, int offset, int limit,
                                                          Boolean excludeSystemPortals)
            throws IdentityApplicationManagementException {

        if (StringUtils.isBlank(filter) || filter.equals(ASTERISK)) {
            return getApplicationBasicInfo(offset, limit, excludeSystemPortals);
        }

        validateAttributesForPagination(offset, limit);

        int tenantID = CarbonContext.getThreadLocalCarbonContext().getTenantId();

        Connection connection = IdentityDatabaseUtil.getDBConnection(false);
        PreparedStatement getAppNamesStmt = null;
        ResultSet appNameResultSet = null;
        String sqlQuery;
        ArrayList<ApplicationBasicInfo> appInfo = new ArrayList<>();

        FilterData filterData = getFilterDataForDBQuery(filter);

        try {

            List<String> filterValues = filterData.getFilterValues();
            String filterString = filterData.getFilterString();
            String excludeSystemPortalsQueryString = populateSystemPortalsExcludeQuery(excludeSystemPortals, true);

            String databaseProductName = connection.getMetaData().getDatabaseProductName();
            if (databaseProductName.contains("MySQL")
                    || databaseProductName.contains("MariaDB")
                    || databaseProductName.contains("H2")) {
                sqlQuery = String.format(ApplicationMgtDBQueries.LOAD_APP_NAMES_BY_TENANT_AND_FILTER_MYSQL,
                        excludeSystemPortalsQueryString , filterString);
                getAppNamesStmt = connection.prepareStatement(sqlQuery);
                populateApplicationSearchQuery(getAppNamesStmt, tenantID, filterValues, offset, limit);
            } else if (databaseProductName.contains("Oracle")) {
                sqlQuery = String.format(
                        ApplicationMgtDBQueries.LOAD_APP_NAMES_BY_TENANT_AND_FILTER_ORACLE,
                        excludeSystemPortalsQueryString, filterString);
                getAppNamesStmt = connection.prepareStatement(sqlQuery);
                populateApplicationSearchQuery(getAppNamesStmt, tenantID, filterValues, offset + limit, offset);
            } else if (databaseProductName.contains("Microsoft")) {
                sqlQuery = String.format(
                        ApplicationMgtDBQueries.LOAD_APP_NAMES_BY_TENANT_AND_FILTER_MSSQL,
                        excludeSystemPortalsQueryString, filterString);
                getAppNamesStmt = connection.prepareStatement(sqlQuery);
                populateApplicationSearchQuery(getAppNamesStmt, tenantID, filterValues, offset, limit);
            } else if (databaseProductName.contains("PostgreSQL")) {
                sqlQuery = String.format(
                        ApplicationMgtDBQueries.LOAD_APP_NAMES_BY_TENANT_AND_FILTER_POSTGRESQL,
                        excludeSystemPortalsQueryString, filterString);
                getAppNamesStmt = connection.prepareStatement(sqlQuery);
                populateApplicationSearchQuery(getAppNamesStmt, tenantID, filterValues, limit, offset);
            } else if (databaseProductName.contains("DB2")) {
                sqlQuery = String.format(
                        ApplicationMgtDBQueries.LOAD_APP_NAMES_BY_TENANT_AND_FILTER_DB2SQL,
                        excludeSystemPortalsQueryString, filterString);
                getAppNamesStmt = connection.prepareStatement(sqlQuery);
                populateApplicationSearchQuery(getAppNamesStmt, tenantID, filterValues, offset, offset + limit);
            } else if (databaseProductName.contains("INFORMIX")) {
                sqlQuery = String.format(
                        ApplicationMgtDBQueries.LOAD_APP_NAMES_BY_TENANT_AND_FILTER_INFORMIX,
                        excludeSystemPortalsQueryString, filterString);
                String filterValueResolvedForSQL;
                getAppNamesStmt = connection.prepareStatement(sqlQuery);
                getAppNamesStmt.setInt(1, offset);
                getAppNamesStmt.setInt(2, limit);
                getAppNamesStmt.setInt(3, tenantID);
                getAppNamesStmt.setString(4, LOCAL_SP);
                for (int i = 0; i < filterValues.size(); i++) {
                    filterValueResolvedForSQL = resolveSQLFilter(filterValues.get(i));
                    getAppNamesStmt.setString(5 + i, filterValueResolvedForSQL);
                }

            } else {
                log.error("Error while loading applications from DB: Database driver could not be identified or " +
                        "not supported.");
                throw new IdentityApplicationManagementException("Error while loading applications from DB:" +
                        "Database driver could not be identified or not supported.");
            }

            appNameResultSet = getAppNamesStmt.executeQuery();

            while (appNameResultSet.next()) {
                appInfo.add(buildApplicationBasicInfo(appNameResultSet));
            }

        } catch (SQLException e) {
            throw new IdentityApplicationManagementException("Error while loading applications from DB: " +
                    e.getMessage(), e);
        } finally {
            IdentityApplicationManagementUtil.closeStatement(getAppNamesStmt);
            IdentityApplicationManagementUtil.closeResultSet(appNameResultSet);
            IdentityApplicationManagementUtil.closeConnection(connection);
        }

        return appInfo.toArray(new ApplicationBasicInfo[0]);
    }

    /**
     * Get query to exclude system portals if excludeSystemPortals is true.
     *
     * @param excludeSystemPortals  Exclude system portals.
     * @param useTableNameInQuery   Use the table name in query.
     * @return String Query to exclude system portals.
     */
    private String populateSystemPortalsExcludeQuery(Boolean excludeSystemPortals, Boolean useTableNameInQuery) {

        if (excludeSystemPortals) {
            String excludeSystemPortalsQuery = useTableNameInQuery ?
                    ApplicationMgtDBQueries.EXCLUDE_SYSTEM_PORTALS_BY_TABLE_NAME_AND_NAME :
                    ApplicationMgtDBQueries.EXCLUDE_SYSTEM_PORTALS_BY_NAME;
            List<String> systemPortals = IdentityUtil.getPropertyAsList(PORTAL_NAMES_CONFIG_ELEMENT);
            return systemPortals.isEmpty() ? StringUtils.EMPTY :
                    String.format(excludeSystemPortalsQuery, systemPortals.stream()
                                    .map(s -> "'" + s + "'")
                                    .collect(Collectors.joining(", ")));
        } else {
            return StringUtils.EMPTY;
        }
    }

    /**
     * Set values to the prepare statement for searching applications
     *
     * @param getAppNamesStmt
     * @param tenantID
     * @param start
     * @param end
     * @throws SQLException
     */
    private void populateApplicationSearchQuery(PreparedStatement getAppNamesStmt, int tenantID,
                                                List<String> filterValues, int start, int end) throws SQLException {

        String filterValueResolvedForSQL;
        getAppNamesStmt.setInt(1, tenantID);
        getAppNamesStmt.setString(2, LOCAL_SP);
        int j = 3;
        for (int i = 0; i < filterValues.size(); i++) {
            filterValueResolvedForSQL = resolveSQLFilter(filterValues.get(i));
            getAppNamesStmt.setString(j, filterValueResolvedForSQL);
            j++;
        }
        getAppNamesStmt.setInt(j, start);
        getAppNamesStmt.setInt(j + 1, end);
    }

    @Override
    public ServiceProvider getApplication(int applicationId) throws IdentityApplicationManagementException {

        try (Connection connection = IdentityDatabaseUtil.getDBConnection(false)) {

            // Load basic application data
            ServiceProvider serviceProvider = getBasicApplicationData(applicationId, connection);
            if (serviceProvider == null) {
                return null;
            }
            int tenantID = IdentityTenantUtil.getTenantId(serviceProvider.getTenantDomain());
            List<ServiceProviderProperty> propertyList = getServicePropertiesBySpId(connection, applicationId);

            serviceProvider.setJwksUri(getJwksUri(propertyList));
            serviceProvider.setTemplateId(getTemplateId(propertyList));
            serviceProvider.setTemplateVersion(getTemplateVersion(propertyList));
            serviceProvider.setApplicationEnabled(getIsApplicationEnabled(propertyList));
            serviceProvider.setManagementApp(getIsManagementApp(propertyList));
            serviceProvider.setB2BSelfServiceApp(getIsB2BSSApp(propertyList));
            serviceProvider.setAPIBasedAuthenticationEnabled(getIsAPIBasedAuthenticationEnabled(propertyList));
            ClientAttestationMetaData clientAttestationMetaData = new ClientAttestationMetaData();
            clientAttestationMetaData.setAttestationEnabled(getIsAttestationEnabled(propertyList));
            clientAttestationMetaData.setAndroidPackageName(getAndroidPackageName(propertyList));
            clientAttestationMetaData.setAppleAppId(getAppleAppId(propertyList));
            if (StringUtils.isNotEmpty(clientAttestationMetaData.getAndroidPackageName())
                    && clientAttestationMetaData.isAttestationEnabled()) {
                clientAttestationMetaData.setAndroidAttestationServiceCredentials
                        (getAndroidAttestationServiceCredentials(serviceProvider));
            }
            serviceProvider.setClientAttestationMetaData(clientAttestationMetaData);
            serviceProvider.setTrustedAppMetadata(
                    getSpTrustedAppMetadata(applicationId, connection, tenantID, propertyList));
            serviceProvider.setInboundAuthenticationConfig(getInboundAuthenticationConfig(
                    applicationId, connection, tenantID));
            serviceProvider
                    .setLocalAndOutBoundAuthenticationConfig(getLocalAndOutboundAuthenticationConfig(
                            applicationId, connection, tenantID, propertyList));

            serviceProvider.setInboundProvisioningConfig(getInboundProvisioningConfiguration(
                    applicationId, connection, tenantID));

            serviceProvider.setOutboundProvisioningConfig(getOutboundProvisioningConfiguration(
                    applicationId, connection, tenantID));

            // Load Claim Mapping
            serviceProvider.setClaimConfig(getClaimConfiguration(applicationId, connection,
                    tenantID));

            // Load Role Mappings
            List<RoleMapping> roleMappings = getRoleMappingOfApplication(applicationId, connection,
                    tenantID);
            PermissionsAndRoleConfig permissionAndRoleConfig = new PermissionsAndRoleConfig();
            permissionAndRoleConfig.setRoleMappings(roleMappings.toArray(new RoleMapping[0]));
            serviceProvider.setPermissionAndRoleConfig(permissionAndRoleConfig);

            RequestPathAuthenticatorConfig[] requestPathAuthenticators = getRequestPathAuthenticators(
                    applicationId, connection, tenantID);
            serviceProvider.setRequestPathAuthenticatorConfigs(requestPathAuthenticators);

            serviceProvider.setSpProperties(propertyList.toArray(new ServiceProviderProperty[0]));
            serviceProvider.setCertificateContent(getCertificateContent(propertyList));

            // Set role associations.
            serviceProvider.setAssociatedRolesConfig(
                    getAssociatedRoles(serviceProvider.getApplicationResourceId(), connection, tenantID));
            // Will be supported with 'Advance Consent Management Feature'.
            /*
            ConsentConfig consentConfig = serviceProvider.getConsentConfig();
            if (isNull(consentConfig)) {
                consentConfig = new ConsentConfig();
            }
            consentConfig.setConsentPurposeConfigs(getConsentPurposeConfigs(connection, applicationId, tenantID));
            serviceProvider.setConsentConfig(consentConfig);
            */

            String serviceProviderName = serviceProvider.getApplicationName();
            loadApplicationPermissions(serviceProviderName, serviceProvider);
            return serviceProvider;
        } catch (SQLException | CertificateRetrievingException e) {
            throw new IdentityApplicationManagementException("Failed to get service provider with id: " + applicationId,
                    e);
        }
    }

    private AssociatedRolesConfig getAssociatedRoles(String applicationId, Connection connection, int tenantID)
            throws IdentityApplicationManagementException {

        String tenantDomain = IdentityTenantUtil.getTenantDomain(tenantID);
        AssociatedRolesConfig associatedRolesConfig = new AssociatedRolesConfig();
        List<String> associatedRoleIds = new ArrayList<>();
        String allowedAudience =
                getSPPropertyValueByPropertyKey(applicationId, ALLOWED_ROLE_AUDIENCE_PROPERTY_NAME, tenantDomain);
        if (RoleConstants.APPLICATION.equalsIgnoreCase(allowedAudience)) {
            try (NamedPreparedStatement preparedStatement = new NamedPreparedStatement(connection,
                    ApplicationMgtDBQueries.LOAD_ASSOCIATED_ROLES)) {
                preparedStatement.setString(ApplicationMgtDBQueries.SQLPlaceholders.DB_SCHEMA_COLUMN_NAME_APP_ID,
                        applicationId);
                try (ResultSet resultSet = preparedStatement.executeQuery()) {
                    while (resultSet.next()) {
                        associatedRoleIds.add(resultSet.getString(1));
                    }
                }

                associatedRolesConfig.setRoles(buildAssociatedRolesWithRoleName(associatedRoleIds, tenantDomain));
            } catch (SQLException | IdentityRoleManagementException e) {
                throw new IdentityApplicationManagementException(
                        "Error while retrieving associated roles for application ID: " + applicationId, e);
            }
        } else if (RoleConstants.ORGANIZATION.equalsIgnoreCase(allowedAudience)) {
            ApplicationManagementServiceComponentHolder holder = ApplicationManagementServiceComponentHolder.
                    getInstance();
            RoleManagementService roleManagementService = holder.getRoleManagementServiceV2();
            try {
                List<RoleBasicInfo> chunkOfRoles;
                int offset = 1;
                int maximumPage = IdentityUtil.getMaximumItemPerPage();
                List<RoleBasicInfo> allRoles = new ArrayList<>();
                if (roleManagementService != null) {
                    do {
                        chunkOfRoles = roleManagementService.
                                getRoles(RoleConstants.AUDIENCE + SPACE + RoleConstants.EQ + SPACE +
                                                RoleConstants.ORGANIZATION, maximumPage, offset, null, null,
                                        tenantDomain);
                        if (!chunkOfRoles.isEmpty()) {
                            allRoles.addAll(chunkOfRoles);
                            offset += chunkOfRoles.size(); // Move to the next chunk
                        }
                    } while (chunkOfRoles.size() == maximumPage);

                    List<String> roleIds = allRoles.stream().map(RoleBasicInfo::getId).collect(Collectors.
                            toList());
                    associatedRolesConfig.setRoles(buildAssociatedRolesWithRoleName(roleIds, tenantDomain));
                }
            } catch (IdentityRoleManagementException e) {
                throw new IdentityApplicationManagementException("Error while retrieving associated roles for " +
                        "application ID: " + applicationId, e);
            }

        }

        associatedRolesConfig.setAllowedAudience(
                StringUtils.isNotBlank(allowedAudience) ? allowedAudience.toLowerCase() : RoleConstants.ORGANIZATION);
        return associatedRolesConfig;
    }

    private RoleV2[] buildAssociatedRolesWithRoleName(List<String> roleIds, String tenantDomain)
            throws IdentityRoleManagementException {

        List<RoleV2> rolesList = new ArrayList<>();
        RoleManagementService roleManagementServiceV2 =
                ApplicationManagementServiceComponentHolder.getInstance().getRoleManagementServiceV2();
        for (String roleId : roleIds) {
            String roleName = roleManagementServiceV2.getRoleNameByRoleId(roleId, tenantDomain);
            rolesList.add(new RoleV2(roleId, roleName));
        }
        return rolesList.toArray(new RoleV2[0]);
    }

    @Override
    public LocalAndOutboundAuthenticationConfig getConfiguredAuthenticators(String applicationResourceId)
            throws IdentityApplicationManagementException {

        return getConfiguredAuthenticators(applicationResourceId, null);
    }

    @Override
    public LocalAndOutboundAuthenticationConfig getConfiguredAuthenticators(String applicationResourceId,
                                                                            String tenantDomain)
            throws IdentityApplicationManagementException {

        int tenantID;
        int applicationId = getAppIdUsingResourceId(applicationResourceId);
        if (applicationId == -1) {
            if (log.isDebugEnabled()) {
                log.debug("There is no application with the resourceId: " + applicationResourceId);
            }
            return null;
        }

        try (Connection connection = IdentityDatabaseUtil.getDBConnection(false)) {

            ServiceProvider serviceProvider = getBasicApplicationData(applicationId, connection);
            if (serviceProvider == null) {
                return null;
            }
            tenantID = IdentityTenantUtil.getTenantId(serviceProvider.getTenantDomain());
            return getLocalAndOutboundAuthenticationConfig(applicationId, connection, tenantID, null);
        } catch (SQLException | IdentityRuntimeException e) {
            throw new IdentityApplicationManagementException("Failed to get configured authenticators for application" +
                    " id: " + applicationResourceId, e);
        }
    }

    @Override
    public ServiceProvider getApplicationWithRequiredAttributes(int applicationId, List<String> requiredAttributes)
            throws IdentityApplicationManagementException {

        Connection connection = IdentityDatabaseUtil.getDBConnection(false);
        try {
            // Load basic application data
            ServiceProvider serviceProvider = getBasicApplicationData(applicationId, connection);
            int tenantID = IdentityTenantUtil.getTenantId(serviceProvider.getTenantDomain());

            // Avoid iterating over similar items in requiredAttributes list.
            Set<String> requiredAttributesSet = new HashSet<>(requiredAttributes);
            if (requiredAttributesSet.contains(CLIENT_ID_SP_PROPERTY_NAME) &&
                    requiredAttributesSet.contains(ISSUER_SP_PROPERTY_NAME)) {
                requiredAttributesSet.remove(ISSUER_SP_PROPERTY_NAME);
            }

            if (CollectionUtils.isNotEmpty(requiredAttributesSet)) {
                List<ServiceProviderProperty> propertyList = getServicePropertiesBySpId(connection, applicationId);
                for (String requiredAttribute : requiredAttributesSet) {
                    if (ADVANCED_CONFIG.equals(requiredAttribute)) {
                        readAndSetConfigurationsFromProperties(propertyList,
                                serviceProvider.getLocalAndOutBoundAuthenticationConfig());
                        serviceProvider.setSpProperties(propertyList.toArray(new ServiceProviderProperty[0]));
                        serviceProvider.setCertificateContent(getCertificateContent(propertyList));
                    }
                    if (TEMPLATE_ID_SP_PROPERTY_NAME.equals(requiredAttribute)) {
                        serviceProvider.setTemplateId(getTemplateId(propertyList));
                    }
                    if (TEMPLATE_VERSION_SP_PROPERTY_NAME.equals(requiredAttribute)) {
                        serviceProvider.setTemplateVersion(getTemplateVersion(propertyList));
                    }
                    if (CLIENT_ID_SP_PROPERTY_NAME.equals(requiredAttribute) ||
                            ISSUER_SP_PROPERTY_NAME.equals(requiredAttribute)) {
                        serviceProvider.setInboundAuthenticationConfig(getInboundAuthenticationConfig(
                                applicationId, connection, tenantID));
                    }
                    if (ALLOWED_ROLE_AUDIENCE_REQUEST_ATTRIBUTE_NAME.equals(requiredAttribute)) {
                        propertyList.stream()
                                .filter(property -> ALLOWED_ROLE_AUDIENCE_PROPERTY_NAME.equals(property.getName()))
                                .findFirst()
                                .ifPresent(property -> {
                                    AssociatedRolesConfig configExcludingRoles = new AssociatedRolesConfig();
                                    configExcludingRoles.setAllowedAudience(property.getValue());
                                    serviceProvider.setAssociatedRolesConfig(configExcludingRoles);
                                });
                    }
                    if (ALLOWED_APPLICATION_ENABLED_REQUEST_ATTRIBUTE_NAME.equals(requiredAttribute)) {
                        propertyList.stream()
                                .filter(property -> IS_APPLICATION_ENABLED_PROPERTY_NAME.equals(property.getName()))
                                .findFirst()
                                .ifPresent(property -> {
                                    serviceProvider.setApplicationEnabled(Boolean.parseBoolean(property.getValue()));
                                });
                    }
                }
            }
            return serviceProvider;
        } catch (SQLException | CertificateRetrievingException e) {
            throw new IdentityApplicationManagementException("Failed to gather required attributes for application " +
                    "with id: " + applicationId, e);
        } finally {
            IdentityDatabaseUtil.closeConnection(connection);
        }
    }

    private boolean getIsManagementApp(List<ServiceProviderProperty> propertyList) {

        String value = propertyList.stream()
                .filter(property -> IS_MANAGEMENT_APP_SP_PROPERTY_NAME.equals(property.getName()))
                .findFirst()
                .map(ServiceProviderProperty::getValue)
                .orElse(StringUtils.EMPTY);
        if (StringUtils.EMPTY.equals(value)) {
            return true;
        }
        return Boolean.parseBoolean(value);
    }

    private boolean getIsB2BSSApp(List<ServiceProviderProperty> propertyList) {

        String value = propertyList.stream()
                .filter(property -> IS_B2B_SS_APP_SP_PROPERTY_NAME.equals(property.getName()))
                .findFirst()
                .map(ServiceProviderProperty::getValue)
                .orElse(StringUtils.EMPTY);
        return Boolean.parseBoolean(value);
    }

    private boolean getIsApplicationEnabled(List<ServiceProviderProperty> propertyList) {

        String value = propertyList.stream()
                .filter(property -> IS_APPLICATION_ENABLED_PROPERTY_NAME.equals(property.getName()))
                .findFirst()
                .map(ServiceProviderProperty::getValue)
                .orElse("true");
        // This is to ensure the previously created applications will have the flag,
        // enabled unless set to false explicitly. Newly created apps will have this flag enabled by default.
        return Boolean.parseBoolean(value);
    }

    private boolean getIsAPIBasedAuthenticationEnabled(List<ServiceProviderProperty> propertyList) {

        String value = propertyList.stream()
                .filter(property -> IS_API_BASED_AUTHENTICATION_ENABLED_PROPERTY_NAME.equals(property.getName()))
                .findFirst()
                .map(ServiceProviderProperty::getValue)
                .orElse(StringUtils.EMPTY);
        return Boolean.parseBoolean(value);
    }

    private boolean getIsAttestationEnabled(List<ServiceProviderProperty> propertyList) {

        String value = propertyList.stream()
                .filter(property -> IS_ATTESTATION_ENABLED_PROPERTY_NAME.equals(property.getName()))
                .findFirst()
                .map(ServiceProviderProperty::getValue)
                .orElse(StringUtils.EMPTY);
        return Boolean.parseBoolean(value);
    }

    private String getAndroidPackageName(List<ServiceProviderProperty> propertyList) {

        return propertyList.stream()
                .filter(property -> ANDROID_PACKAGE_NAME_PROPERTY_NAME.equals(property.getName()))
                .findFirst()
                .map(ServiceProviderProperty::getValue)
                .orElse(StringUtils.EMPTY);
    }

    private String getAppleAppId(List<ServiceProviderProperty> propertyList) {

        return propertyList.stream()
                .filter(property -> APPLE_APP_ID_PROPERTY_NAME.equals(property.getName()))
                .findFirst()
                .map(ServiceProviderProperty::getValue)
                .orElse(StringUtils.EMPTY);
    }

    private String getAndroidAttestationServiceCredentials(ServiceProvider serviceProvider)
            throws IdentityApplicationManagementException {

        try {
            if (ApplicationManagementServiceComponentHolder.getInstance()
                    .getSecretManager().isSecretExist(APPLICATION_SECRET_TYPE_ANDROID_ATTESTATION_CREDENTIALS,
                            getAndroidAttestationSecretName(serviceProvider.getApplicationResourceId()))) {
                ResolvedSecret resolvedSecret = ApplicationManagementServiceComponentHolder.getInstance()
                        .getSecretResolveManager()
                        .getResolvedSecret(APPLICATION_SECRET_TYPE_ANDROID_ATTESTATION_CREDENTIALS,
                                getAndroidAttestationSecretName(serviceProvider.getApplicationResourceId()));
                if (resolvedSecret != null) {
                    return resolvedSecret.getResolvedSecretValue();
                }
            }
        } catch (SecretManagementException e) {
            throw new IdentityApplicationManagementException("Failed to get Android Attestation Service Credentials" +
                    " for service provider with id: " + serviceProvider.getApplicationID(), e);
        }
        return StringUtils.EMPTY;
    }

    private String getTemplateId(List<ServiceProviderProperty> propertyList) {

        return propertyList.stream()
                .filter(property -> TEMPLATE_ID_SP_PROPERTY_NAME.equals(property.getName()))
                .findFirst()
                .map(ServiceProviderProperty::getValue)
                .orElse(StringUtils.EMPTY);
    }

    /**
     * Retrieve the template version from the provided service provider property list.
     *
     * @param propertyList Service provider property list.
     * @return Template version or an empty string.
     */
    private String getTemplateVersion(List<ServiceProviderProperty> propertyList) {

        return propertyList.stream()
                .filter(property -> TEMPLATE_VERSION_SP_PROPERTY_NAME.equals(property.getName()))
                .findFirst()
                .map(ServiceProviderProperty::getValue)
                .orElse(StringUtils.EMPTY);
    }

    private String getJwksUri(List<ServiceProviderProperty> propertyList) {

        return propertyList.stream()
                .filter(property -> JWKS_URI_SP_PROPERTY_NAME.equals(property.getName()))
                .findFirst()
                .map(ServiceProviderProperty::getValue)
                .orElse(StringUtils.EMPTY);
    }

    private boolean getTrustedAppConsent(List<ServiceProviderProperty> propertyList) {

        String consent = propertyList.stream()
                .filter(property -> TRUSTED_APP_CONSENT_GRANTED_SP_PROPERTY_NAME.equals(property.getName()))
                .findFirst()
                .map(ServiceProviderProperty::getValue)
                .orElse(StringUtils.EMPTY);
        if (StringUtils.EMPTY.equals(consent)) {
            return false;
        }
        return Boolean.parseBoolean(consent);
    }

    /**
     * @param appId
     * @param connection
     * @return
     * @throws SQLException
     */
    private ServiceProvider getBasicApplicationData(int appId, Connection connection)
            throws SQLException, IdentityApplicationManagementException {

        ServiceProvider serviceProvider = null;

        if (log.isDebugEnabled()) {
            log.debug("Loading Basic Application Data of application ID: " + appId);
        }

        PreparedStatement prepStmt = null;
        ResultSet rs = null;
        try {
            prepStmt = connection.prepareStatement(ApplicationMgtDBQueries.LOAD_BASIC_APP_INFO_BY_APP_ID);
            prepStmt.setInt(1, appId);
            rs = prepStmt.executeQuery();

            if (rs.next()) {
                serviceProvider = new ServiceProvider();
                serviceProvider.setApplicationID(rs.getInt(ApplicationTableColumns.ID));
                serviceProvider.setApplicationResourceId(rs.getString(ApplicationTableColumns.UUID));
                serviceProvider.setApplicationName(rs.getString(ApplicationTableColumns.APP_NAME));
                serviceProvider.setApplicationVersion(rs.getString(ApplicationTableColumns.APP_VERSION));
                serviceProvider.setDescription(rs.getString(ApplicationTableColumns.DESCRIPTION));
                serviceProvider.setImageUrl(rs.getString(ApplicationTableColumns.IMAGE_URL));

                serviceProvider.setAccessUrl(rs.getString(ApplicationTableColumns.ACCESS_URL));
                if (ApplicationMgtUtil.isConsoleOrMyAccount(serviceProvider.getApplicationName())) {
                    serviceProvider.setAccessUrl(ApplicationMgtUtil.resolveOriginUrlFromPlaceholders(
                            rs.getString(ApplicationTableColumns.ACCESS_URL), serviceProvider.getApplicationName()));
                }
                String tenantDomain = IdentityTenantUtil.getTenantDomain(rs.getInt(ApplicationTableColumns.TENANT_ID));
                if (ApplicationMgtUtil.isConsole(serviceProvider.getApplicationName())) {
                    String consoleAccessUrl = getConsoleAccessUrlFromServerConfig(tenantDomain);
                    if (StringUtils.isNotBlank(consoleAccessUrl)) {
                        serviceProvider.setAccessUrl(consoleAccessUrl);
                    }
                }
                if (ApplicationMgtUtil.isMyAccount(serviceProvider.getApplicationName())) {
                    String myAccountAccessUrl = getMyAccountAccessUrlFromServerConfig(tenantDomain);
                    if (StringUtils.isNotBlank(myAccountAccessUrl)) {
                        serviceProvider.setAccessUrl(myAccountAccessUrl);
                    }
                }

                serviceProvider.setDiscoverable(getBooleanValue(rs.getString(ApplicationTableColumns.IS_DISCOVERABLE)));

                User owner = new User();
                owner.setUserName(rs.getString(ApplicationTableColumns.USERNAME));
                owner.setUserStoreDomain(rs.getString(ApplicationTableColumns.USER_STORE));
                owner.setTenantDomain(getUserTenantDomain(
                        IdentityTenantUtil.getTenantDomain(rs.getInt(ApplicationTableColumns.TENANT_ID)),
                        rs.getString(ApplicationTableColumns.USER_STORE) + "/" +
                                rs.getString(ApplicationTableColumns.USERNAME)));
                serviceProvider.setOwner(owner);
                serviceProvider.setTenantDomain(
                        IdentityTenantUtil.getTenantDomain(rs.getInt(ApplicationTableColumns.TENANT_ID)));

                ClaimConfig claimConfig = new ClaimConfig();
                claimConfig.setRoleClaimURI(rs.getString(ApplicationTableColumns.ROLE_CLAIM));
                claimConfig.setLocalClaimDialect(
                        getBooleanValue(rs.getString(ApplicationTableColumns.IS_LOCAL_CLAIM_DIALECT)));
                claimConfig.setAlwaysSendMappedLocalSubjectId(
                        getBooleanValue(rs.getString(ApplicationTableColumns.IS_SEND_LOCAL_SUBJECT_ID)));
                serviceProvider.setClaimConfig(claimConfig);

                LocalAndOutboundAuthenticationConfig localAndOutboundAuthenticationConfig =
                        new LocalAndOutboundAuthenticationConfig();
                localAndOutboundAuthenticationConfig.setAlwaysSendBackAuthenticatedListOfIdPs(
                        getBooleanValue(rs.getString(ApplicationTableColumns.IS_SEND_AUTH_LIST_OF_IDPS)));
                localAndOutboundAuthenticationConfig.setEnableAuthorization(
                        getBooleanValue(rs.getString(ApplicationTableColumns.ENABLE_AUTHORIZATION)));
                localAndOutboundAuthenticationConfig.setSubjectClaimUri(
                        rs.getString(ApplicationTableColumns.SUBJECT_CLAIM_URI));
                serviceProvider.setLocalAndOutBoundAuthenticationConfig(localAndOutboundAuthenticationConfig);

                serviceProvider.setSaasApp(getBooleanValue(rs.getString(ApplicationTableColumns.IS_SAAS_APP)));

                // Will be supported with 'Advance Consent Management Feature'.
                /*
                ConsentConfig consentConfig = new ConsentConfig();
                consentConfig.setEnabled("1".equals(rs.getString(18)));
                serviceProvider.setConsentConfig(consentConfig);
                */

                if (log.isDebugEnabled()) {
                    log.debug("ApplicationID: " + serviceProvider.getApplicationID()
                            + " ApplicationName: " + serviceProvider.getApplicationName()
                            + " UserName: " + serviceProvider.getOwner().getUserName()
                            + " TenantDomain: " + serviceProvider.getOwner().getTenantDomain());
                }
            }

            return serviceProvider;
        } catch (URLBuilderException e) {
            throw new IdentityApplicationManagementException(
                    "Error occurred when resolving origin of the access URL with placeholders", e);
        } finally {
            IdentityApplicationManagementUtil.closeResultSet(rs);
            IdentityApplicationManagementUtil.closeStatement(prepStmt);
        }
    }

    private boolean getBooleanValue(String booleanValueAsString) throws SQLException {

        return "1".equals(booleanValueAsString);
    }

    /**
     * @param applicationid
     * @param tenantID
     * @param connection
     * @return
     * @throws SQLException
     */
    private String getAuthenticationType(int applicationid, int tenantID, Connection connection)
            throws SQLException {

        PreparedStatement authTypeStmt = null;
        ResultSet authTypeResultSet = null;
        try {
            authTypeStmt = connection
                    .prepareStatement(ApplicationMgtDBQueries.LOAD_AUTH_TYPE_BY_APP_ID);
            authTypeStmt.setInt(1, applicationid);
            authTypeStmt.setInt(2, tenantID);
            authTypeResultSet = authTypeStmt.executeQuery();

            if (authTypeResultSet.next()) {
                return authTypeResultSet.getString(1);
            }

            return ApplicationConstants.AUTH_TYPE_DEFAULT;

        } finally {
            IdentityApplicationManagementUtil.closeResultSet(authTypeResultSet);
            IdentityApplicationManagementUtil.closeStatement(authTypeStmt);
        }

    }

    /**
     * This method will be heavily used by the Authentication Framework. The framework would ask for
     * application data with the given client key and secrete
     *
     * @param clientId
     * @param type
     * @param tenantDomain
     * @return
     * @throws IdentityApplicationManagementException
     */
    public ServiceProvider getApplicationData(String clientId, String type, String tenantDomain)
            throws IdentityApplicationManagementException {

        if (log.isDebugEnabled()) {
            log.debug("Loading Application Data of Client " + clientId);
        }

        int tenantID = -123;

        try {
            tenantID = ApplicationManagementServiceComponentHolder.getInstance().getRealmService()
                    .getTenantManager().getTenantId(tenantDomain);
        } catch (UserStoreException e1) {
            log.error("Error while reading application", e1);
            throw new IdentityApplicationManagementException("Error while reading application", e1);
        }

        String applicationName = null;

        // Reading application name from the database
        Connection connection = IdentityDatabaseUtil.getDBConnection(false);
        PreparedStatement storeAppPrepStmt = null;
        ResultSet appNameResult = null;
        try {
            storeAppPrepStmt = connection
                    .prepareStatement(ApplicationMgtDBQueries.LOAD_APPLICATION_NAME_BY_CLIENT_ID_AND_TYPE);
            storeAppPrepStmt.setString(1, clientId);
            storeAppPrepStmt.setString(2, type);
            storeAppPrepStmt.setInt(3, tenantID);
            appNameResult = storeAppPrepStmt.executeQuery();
            if (appNameResult.next()) {
                applicationName = appNameResult.getString(1);
            }

        } catch (SQLException e) {
            throw new IdentityApplicationManagementException("Error while reading application", e);
        } finally {
            IdentityApplicationManagementUtil.closeResultSet(appNameResult);
            IdentityApplicationManagementUtil.closeStatement(storeAppPrepStmt);
            IdentityApplicationManagementUtil.closeConnection(connection);
        }

        return getApplication(applicationName, tenantDomain);
    }

    /**
     * @param applicationID
     * @return
     * @throws IdentityApplicationManagementException
     */
    @Override
    public String getApplicationName(int applicationID)
            throws IdentityApplicationManagementException {

        Connection connection = IdentityDatabaseUtil.getDBConnection(false);
        try {
            return getApplicationName(applicationID, connection);
        } catch (SQLException e) {
            throw new IdentityApplicationManagementException("Failed loading the application with "
                    + applicationID, e);
        } finally {
            IdentityApplicationManagementUtil.closeConnection(connection);
        }
    }

    /**
     * Returns the stored application name for a given application id.
     *
     * @param applicationID
     * @param connection
     * @return
     * @throws IdentityApplicationManagementException
     */
    private String getApplicationName(int applicationID, Connection connection) throws SQLException {

        int tenantID = CarbonContext.getThreadLocalCarbonContext().getTenantId();

        if (log.isDebugEnabled()) {
            String tenantDomain = IdentityTenantUtil.getTenantDomain(tenantID);
            log.debug("Loading application name for id: " + applicationID + " in tenantDomain: " + tenantDomain);
        }

        String applicationName = null;
        try (PreparedStatement loadBasicAppInfoStmt = connection.prepareStatement(
                ApplicationMgtDBQueries.LOAD_APP_NAME_BY_APP_ID)) {

            loadBasicAppInfoStmt.setInt(1, applicationID);
            loadBasicAppInfoStmt.setInt(2, tenantID);

            try (ResultSet appNameResultSet = loadBasicAppInfoStmt.executeQuery()) {
                if (appNameResultSet.next()) {
                    applicationName = appNameResultSet.getString(1);
                }
            }
            if (log.isDebugEnabled()) {
                log.debug("Application name for id: " + applicationID + " is '" + applicationName + "'");
            }
            return applicationName;
        }
    }

    private int getApplicationIdByName(String applicationName,
                                       String tenantDomain) throws IdentityApplicationManagementException {

        try (Connection connection = IdentityDatabaseUtil.getDBConnection(false)) {
            int tenantId = IdentityTenantUtil.getTenantId(tenantDomain);
            return getApplicationIDByName(applicationName, tenantId, connection);
        } catch (SQLException e) {
            throw new IdentityApplicationManagementServerException("Error retrieving id for application: "
                    + applicationName + " in tenantDomain: " + tenantDomain);
        }
    }

    /**
     * Returns the application ID for a given application name
     *
     * @param applicationName
     * @param tenantID
     * @param connection
     * @return
     * @throws IdentityApplicationManagementException
     */
    private int getApplicationIDByName(String applicationName, int tenantID,
                                       Connection connection) throws SQLException {

        int applicationId = 0;
        PreparedStatement getAppIDPrepStmt = null;
        ResultSet appidResult = null;

        try {
            getAppIDPrepStmt = connection.prepareStatement(ApplicationMgtDBQueries.LOAD_APP_ID_BY_APP_NAME);
            getAppIDPrepStmt.setString(1, applicationName);
            getAppIDPrepStmt.setInt(2, tenantID);
            appidResult = getAppIDPrepStmt.executeQuery();

            if (!connection.getAutoCommit()) {
                connection.commit();
            }

            if (appidResult.next()) {
                applicationId = appidResult.getInt(1);
            }

        } finally {
            IdentityApplicationManagementUtil.closeResultSet(appidResult);
            IdentityApplicationManagementUtil.closeStatement(getAppIDPrepStmt);
        }

        return applicationId;
    }

    /**
     * Reading the mapping of properties.
     *
     * @param customAuthenticator
     * @param propertyName
     * @return
     */
    private Property getMappedProperty(AbstractInboundAuthenticatorConfig customAuthenticator, String propertyName) {

        Property property = null;
        if (customAuthenticator != null) {
            Property[] confProps = customAuthenticator.getConfigurationProperties();
            if (confProps != null) {
                for (Property confProp : confProps) {
                    if (propertyName != null && propertyName.equals(confProp.getName())) {
                        property = confProp;
                    }
                }
            }
        }
        return property;
    }

    /**
     * @param applicationId
     * @param connection
     * @return
     * @throws SQLException
     */
    private InboundAuthenticationConfig getInboundAuthenticationConfig(int applicationId, Connection connection, int
            tenantID) throws SQLException {

        if (log.isDebugEnabled()) {
            log.debug("Reading Clients of Application " + applicationId);
        }
        Map<String, InboundAuthenticationRequestConfig> inboundAuthenticationRequestConfigMap =
                new HashMap<String, InboundAuthenticationRequestConfig>();

        PreparedStatement getClientInfo = null;
        ResultSet resultSet = null;

        try {
            getClientInfo = connection
                    .prepareStatement(ApplicationMgtDBQueries.LOAD_CLIENTS_INFO_BY_APP_ID);

            getClientInfo.setInt(1, applicationId);
            getClientInfo.setInt(2, tenantID);
            resultSet = getClientInfo.executeQuery();

            while (resultSet.next()) {
                String authKey = resultSet.getString(1);
                //this is done to handle empty string added to oracle database as null.
                if (authKey == null) {
                    authKey = new String();
                }
                String authType = resultSet.getString(2);
                String propName = resultSet.getString(3);
                String propValue = resultSet.getString(4);
                String configType = resultSet.getString(5);

                String mapKey = authType + ":" + authKey;

                InboundAuthenticationRequestConfig inboundAuthRequest = null;
                if ((inboundAuthRequest = inboundAuthenticationRequestConfigMap.get(mapKey)) == null) {
                    inboundAuthRequest = new InboundAuthenticationRequestConfig();
                }
                inboundAuthRequest.setInboundAuthKey(authKey);
                inboundAuthRequest.setInboundAuthType(authType);
                inboundAuthRequest.setInboundConfigType(configType);

                boolean isCustomAuthenticator = isCustomInboundAuthType(authType);
                AbstractInboundAuthenticatorConfig customAuthenticator = ApplicationManagementServiceComponentHolder
                        .getInboundAuthenticatorConfig(authType + ":" + configType);
                if (isCustomAuthenticator && customAuthenticator != null) {
                    inboundAuthRequest.setFriendlyName(customAuthenticator.getFriendlyName());
                }
                if (propName != null) {
                    Property prop = new Property();
                    prop.setName(propName);
                    prop.setValue(propValue);
                    if (isCustomAuthenticator && customAuthenticator != null) {
                        Property mappedProperty = getMappedProperty(customAuthenticator, propName);
                        if (mappedProperty != null) {
                            prop.setDisplayName(mappedProperty.getDisplayName());
                        }
                    }
                    inboundAuthRequest.setProperties((ApplicationMgtUtil.concatArrays(new Property[] {prop},
                            inboundAuthRequest.getProperties())));
                }
                inboundAuthenticationRequestConfigMap.put(mapKey, inboundAuthRequest);
            }
        } finally {
            IdentityApplicationManagementUtil.closeStatement(getClientInfo);
            IdentityApplicationManagementUtil.closeResultSet(resultSet);
        }
        Map<String, AbstractInboundAuthenticatorConfig> allCustomAuthenticators = new HashMap<>
                (ApplicationManagementServiceComponentHolder.getAllInboundAuthenticatorConfig());
        for (Map.Entry<String, InboundAuthenticationRequestConfig> entry : inboundAuthenticationRequestConfigMap
                .entrySet()) {
            InboundAuthenticationRequestConfig inboundAuthenticationRequestConfig = entry.getValue();
            AbstractInboundAuthenticatorConfig inboundAuthenticatorConfig = allCustomAuthenticators.remove
                    (inboundAuthenticationRequestConfig.getInboundAuthType() + ":" +
                            inboundAuthenticationRequestConfig.getInboundConfigType());
            if (inboundAuthenticatorConfig != null && inboundAuthenticationRequestConfig != null) {
                Property[] sources = inboundAuthenticatorConfig.getConfigurationProperties();
                Property[] destinations = inboundAuthenticationRequestConfig.getProperties();
                Map<String, Property> destinationMap = new HashMap<>();
                for (Property destination : destinations) {
                    destinationMap.put(destination.getName(), destination);
                }
                for (Property source : sources) {
                    Property property = destinationMap.get(source.getName());
                    if (property == null) {
                        if (isCustomInboundAuthType(inboundAuthenticationRequestConfig.getInboundAuthType())) {
                            if (inboundAuthenticatorConfig.isRelyingPartyKeyConfigured()) {
                                if (StringUtils.equals(inboundAuthenticatorConfig.getRelyingPartyKey(), source
                                        .getName())) {
                                    source.setValue(inboundAuthenticationRequestConfig.getInboundAuthKey());
                                }
                            }
                        }
                        destinationMap.put(source.getName(), source);
                    } else {
                        property.setConfidential(source.isConfidential());
                        property.setDefaultValue(source.getDefaultValue());
                        property.setAdvanced(source.isAdvanced());
                        property.setDescription(source.getDescription());
                        property.setDisplayOrder(source.getDisplayOrder());
                        property.setRequired(source.isRequired());
                        property.setType(source.getType());
                    }
                }

                inboundAuthenticationRequestConfig
                        .setProperties(destinationMap.values().toArray(new Property[destinationMap.size()]));
            }
        }
        List<InboundAuthenticationRequestConfig> returnList = new ArrayList<>(inboundAuthenticationRequestConfigMap
                .values());
        InboundAuthenticationConfig inboundAuthenticationConfig = new InboundAuthenticationConfig();
        inboundAuthenticationConfig.setInboundAuthenticationRequestConfigs(returnList.toArray(new
                InboundAuthenticationRequestConfig[returnList.size()]));
        return inboundAuthenticationConfig;
    }

    /**
     * @param applicationId
     * @param connection
     * @param propertyList
     * @return
     * @throws SQLException
     */
    private LocalAndOutboundAuthenticationConfig getLocalAndOutboundAuthenticationConfig(
            int applicationId, Connection connection, int tenantId, List<ServiceProviderProperty> propertyList)
            throws SQLException, IdentityApplicationManagementException {

        PreparedStatement getStepInfoPrepStmt = null;
        ResultSet stepInfoResultSet = null;

        if (log.isDebugEnabled()) {
            log.debug("Reading Steps of Application " + applicationId);
        }

        try {
            getStepInfoPrepStmt = connection
                    .prepareStatement(ApplicationMgtDBQueries.LOAD_STEPS_INFO_BY_APP_ID);
            // STEP_ORDER, AUTHENTICATOR_ID, IS_SUBJECT_STEP, IS_ATTRIBUTE_STEP
            getStepInfoPrepStmt.setInt(1, applicationId);
            stepInfoResultSet = getStepInfoPrepStmt.executeQuery();

            Map<String, AuthenticationStep> authSteps = new HashMap<>();
            Map<String, Map<String, List<FederatedAuthenticatorConfig>>> stepFedIdPAuthenticators = new HashMap<>();
            Map<String, List<LocalAuthenticatorConfig>> stepLocalAuth = new HashMap<>();

            while (stepInfoResultSet.next()) {

                String step = String.valueOf(stepInfoResultSet.getInt(1));
                AuthenticationStep authStep;

                if (authSteps.containsKey(step)) {
                    authStep = authSteps.get(step);
                } else {
                    authStep = new AuthenticationStep();
                    authStep.setStepOrder(stepInfoResultSet.getInt(1));
                    stepLocalAuth.put(step, new ArrayList<LocalAuthenticatorConfig>());
                    stepFedIdPAuthenticators.put(step,
                            new HashMap<String, List<FederatedAuthenticatorConfig>>());
                }

                int authenticatorId = stepInfoResultSet.getInt(2);
                Map<String, String> authenticatorInfo = getAuthenticatorInfo(connection, tenantId,
                        authenticatorId);

                if (authenticatorInfo != null
                        && authenticatorInfo.get(ApplicationConstants.IDP_NAME) != null
                        && ApplicationConstants.LOCAL_IDP_NAME.equals(authenticatorInfo
                        .get("idpName"))) {
                    LocalAuthenticatorConfig localAuthenticator = new LocalAuthenticatorConfig();
                    localAuthenticator.setName(authenticatorInfo
                            .get(ApplicationConstants.IDP_AUTHENTICATOR_NAME));
                    localAuthenticator.setDisplayName(authenticatorInfo
                            .get(ApplicationConstants.IDP_AUTHENTICATOR_DISPLAY_NAME));
                    localAuthenticator.setDefinedByType(DefinedByType.valueOf(
                            authenticatorInfo.get(ApplicationConstants.IDP_AUTHENTICATOR_DEFINED_BY_TYPE)));
                    stepLocalAuth.get(step).add(localAuthenticator);
                } else {
                    Map<String, List<FederatedAuthenticatorConfig>> stepFedIdps = stepFedIdPAuthenticators
                            .get(step);

                    if (!stepFedIdps.containsKey(authenticatorInfo
                            .get(ApplicationConstants.IDP_NAME))) {
                        stepFedIdps.put(authenticatorInfo.get(ApplicationConstants.IDP_NAME),
                                new ArrayList<FederatedAuthenticatorConfig>());
                    }

                    List<FederatedAuthenticatorConfig> idpAuths = stepFedIdps.get(authenticatorInfo
                            .get(ApplicationConstants.IDP_NAME));
                    FederatedAuthenticatorConfig fedAuthenticator = new FederatedAuthenticatorConfig();
                    fedAuthenticator.setName(authenticatorInfo
                            .get(ApplicationConstants.IDP_AUTHENTICATOR_NAME));
                    fedAuthenticator.setDisplayName(authenticatorInfo
                            .get(ApplicationConstants.IDP_AUTHENTICATOR_DISPLAY_NAME));
                    fedAuthenticator.setDefinedByType(DefinedByType.valueOf(
                            authenticatorInfo.get(ApplicationConstants.IDP_AUTHENTICATOR_DEFINED_BY_TYPE)));
                    idpAuths.add(fedAuthenticator);
                }

                authStep.setSubjectStep("1".equals(stepInfoResultSet.getString(3)));
                authStep.setAttributeStep("1".equals(stepInfoResultSet.getString(4)));

                authSteps.put(step, authStep);
            }

            LocalAndOutboundAuthenticationConfig localAndOutboundConfiguration
                    = new LocalAndOutboundAuthenticationConfig();

            AuthenticationStep[] authenticationSteps = new AuthenticationStep[authSteps.size()];

            int authStepCount = 0;

            for (Entry<String, AuthenticationStep> entry : authSteps.entrySet()) {

                AuthenticationStep authStep = entry.getValue();
                String stepId = entry.getKey();

                List<LocalAuthenticatorConfig> localAuthenticatorList = stepLocalAuth.get(stepId);

                if (localAuthenticatorList != null && localAuthenticatorList.size() > 0) {
                    authStep.setLocalAuthenticatorConfigs(
                            localAuthenticatorList.toArray(
                                    new LocalAuthenticatorConfig[localAuthenticatorList.size()]));
                }

                Map<String, List<FederatedAuthenticatorConfig>> idpList = stepFedIdPAuthenticators
                        .get(stepId);

                if (idpList != null && idpList.size() > 0) {
                    IdentityProvider[] fedIdpList = new IdentityProvider[idpList.size()];
                    int idpCount = 0;

                    for (Entry<String, List<FederatedAuthenticatorConfig>> idpEntry : idpList
                            .entrySet()) {
                        String idpName = idpEntry.getKey();
                        List<FederatedAuthenticatorConfig> fedAuthenticators = idpEntry.getValue();
                        IdentityProvider idp = new IdentityProvider();
                        idp.setIdentityProviderName(idpName);
                        idp.setFederationHub(isFederationHubIdP(idpName, connection, tenantId));
                        idp.setFederatedAuthenticatorConfigs(
                                fedAuthenticators.toArray(new FederatedAuthenticatorConfig[fedAuthenticators.size()]));
                        idp.setDefaultAuthenticatorConfig(idp.getFederatedAuthenticatorConfigs()[0]);
                        fedIdpList[idpCount++] = idp;
                    }
                    authStep.setFederatedIdentityProviders(fedIdpList);
                }

                authenticationSteps[authStepCount++] = authStep;
            }

            Arrays.sort(authenticationSteps, Comparator.comparingInt(AuthenticationStep::getStepOrder));

            int numSteps = authenticationSteps.length;
            // We check if the steps have consecutive step numbers.
            if (numSteps > 0 && authenticationSteps[numSteps - 1].getStepOrder() != numSteps) {
                if (log.isDebugEnabled()) {
                    log.debug("Authentication steps of Application with id: " + applicationId + "  do not have " +
                            "consecutive numbers. This was possibility due to a IDP force deletion. Fixing the step " +
                            "order.");
                }
                // Iterate through the steps and fix step order.
                int count = 1;
                for (AuthenticationStep step : authenticationSteps) {
                    step.setStepOrder(count++);
                }
            }

            localAndOutboundConfiguration.setAuthenticationSteps(authenticationSteps);

            String authType = getAuthenticationType(applicationId, tenantId, connection);
            if (StringUtils.equalsIgnoreCase(authType, ApplicationConstants.AUTH_TYPE_FEDERATED)
                    || StringUtils.equalsIgnoreCase(authType, ApplicationConstants.AUTH_TYPE_FLOW)) {
                if (ArrayUtils.isEmpty(authenticationSteps)) {
                    // Although auth type is 'federated' or 'flow' we don't have any authentication steps. This can
                    // happen due to a force delete of a federated identity provider referred by the SP. So we change
                    // the authType to 'default'.
                    if (log.isDebugEnabled()) {
                        log.debug("Authentication type is '" + authType + "' eventhough the application with id: " +
                                applicationId +
                                " has zero authentication step. This was possibility due to a IDP force deletion. " +
                                " Defaulting authentication type to " + ApplicationConstants.AUTH_TYPE_DEFAULT);
                    }
                    authType = ApplicationConstants.AUTH_TYPE_DEFAULT;
                }
            }

            localAndOutboundConfiguration.setAuthenticationType(authType);

            AuthenticationScriptConfig authenticationScriptConfig = getScriptConfiguration(applicationId, connection);
            if (authenticationScriptConfig != null) {
                localAndOutboundConfiguration.setAuthenticationScriptConfig(authenticationScriptConfig);
            }

            PreparedStatement localAndOutboundConfigPrepStmt = null;
            ResultSet localAndOutboundConfigResultSet = null;

            try {
                localAndOutboundConfigPrepStmt = connection
                        .prepareStatement(ApplicationMgtDBQueries.LOAD_LOCAL_AND_OUTBOUND_CONFIG_BY_APP_ID);
                localAndOutboundConfigPrepStmt.setInt(1, tenantId);
                localAndOutboundConfigPrepStmt.setInt(2, applicationId);
                localAndOutboundConfigResultSet = localAndOutboundConfigPrepStmt.executeQuery();

                if (localAndOutboundConfigResultSet.next()) {
                    localAndOutboundConfiguration.setUseTenantDomainInLocalSubjectIdentifier("1"
                            .equals(localAndOutboundConfigResultSet.getString(1)));
                    localAndOutboundConfiguration.setUseUserstoreDomainInLocalSubjectIdentifier("1"
                            .equals(localAndOutboundConfigResultSet.getString(2)));
                    localAndOutboundConfiguration.setEnableAuthorization("1"
                            .equals(localAndOutboundConfigResultSet.getString(3)));
                    localAndOutboundConfiguration.setAlwaysSendBackAuthenticatedListOfIdPs("1"
                            .equals(localAndOutboundConfigResultSet.getString(4)));
                    localAndOutboundConfiguration.setSubjectClaimUri(localAndOutboundConfigResultSet
                            .getString(5));

                    readAndSetConfigurationsFromProperties(propertyList, localAndOutboundConfiguration);
                }
            } finally {
                IdentityApplicationManagementUtil.closeStatement(localAndOutboundConfigPrepStmt);
                IdentityApplicationManagementUtil.closeResultSet(localAndOutboundConfigResultSet);
            }

            return localAndOutboundConfiguration;
        } finally {
            IdentityApplicationManagementUtil.closeStatement(getStepInfoPrepStmt);
            IdentityApplicationManagementUtil.closeResultSet(stepInfoResultSet);
        }
    }

    private void readAndSetConfigurationsFromProperties(List<ServiceProviderProperty> propertyList,
                                                        LocalAndOutboundAuthenticationConfig localAndOutboundConfig) {
        // Override with changed values.
        if (CollectionUtils.isNotEmpty(propertyList)) {
            for (ServiceProviderProperty serviceProviderProperty : propertyList) {

                String name = serviceProviderProperty.getName();
                String value = serviceProviderProperty.getValue();

                if (USE_DOMAIN_IN_ROLES.equals(name)) {
                    localAndOutboundConfig.setUseUserstoreDomainInRoles(value == null || Boolean.parseBoolean(value));
                } else if (SKIP_CONSENT.equals(name)) {
                    localAndOutboundConfig.setSkipConsent(Boolean.parseBoolean(value));
                } else if (SKIP_LOGOUT_CONSENT.equals(name)) {
                    localAndOutboundConfig.setSkipLogoutConsent(Boolean.parseBoolean(value));
                } else if (USE_EXTERNAL_CONSENT_PAGE.equals(name)) {
                    localAndOutboundConfig.setUseExternalConsentPage(Boolean.parseBoolean(value));
                }
            }
        }
    }

    private AuthenticationScriptConfig getScriptConfiguration(int applicationId, Connection connection)
            throws SQLException, IdentityApplicationManagementException {

        try (PreparedStatement localAndOutboundConfigScriptPrepStmt = connection
                .prepareStatement(ApplicationMgtDBQueries.LOAD_SCRIPT_BY_APP_ID_QUERY);) {

            localAndOutboundConfigScriptPrepStmt.setInt(1, applicationId);
            try (ResultSet localAndOutboundConfigScriptResultSet = localAndOutboundConfigScriptPrepStmt
                    .executeQuery()) {
                if (localAndOutboundConfigScriptResultSet.next()) {
                    AuthenticationScriptConfig authenticationScriptConfig = new AuthenticationScriptConfig();

                    try {
                        boolean isEnabled = "1".equals(localAndOutboundConfigScriptResultSet.getString(2));
                        InputStream scriptBinaryStream = localAndOutboundConfigScriptResultSet.getBinaryStream(1);
                        String targetString = StringUtils.EMPTY;
                        if (scriptBinaryStream != null) {
                            targetString = IOUtils.toString(scriptBinaryStream);
                        }
                        authenticationScriptConfig.setContent(targetString);
                        authenticationScriptConfig.setEnabled(isEnabled);
                    } catch (IOException e) {
                        throw new IdentityApplicationManagementException(
                                "Could not read the Script for application : " + applicationId, e);
                    }

                    return authenticationScriptConfig;
                }
            }
        }
        return null;
    }

    private boolean isFederationHubIdP(String idPName, Connection connection, int tenantId)
            throws SQLException {

        PreparedStatement get = null;
        ResultSet resultSet = null;

        try {
            get = connection.prepareStatement(ApplicationMgtDBQueries.LOAD_HUB_IDP_BY_NAME);

            get.setString(1, idPName);
            get.setInt(2, tenantId);
            resultSet = get.executeQuery();

            if (resultSet.next()) {
                return "1".equals(resultSet.getString(1));
            }

            return false;
        } finally {
            IdentityApplicationManagementUtil.closeStatement(get);
            IdentityApplicationManagementUtil.closeResultSet(resultSet);
        }

    }

    /**
     * @param applicationId
     * @param connection
     * @return
     * @throws IdentityApplicationManagementException
     */
    private ClaimConfig getClaimConfiguration(int applicationId, Connection connection, int tenantID)
            throws IdentityApplicationManagementException {

        ClaimConfig claimConfig = new ClaimConfig();
        ArrayList<ClaimMapping> claimMappingList = new ArrayList<ClaimMapping>();
        List<String> spDialectList = new ArrayList<String>();

        if (log.isDebugEnabled()) {
            log.debug("Reading Claim Mappings of Application " + applicationId);
        }

        PreparedStatement get = null;
        ResultSet resultSet = null;
        try {
            get = connection.prepareStatement(ApplicationMgtDBQueries.LOAD_CLAIM_MAPPING_BY_APP_ID);
            // IDP_CLAIM, SP_CLAIM, IS_REQUESTED
            get.setInt(1, applicationId);
            get.setInt(2, tenantID);
            resultSet = get.executeQuery();

            while (resultSet.next()) {
                ClaimMapping claimMapping = new ClaimMapping();
                Claim localClaim = new Claim();
                Claim remoteClaim = new Claim();

                localClaim.setClaimUri(resultSet.getString(1));
                remoteClaim.setClaimUri(resultSet.getString(2));

                String requested = resultSet.getString(3);

                if ("1".equalsIgnoreCase(requested)) {
                    claimMapping.setRequested(true);
                } else {
                    claimMapping.setRequested(false);
                }

                String mandatory = resultSet.getString(4);

                if ("1".equalsIgnoreCase(mandatory)) {
                    claimMapping.setMandatory(true);
                } else {
                    claimMapping.setMandatory(false);
                }

                if (remoteClaim.getClaimUri() == null
                        || remoteClaim.getClaimUri().trim().length() == 0) {
                    remoteClaim.setClaimUri(localClaim.getClaimUri());
                }

                if (localClaim.getClaimUri() == null
                        || localClaim.getClaimUri().trim().length() == 0) {
                    localClaim.setClaimUri(remoteClaim.getClaimUri());
                }

                claimMapping.setDefaultValue(resultSet.getString(5));

                claimMapping.setLocalClaim(localClaim);
                claimMapping.setRemoteClaim(remoteClaim);

                claimMappingList.add(claimMapping);

                if (log.isDebugEnabled()) {
                    log.debug("Local Claim: " + claimMapping.getLocalClaim().getClaimUri()
                            + " SPClaim: " + claimMapping.getRemoteClaim().getClaimUri());
                }
            }

            claimConfig.setClaimMappings(claimMappingList.toArray(new ClaimMapping[claimMappingList
                    .size()]));
        } catch (SQLException e) {
            throw new IdentityApplicationManagementException("Error while retrieving all application", e);
        } finally {
            IdentityApplicationManagementUtil.closeStatement(get);
            IdentityApplicationManagementUtil.closeResultSet(resultSet);
        }

        PreparedStatement loadClaimConfigsPrepStmt = null;
        ResultSet loadClaimConfigsResultSet = null;

        try {
            loadClaimConfigsPrepStmt = connection
                    .prepareStatement(ApplicationMgtDBQueries.LOAD_CLAIM_CONIFG_BY_APP_ID);
            loadClaimConfigsPrepStmt.setInt(1, tenantID);
            loadClaimConfigsPrepStmt.setInt(2, applicationId);
            loadClaimConfigsResultSet = loadClaimConfigsPrepStmt.executeQuery();

            while (loadClaimConfigsResultSet.next()) {
                claimConfig.setRoleClaimURI(loadClaimConfigsResultSet.getString(1));
                claimConfig.setLocalClaimDialect("1".equals(loadClaimConfigsResultSet.getString(2)));

                switch (loadClaimConfigsResultSet.getString(3)) {
                    case "1":
                        claimConfig.setAlwaysSendMappedLocalSubjectId(true);
                        claimConfig.setMappedLocalSubjectMandatory(false);
                        break;
                    case "2":
                        claimConfig.setAlwaysSendMappedLocalSubjectId(true);
                        claimConfig.setMappedLocalSubjectMandatory(true);
                        break;
                    default:
                        claimConfig.setAlwaysSendMappedLocalSubjectId(false);
                        claimConfig.setMappedLocalSubjectMandatory(false);
                }
            }
        } catch (SQLException e) {
            throw new IdentityApplicationManagementException("Error while retrieving all application", e);
        } finally {
            IdentityApplicationManagementUtil.closeStatement(loadClaimConfigsPrepStmt);
            IdentityApplicationManagementUtil.closeResultSet(loadClaimConfigsResultSet);
        }

        PreparedStatement loadSPDialectsPrepStmt = null;
        ResultSet loadSPDialectsResultSet = null;

        try {
            loadSPDialectsPrepStmt = connection
                    .prepareStatement(ApplicationMgtDBQueries.LOAD_SP_DIALECTS_BY_APP_ID);
            loadSPDialectsPrepStmt.setInt(1, tenantID);
            loadSPDialectsPrepStmt.setInt(2, applicationId);
            loadSPDialectsResultSet = loadSPDialectsPrepStmt.executeQuery();

            while (loadSPDialectsResultSet.next()) {
                String spDialect = loadSPDialectsResultSet.getString(1);
                if (spDialect != null && !spDialect.isEmpty()) {
                    spDialectList.add(spDialect);
                }
            }
            claimConfig.setSpClaimDialects(spDialectList.toArray(new String[spDialectList.size()]));
        } catch (SQLException e) {
            throw new IdentityApplicationManagementException("Error while retrieving all application", e);
        } finally {
            IdentityApplicationManagementUtil.closeStatement(loadClaimConfigsPrepStmt);
            IdentityApplicationManagementUtil.closeResultSet(loadClaimConfigsResultSet);
        }

        return claimConfig;
    }

    /**
     * @param applicationId
     * @param connection
     * @return
     * @throws IdentityApplicationManagementException
     */
    private RequestPathAuthenticatorConfig[] getRequestPathAuthenticators(int applicationId,
                                                                          Connection connection, int tenantID)
            throws IdentityApplicationManagementException {

        PreparedStatement loadReqPathAuthenticators = null;
        ResultSet authResultSet = null;
        List<RequestPathAuthenticatorConfig> authenticators = new ArrayList<RequestPathAuthenticatorConfig>();

        try {
            loadReqPathAuthenticators = connection
                    .prepareStatement(ApplicationMgtDBQueries.LOAD_REQ_PATH_AUTHENTICATORS_BY_APP_ID);
            loadReqPathAuthenticators.setInt(1, applicationId);
            loadReqPathAuthenticators.setInt(2, tenantID);
            authResultSet = loadReqPathAuthenticators.executeQuery();

            while (authResultSet.next()) {
                RequestPathAuthenticatorConfig reqAuth = new RequestPathAuthenticatorConfig();
                reqAuth.setName(authResultSet.getString(1));
                authenticators.add(reqAuth);
            }
        } catch (SQLException e) {
            throw new IdentityApplicationManagementException("Error while retrieving all application", e);
        } finally {
            IdentityApplicationManagementUtil.closeStatement(loadReqPathAuthenticators);
            IdentityApplicationManagementUtil.closeResultSet(authResultSet);
        }

        return authenticators.toArray(new RequestPathAuthenticatorConfig[authenticators.size()]);
    }

    /**
     * @param applicationId
     * @param authenticators
     * @param connection
     * @throws IdentityApplicationManagementException
     */
    private void updateRequestPathAuthenticators(int applicationId,
                                                 RequestPathAuthenticatorConfig[] authenticators, Connection connection)
            throws IdentityApplicationManagementException {

        int tenantID = CarbonContext.getThreadLocalCarbonContext().getTenantId();
        PreparedStatement storeReqPathAuthenticators = null;

        try {
            storeReqPathAuthenticators = connection
                    .prepareStatement(ApplicationMgtDBQueries.STORE_REQ_PATH_AUTHENTICATORS);
            if (authenticators != null && authenticators.length > 0) {
                for (RequestPathAuthenticatorConfig auth : authenticators) {
                    // TENANT_ID, AUTHENTICATOR_NAME, APP_ID
                    storeReqPathAuthenticators.setInt(1, tenantID);
                    storeReqPathAuthenticators.setString(2, auth.getName());
                    storeReqPathAuthenticators.setInt(3, applicationId);
                    storeReqPathAuthenticators.addBatch();
                }
                storeReqPathAuthenticators.executeBatch();
            }
        } catch (SQLException e) {
            throw new IdentityApplicationManagementException("Error while retrieving all application", e);
        } finally {
            IdentityApplicationManagementUtil.closeStatement(storeReqPathAuthenticators);
        }
    }

    /**
     * @param applicationID
     * @param connection
     * @throws SQLException
     */
    private void deleteRequestPathAuthenticators(int applicationID, Connection connection)
            throws SQLException {

        if (log.isDebugEnabled()) {
            log.debug("Deleting request path authenticators " + applicationID);
        }

        int tenantID = CarbonContext.getThreadLocalCarbonContext().getTenantId();

        PreparedStatement deleteReqAuthPrepStmt = null;
        try {
            deleteReqAuthPrepStmt = connection
                    .prepareStatement(ApplicationMgtDBQueries.REMOVE_REQ_PATH_AUTHENTICATOR);
            deleteReqAuthPrepStmt.setInt(1, applicationID);
            deleteReqAuthPrepStmt.setInt(2, tenantID);
            deleteReqAuthPrepStmt.execute();

        } finally {
            IdentityApplicationManagementUtil.closeStatement(deleteReqAuthPrepStmt);
        }
    }

    /**
     * Get trusted app metadata of the application.
     *
     * @param applicationId  Application ID.
     * @param connection     Database connection.
     * @param tenantID       Tenant ID.
     * @param spPropertyList Sp property list.
     * @return trustedAppMetadata Trusted app configurations.
     * @throws IdentityApplicationManagementException If an error occurs while retrieving trusted app configurations.
     */
    private SpTrustedAppMetadata getSpTrustedAppMetadata(int applicationId, Connection connection, int tenantID,
                                                         List<ServiceProviderProperty> spPropertyList)
            throws IdentityApplicationManagementException {

        if (log.isDebugEnabled()) {
            log.debug("Retrieving trusted app configurations for application: " + applicationId);
        }
        SpTrustedAppMetadata spTrustedAppMetadata = null;

        try (PreparedStatement loadAppConfigs = connection
                .prepareStatement(ApplicationMgtDBQueries.LOAD_TRUSTED_APPS_BY_APP_ID)) {
            loadAppConfigs.setInt(1, applicationId);
            loadAppConfigs.setInt(2, tenantID);

            try (ResultSet appConfigResultSet = loadAppConfigs.executeQuery()) {
                while (appConfigResultSet.next()) {
                    if (spTrustedAppMetadata == null) {
                        spTrustedAppMetadata = new SpTrustedAppMetadata();
                    }
                    // There should be maximum two entries for each service provider. One for Android and one for iOS.
                    PlatformType platformType = PlatformType.valueOf(appConfigResultSet.getString(1));
                    if (PlatformType.ANDROID.equals(platformType)) {
                        spTrustedAppMetadata.setAndroidPackageName(appConfigResultSet.getString(2));
                        if (appConfigResultSet.getString(3) != null) {
                            spTrustedAppMetadata.setAndroidThumbprints(
                                    appConfigResultSet.getString(3).split(ATTRIBUTE_SEPARATOR));
                        } else {
                            spTrustedAppMetadata.setAndroidThumbprints(new String[0]);
                        }
                    } else if (PlatformType.IOS.equals(platformType)) {
                        spTrustedAppMetadata.setAppleAppId(appConfigResultSet.getString(2));
                    }
                    spTrustedAppMetadata.setIsFidoTrusted(appConfigResultSet.getBoolean(4));
                }
                if (spTrustedAppMetadata != null) {
                    // If consent required property is disabled, consent is always considered as granted.
                    spTrustedAppMetadata.setIsConsentGranted(!ApplicationMgtUtil.isTrustedAppConsentRequired() ||
                            getTrustedAppConsent(spPropertyList));
                }
            }

        } catch (SQLException e) {
            throw new IdentityApplicationManagementException("Error while retrieving trusted app configurations.", e);
        }
        return spTrustedAppMetadata;
    }

    /**
     * Update trusted app metadata of the application.
     *
     * @param applicationId      Application ID.
     * @param trustedAppMetadata Trusted app configurations.
     * @param connection         Database connection.
     * @param tenantID           Tenant ID.
     * @throws IdentityApplicationManagementException If an error occurs while updating trusted app configurations.
     */
    private void updateSpTrustedAppMetadata(int applicationId, SpTrustedAppMetadata trustedAppMetadata,
                                            Connection connection, int tenantID)
            throws IdentityApplicationManagementException {

        if (log.isDebugEnabled()) {
            log.debug("Adding trusted app configurations for application: " + applicationId);
        }

        if (trustedAppMetadata != null) {
            try (PreparedStatement storeAppConfigs = connection
                    .prepareStatement(ApplicationMgtDBQueries.STORE_TRUSTED_APPS)) {

                storeAppConfigs.setInt(1, applicationId);
                storeAppConfigs.setBoolean(5, trustedAppMetadata.getIsFidoTrusted());
                storeAppConfigs.setInt(6, tenantID);

                if (StringUtils.isNotBlank(trustedAppMetadata.getAndroidPackageName())) {
                    storeAppConfigs.setString(2, PlatformType.ANDROID.toString());
                    storeAppConfigs.setString(3, trustedAppMetadata.getAndroidPackageName());
                    if (trustedAppMetadata.getAndroidThumbprints() != null) {
                        storeAppConfigs.setString(4, String.join(ATTRIBUTE_SEPARATOR,
                                trustedAppMetadata.getAndroidThumbprints()));
                    } else {
                        storeAppConfigs.setString(4, null);
                    }
                    storeAppConfigs.addBatch();
                }
                if (StringUtils.isNotBlank(trustedAppMetadata.getAppleAppId())) {
                    storeAppConfigs.setString(2, PlatformType.IOS.toString());
                    storeAppConfigs.setString(3, trustedAppMetadata.getAppleAppId());
                    storeAppConfigs.setString(4, null);
                    storeAppConfigs.addBatch();
                }
                storeAppConfigs.executeBatch();
            } catch (SQLException e) {
                throw new IdentityApplicationManagementException("Error while storing trusted app configurations.", e);
            }
        }
    }

    /**
     * Delete trusted app metadata of the application.
     *
     * @param applicationID Application ID.
     * @param connection    Database connection.
     * @param tenantID      Tenant ID.
     * @throws SQLException If an error occurs while deleting trusted app configurations.
     */
    private void deleteSpTrustedAppMetadata(int applicationID, Connection connection, int tenantID)
            throws SQLException {

        if (log.isDebugEnabled()) {
            log.debug("Deleting trusted app configurations for application: " + applicationID);
        }

        try (PreparedStatement deleteAppConfigsPrepStmt = connection
                .prepareStatement(ApplicationMgtDBQueries.REMOVE_TRUSTED_APPS)) {
            deleteAppConfigsPrepStmt.setInt(1, applicationID);
            deleteAppConfigsPrepStmt.setInt(2, tenantID);
            deleteAppConfigsPrepStmt.execute();
        }
    }

    /**
     * Reads the claim mappings for a given appID
     *
     * @param applicationId
     * @param connection
     * @return
     * @throws IdentityApplicationManagementException
     */
    private List<RoleMapping> getRoleMappingOfApplication(int applicationId, Connection connection,
                                                          int tenantID) throws IdentityApplicationManagementException {

        ArrayList<RoleMapping> roleMappingList = new ArrayList<RoleMapping>();

        if (log.isDebugEnabled()) {
            log.debug("Reading Role Mapping of Application " + applicationId);
        }

        PreparedStatement getClientInfo = null;
        ResultSet resultSet = null;
        try {
            getClientInfo = connection
                    .prepareStatement(ApplicationMgtDBQueries.LOAD_ROLE_MAPPING_BY_APP_ID);
            // IDP_ROLE, SP_ROLE
            getClientInfo.setInt(1, applicationId);
            getClientInfo.setInt(2, tenantID);
            resultSet = getClientInfo.executeQuery();

            while (resultSet.next()) {
                RoleMapping roleMapping = new RoleMapping();
                LocalRole localRole = new LocalRole();
                localRole.setLocalRoleName(resultSet.getString(1));
                roleMapping.setLocalRole(localRole);
                roleMapping.setRemoteRole(resultSet.getString(2));
                roleMappingList.add(roleMapping);

                if (log.isDebugEnabled()) {
                    log.debug("Local Role: " + roleMapping.getLocalRole().getLocalRoleName()
                            + " SPRole: " + roleMapping.getRemoteRole());
                }
            }

        } catch (SQLException e) {
            throw new IdentityApplicationManagementException("Error while retrieving all application", e);
        } finally {
            IdentityApplicationManagementUtil.closeStatement(getClientInfo);
            IdentityApplicationManagementUtil.closeResultSet(resultSet);
        }
        return roleMappingList;
    }

    /**
     * Get count of applications for user
     *
     * @return
     * @throws IdentityApplicationManagementException
     */
    @Override
    public int getCountOfAllApplications() throws IdentityApplicationManagementException {

        int tenantID = CarbonContext.getThreadLocalCarbonContext().getTenantId();
        int count;

        if (log.isDebugEnabled()) {
            log.debug("Getting the count of all applications for the tenantID: " + tenantID);
        }

        Connection connection = IdentityDatabaseUtil.getDBConnection(false);
        PreparedStatement getAppNamesStmt = null;
        ResultSet appNameResultSet = null;

        try {
            getAppNamesStmt = connection
                    .prepareStatement(ApplicationMgtDBQueries.LOAD_APP_COUNT_BY_TENANT);
            getAppNamesStmt.setInt(1, tenantID);
            getAppNamesStmt.setString(2, LOCAL_SP);
            appNameResultSet = getAppNamesStmt.executeQuery();
            appNameResultSet.next();
            count = Integer.parseInt(appNameResultSet.getString(1));
        } catch (SQLException e) {
            throw new IdentityApplicationManagementException(
                    "Error while getting the count of all Applications for the tenantID: " + tenantID, e);
        } finally {
            IdentityApplicationManagementUtil.closeStatement(getAppNamesStmt);
            IdentityApplicationManagementUtil.closeResultSet(appNameResultSet);
            IdentityApplicationManagementUtil.closeConnection(connection);
        }

        return count;
    }

    /**
     * Get application Names for user
     *
     * @return
     * @throws IdentityApplicationManagementException
     */
    public ApplicationBasicInfo[] getAllApplicationBasicInfo()
            throws IdentityApplicationManagementException {

        int tenantID = CarbonContext.getThreadLocalCarbonContext().getTenantId();

        if (log.isDebugEnabled()) {
            log.debug("Reading all Applications of Tenant " + tenantID);
        }

        Connection connection = IdentityDatabaseUtil.getDBConnection(false);
        PreparedStatement getAppNamesStmt = null;
        ResultSet appNameResultSet = null;

        ArrayList<ApplicationBasicInfo> appInfo = new ArrayList<ApplicationBasicInfo>();

        try {
            getAppNamesStmt = connection
                    .prepareStatement(ApplicationMgtDBQueries.LOAD_APP_NAMES_BY_TENANT);
            getAppNamesStmt.setInt(1, tenantID);
            getAppNamesStmt.setString(2, LOCAL_SP);
            appNameResultSet = getAppNamesStmt.executeQuery();

            while (appNameResultSet.next()) {
                ApplicationBasicInfo basicInfo = new ApplicationBasicInfo();
                basicInfo.setApplicationId(appNameResultSet.getInt("ID"));
                basicInfo.setApplicationName(appNameResultSet.getString("APP_NAME"));
                basicInfo.setDescription(appNameResultSet.getString("DESCRIPTION"));
                basicInfo.setApplicationVersion(appNameResultSet.getString(ApplicationTableColumns.APP_VERSION));
                appInfo.add(basicInfo);
            }

        } catch (SQLException e) {
            throw new IdentityApplicationManagementException("Error while Reading all Applications", e);
        } finally {
            IdentityApplicationManagementUtil.closeStatement(getAppNamesStmt);
            IdentityApplicationManagementUtil.closeResultSet(appNameResultSet);
            IdentityApplicationManagementUtil.closeConnection(connection);
        }

        return appInfo.toArray(new ApplicationBasicInfo[0]);
    }

    private String resolveSQLFilter(String filter) {

        //To avoid any issues when the filter string is blank or null, assigning "%" to SQLFilter.
        String sqlfilter = "SP_APP.APP_NAME LIKE '%'";
        if (StringUtils.isNotBlank(filter)) {
            sqlfilter = filter.trim()
                    .replace(ASTERISK, "%")
                    .replace("?", "_");
        }

        if (log.isDebugEnabled()) {
            log.debug("Input filter: " + filter + " resolved for SQL filter: " + sqlfilter);
        }

        return sqlfilter;
    }

    private FilterData getFilterDataForDBQuery(String filter) throws IdentityApplicationManagementException {

        FilterData filterData = new FilterData();

        if (StringUtils.isBlank(filter) || filter.equals(ASTERISK)) {
            filterData.setFilterString("SP_APP.APP_NAME LIKE ?");
            filterData.addFilterValue("%");
        } else if (!(SUPPORTED_SEARCH_ATTRIBUTE_MAP.keySet().contains(filter.trim().split(" ")[0]))) {
            // This formatting is to facilitate the search bar in carbon/application/list-service-providers.
            if (filter.contains(ASTERISK)) {
                filterData.setFilterString("SP_APP.APP_NAME LIKE ?");
            } else {
                filterData.setFilterString("SP_APP.APP_NAME = ?");
            }
            filterData.addFilterValue(filter);
        } else {
            // Not repeating validations as all validations are handled in the Identity API Server.
            try {
                FilterTreeBuilder filterTreeBuilder = new FilterTreeBuilder(filter);
                Node rootNode = filterTreeBuilder.buildTree();
                filterData = getFilterDataFromFilterTree(rootNode);
            } catch (IOException | IdentityException e) {
                throw new IdentityApplicationManagementClientException(INVALID_FILTER.getCode(),
                        "Filter attribute or filter condition is empty or invalid.");
            }
        }
        return filterData;
    }

    private FilterData getFilterDataFromFilterTree(Node rootNode) {

        FilterData filterData = new FilterData();

        if (rootNode instanceof ExpressionNode) {
            ExpressionNode expressionNode = (ExpressionNode) rootNode;

            filterData.setFilterString(generateFilterStringForBackend(expressionNode.getAttributeValue(),
                    expressionNode.getOperation()));
            filterData.addFilterValue(generateFilterValueForBackend(expressionNode.getOperation(),
                    expressionNode.getValue()));
        } else {
            OperationNode operationNode = (OperationNode) rootNode;
            Node leftNode = rootNode.getLeftNode();
            Node rightNode = rootNode.getRightNode();

            FilterData leftNodeFilterData = getFilterDataFromFilterTree(leftNode);
            FilterData rightNodeFilterData = getFilterDataFromFilterTree(rightNode);

            filterData.setFilterString(leftNodeFilterData.getFilterString() + " " +
                    operationNode.getOperation() + " " + rightNodeFilterData.getFilterString());
            filterData.setFilterValues(
                    Stream.of(leftNodeFilterData.getFilterValues(), rightNodeFilterData.getFilterValues())
                            .flatMap(Collection::stream)
                            .collect(Collectors.toList()));
        }
        return filterData;
    }

    private String generateFilterStringForBackend(String searchField, String searchOperation) {

        // Format the filter attribute and condition to fit in a SQL where clause.
        String formattedFilterString;
        String realSearchField = SUPPORTED_SEARCH_ATTRIBUTE_MAP.get(searchField);
        if (searchOperation.equals(FILTER_EQUALS)) {
            formattedFilterString = realSearchField + " = ?";
        } else {
            formattedFilterString = realSearchField + " LIKE ?";
        }

        if (CLIENT_ID_SP_PROPERTY_NAME.equals(searchField)) {
            formattedFilterString = "(" + formattedFilterString + " AND SP_INBOUND_AUTH.INBOUND_AUTH_TYPE = 'oauth2')";
        } else if (ISSUER_SP_PROPERTY_NAME.equals(searchField)) {
            formattedFilterString = "(" + formattedFilterString + " AND SP_INBOUND_AUTH.INBOUND_AUTH_TYPE = 'samlsso')";
        }
        return formattedFilterString;
    }

    private String generateFilterValueForBackend(String searchOperation, String searchValue) {

        // Format the filter value to fit in a SQL where clause.
        String formattedFilterValue;
        switch (searchOperation) {
            case FILTER_STARTS_WITH:
                formattedFilterValue = searchValue + ASTERISK;
                break;
            case FILTER_ENDS_WITH:
                formattedFilterValue = ASTERISK + searchValue;
                break;
            case FILTER_CONTAINS:
                formattedFilterValue = ASTERISK + searchValue + ASTERISK;
                break;
            default:
                formattedFilterValue = searchValue;
        }

        return formattedFilterValue;
    }

    /**
     * Get count of applications for user which has the filter string
     *
     * @param filter
     * @return
     * @throws IdentityApplicationManagementException
     */
    @Deprecated
    @Override
    public int getCountOfApplications(String filter) throws IdentityApplicationManagementException {

        return getCountOfApplications(filter, false);
    }

    /**
     * Get count of applications for user which has the filter string
     *
     * @param filter                Filter string.
     * @param excludeSystemPortals  Exclude system portals.
     * @return  int Count of applications.
     * @throws IdentityApplicationManagementException
     */
    @Override
    public int getCountOfApplications(String filter, Boolean excludeSystemPortals)
            throws IdentityApplicationManagementException {

        int tenantID = CarbonContext.getThreadLocalCarbonContext().getTenantId();
        int count;

        if (log.isDebugEnabled()) {
            log.debug("Getting the count of all applications for the tenantID: " + tenantID);
        }

        Connection connection = IdentityDatabaseUtil.getDBConnection(false);
        PreparedStatement getAppNamesStmt = null;
        ResultSet appNameResultSet = null;

        FilterData filterData = getFilterDataForDBQuery(filter);
        String filterString = filterData.getFilterString();
        String excludeSystemPortalsQueryString = populateSystemPortalsExcludeQuery(excludeSystemPortals, true);

        try {
            String filterValueResolvedForSQL;
            getAppNamesStmt = connection.prepareStatement(String.format
                    (ApplicationMgtDBQueries.LOAD_APP_COUNT_BY_TENANT_AND_FILTER, excludeSystemPortalsQueryString,
                            filterString));
            getAppNamesStmt.setInt(1, tenantID);
            getAppNamesStmt.setString(2, LOCAL_SP);
            for (int i = 0; i < filterData.getFilterValues().size(); i++) {
                filterValueResolvedForSQL = resolveSQLFilter(filterData.getFilterValues().get(i));
                getAppNamesStmt.setString(3 + i, filterValueResolvedForSQL);
            }
            appNameResultSet = getAppNamesStmt.executeQuery();
            appNameResultSet.next();
            count = Integer.parseInt(appNameResultSet.getString(1));
        } catch (SQLException e) {
            throw new IdentityApplicationManagementException(
                    "Error while Reading all Applications for the tenantID: " + tenantID, e);
        } finally {
            IdentityApplicationManagementUtil.closeStatement(getAppNamesStmt);
            IdentityApplicationManagementUtil.closeResultSet(appNameResultSet);
            IdentityApplicationManagementUtil.closeConnection(connection);
        }

        return count;
    }

    /**
     * Retrieve application basic information using the sp metadata property key and value.
     *
     * @param key   Name of the sp metadata property key
     * @param value Value of the sp metadata property value
     * @return Filtered applications' basic information.
     * @throws IdentityApplicationManagementException if loading application information based on the
     *                                                SP properties is failed.
     */
    @Override
    public ApplicationBasicInfo[] getApplicationBasicInfoBySPProperty(String key, String value)
            throws IdentityApplicationManagementException {

        int tenantID = CarbonContext.getThreadLocalCarbonContext().getTenantId();
        if (log.isDebugEnabled()) {
            log.debug(String.format("Getting all applications matching property: %s with value %s in tenant %d",
                    key, value, tenantID));
        }

        try (Connection connection = IdentityDatabaseUtil.getDBConnection(false);
             PreparedStatement getAppNamesStmt = connection.prepareStatement(JdbcUtils.isH2DB() ?
                     ApplicationMgtDBQueries.LOAD_APP_IDS_BY_SP_PROPERTY_H2 :
                     ApplicationMgtDBQueries.LOAD_APP_IDS_BY_SP_PROPERTY)) {

            getAppNamesStmt.setString(1, key);
            getAppNamesStmt.setString(2, value);
            getAppNamesStmt.setInt(3, tenantID);

            try (ResultSet appNameResultSet = getAppNamesStmt.executeQuery()) {
                ArrayList<ApplicationBasicInfo> appInfo = new ArrayList<>();

                while (appNameResultSet.next()) {
                    ApplicationBasicInfo basicInfo = new ApplicationBasicInfo();
                    basicInfo.setUuid(appNameResultSet.getString(UUID));
                    appInfo.add(basicInfo);
                }

                return appInfo.toArray(new ApplicationBasicInfo[0]);
            }
        } catch (SQLException | DataAccessException e) {
            throw new IdentityApplicationManagementException("Error while getting applications from DB", e);
        }
    }

    /**
     * Get application Names for user which has the filter string
     *
     * @param filter
     * @return
     * @throws IdentityApplicationManagementException
     */
    @Override
    public ApplicationBasicInfo[] getApplicationBasicInfo(String filter)
            throws IdentityApplicationManagementException {

        int tenantID = CarbonContext.getThreadLocalCarbonContext().getTenantId();

        if (log.isDebugEnabled()) {
            log.debug("Getting the all applications for the tenant: " + tenantID + " with filter: " + filter);
        }

        Connection connection = IdentityDatabaseUtil.getDBConnection(false);
        PreparedStatement getAppNamesStmt = null;
        ResultSet appNameResultSet = null;
        ArrayList<ApplicationBasicInfo> appInfo = new ArrayList<ApplicationBasicInfo>();

        FilterData filterData = getFilterDataForDBQuery(filter);

        try {
            String filterValueResolvedForSQL;
            getAppNamesStmt = connection.prepareStatement(
                    String.format(
                            ApplicationMgtDBQueries.LOAD_APP_NAMES_BY_TENANT_AND_APP_NAME,
                            filterData.getFilterString()));
            getAppNamesStmt.setInt(1, tenantID);
            getAppNamesStmt.setString(2, LOCAL_SP);
            for (int i = 0; i < filterData.getFilterValues().size(); i++) {
                filterValueResolvedForSQL = resolveSQLFilter(filterData.getFilterValues().get(i));
                getAppNamesStmt.setString(3 + i, filterValueResolvedForSQL);
            }
            appNameResultSet = getAppNamesStmt.executeQuery();

            while (appNameResultSet.next()) {
                ApplicationBasicInfo basicInfo = new ApplicationBasicInfo();
                basicInfo.setApplicationId(appNameResultSet.getInt("ID"));
                basicInfo.setApplicationName(appNameResultSet.getString("APP_NAME"));
                basicInfo.setDescription(appNameResultSet.getString("DESCRIPTION"));
                basicInfo.setApplicationVersion(appNameResultSet.getString(ApplicationTableColumns.APP_VERSION));
                appInfo.add(basicInfo);
            }
        } catch (SQLException e) {
            throw new IdentityApplicationManagementException(
                    "Error while getting applications from DB with filter: " + filter, e);
        } finally {
            IdentityApplicationManagementUtil.closeStatement(getAppNamesStmt);
            IdentityApplicationManagementUtil.closeResultSet(appNameResultSet);
            IdentityApplicationManagementUtil.closeConnection(connection);
        }

        return appInfo.toArray(new ApplicationBasicInfo[0]);
    }

    @Override
    public ApplicationBasicInfo[] getAllPaginatedApplicationBasicInfo(int pageNumber)
            throws IdentityApplicationManagementException {

        validateRequestedPageNumber(pageNumber);

        int limit = ApplicationMgtUtil.getItemsPerPage();
        int offset = (pageNumber - 1) * limit;

        return getApplicationBasicInfo(offset, limit);
    }

    @Deprecated
    @Override
    public ApplicationBasicInfo[] getApplicationBasicInfo(int offset, int limit)
            throws IdentityApplicationManagementException {

        return getApplicationBasicInfo(offset, limit, false);
    }

    @Override
    public ApplicationBasicInfo[] getApplicationBasicInfo(int offset, int limit, Boolean excludeSystemPortals)
            throws IdentityApplicationManagementException {

        validateAttributesForPagination(offset, limit);

        int tenantID = CarbonContext.getThreadLocalCarbonContext().getTenantId();

        Connection connection = IdentityDatabaseUtil.getDBConnection();
        PreparedStatement getAppNamesStmt = null;
        ResultSet appNameResultSet = null;
        String sqlQuery;
        ArrayList<ApplicationBasicInfo> appInfo = new ArrayList<ApplicationBasicInfo>();
        String excludeSystemPortalsQueryString = populateSystemPortalsExcludeQuery(excludeSystemPortals, false);

        try {
            String databaseProductName = connection.getMetaData().getDatabaseProductName();
            if (databaseProductName.contains("MySQL")
                    || databaseProductName.contains("MariaDB")
                    || databaseProductName.contains("H2")) {
                sqlQuery = String.format(ApplicationMgtDBQueries.LOAD_APP_NAMES_BY_TENANT_MYSQL,
                        excludeSystemPortalsQueryString);
                getAppNamesStmt = connection.prepareStatement(sqlQuery);
                populateListAppNamesQueryValues(tenantID, offset, limit, getAppNamesStmt);
            } else if (databaseProductName.contains("Oracle")) {
                sqlQuery = String.format(ApplicationMgtDBQueries.LOAD_APP_NAMES_BY_TENANT_ORACLE,
                        excludeSystemPortalsQueryString);
                getAppNamesStmt = connection.prepareStatement(sqlQuery);
                populateListAppNamesQueryValues(tenantID, offset + limit, offset, getAppNamesStmt);
            } else if (databaseProductName.contains("Microsoft")) {
                sqlQuery = String.format(ApplicationMgtDBQueries.LOAD_APP_NAMES_BY_TENANT_MSSQL,
                        excludeSystemPortalsQueryString);
                getAppNamesStmt = connection.prepareStatement(sqlQuery);
                populateListAppNamesQueryValues(tenantID, offset, limit, getAppNamesStmt);
            } else if (databaseProductName.contains("PostgreSQL")) {
                sqlQuery = String.format(ApplicationMgtDBQueries.LOAD_APP_NAMES_BY_TENANT_POSTGRESQL,
                        excludeSystemPortalsQueryString);
                getAppNamesStmt = connection.prepareStatement(sqlQuery);
                populateListAppNamesQueryValues(tenantID, limit, offset, getAppNamesStmt);
            } else if (databaseProductName.contains("DB2")) {
                sqlQuery = String.format(ApplicationMgtDBQueries.LOAD_APP_NAMES_BY_TENANT_DB2SQL,
                        excludeSystemPortalsQueryString);
                getAppNamesStmt = connection.prepareStatement(sqlQuery);
                populateListAppNamesQueryValues(tenantID, offset, offset + limit, getAppNamesStmt);
            } else if (databaseProductName.contains("INFORMIX")) {
                sqlQuery = String.format(ApplicationMgtDBQueries.LOAD_APP_NAMES_BY_TENANT_INFORMIX,
                        excludeSystemPortalsQueryString);
                getAppNamesStmt = connection.prepareStatement(sqlQuery);
                getAppNamesStmt.setInt(1, offset);
                getAppNamesStmt.setInt(2, limit);
                getAppNamesStmt.setInt(3, tenantID);
                getAppNamesStmt.setString(4, LOCAL_SP);

            } else {
                log.error("Error while loading applications from DB: Database driver could not be identified or " +
                        "not supported.");
                throw new IdentityApplicationManagementException("Error while loading applications from DB: " +
                        "Database driver could not be identified or not supported.");
            }

            appNameResultSet = getAppNamesStmt.executeQuery();

            while (appNameResultSet.next()) {
                appInfo.add(buildApplicationBasicInfo(appNameResultSet));
            }

        } catch (SQLException e) {
            throw new IdentityApplicationManagementException("Error while loading applications from DB: " +
                    e.getMessage(), e);
        } finally {
            IdentityApplicationManagementUtil.closeStatement(getAppNamesStmt);
            IdentityApplicationManagementUtil.closeResultSet(appNameResultSet);
            IdentityApplicationManagementUtil.closeConnection(connection);
        }

        return appInfo.toArray(new ApplicationBasicInfo[0]);
    }

    /**
     * Set values to the prepare statement for listing application names
     *
     * @param start
     * @param end
     * @param tenantID
     * @param getAppNamesStmt
     * @throws SQLException
     */
    private void populateListAppNamesQueryValues(int tenantID, int start, int end, PreparedStatement
            getAppNamesStmt) throws SQLException {

        getAppNamesStmt.setInt(1, tenantID);
        getAppNamesStmt.setString(2, LOCAL_SP);
        getAppNamesStmt.setInt(3, start);
        getAppNamesStmt.setInt(4, end);
    }

    /**
     * Deletes the application from IDN_APPMGT_APP table. Cascade deletes with foreign key
     * constraints should delete the corresponding entries from the tables
     *
     * @param appName
     * @throws IdentityApplicationManagementException
     */
    public void deleteApplication(String appName) throws IdentityApplicationManagementException {

        int tenantID = CarbonContext.getThreadLocalCarbonContext().getTenantId();
        Connection connection = IdentityDatabaseUtil.getDBConnection();

        if (log.isDebugEnabled()) {
            log.debug("Deleting Application " + appName);
        }
        // Now, delete the application
        try {

            // Delete the application certificate if there is any.
            deleteCertificate(appName, tenantID);

            // First, delete all the clients of the application
            int applicationID = getApplicationIDByName(appName, tenantID, connection);
            InboundAuthenticationConfig clients = getInboundAuthenticationConfig(applicationID, connection, tenantID);
            for (InboundAuthenticationRequestConfig client : clients.getInboundAuthenticationRequestConfigs()) {
                handleClientDeletion(client.getInboundAuthKey(), client.getInboundAuthType());
            }
            handleDeleteServiceProvider(connection, appName, tenantID);
            IdentityDatabaseUtil.commitTransaction(connection);
        } catch (SQLException | UserStoreException | IdentityApplicationManagementException e) {
            IdentityDatabaseUtil.rollbackTransaction(connection);
            String errorMessege = "An error occured while delete the application : " + appName;
            log.error(errorMessege, e);
            throw new IdentityApplicationManagementException(errorMessege, e);
        } finally {
            IdentityApplicationManagementUtil.closeConnection(connection);
        }
    }

    private void handleDeleteServiceProvider(Connection connection, String appName, int tenantId)
            throws IdentityApplicationManagementException {

        try {
            deleteServiceProvider(connection, appName, tenantId);
        } catch (IdentityApplicationManagementException e) {
            /*
             * For more information read https://github.com/wso2/product-is/issues/12579. This is to overcome the
             * above issue.
             */
            log.error(String.format("Error occurred while trying to deleting service provider: %s in tenant: %s. " +
                    "Retrying again", appName, tenantId), e);
            boolean isOperationFailed = true;
            for (int attempt = 1; attempt <= MAX_RETRY_ATTEMPTS; attempt++) {
                try {
                    Thread.sleep(1000);
                    deleteServiceProvider(connection, appName, tenantId);
                    isOperationFailed = false;
                    log.info(String.format("Service provider: %s in tenant: %s deleted in the retry attempt: %s",
                            appName, tenantId, attempt));
                    break;
                } catch (Exception exception) {
                    log.error(String.format("Retry attempt: %s failed to delete service provider: %s in tenant: %s",
                            attempt, attempt, tenantId), exception);
                }
            }
            if (isOperationFailed) {
                throw new IdentityApplicationManagementException(String.format("Error while deleting service " +
                        "provider: %s in tenant: %s", appName, tenantId), e);
            }
        }
    }

    private void deleteServiceProvider(Connection connection, String appName, int tenantId)
            throws IdentityApplicationManagementException {

        try (PreparedStatement deleteClientPrepStmt = connection.prepareStatement(
                ApplicationMgtDBQueries.REMOVE_APP_FROM_APPMGT_APP)) {
            deleteClientPrepStmt.setString(1, appName);
            deleteClientPrepStmt.setInt(2, tenantId);
            deleteClientPrepStmt.execute();
        } catch (SQLException e) {
            throw new IdentityApplicationManagementException(String.format("Error while deleting application: %s " +
                    "in tenant: %s from SP_APP", appName, tenantId), e);
        }
    }

    /**
     * Deletes the Application with application ID
     *
     * @param applicationID
     * @param connection
     * @throws IdentityApplicationManagementException
     */
    public void deleteApplication(int applicationID, Connection connection)
            throws IdentityApplicationManagementException {

        int tenantID = CarbonContext.getThreadLocalCarbonContext().getTenantId();

        if (log.isDebugEnabled()) {
            log.debug("Deleting Application " + applicationID);
        }

        // Now, delete the application
        PreparedStatement deleteClientPrepStmt = null;
        try {

            // delete clients
            InboundAuthenticationConfig clients = getInboundAuthenticationConfig(applicationID,
                    connection, tenantID);
            for (InboundAuthenticationRequestConfig client : clients
                    .getInboundAuthenticationRequestConfigs()) {
                handleClientDeletion(client.getInboundAuthKey(), client.getInboundAuthType());
            }

            String applicationName = getApplicationName(applicationID, connection);
            // delete roles
            ApplicationMgtUtil.deleteAppRole(applicationName);

            deleteClientPrepStmt = connection
                    .prepareStatement(ApplicationMgtDBQueries.REMOVE_APP_FROM_APPMGT_APP_WITH_ID);
            deleteClientPrepStmt.setInt(1, applicationID);
            deleteClientPrepStmt.setInt(2, tenantID);
            deleteClientPrepStmt.execute();

            if (!connection.getAutoCommit()) {
                connection.commit();
            }

        } catch (SQLException e) {
            throw new IdentityApplicationManagementException("Error deleting application", e);

        } finally {
            IdentityApplicationManagementUtil.closeStatement(deleteClientPrepStmt);
        }

    }

    /**
     * Delete all applications of a given tenant id.
     *
     * @param tenantId The id of the tenant.
     * @throws IdentityApplicationManagementException throws when an error occurs in deleting applications.
     */
    @Override
    public void deleteApplications(int tenantId) throws IdentityApplicationManagementException {

        if (log.isDebugEnabled()) {
            log.debug("Deleting all applications of the tenant: " + tenantId);
        }

        String auditData = "\"" + "Tenant Id" + "\" : \"" + tenantId + "\"";

        try (Connection connection = IdentityDatabaseUtil.getDBConnection(true)) {

            try (PreparedStatement deleteClientPrepStmt = connection
                    .prepareStatement(ApplicationMgtDBQueries.REMOVE_APPS_FROM_APPMGT_APP_BY_TENANT_ID)) {
                deleteClientPrepStmt.setInt(1, tenantId);
                deleteClientPrepStmt.execute();
                IdentityDatabaseUtil.commitTransaction(connection);
                audit("Delete all applications of a tenant", auditData, AUDIT_SUCCESS);
            }
        } catch (SQLException e) {
            audit("Delete all applications of a tenant", auditData, AUDIT_FAIL);
            String msg = "An error occurred while delete all the applications of the tenant: " + tenantId;
            log.error(msg, e);
            throw new IdentityApplicationManagementException(msg, e);
        }
    }

    /**
     * Deleting Clients of the Application
     *
     * @param applicationID
     * @param connection
     * @throws IdentityApplicationManagementException
     */
    private void deleteInboundAuthRequestConfiguration(int applicationID, Connection connection)
            throws SQLException {

        if (log.isDebugEnabled()) {
            log.debug("Deleting Clients of the Application " + applicationID);
        }

        int tenantID = CarbonContext.getThreadLocalCarbonContext().getTenantId();
        PreparedStatement deleteClientPrepStmt = null;

        try {
            deleteClientPrepStmt = connection.prepareStatement(
                    ApplicationMgtDBQueries.REMOVE_CLIENT_FROM_APPMGT_CLIENT);
            // APP_ID = ? AND TENANT_ID = ?
            deleteClientPrepStmt.setInt(1, applicationID);
            deleteClientPrepStmt.setInt(2, tenantID);
            deleteClientPrepStmt.execute();
        } finally {
            IdentityApplicationManagementUtil.closeStatement(deleteClientPrepStmt);
        }
    }

    /**
     * @param applicationId
     * @param connection
     * @throws SQLException
     */
    private void deleteLocalAndOutboundAuthenticationConfiguration(int applicationId,
                                                                   Connection connection) throws SQLException {

        if (log.isDebugEnabled()) {
            log.debug("Deleting Steps of Application " + applicationId);
        }

        PreparedStatement deleteLocalAndOutboundAuthConfigPrepStmt = null;
        int tenantId = CarbonContext.getThreadLocalCarbonContext().getTenantId();

        try {
            deleteLocalAndOutboundAuthConfigPrepStmt = connection
                    .prepareStatement(ApplicationMgtDBQueries.REMOVE_STEP_FROM_APPMGT_STEP);
            deleteLocalAndOutboundAuthConfigPrepStmt.setInt(1, applicationId);
            deleteLocalAndOutboundAuthConfigPrepStmt.setInt(2, tenantId);
            deleteLocalAndOutboundAuthConfigPrepStmt.execute();
            deleteAuthenticationScript(applicationId, connection);
        } finally {
            IdentityApplicationManagementUtil
                    .closeStatement(deleteLocalAndOutboundAuthConfigPrepStmt);
        }
    }

    /**
     * @param applicationId
     * @param connection
     * @throws SQLException
     */
    private void deleteOutboundProvisioningConfiguration(int applicationId, Connection connection)
            throws SQLException {

        if (log.isDebugEnabled()) {
            log.debug("Deleting Steps of Application " + applicationId);
        }

        PreparedStatement deleteOutboundProConfigPrepStmt = null;
        int tenantId = CarbonContext.getThreadLocalCarbonContext().getTenantId();

        try {
            deleteOutboundProConfigPrepStmt = connection
                    .prepareStatement(ApplicationMgtDBQueries.REMOVE_PRO_CONNECTORS);
            deleteOutboundProConfigPrepStmt.setInt(1, applicationId);
            deleteOutboundProConfigPrepStmt.setInt(2, tenantId);
            deleteOutboundProConfigPrepStmt.execute();

        } finally {
            IdentityApplicationManagementUtil.closeStatement(deleteOutboundProConfigPrepStmt);
        }
    }

    /**
     * Deletes clients using the service stubs
     *
     * @param clientIdentifier
     * @param type
     * @throws IdentityApplicationManagementException
     */
    private void deleteClient(String clientIdentifier, String type)
            throws IdentityApplicationManagementException {

        if ("samlsso".equalsIgnoreCase(type)) {
            new SAMLApplicationDAOImpl().removeServiceProviderConfiguration(clientIdentifier);
        } else if ("oauth2".equalsIgnoreCase(type)) {
            new OAuthApplicationDAOImpl().removeOAuthApplication(clientIdentifier);
        }
    }

    /**
     * Handle client deletion. Retry if an error occurred while deleting an client.
     *
     * @param clientIdentifier Client identifier.
     * @param inboundAuthType  Inbound auth type.
     * @throws IdentityApplicationManagementException If an error occurred while deleting the client.
     */
    private void handleClientDeletion(String clientIdentifier, String inboundAuthType)
            throws IdentityApplicationManagementException {

        try {
            deleteClient(clientIdentifier, inboundAuthType);
        } catch (Exception e) {
            /*
             * For more information read https://github.com/wso2/product-is/issues/12579. This is to overcome the
             * above issue.
             */
            log.error(String.format("Error occurred during the initial attempt to delete client with identifier: " +
                    "%s with auth type: %s", clientIdentifier, inboundAuthType), e);
            boolean isOperationFailed = true;
            for (int attempt = 1; attempt <= MAX_RETRY_ATTEMPTS; attempt++) {
                try {
                    Thread.sleep(1000);
                    deleteClient(clientIdentifier, inboundAuthType);
                    isOperationFailed = false;
                    log.info(String.format("Successfully deleted application with identifier: %s with auth type: %s " +
                            "during the delete attempt: %s", clientIdentifier, inboundAuthType, attempt));
                    break;
                } catch (Exception exception) {
                    log.error(String.format("Retry attempt: %s failed to delete application with identifier: %s " +
                            "with auth type: %s", attempt, clientIdentifier, inboundAuthType), exception);
                }
            }
            if (isOperationFailed) {
                throw new IdentityApplicationManagementException(String.format("application with identifier: %s " +
                        "with auth type: %s" + clientIdentifier, inboundAuthType), e);
            }
        }
    }

    /**
     * Delete Claim Mapping of the Application
     *
     * @param applicationID
     * @param connection
     * @throws IdentityApplicationManagementException
     */
    private void deleteClaimConfiguration(int applicationID, Connection connection)
            throws SQLException {

        if (log.isDebugEnabled()) {
            log.debug("Deleting Application Claim Mapping " + applicationID);
        }

        int tenantID = CarbonContext.getThreadLocalCarbonContext().getTenantId();

        PreparedStatement deleteCliamPrepStmt = null;
        PreparedStatement deleteSpDialectPrepStmt = null;
        try {
            deleteCliamPrepStmt = connection
                    .prepareStatement(ApplicationMgtDBQueries.REMOVE_CLAIM_MAPPINGS_FROM_APPMGT_CLAIM_MAPPING);
            deleteCliamPrepStmt.setInt(1, applicationID);
            deleteCliamPrepStmt.setInt(2, tenantID);
            deleteCliamPrepStmt.execute();

        } finally {
            IdentityApplicationManagementUtil.closeStatement(deleteCliamPrepStmt);
        }

        if (log.isDebugEnabled()) {
            log.debug("Deleting Application SP Dialects " + applicationID);
        }

        try {
            deleteSpDialectPrepStmt = connection
                    .prepareStatement(ApplicationMgtDBQueries.DELETE_SP_DIALECTS_BY_APP_ID);
            deleteSpDialectPrepStmt.setInt(1, applicationID);
            deleteSpDialectPrepStmt.setInt(2, tenantID);
            deleteSpDialectPrepStmt.execute();

        } finally {
            IdentityApplicationManagementUtil.closeStatement(deleteSpDialectPrepStmt);
        }
    }

    /**
     * @param applicationID
     * @param connection
     * @throws IdentityApplicationManagementException
     */
    public void deletePermissionAndRoleConfiguration(int applicationID, Connection connection)
            throws SQLException {

        int tenantID = CarbonContext.getThreadLocalCarbonContext().getTenantId();

        if (log.isDebugEnabled()) {
            log.debug("Deleting Role Mapping of Application " + applicationID);
        }

        PreparedStatement deleteRoleMappingPrepStmt = null;
        try {
            deleteRoleMappingPrepStmt = connection
                    .prepareStatement(ApplicationMgtDBQueries.REMOVE_ROLE_MAPPINGS_FROM_APPMGT_ROLE_MAPPING);
            deleteRoleMappingPrepStmt.setInt(1, applicationID);
            deleteRoleMappingPrepStmt.setInt(2, tenantID);
            deleteRoleMappingPrepStmt.execute();
        } finally {
            IdentityApplicationManagementUtil.closeStatement(deleteRoleMappingPrepStmt);
        }
    }

    /**
     * Delete the certificate of the given application if there is one.
     *
     * @param appName  Application name.
     * @param tenantID Tenant ID.
     * @throws UserStoreException                     If an error occurred while resolving tenant.
     * @throws IdentityApplicationManagementException If an error occurred while retrieving the application or
     *                                                deleting the certificate.
     */
    private void deleteCertificate(String appName, int tenantID) throws UserStoreException,
            IdentityApplicationManagementException {

        String tenantDomain = MultitenantConstants.SUPER_TENANT_DOMAIN_NAME;

        if (tenantID != MultitenantConstants.SUPER_TENANT_ID) {
            Tenant tenant = ApplicationManagementServiceComponentHolder.getInstance().getRealmService()
                    .getTenantManager().getTenant(tenantID);
            tenantDomain = tenant.getDomain();
        }

        ServiceProvider application = getApplication(appName, tenantDomain);
        String certificateReferenceID = getCertificateReferenceID(application.getSpProperties());

        if (certificateReferenceID != null) {
            deleteCertificate(Integer.parseInt(certificateReferenceID), IdentityTenantUtil.getTenantDomain(tenantID));
        }
    }

    /**
     * Deletes the certificate for given ID from the database.
     *
     * @param id Certificate ID.
     * @param tenantDomain Tenant domain.
     * @throws IdentityApplicationManagementException If an error occurred while deleting the certificate.
     */
    private void deleteCertificate(int id, String tenantDomain) throws IdentityApplicationManagementException {

        try {
            ApplicationManagementServiceComponentHolder.getInstance().getApplicationCertificateMgtService()
                    .deleteCertificate(id, tenantDomain);
        } catch (CertificateMgtException e) {
            throw new IdentityApplicationManagementException("Error while deleting certificate", e);
        }
    }

    /**
     * Delete assigned role permission mappings for deleted permissions
     *
     * @param connection
     * @param applicationName
     * @param permissions
     * @throws IdentityApplicationManagementException
     * @throws SQLException
     */
    public void deleteAssignedPermissions(Connection connection, String applicationName,
                                          ApplicationPermission[] permissions)
            throws IdentityApplicationManagementException, SQLException {

        List<ApplicationPermission> loadPermissions = ApplicationMgtUtil.loadPermissions(applicationName);
        List<ApplicationPermission> removedPermissions = null;
        if (!CollectionUtils.isEmpty(loadPermissions)) {
            if (ArrayUtils.isEmpty(permissions)) {
                removedPermissions = new ArrayList<ApplicationPermission>(loadPermissions);
            } else {
                removedPermissions = new ArrayList<ApplicationPermission>();
                for (ApplicationPermission storedPermission : loadPermissions) {
                    boolean isStored = false;
                    for (ApplicationPermission applicationPermission : permissions) {
                        if (applicationPermission.getValue().equals(storedPermission.getValue())) {
                            isStored = true;
                            break;
                        }
                    }
                    if (!isStored) {
                        removedPermissions.add(storedPermission);
                    }
                }
            }
        }
        if (!CollectionUtils.isEmpty(removedPermissions)) {
            //delete permissions
            for (ApplicationPermission applicationPermission : removedPermissions) {
                String permissionValue = ApplicationMgtUtil.PATH_CONSTANT +
                        ApplicationMgtUtil.getApplicationPermissionPath() +
                        ApplicationMgtUtil.PATH_CONSTANT +
                        applicationName + ApplicationMgtUtil.PATH_CONSTANT +
                        applicationPermission.getValue();
                int permisionId = getPermissionId(permissionValue.toLowerCase());
                deleteRolePermissionMapping(permisionId);
                deletePermission(permisionId);
            }
        }
    }

    /*
     * (non-Javadoc)
     *
     * @see
     * org.wso2.carbon.identity.application.mgt.dao.ApplicationDAO#getServiceProviderNameByClientId
     * (java.lang.String, java.lang.String, java.lang.String)
     */
    public String getServiceProviderNameByClientId(String clientId, String clientType,
                                                   String tenantDomain) throws IdentityApplicationManagementException {

        int tenantID = MultitenantConstants.SUPER_TENANT_ID;

        if (StringUtils.isEmpty(clientId)) {
            return null;
        }

        if (tenantDomain != null) {
            try {
                tenantID = ApplicationManagementServiceComponentHolder.getInstance().getRealmService()
                        .getTenantManager().getTenantId(tenantDomain);
            } catch (UserStoreException e1) {
                throw new IdentityApplicationManagementException("Error while reading application", e1);
            }
        }

        String applicationName = null;

        // Reading application name from the database
        Connection connection = IdentityDatabaseUtil.getDBConnection(false);
        PreparedStatement storeAppPrepStmt = null;
        ResultSet appNameResult = null;
        try {
            storeAppPrepStmt = connection
                    .prepareStatement(ApplicationMgtDBQueries.LOAD_APPLICATION_NAME_BY_CLIENT_ID_AND_TYPE);
            storeAppPrepStmt.setString(1, clientId);
            storeAppPrepStmt.setString(2, clientType);
            storeAppPrepStmt.setInt(3, tenantID);
            storeAppPrepStmt.setInt(4, tenantID);
            appNameResult = storeAppPrepStmt.executeQuery();
            if (appNameResult.next()) {
                applicationName = appNameResult.getString(1);
            }
        } catch (SQLException e) {
            throw new IdentityApplicationManagementException("Error while reading application", e);
        } finally {
            IdentityApplicationManagementUtil.closeResultSet(appNameResult);
            IdentityApplicationManagementUtil.closeStatement(storeAppPrepStmt);
            IdentityApplicationManagementUtil.closeConnection(connection);
        }

        return applicationName;
    }

    /**
     * Retrieve application resource id using the inboundKey and inboundType.
     *
     * @param inboundKey   inboundKey
     * @param inboundType  inboundType
     * @param tenantDomain tenantDomain
     * @return application resourceId
     * @throws IdentityApplicationManagementException IdentityApplicationManagementException
     */
    @Override
    public String getApplicationResourceIDByInboundKey(String inboundKey, String inboundType, String tenantDomain)
            throws IdentityApplicationManagementException {

        int tenantID = getTenantId(tenantDomain);
        String applicationResourceId = null;
        // Reading application resource id from the database.
        try (Connection connection = IdentityDatabaseUtil.getDBConnection(false)) {
            try (PreparedStatement statement =
                         connection.prepareStatement(ApplicationMgtDBQueries.LOAD_APP_UUID_BY_CLIENT_ID_AND_TYPE)) {
                statement.setString(1, inboundKey);
                statement.setString(2, inboundType);
                statement.setInt(3, tenantID);
                statement.setInt(4, tenantID);

                try (ResultSet resultSet = statement.executeQuery()) {
                    if (resultSet.next()) {
                        applicationResourceId = resultSet.getString(1);
                    }
                }
            }
        } catch (SQLException e) {
            throw new IdentityApplicationManagementServerException("Error while retrieving application " +
                    "resourceId for inboundKey: " + inboundKey + " in inboundType: " + inboundType +
                    " in tenantDomain: " + tenantDomain, e);
        }
        return applicationResourceId;
    }

    private int getTenantId(String tenantDomain) throws IdentityApplicationManagementException {

        try {
            return IdentityTenantUtil.getTenantId(tenantDomain);
        } catch (IdentityRuntimeException e) {
            throw new IdentityApplicationManagementException("Error while retrieving tenant id from tenant domain : "
                    + tenantDomain + " for retrieve application resource id.", e);
        }
    }

    /**
     * @param serviceProviderName
     * @param tenantDomain
     * @param localIdpAsKey
     * @return
     * @throws SQLException
     * @throws IdentityApplicationManagementException
     */
    private Map<String, String> getClaimMapping(String serviceProviderName, String tenantDomain,
                                                boolean localIdpAsKey)
            throws SQLException, IdentityApplicationManagementException {

        int tenantID = -123;

        if (tenantDomain != null) {
            try {
                tenantID = ApplicationManagementServiceComponentHolder.getInstance().getRealmService()
                        .getTenantManager().getTenantId(tenantDomain);
            } catch (UserStoreException e1) {
                throw new IdentityApplicationManagementException("Error while reading application", e1);
            }
        }
        Map<String, String> claimMapping = new HashMap<String, String>();

        if (log.isDebugEnabled()) {
            log.debug("Reading Claim Mappings of Application " + serviceProviderName);
        }

        PreparedStatement getClaimPreStmt = null;
        ResultSet resultSet = null;
        Connection connection = IdentityDatabaseUtil.getDBConnection(false);
        try {
            getClaimPreStmt = connection.prepareStatement(ApplicationMgtDBQueries.LOAD_CLAIM_MAPPING_BY_APP_NAME);
            // IDP_CLAIM, SP_CLAIM, IS_REQUESTED
            getClaimPreStmt.setString(1, serviceProviderName);
            getClaimPreStmt.setInt(2, tenantID);
            resultSet = getClaimPreStmt.executeQuery();

            while (resultSet.next()) {
                if (localIdpAsKey) {
                    claimMapping.put(resultSet.getString(1), resultSet.getString(2));
                } else {
                    claimMapping.put(resultSet.getString(2), resultSet.getString(1));
                }
            }
        } finally {
            IdentityApplicationManagementUtil.closeStatement(getClaimPreStmt);
            IdentityApplicationManagementUtil.closeResultSet(resultSet);
            IdentityApplicationManagementUtil.closeConnection(connection);
        }

        return claimMapping;
    }

    @Override
    public Map<String, String> getServiceProviderToLocalIdPClaimMapping(String serviceProviderName,
                                                                        String tenantDomain)
            throws IdentityApplicationManagementException {

        try {
            return getClaimMapping(serviceProviderName, tenantDomain, false);
        } catch (SQLException e) {
            throw new IdentityApplicationManagementException("Error while retrieving claim mapping", e);
        }
    }

    @Override
    public Map<String, String> getLocalIdPToServiceProviderClaimMapping(String serviceProviderName,
                                                                        String tenantDomain)
            throws IdentityApplicationManagementException {

        try {
            return getClaimMapping(serviceProviderName, tenantDomain, true);
        } catch (SQLException e) {
            throw new IdentityApplicationManagementException(
                    "Error while retrieving claim mapping", e);
        }
    }

    @Override
    public List<String> getAllRequestedClaimsByServiceProvider(String serviceProviderName,
                                                               String tenantDomain)
            throws IdentityApplicationManagementException {

        int tenantID = -123;

        if (tenantDomain != null) {
            try {
                tenantID = ApplicationManagementServiceComponentHolder.getInstance().getRealmService()
                        .getTenantManager().getTenantId(tenantDomain);
            } catch (UserStoreException e1) {
                throw new IdentityApplicationManagementException("Error while reading application", e1);
            }
        }
        List<String> reqClaimUris = new ArrayList<String>();

        if (log.isDebugEnabled()) {
            log.debug("Reading Claim Mappings of Application " + serviceProviderName);
        }

        PreparedStatement getClaimPreStmt = null;
        ResultSet resultSet = null;
        Connection connection = IdentityDatabaseUtil.getDBConnection(false);
        try {

            getClaimPreStmt = connection
                    .prepareStatement(ApplicationMgtDBQueries.LOAD_CLAIM_MAPPING_BY_APP_NAME);

            // IDP_CLAIM, SP_CLAIM, IS_REQUESTED
            getClaimPreStmt.setString(1, serviceProviderName);
            getClaimPreStmt.setInt(2, tenantID);
            resultSet = getClaimPreStmt.executeQuery();
            while (resultSet.next()) {
                if ("1".equalsIgnoreCase(resultSet.getString(3))) {
                    reqClaimUris.add(resultSet.getString(1));
                }
            }
        } catch (SQLException e) {
            throw new IdentityApplicationManagementException(
                    "Error while retrieving requested claims", e);
        } finally {
            IdentityApplicationManagementUtil.closeStatement(getClaimPreStmt);
            IdentityApplicationManagementUtil.closeResultSet(resultSet);
            IdentityApplicationManagementUtil.closeConnection(connection);
        }
        return reqClaimUris;

    }

    @Override
    public boolean isApplicationExists(String serviceProviderName, String tenantName) throws
            IdentityApplicationManagementException {

        int tenantID = MultitenantConstants.SUPER_TENANT_ID;
        if (tenantName != null) {
            tenantID = IdentityTenantUtil.getTenantId(tenantName);
        }

        try (Connection connection = IdentityDatabaseUtil.getDBConnection(false)) {
            // Todo: change the query to something basic without getting all info.
            try (PreparedStatement checkAppExistence = connection
                    .prepareStatement(ApplicationMgtDBQueries.LOAD_BASIC_APP_INFO_BY_APP_NAME)) {
                checkAppExistence.setString(1, serviceProviderName);
                checkAppExistence.setInt(2, tenantID);

                try (ResultSet resultSet = checkAppExistence.executeQuery()) {
                    if (resultSet.next()) {
                        return true;
                    }
                }
            }
        } catch (SQLException e) {
            throw new IdentityApplicationManagementException("Failed to check whether the service provider exists with"
                    + serviceProviderName, e);
        }
        return false;
    }

    /**
     * @param conn
     * @param tenantId
     * @param idpName
     * @param authenticatorName
     * @return
     * @throws SQLException
     */
    private int getAuthentictorID(Connection conn, int tenantId, String idpName,
                                  String authenticatorName) throws SQLException {

        if (idpName == null || idpName.isEmpty()) {
            return -1;
        }
        int authId = -1;

        PreparedStatement prepStmt = null;
        ResultSet rs = null;
        String sqlStmt = ApplicationMgtDBQueries.LOAD_IDP_AUTHENTICATOR_ID;
        try {
            prepStmt = conn.prepareStatement(sqlStmt);
            prepStmt.setString(1, authenticatorName);
            prepStmt.setString(2, idpName);
            prepStmt.setInt(3, tenantId);
            prepStmt.setInt(4, tenantId);
            prepStmt.setInt(5, MultitenantConstants.SUPER_TENANT_ID);
            rs = prepStmt.executeQuery();
            if (rs.next()) {
                authId = rs.getInt(1);
            }
        } finally {
            IdentityApplicationManagementUtil.closeStatement(prepStmt);
        }
        return authId;
    }

    /**
     * @param conn
     * @param tenantId
     * @param authenticatorId
     * @return
     * @throws SQLException
     */
    private Map<String, String> getAuthenticatorInfo(Connection conn, int tenantId,
                                                     int authenticatorId) throws SQLException {

        PreparedStatement prepStmt = null;
        ResultSet rs = null;
        String sqlStmt = ApplicationMgtDBQueries.LOAD_IDP_AND_AUTHENTICATOR_NAMES;
        Map<String, String> returnData = new HashMap<String, String>();
        try {
            prepStmt = conn.prepareStatement(sqlStmt);
            prepStmt.setInt(1, authenticatorId);
            prepStmt.setInt(2, tenantId);
            prepStmt.setInt(3, tenantId);
            prepStmt.setInt(4, MultitenantConstants.SUPER_TENANT_ID);
            prepStmt.setInt(5, MultitenantConstants.SUPER_TENANT_ID);
            rs = prepStmt.executeQuery();
            while (rs.next()) {
                returnData.put(ApplicationConstants.IDP_NAME, rs.getString(1));
                returnData.put(ApplicationConstants.IDP_AUTHENTICATOR_NAME, rs.getString(2));
                returnData
                        .put(ApplicationConstants.IDP_AUTHENTICATOR_DISPLAY_NAME, rs.getString(3));
                returnData.put(ApplicationConstants.IDP_AUTHENTICATOR_DEFINED_BY_TYPE, rs.getString(4));
            }
        } finally {
            IdentityApplicationManagementUtil.closeStatement(prepStmt);
        }
        return returnData;
    }

    /**
     * @param conn
     * @param tenantId
     * @param idpName
     * @param authenticatorName
     * @param authenticatorDispalyName
     * @return
     * @throws SQLException
     */
    private int addAuthenticator(Connection conn, int tenantId, String idpName, String authenticatorName,
                                 String authenticatorDispalyName, String definedByType) throws SQLException {

        int authenticatorId = -1;
        PreparedStatement prepStmt = null;
        ResultSet rs = null;
        String sqlStmt = ApplicationMgtDBQueries.STORE_LOCAL_AUTHENTICATOR;
        try {
            String dbProductName = conn.getMetaData().getDatabaseProductName();
            prepStmt = conn.prepareStatement(sqlStmt, new String[] {
                    DBUtils.getConvertedAutoGeneratedColumnName(dbProductName, "ID")});
            prepStmt.setInt(1, tenantId);
            prepStmt.setString(2, idpName);
            prepStmt.setInt(3, tenantId);
            prepStmt.setString(4, authenticatorName);
            prepStmt.setString(5, "1");
            prepStmt.setString(6, authenticatorDispalyName);
            prepStmt.setString(7, definedByType);
            // By default, unless specified, the authentication type is 'IDENTIFICATION' for local authenticators.
            prepStmt.setString(8, AuthenticationType.IDENTIFICATION.toString());
            prepStmt.execute();
            rs = prepStmt.getGeneratedKeys();
            if (rs.next()) {
                authenticatorId = rs.getInt(1);
            }
        } finally {
            IdentityApplicationManagementUtil.closeStatement(prepStmt);
        }
        return authenticatorId;
    }

    /**
     * Read application role permissions for a given application name
     *
     * @param applicationName Application name
     * @return Map of key value pairs. key is UM table id and value is permission
     * @throws SQLException
     */
    private Map<String, String> readApplicationPermissions(String applicationName) throws SQLException {

        PreparedStatement readPermissionsPrepStmt = null;
        ResultSet resultSet = null;
        Connection connection = null;
        Map<String, String> permissions = new HashMap<>();
        try {

            connection = IdentityDatabaseUtil.getUserDBConnection(false);
            readPermissionsPrepStmt = connection.prepareStatement(ApplicationMgtDBQueries.LOAD_UM_PERMISSIONS);
            readPermissionsPrepStmt.setString(1, "%" + ApplicationMgtUtil.getApplicationPermissionPath() + "%");
            resultSet = readPermissionsPrepStmt.executeQuery();
            while (resultSet.next()) {
                String umId = resultSet.getString(1);
                String permission = resultSet.getString(2);
                if (permission.contains(ApplicationMgtUtil.getApplicationPermissionPath() +
                        ApplicationMgtUtil.PATH_CONSTANT + applicationName.toLowerCase())) {
                    permissions.put(umId, permission);
                }
            }
        } finally {
            IdentityDatabaseUtil.closeResultSet(resultSet);
            IdentityDatabaseUtil.closeStatement(readPermissionsPrepStmt);
            IdentityDatabaseUtil.closeConnection(connection);
        }
        return permissions;
    }

    /**
     * Update the permission path for a given id
     *
     * @param id            Id
     * @param newPermission New permission path value
     * @throws SQLException
     */
    private void updatePermissionPath(String id, String newPermission) throws SQLException {

        PreparedStatement updatePermissionPrepStmt = null;
        Connection connection = null;
        try {

            connection = IdentityDatabaseUtil.getUserDBConnection(true);
            updatePermissionPrepStmt = connection.prepareStatement(ApplicationMgtDBQueries.UPDATE_SP_PERMISSIONS);
            updatePermissionPrepStmt.setString(1, newPermission);
            updatePermissionPrepStmt.setString(2, id);
            updatePermissionPrepStmt.executeUpdate();
            IdentityDatabaseUtil.commitUserDBTransaction(connection);
        } finally {
            IdentityDatabaseUtil.closeStatement(updatePermissionPrepStmt);
            IdentityDatabaseUtil.closeConnection(connection);
        }
    }

    /**
     * Get permission id for a given permission path
     *
     * @param permission Permission path
     * @return Permission id
     * @throws SQLException
     */
    private int getPermissionId(String permission) throws SQLException {

        PreparedStatement loadPermissionsPrepStmt = null;
        ResultSet resultSet = null;
        Connection connection = null;
        int id = -1;
        try {

            connection = IdentityDatabaseUtil.getUserDBConnection(false);
            loadPermissionsPrepStmt = connection.prepareStatement(ApplicationMgtDBQueries.LOAD_UM_PERMISSIONS_W);
            loadPermissionsPrepStmt.setString(1, permission.toLowerCase());
            resultSet = loadPermissionsPrepStmt.executeQuery();
            if (resultSet.next()) {
                id = resultSet.getInt(1);
            }
        } finally {
            IdentityDatabaseUtil.closeResultSet(resultSet);
            IdentityDatabaseUtil.closeStatement(loadPermissionsPrepStmt);
            IdentityDatabaseUtil.closeConnection(connection);
        }
        return id;
    }

    /**
     * Delete role permission mapping for a given permission id
     *
     * @param id Permission id
     * @throws SQLException
     */
    private void deleteRolePermissionMapping(int id) throws SQLException {

        PreparedStatement deleteRolePermissionPrepStmt = null;
        Connection connection = null;
        try {

            connection = IdentityDatabaseUtil.getUserDBConnection(true);
            deleteRolePermissionPrepStmt = connection.prepareStatement(
                    ApplicationMgtDBQueries.REMOVE_UM_ROLE_PERMISSION);
            deleteRolePermissionPrepStmt.setInt(1, id);
            deleteRolePermissionPrepStmt.executeUpdate();
            IdentityDatabaseUtil.commitUserDBTransaction(connection);
        } finally {
            IdentityApplicationManagementUtil.closeStatement(deleteRolePermissionPrepStmt);
            IdentityDatabaseUtil.closeConnection(connection);
        }
    }

    /**
     * Delete permission entry for a given id
     *
     * @param entryId Entry id
     * @throws SQLException
     */
    private void deletePermission(int entryId) throws SQLException {

        PreparedStatement deletePermissionPrepStmt = null;
        Connection connection = null;
        try {

            connection = IdentityDatabaseUtil.getUserDBConnection(true);
            deletePermissionPrepStmt = connection.prepareStatement(ApplicationMgtDBQueries.REMOVE_UM_PERMISSIONS);
            deletePermissionPrepStmt.setInt(1, entryId);
            deletePermissionPrepStmt.executeUpdate();
            IdentityDatabaseUtil.commitUserDBTransaction(connection);
        } finally {
            IdentityApplicationManagementUtil.closeStatement(deletePermissionPrepStmt);
            IdentityDatabaseUtil.closeConnection(connection);
        }
    }

    /**
     * Updates the authentication script configuration.
     *
     * @param applicationId
     * @param localAndOutboundAuthConfig
     * @param connection
     * @param tenantID
     * @throws SQLException
     */
    private void updateAuthenticationScriptConfiguration(int applicationId,
                                                         LocalAndOutboundAuthenticationConfig
                                                                 localAndOutboundAuthConfig,
                                                         Connection connection, int tenantID)
            throws SQLException {

        if (!ApplicationConstants.AUTH_TYPE_DEFAULT.equals(localAndOutboundAuthConfig.getAuthenticationType()) &&
                localAndOutboundAuthConfig.getAuthenticationScriptConfig() != null) {
            AuthenticationScriptConfig authenticationScriptConfig = localAndOutboundAuthConfig
                    .getAuthenticationScriptConfig();
            try (PreparedStatement storeAuthScriptPrepStmt = connection
                    .prepareStatement(ApplicationMgtDBQueries.STORE_SP_AUTH_SCRIPT)) {

                storeAuthScriptPrepStmt.setInt(1, tenantID);
                storeAuthScriptPrepStmt.setInt(2, applicationId);
                storeAuthScriptPrepStmt.setString(3, authenticationScriptConfig.getLanguage());
                setBlobValue(authenticationScriptConfig.getContent(), storeAuthScriptPrepStmt, 4);
                storeAuthScriptPrepStmt.setString(5, authenticationScriptConfig.isEnabled() ? "1" : "0");
                storeAuthScriptPrepStmt.execute();
            } catch (IOException ex) {
                log.error("Error occurred while updating authentication script configuration.", ex);
            }
        }
    }

    /**
     * Deletes the authentication Script, given the application (SP) ID.
     *
     * @param applicationId
     * @param connection
     * @throws SQLException
     */
    private void deleteAuthenticationScript(int applicationId, Connection connection) throws SQLException {

        PreparedStatement deleteLocalAndOutboundAuthScriptConfigPrepStmt;
        deleteLocalAndOutboundAuthScriptConfigPrepStmt = connection
                .prepareStatement(ApplicationMgtDBQueries.REMOVE_AUTH_SCRIPT);
        deleteLocalAndOutboundAuthScriptConfigPrepStmt.setInt(1, applicationId);
        deleteLocalAndOutboundAuthScriptConfigPrepStmt.execute();
    }

    /**
     * Set given string as Blob for the given index into the prepared-statement
     *
     * @param value    string value to be converted to blob
     * @param prepStmt Prepared statement
     * @param index    column index
     * @throws SQLException
     * @throws IOException
     */
    private void setBlobValue(String value, PreparedStatement prepStmt, int index) throws SQLException, IOException {

        if (value != null) {
            InputStream inputStream = new ByteArrayInputStream(value.getBytes(StandardCharsets.UTF_8));
            prepStmt.setBinaryStream(index, inputStream, inputStream.available());
        } else {
            prepStmt.setBinaryStream(index, new ByteArrayInputStream(new byte[0]), 0);
        }
    }

    private void updateConfigurationsAsServiceProperties(ServiceProvider sp)
            throws IdentityApplicationManagementException {

        if (sp.getSpProperties() == null) {
            sp.setSpProperties(new ServiceProviderProperty[0]);
        }

        Map<String, ServiceProviderProperty> spPropertyMap = Arrays.stream(sp.getSpProperties())
                .collect(Collectors.toMap(ServiceProviderProperty::getName, Function.identity()));

        // Add use user store domain in roles property.
        if (sp.getLocalAndOutBoundAuthenticationConfig() != null) {
            ServiceProviderProperty userUserStoreDomainInRoles = buildUserStoreDomainInRolesProperty(sp);
            spPropertyMap.put(userUserStoreDomainInRoles.getName(), userUserStoreDomainInRoles);

            ServiceProviderProperty skipConsentProperty = buildSkipConsentProperty(sp);
            spPropertyMap.put(skipConsentProperty.getName(), skipConsentProperty);

            ServiceProviderProperty skipLogoutConsentProperty = buildSkipLogoutConsentProperty(sp);
            spPropertyMap.put(skipLogoutConsentProperty.getName(), skipLogoutConsentProperty);

            ServiceProviderProperty useExternalConsentPageProperty = buildUseExternalConsentPageProperty(sp);
            spPropertyMap.put(useExternalConsentPageProperty.getName(), useExternalConsentPageProperty);
        }

        ServiceProviderProperty jwksUri = buildJwksProperty(sp);
        spPropertyMap.put(jwksUri.getName(), jwksUri);

        ServiceProviderProperty templateIdProperty = buildTemplateIdProperty(sp);
        spPropertyMap.put(templateIdProperty.getName(), templateIdProperty);

        ServiceProviderProperty templateVersionProperty = buildTemplateVersionProperty(sp);
        spPropertyMap.put(templateVersionProperty.getName(), templateVersionProperty);

        ServiceProviderProperty isManagementAppProperty = buildIsManagementAppProperty(sp);
        spPropertyMap.put(isManagementAppProperty.getName(), isManagementAppProperty);

        ServiceProviderProperty isB2BSSAppProperty = buildIsB2BSSAppProperty(sp);
        spPropertyMap.put(isB2BSSAppProperty.getName(), isB2BSSAppProperty);

        ServiceProviderProperty isApplicationEnabledProperty = buildIsApplicationEnabledProperty(sp);
        spPropertyMap.put(isApplicationEnabledProperty.getName(), isApplicationEnabledProperty);

        ServiceProviderProperty allowedRoleAudienceProperty = buildAllowedRoleAudienceProperty(sp);
        spPropertyMap.put(allowedRoleAudienceProperty.getName(), allowedRoleAudienceProperty);

        ServiceProviderProperty isAPIBasedAuthenticationEnabled = buildIsAPIBasedAuthenticationEnabledProperty(sp);
        spPropertyMap.put(isAPIBasedAuthenticationEnabled.getName(), isAPIBasedAuthenticationEnabled);

        if (sp.getClientAttestationMetaData() != null) {
            ServiceProviderProperty isAttestationEnabled =
                    buildIsAttestationEnabledProperty(sp.getClientAttestationMetaData());
            spPropertyMap.put(isAttestationEnabled.getName(), isAttestationEnabled);

            ServiceProviderProperty androidPackageName =
                    buildAndroidPackageNameProperty(sp.getClientAttestationMetaData());
            spPropertyMap.put(androidPackageName.getName(), androidPackageName);

            ServiceProviderProperty appleAppId =
                    buildAppleAppIdProperty(sp.getClientAttestationMetaData());
            spPropertyMap.put(appleAppId.getName(), appleAppId);

            storeAndroidAttestationServiceCredentialAsSecret(sp);
        }

        // Store the trusted app consent granted status only if trusted app consent required property is enabled.
        if (ApplicationMgtUtil.isTrustedAppConsentRequired() && sp.getTrustedAppMetadata() != null) {
            ServiceProviderProperty trustedAppConsentProperty = buildTrustedAppConsentProperty(sp);
            spPropertyMap.put(trustedAppConsentProperty.getName(), trustedAppConsentProperty);
        }
        sp.setSpProperties(spPropertyMap.values().toArray(new ServiceProviderProperty[0]));
    }

    private ServiceProviderProperty buildIsAPIBasedAuthenticationEnabledProperty(ServiceProvider sp) {

        ServiceProviderProperty isAPIBasedAuthenticationEnabled = new ServiceProviderProperty();
        isAPIBasedAuthenticationEnabled.setName(IS_API_BASED_AUTHENTICATION_ENABLED_PROPERTY_NAME);
        isAPIBasedAuthenticationEnabled.setDisplayName(IS_API_BASED_AUTHENTICATION_ENABLED_DISPLAY_NAME);
        isAPIBasedAuthenticationEnabled.setValue(String.valueOf(sp.isAPIBasedAuthenticationEnabled()));
        return isAPIBasedAuthenticationEnabled;
    }

    private ServiceProviderProperty buildIsAttestationEnabledProperty
            (ClientAttestationMetaData clientAttestationMetaData) {

        ServiceProviderProperty isAttestationEnabled = new ServiceProviderProperty();
        isAttestationEnabled.setName(IS_ATTESTATION_ENABLED_PROPERTY_NAME);
        isAttestationEnabled.setDisplayName(IS_ATTESTATION_ENABLED_DISPLAY_NAME);
        isAttestationEnabled.setValue(String.valueOf(clientAttestationMetaData.isAttestationEnabled()));
        return isAttestationEnabled;
    }

    private ServiceProviderProperty buildAndroidPackageNameProperty
            (ClientAttestationMetaData clientAttestationMetaData) {

        ServiceProviderProperty androidPackageName = new ServiceProviderProperty();
        androidPackageName.setName(ANDROID_PACKAGE_NAME_PROPERTY_NAME);
        androidPackageName.setDisplayName(ANDROID_PACKAGE_NAME_DISPLAY_NAME);
        if (StringUtils.isNotBlank(clientAttestationMetaData.getAndroidPackageName())) {
            androidPackageName.setValue(String.valueOf(clientAttestationMetaData.getAndroidPackageName()));
        }
        return androidPackageName;
    }

    private ServiceProviderProperty buildAppleAppIdProperty
            (ClientAttestationMetaData clientAttestationMetaData) {

        ServiceProviderProperty appleAppId = new ServiceProviderProperty();
        appleAppId.setName(APPLE_APP_ID_PROPERTY_NAME);
        appleAppId.setDisplayName(APPLE_APP_ID_DISPLAY_NAME);
        if (StringUtils.isNotBlank(clientAttestationMetaData.getAppleAppId())) {
            appleAppId.setValue(String.valueOf(clientAttestationMetaData.getAppleAppId()));
        }
        return appleAppId;
    }

    private void storeAndroidAttestationServiceCredentialAsSecret(ServiceProvider sp)
            throws IdentityApplicationManagementException {

        if (sp.getClientAttestationMetaData() != null &&
                sp.getClientAttestationMetaData().getAndroidAttestationServiceCredentials() != null) {
            SecretManager secretManager = ApplicationManagementServiceComponentHolder.getInstance().getSecretManager();
            Secret secret = new Secret(getAndroidAttestationSecretName(sp.getApplicationResourceId()));
            secret.setSecretValue(sp.getClientAttestationMetaData().getAndroidAttestationServiceCredentials());
            try {
                if (secretManager.isSecretExist(APPLICATION_SECRET_TYPE_ANDROID_ATTESTATION_CREDENTIALS,
                        getAndroidAttestationSecretName(sp.getApplicationResourceId()))) {
                    secretManager.updateSecretValue(APPLICATION_SECRET_TYPE_ANDROID_ATTESTATION_CREDENTIALS,
                            getAndroidAttestationSecretName(sp.getApplicationResourceId()),
                            sp.getClientAttestationMetaData().getAndroidAttestationServiceCredentials());

                } else {
                    secretManager.addSecret(APPLICATION_SECRET_TYPE_ANDROID_ATTESTATION_CREDENTIALS,
                            secret);
                }
            } catch (SecretManagementException e) {
                throw new IdentityApplicationManagementException("Failed to add / update" +
                        " Android Attestation Service Credentials" +
                        " for service provider with id: " + sp.getApplicationID(), e);
            }
        }

    }

    private String getAndroidAttestationSecretName(String applicationResourceId) {

        return applicationResourceId + ":" + CLIENT_ATTESTATION + ":" + ANDROID;
    }

    private ServiceProviderProperty buildIsManagementAppProperty(ServiceProvider sp) {

        ServiceProviderProperty isManagementAppProperty = new ServiceProviderProperty();
        isManagementAppProperty.setName(IS_MANAGEMENT_APP_SP_PROPERTY_NAME);
        isManagementAppProperty.setDisplayName(IS_MANAGEMENT_APP_SP_PROPERTY_DISPLAY_NAME);
        isManagementAppProperty.setValue(String.valueOf(sp.isManagementApp()));
        return isManagementAppProperty;
    }

    private ServiceProviderProperty buildIsB2BSSAppProperty(ServiceProvider sp) {

        ServiceProviderProperty isB2BSSAppProperty = new ServiceProviderProperty();
        isB2BSSAppProperty.setName(IS_B2B_SS_APP_SP_PROPERTY_NAME);
        isB2BSSAppProperty.setDisplayName(IS_B2B_SS_APP_SP_PROPERTY_DISPLAY_NAME);
        isB2BSSAppProperty.setValue(String.valueOf(sp.isB2BSelfServiceApp()));
        return isB2BSSAppProperty;
    }

    private ServiceProviderProperty buildIsApplicationEnabledProperty(ServiceProvider sp) {

        ServiceProviderProperty isAppEnabledProperty = new ServiceProviderProperty();
        isAppEnabledProperty.setName(IS_APPLICATION_ENABLED_PROPERTY_NAME);
        isAppEnabledProperty.setDisplayName(IS_APPLICATION_ENABLED_DISPLAY_NAME);
        isAppEnabledProperty.setValue(String.valueOf(sp.isApplicationEnabled()));
        return isAppEnabledProperty;
    }

    private ServiceProviderProperty buildAllowedRoleAudienceProperty(ServiceProvider serviceProvider) {

        ServiceProviderProperty allowedRoleAudienceProperty = new ServiceProviderProperty();
        allowedRoleAudienceProperty.setName(ALLOWED_ROLE_AUDIENCE_PROPERTY_NAME);
        AssociatedRolesConfig associatedRolesConfig = serviceProvider.getAssociatedRolesConfig();
        if (associatedRolesConfig == null) {
            if (CarbonConstants.ENABLE_LEGACY_AUTHZ_RUNTIME) {
                allowedRoleAudienceProperty.setValue(RoleConstants.ORGANIZATION);
            } else {
                allowedRoleAudienceProperty.setValue(RoleConstants.APPLICATION);
            }
            return allowedRoleAudienceProperty;
        }
        String allowedAudience = StringUtils.isNotBlank(associatedRolesConfig.getAllowedAudience()) ?
                associatedRolesConfig.getAllowedAudience().toLowerCase() : RoleConstants.ORGANIZATION;
        allowedRoleAudienceProperty.setValue(allowedAudience);
        return allowedRoleAudienceProperty;
    }

    private ServiceProviderProperty buildTemplateIdProperty(ServiceProvider sp) {

        ServiceProviderProperty templateIdProperty = new ServiceProviderProperty();
        templateIdProperty.setName(TEMPLATE_ID_SP_PROPERTY_NAME);
        templateIdProperty.setDisplayName(TEMPLATE_ID_SP_PROPERTY_DISPLAY_NAME);
        templateIdProperty
                .setValue(StringUtils.isNotBlank(sp.getTemplateId()) ? sp.getTemplateId() : StringUtils.EMPTY);
        return templateIdProperty;
    }

    /**
     * Build the template version service provider property from the service provider object.
     *
     * @param sp Service provider instance.
     * @return Template version as a service provider property.
     */
    private ServiceProviderProperty buildTemplateVersionProperty(ServiceProvider sp) {

        ServiceProviderProperty templateVersionProperty = new ServiceProviderProperty();
        templateVersionProperty.setName(TEMPLATE_VERSION_SP_PROPERTY_NAME);
        templateVersionProperty.setDisplayName(TEMPLATE_VERSION_SP_PROPERTY_DISPLAY_NAME);
        templateVersionProperty.setValue(
                StringUtils.isNotBlank(sp.getTemplateVersion()) ? sp.getTemplateVersion() : StringUtils.EMPTY);
        return templateVersionProperty;
    }

    private ServiceProviderProperty buildJwksProperty(ServiceProvider sp) {

        ServiceProviderProperty jwksUri = new ServiceProviderProperty();
        jwksUri.setName(JWKS_URI_SP_PROPERTY_NAME);
        jwksUri.setDisplayName(JWKS_URI_SP_PROPERTY_NAME);
        jwksUri.setValue(StringUtils.isNotBlank(sp.getJwksUri()) ? sp.getJwksUri() : StringUtils.EMPTY);
        return jwksUri;
    }

    private ServiceProviderProperty buildSkipConsentProperty(ServiceProvider sp) {

        ServiceProviderProperty skipConsentProperty = new ServiceProviderProperty();
        skipConsentProperty.setName(SKIP_CONSENT);
        skipConsentProperty.setDisplayName(SKIP_CONSENT_DISPLAY_NAME);

        skipConsentProperty.setValue(String.valueOf(sp.getLocalAndOutBoundAuthenticationConfig().isSkipConsent()));
        return skipConsentProperty;
    }

    private ServiceProviderProperty buildSkipLogoutConsentProperty(ServiceProvider sp) {

        ServiceProviderProperty skipLogoutConsentProperty = new ServiceProviderProperty();
        skipLogoutConsentProperty.setName(SKIP_LOGOUT_CONSENT);
        skipLogoutConsentProperty.setDisplayName(SKIP_LOGOUT_CONSENT_DISPLAY_NAME);

        skipLogoutConsentProperty.setValue(
                String.valueOf(sp.getLocalAndOutBoundAuthenticationConfig().isSkipLogoutConsent()));
        return skipLogoutConsentProperty;
    }

    private ServiceProviderProperty buildUseExternalConsentPageProperty(ServiceProvider sp) {

        ServiceProviderProperty useExternalConsentPageProperty = new ServiceProviderProperty();
        useExternalConsentPageProperty.setName(USE_EXTERNAL_CONSENT_PAGE);
        useExternalConsentPageProperty.setDisplayName(USE_EXTERNAL_CONSENT_PAGE_DISPLAY_NAME);

        useExternalConsentPageProperty.setValue(
                String.valueOf(sp.getLocalAndOutBoundAuthenticationConfig().isUseExternalConsentPage()));
        return useExternalConsentPageProperty;
    }

    private ServiceProviderProperty buildUserStoreDomainInRolesProperty(ServiceProvider sp) {

        ServiceProviderProperty property = new ServiceProviderProperty();
        property.setName(USE_DOMAIN_IN_ROLES);
        property.setDisplayName(USE_DOMAIN_IN_ROLE_DISPLAY_NAME);

        property.setValue(String.valueOf(sp.getLocalAndOutBoundAuthenticationConfig().isUseUserstoreDomainInRoles()));
        return property;
    }

    private ServiceProviderProperty buildTrustedAppConsentProperty(ServiceProvider sp) {

        ServiceProviderProperty trustedAppConsentProperty = new ServiceProviderProperty();
        trustedAppConsentProperty.setName(TRUSTED_APP_CONSENT_GRANTED_SP_PROPERTY_NAME);
        trustedAppConsentProperty.setDisplayName(TRUSTED_APP_CONSENT_GRANTED_SP_PROPERTY_DISPLAY_NAME);

        trustedAppConsentProperty.setValue(String.valueOf(sp.getTrustedAppMetadata().getIsConsentGranted()));
        return trustedAppConsentProperty;
    }

    private void loadApplicationPermissions(String serviceProviderName, ServiceProvider serviceProvider)
            throws IdentityApplicationManagementException {

        try {
            ApplicationMgtUtil.startTenantFlow(serviceProvider.getTenantDomain());
            List<ApplicationPermission> permissionList = ApplicationMgtUtil.loadPermissions(serviceProviderName);

            if (permissionList != null) {
                PermissionsAndRoleConfig permissionAndRoleConfig;
                if (serviceProvider.getPermissionAndRoleConfig() == null) {
                    permissionAndRoleConfig = new PermissionsAndRoleConfig();
                } else {
                    permissionAndRoleConfig = serviceProvider.getPermissionAndRoleConfig();
                }
                permissionAndRoleConfig.setPermissions(permissionList.toArray(new ApplicationPermission[0]));
                serviceProvider.setPermissionAndRoleConfig(permissionAndRoleConfig);
            }
        } finally {
            ApplicationMgtUtil.endTenantFlow();
        }
    }

    /**
     * Validates the offset and limit values for pagination.
     *
     * @param offset Starting index.
     * @param limit  Count value.
     * @throws IdentityApplicationManagementException
     */
    private void validateAttributesForPagination(int offset, int limit) throws IdentityApplicationManagementException {

        if (offset < 0) {
            throw new IdentityApplicationManagementClientException(INVALID_OFFSET.getCode(),
                    "Invalid offset requested. Offset value should be zero or greater than zero.");
        }

        if (limit <= 0) {
            throw new IdentityApplicationManagementClientException(INVALID_LIMIT.getCode(),
                    "Invalid limit requested. Limit value should be greater than zero.");
        }
    }

    /**
     * Validates whether the requested page number for pagination is not zero or negative.
     *
     * @param pageNumber Page number.
     * @throws IdentityApplicationManagementException
     */
    private void validateRequestedPageNumber(int pageNumber) throws IdentityApplicationManagementException {

        // Validate whether the page number is not zero or a negative number.
        if (pageNumber < 1) {
            throw new IdentityApplicationManagementException("Invalid page number requested. The page number should "
                    + "be a value greater than 0.");
        }
    }

    private void validateForUnImplementedSortingAttributes(String sortOrder, String sortBy) throws
            IdentityApplicationManagementServerException {

        if (StringUtils.isNotBlank(sortBy) || StringUtils.isNotBlank(sortOrder)) {
            throw new IdentityApplicationManagementServerException(SORTING_NOT_IMPLEMENTED.getCode(),
                    "Sorting not supported.");
        }
    }

    @Override
    public ApplicationBasicInfo getApplicationBasicInfoByResourceId(String resourceId, String tenantDomain)
            throws IdentityApplicationManagementException {

        if (log.isDebugEnabled()) {
            log.debug("Getting application basic information for resourceId: " + resourceId
                    + " in tenantDomain: " + tenantDomain);
        }

        ApplicationBasicInfo applicationBasicInfo = null;
        try (Connection connection = IdentityDatabaseUtil.getDBConnection(false)) {
            try (NamedPreparedStatement statement =
                         new NamedPreparedStatement(connection, ApplicationMgtDBQueries.LOAD_APP_BY_TENANT_AND_UUID)) {
                statement.setInt(ApplicationTableColumns.TENANT_ID, IdentityTenantUtil.getTenantId(tenantDomain));
                statement.setString(ApplicationTableColumns.UUID, resourceId);

                try (ResultSet resultSet = statement.executeQuery()) {
                    while (resultSet.next()) {
                        applicationBasicInfo = buildApplicationBasicInfo(resultSet);
                    }
                }
            }
        } catch (SQLException e) {
            String message = "Error while getting application basic information for resourceId: %s in " +
                    "tenantDomain: %s";
            throw new IdentityApplicationManagementException(String.format(message, resourceId, tenantDomain), e);
        }

        return applicationBasicInfo;
    }

    @Override
    public ApplicationBasicInfo getApplicationBasicInfoByName(String name, String tenantDomain)
            throws IdentityApplicationManagementException {

        if (log.isDebugEnabled()) {
            log.debug("Getting application basic information for name: " + name
                    + " in tenantDomain: " + tenantDomain);
        }

        ApplicationBasicInfo applicationBasicInfo = null;
        try (Connection connection = IdentityDatabaseUtil.getDBConnection(false)) {
            try (NamedPreparedStatement statement =
                         new NamedPreparedStatement(connection, ApplicationMgtDBQueries.LOAD_APP_BY_TENANT_AND_NAME)) {
                statement.setInt(ApplicationTableColumns.TENANT_ID, IdentityTenantUtil.getTenantId(tenantDomain));
                statement.setString(ApplicationTableColumns.APP_NAME, name);

                try (ResultSet resultSet = statement.executeQuery()) {
                    while (resultSet.next()) {
                        applicationBasicInfo = buildApplicationBasicInfo(resultSet);
                    }
                }
            }
        } catch (SQLException e) {
            String message = "Error while getting application basic information for name: %s in " +
                    "tenantDomain: %s";
            throw new IdentityApplicationManagementException(String.format(message, name, tenantDomain), e);
        }
        return applicationBasicInfo;
    }

    @Override
    public String getApplicationUUIDByName(String name, String tenantDomain)
            throws IdentityApplicationManagementException {

        if (log.isDebugEnabled()) {
            log.debug("Getting application UUID for name: " + name
                    + " in tenantDomain: " + tenantDomain);
        }

        String applicationUuid = null;
        try (Connection connection = IdentityDatabaseUtil.getDBConnection(false)) {
            try (NamedPreparedStatement statement =
                         new NamedPreparedStatement(connection,
                                 ApplicationMgtDBQueries.GET_APP_UUID_BY_TENANT_AND_NAME)) {
                statement.setInt(ApplicationTableColumns.TENANT_ID, IdentityTenantUtil.getTenantId(tenantDomain));
                statement.setString(ApplicationTableColumns.APP_NAME, name);

                try (ResultSet resultSet = statement.executeQuery()) {
                    while (resultSet.next()) {
                        applicationUuid = resultSet.getString(ApplicationTableColumns.UUID);
                    }
                }
            }
        } catch (SQLException e) {
            String message = "Error while getting application uuid for name: %s in " +
                    "tenantDomain: %s";
            throw new IdentityApplicationManagementException(String.format(message, name, tenantDomain), e);
        }
        return applicationUuid;
    }

    public String addApplication(ServiceProvider application,
                                 String tenantDomain) throws IdentityApplicationManagementException {

        Connection connection = IdentityDatabaseUtil.getDBConnection(true);
        try {
            // Create basic application.
            ApplicationCreateResult result = persistBasicApplicationInformation(connection, application, tenantDomain);
            int applicationId = result.getApplicationId();
            String resourceId = result.getApplicationResourceId();

            if (log.isDebugEnabled()) {
                log.debug("Application with name: " + application.getApplicationName() + " in tenantDomain: "
                        + tenantDomain + " has been created with appId: " + applicationId + " and resourceId: "
                        + resourceId);
            }

            // Before calling update we set the appId and resourceId to the application.
            application.setApplicationID(applicationId);
            application.setApplicationResourceId(resourceId);

            addApplicationConfigurations(connection, application, tenantDomain);
            IdentityDatabaseUtil.commitTransaction(connection);
            return resourceId;
        } catch (IdentityApplicationManagementClientException e) {
            rollbackAddApplicationTransaction(connection, application, tenantDomain);
            throw e;
        } catch (SQLException | UserStoreException | IdentityApplicationManagementException e) {
            log.error("Error while creating the application with name: " + application.getApplicationName()
                    + " in tenantDomain: " + tenantDomain + ". Rolling back created application information.");
            rollbackAddApplicationTransaction(connection, application, tenantDomain);
            if (isApplicationConflict(e)) {
                throw new IdentityApplicationManagementClientException(APPLICATION_ALREADY_EXISTS.getCode(),
                        "Application already exists with name: " + application.getApplicationName()
                                + " in tenantDomain: " + tenantDomain);
            }
            throw new IdentityApplicationManagementException("Error while creating an application: "
                    + application.getApplicationName() + " in tenantDomain: " + tenantDomain, e);
        } finally {
            IdentityDatabaseUtil.closeConnection(connection);
        }
    }

    @Override
    public void updateApplicationByResourceId(String resourceId,
                                              String tenantDomain,
                                              ServiceProvider updatedApp)
            throws IdentityApplicationManagementException {

        try {
            int appIdUsingResourceId = getAppIdUsingResourceId(resourceId, tenantDomain);
            updatedApp.setApplicationID(appIdUsingResourceId);

            updateApplication(updatedApp, tenantDomain);
        } catch (IdentityApplicationManagementClientException e) {
            throw e;
        } catch (IdentityApplicationManagementException ex) {
            // Send error code.
            throw new IdentityApplicationManagementServerException("Error while updating application with resourceId: "
                    + resourceId + " in tenantDomain: " + tenantDomain, ex);
        }
    }

    @Override
    public ServiceProvider getApplicationByResourceId(String resourceId,
                                                      String tenantDomain)
            throws IdentityApplicationManagementException {

        try {
            int appId = getAppIdUsingResourceId(resourceId, tenantDomain);
            // Pass tenant domain as the service provider admin's tenant domain can be different.
            ServiceProvider application = getApplication(appId);
            if (application == null) {
                if (log.isDebugEnabled()) {
                    log.debug(
                            "Cannot find an application for resourceId:" + resourceId +
                                    ", tenantDomain:" + tenantDomain);
                }
            }
            return application;
        } catch (IdentityApplicationManagementException ex) {
            throw new IdentityApplicationManagementServerException("Error while retrieving application with " +
                    "resourceId: " + resourceId + " in tenantDomain: " + tenantDomain, ex);
        }
    }

    @Override
    public void deleteApplicationByResourceId(String resourceId,
                                              String tenantDomain) throws IdentityApplicationManagementException {

        if (log.isDebugEnabled()) {
            log.debug("Deleting Application with resourceId: " + resourceId + " in tenantDomain: " + tenantDomain);
        }

        try (Connection connection = IdentityDatabaseUtil.getDBConnection(true)) {
            ServiceProvider application = getApplicationByResourceId(resourceId, tenantDomain);

            if (application != null) {
                // Delete the application certificate if there is any
                deleteApplicationCertificate(application, tenantDomain);
                // Delete android attestation service credentials if there is any
                deleteAndroidAttestationCredentials(application);

                try (NamedPreparedStatement deleteAppStatement =
                             new NamedPreparedStatement(connection,
                                     ApplicationMgtDBQueries.REMOVE_APP_FROM_SP_APP_WITH_UUID)) {

                    deleteAppStatement.setString(ApplicationTableColumns.UUID, resourceId);
                    int tenantId = IdentityTenantUtil.getTenantId(tenantDomain);
                    deleteAppStatement.setInt(ApplicationTableColumns.TENANT_ID, tenantId);
                    deleteAppStatement.execute();
                    deleteAuthenticationScript(application.getApplicationID(), connection);

                    IdentityDatabaseUtil.commitTransaction(connection);
                } catch (SQLException ex) {
                    IdentityDatabaseUtil.rollbackTransaction(connection);
                    String msg = "Error occurred while deleting application with resourceId: %s in tenantDomain: %s.";
                    throw new IdentityApplicationManagementException(String.format(msg, resourceId, tenantDomain), ex);
                }
            } else {
                if (log.isDebugEnabled()) {
                    String msg = "Trying to delete a non-existing application with resourceId: %s in " +
                            "tenantDomain: %s.";
                    log.debug(String.format(msg, resourceId, tenantDomain));
                }
            }
        } catch (SQLException e) {
            String msg = "Error occurred while deleting application with resourceId: %s in tenantDomain: %s.";
            throw new IdentityApplicationManagementException(String.format(msg, resourceId, tenantDomain), e);
        }
    }

    private void deleteAndroidAttestationCredentials(ServiceProvider application)
            throws IdentityApplicationManagementException {

        try {
            if (application.getClientAttestationMetaData() != null
                    && StringUtils.isNotEmpty(application.getClientAttestationMetaData()
                    .getAndroidAttestationServiceCredentials())) {
                ApplicationManagementServiceComponentHolder.getInstance()
                        .getSecretManager().deleteSecret(APPLICATION_SECRET_TYPE_ANDROID_ATTESTATION_CREDENTIALS,
                                getAndroidAttestationSecretName(application.getApplicationResourceId()));
            }
        } catch (SecretManagementException e) {
            throw new IdentityApplicationManagementException("Failed to delete Android Attestation " +
                    "Service Credentials for service provider with id: " + application.getApplicationID(), e);
        }
    }

    @Override
    public List<ApplicationBasicInfo> getDiscoverableApplicationBasicInfo(int limit, int offset, String filter,
                                                                          String sortOrder, String sortBy, String
                                                                                  tenantDomain) throws
            IdentityApplicationManagementException {

        if (log.isDebugEnabled()) {
            log.debug("Retrieving application basic information of discoverable applications for limit: " + limit +
                    " offset: " + offset + " filter: " + filter + " sortOrder: " + sortOrder + " sortBy: " + sortBy +
                    " in tenantDomain: " + tenantDomain);
        }

        validateForUnImplementedSortingAttributes(sortOrder, sortBy);
        validateAttributesForPagination(offset, limit);

        // TODO: 11/5/19 : Enforce a max limit
        if (StringUtils.isBlank(filter) || ASTERISK.equals(filter)) {
            return getDiscoverableApplicationBasicInfo(limit, offset, tenantDomain);
        }

        String filterResolvedForSQL = resolveSQLFilter(filter);

        List<ApplicationBasicInfo> applicationBasicInfoList = new ArrayList<>();

        try (Connection connection = IdentityDatabaseUtil.getDBConnection(false)) {
            String databaseVendorType = connection.getMetaData().getDatabaseProductName();

            try (NamedPreparedStatement statement =
                         new NamedPreparedStatement(connection,
                                 getDBVendorSpecificDiscoverableAppRetrievalQueryByAppName(databaseVendorType))) {
                statement.setInt(ApplicationTableColumns.TENANT_ID, IdentityTenantUtil.getTenantId(tenantDomain));
                statement.setString(ApplicationTableColumns.APP_NAME, filterResolvedForSQL);
                statement.setInt(ApplicationConstants.OFFSET, offset);
                statement.setInt(ApplicationConstants.LIMIT, limit);
                statement.setInt(ApplicationConstants.ZERO_BASED_START_INDEX, offset);
                statement.setInt(ApplicationConstants.ONE_BASED_START_INDEX, offset + 1);
                statement.setInt(ApplicationConstants.END_INDEX, offset + limit);

                try (ResultSet resultSet = statement.executeQuery()) {
                    while (resultSet.next()) {
                        applicationBasicInfoList.add(buildApplicationBasicInfo(resultSet));
                    }
                }
            }
        } catch (SQLException e) {
            throw new IdentityApplicationManagementServerException("Error while getting application basic information" +
                    " for discoverable applications in tenantDomain: " + tenantDomain, e);
        }

        return Collections.unmodifiableList(applicationBasicInfoList);
    }

    @Override
    public int getCountOfDiscoverableApplications(String filter, String tenantDomain) throws
            IdentityApplicationManagementException {

        if (log.isDebugEnabled()) {
            log.debug("Getting count of discoverable applications matching filter: " + filter + " in tenantDomain: "
                    + tenantDomain);
        }

        if (StringUtils.isBlank(filter) || ASTERISK.equals(filter)) {
            return getCountOfDiscoverableApplications(tenantDomain);
        }

        int count = 0;
        String filterResolvedForSQL = resolveSQLFilter(filter);
        try (Connection connection = IdentityDatabaseUtil.getDBConnection(false)) {

            try (NamedPreparedStatement statement =
                         new NamedPreparedStatement(connection,
                                 ApplicationMgtDBQueries.LOAD_DISCOVERABLE_APP_COUNT_BY_APP_NAME_AND_TENANT)) {
                statement.setInt(ApplicationTableColumns.TENANT_ID, IdentityTenantUtil.getTenantId(tenantDomain));
                statement.setString(ApplicationTableColumns.APP_NAME, filterResolvedForSQL);

                try (ResultSet resultSet = statement.executeQuery()) {
                    if (resultSet.next()) {
                        count = resultSet.getInt(1);
                    }
                }
            }
        } catch (SQLException e) {
            throw new IdentityApplicationManagementServerException("Error while getting count of discoverable " +
                    "applications matching filter:" + filter + " in tenantDomain: " + tenantDomain, e);
        }

        return count;
    }

    @Override
    public ApplicationBasicInfo getDiscoverableApplicationBasicInfoByResourceId(String resourceId, String
            tenantDomain) throws IdentityApplicationManagementException {

        if (log.isDebugEnabled()) {
            log.debug("Getting application basic information for resourceId: " + resourceId
                    + " in tenantDomain: " + tenantDomain + " if discoverable.");
        }

        ApplicationBasicInfo applicationBasicInfo = null;
        boolean isDiscoverable = false;
        try (Connection connection = IdentityDatabaseUtil.getDBConnection(false)) {
            try (NamedPreparedStatement statement = new NamedPreparedStatement(connection,
                    ApplicationMgtDBQueries.LOAD_APP_BY_TENANT_AND_UUID)) {
                statement.setInt(ApplicationTableColumns.TENANT_ID, IdentityTenantUtil.getTenantId(tenantDomain));
                statement.setString(ApplicationTableColumns.UUID, resourceId);

                try (ResultSet resultSet = statement.executeQuery()) {
                    while (resultSet.next()) {
                        applicationBasicInfo = buildApplicationBasicInfo(resultSet);
                        isDiscoverable = getBooleanValue(resultSet.getString(ApplicationTableColumns.IS_DISCOVERABLE));
                    }
                }
            }
        } catch (SQLException e) {
            throw new IdentityApplicationManagementServerException("Error while getting discoverable application " +
                    "basic information for resourceId: " + resourceId + " in tenantDomain: " + tenantDomain, e);
        }

        if (applicationBasicInfo != null && !isDiscoverable) {
            throw new IdentityApplicationManagementClientException(APPLICATION_NOT_DISCOVERABLE.getCode(),
                    "Requested application resource " + resourceId + " is not discoverable.");
        }

        return applicationBasicInfo;

    }

    @Override
    public boolean isApplicationDiscoverable(String resourceId, String tenantDomain) throws
            IdentityApplicationManagementException {

        int count = 0;
        try (Connection connection = IdentityDatabaseUtil.getDBConnection(false)) {
            try (NamedPreparedStatement statement = new NamedPreparedStatement(connection,
                    ApplicationMgtDBQueries.IS_APP_BY_TENANT_AND_UUID_DISCOVERABLE)) {
                statement.setInt(ApplicationTableColumns.TENANT_ID, IdentityTenantUtil.getTenantId(tenantDomain));
                statement.setString(ApplicationTableColumns.UUID, resourceId);

                try (ResultSet resultSet = statement.executeQuery()) {
                    if (resultSet.next()) {
                        count = resultSet.getInt(1);
                    }
                }
            }
        } catch (SQLException e) {
            throw new IdentityApplicationManagementServerException("Error while getting discoverable application " +
                    "basic information for resourceId: " + resourceId + " in tenantDomain: " + tenantDomain, e);
        }
        return count > 0;
    }

    @Override
    public boolean isClaimReferredByAnySp(Connection dbConnection, String claimUri, int tenantId)
            throws IdentityApplicationManagementException {

        boolean dbConnInitialized = true;
        PreparedStatement prepStmt = null;
        ResultSet rs = null;
        boolean isClaimReferred = false;
        if (dbConnection == null) {
            dbConnection = IdentityDatabaseUtil.getDBConnection(false);
        } else {
            dbConnInitialized = false;
        }

        try {
            String sqlStmt = ApplicationMgtDBQueries.GET_TOTAL_SP_CLAIM_USAGES;
            prepStmt = dbConnection.prepareStatement(sqlStmt);
            prepStmt.setInt(1, tenantId);
            prepStmt.setString(2, claimUri);
            rs = prepStmt.executeQuery();

            if (rs.next()) {
                isClaimReferred = rs.getInt(1) > 0;
            }
            return isClaimReferred;
        } catch (SQLException e) {
            throw new IdentityApplicationManagementException("Error occurred while retrieving application usages of " +
                    "the claim " + claimUri, e);
        } finally {
            if (dbConnInitialized) {
                IdentityDatabaseUtil.closeAllConnections(dbConnection, rs, prepStmt);
            } else {
                IdentityDatabaseUtil.closeAllConnections(null, rs, prepStmt);
            }
        }
    }

    @Override
    public String getMainAppId(String sharedAppId) throws IdentityApplicationManagementServerException {

        try (Connection connection = IdentityDatabaseUtil.getDBConnection(false)) {
            PreparedStatement prepStmt = connection.prepareStatement(ApplicationMgtDBQueries.GET_MAIN_APP_ID);
            prepStmt.setString(1, sharedAppId);
            ResultSet resultSet = prepStmt.executeQuery();
            if (resultSet.next()) {
                return resultSet.getString(ApplicationTableColumns.MAIN_APP_ID);
            }
            return null;
        } catch (SQLException e) {
            throw new IdentityApplicationManagementServerException(
                    String.format("Error while getting main application id for the shared application with id: %s",
                            sharedAppId), e);
        }
    }

    @Override
    public String getOwnerOrgId(String sharedAppId) throws IdentityApplicationManagementServerException {

        try (Connection connection = IdentityDatabaseUtil.getDBConnection(false);
             NamedPreparedStatement namedPreparedStatement = new NamedPreparedStatement(connection,
                     ApplicationMgtDBQueries.GET_OWNER_ORG_ID_BY_SHARED_APP_ID)) {
            namedPreparedStatement.setString(DB_SCHEMA_COLUMN_NAME_SHARED_APP_ID, sharedAppId);
            try (ResultSet resultSet = namedPreparedStatement.executeQuery()) {
                if (resultSet.next()) {
                    return resultSet.getString(DB_SCHEMA_COLUMN_NAME_OWNER_ORG_ID);
                }
            }
            return null;
        } catch (SQLException e) {
            throw new IdentityApplicationManagementServerException(
                    String.format("Error while getting owner organization id for the shared application with id: %s",
                            sharedAppId), e);
        }
    }

    @Override
    public Map<String, String> getSharedApplicationIds(String mainAppId, String ownerOrgId, List<String> sharedOrgIds)
            throws IdentityApplicationManagementServerException {

        if (CollectionUtils.isEmpty(sharedOrgIds)) {
            return Collections.emptyMap();
        }

        Map<String, String> sharedAppIds = new HashMap<>();

        String placeholders = IntStream.range(0, sharedOrgIds.size())
                .mapToObj(i -> ":" + SHARED_ORG_ID_PLACEHOLDER_PREFIX + i + ";")
                .collect(Collectors.joining(", "));
        String sqlStmt = GET_FILTERED_SHARED_APPLICATIONS.replace(SHARED_ORG_ID_LIST_PLACEHOLDER, placeholders);

        try (Connection connection = IdentityDatabaseUtil.getDBConnection(false);
             NamedPreparedStatement namedPreparedStatement = new NamedPreparedStatement(connection, sqlStmt)) {
            namedPreparedStatement.setString(DB_SCHEMA_COLUMN_NAME_MAIN_APP_ID, mainAppId);
            namedPreparedStatement.setString(DB_SCHEMA_COLUMN_NAME_OWNER_ORG_ID, ownerOrgId);
            for (int i = 0; i < sharedOrgIds.size(); i++) {
                namedPreparedStatement.setString(SHARED_ORG_ID_PLACEHOLDER_PREFIX + i, sharedOrgIds.get(i));
            }

            try (ResultSet resultSet = namedPreparedStatement.executeQuery()) {
                while (resultSet.next()) {
                    sharedAppIds.put(resultSet.getString(DB_SCHEMA_COLUMN_NAME_SHARED_ORG_ID),
                            resultSet.getString(DB_SCHEMA_COLUMN_NAME_SHARED_APP_ID));
                }
                return sharedAppIds;
            }
        } catch (SQLException e) {
            throw new IdentityApplicationManagementServerException(
                    String.format("Error while resolving shared applications for the main application with id: %s in " +
                            "organization: %s", mainAppId, ownerOrgId), e);
        }
    }

    @Override
    public int getTenantIdByApp(String applicationId) throws IdentityApplicationManagementServerException {

        try (Connection connection = IdentityDatabaseUtil.getDBConnection(false)) {
            PreparedStatement prepStmt = connection.prepareStatement(ApplicationMgtDBQueries.GET_APP_TENANT_ID);
            prepStmt.setString(1, applicationId);
            ResultSet resultSet = prepStmt.executeQuery();
            if (resultSet.next()) {
                return resultSet.getInt(ApplicationTableColumns.TENANT_ID);
            }
            return -1;
        } catch (SQLException e) {
            throw new IdentityApplicationManagementServerException(
                    String.format("Error while getting tenant id of the application with id: %s", applicationId), e);
        }
    }

    @Override
    public String getSPPropertyValueByPropertyKey(String applicationId, String propertyName, String tenantDomain)
            throws IdentityApplicationManagementException {

        int appId = getAppIdUsingResourceId(applicationId, tenantDomain);
        return getSPPropertyValueByPropertyKey(appId, propertyName);
    }

    @Override
    public List<RoleV2> getAssociatedRolesOfApplication(String applicationId, String tenantDomain)
            throws IdentityApplicationManagementException {

        int tenantID = IdentityTenantUtil.getTenantId(tenantDomain);
        try (Connection connection = IdentityDatabaseUtil.getDBConnection(false)) {
            AssociatedRolesConfig associatedRolesConfig = getAssociatedRoles(applicationId, connection, tenantID);
            if (associatedRolesConfig.getRoles() == null) {
                return new ArrayList<>();
            }
            return new ArrayList<>(Arrays.asList(associatedRolesConfig.getRoles()));
        } catch (SQLException e) {
            throw new IdentityApplicationManagementException(
                    "Error while retrieving associated roles for application ID: " + applicationId, e);
        }
    }

    @Override
    public void addAssociatedRoleToApplication(String applicationUUID, String roleId)
            throws IdentityApplicationManagementException {

        try (Connection connection = IdentityDatabaseUtil.getDBConnection(false);
             PreparedStatement statement = connection.prepareStatement(
                     ApplicationMgtDBQueries.ADD_APPLICATION_ASSOC_ROLE)) {
            statement.setString(1, applicationUUID);
            statement.setString(2, roleId);
            statement.execute();
        } catch (SQLException e) {
            String msg = "Error occurred while creating the association between role: %s and application: %s";
            throw new IdentityApplicationManagementException(String.format(msg, roleId, applicationUUID), e);
        }
    }

    private String getSPPropertyValueByPropertyKey(int applicationId, String propertyName)
            throws IdentityApplicationManagementException {

        try (Connection connection = IdentityDatabaseUtil.getDBConnection(false);
             NamedPreparedStatement statement = new NamedPreparedStatement(connection,
                     isH2DB() ? ApplicationMgtDBQueries.GET_SP_PROPERTY_VALUE_BY_PROPERTY_KEY_H2 :
                             ApplicationMgtDBQueries.GET_SP_PROPERTY_VALUE_BY_PROPERTY_KEY)) {
            statement.setInt(ApplicationMgtDBQueries.SQLPlaceholders.DB_SCHEMA_COLUMN_NAME_SP_ID, applicationId);
            statement.setString(ApplicationMgtDBQueries.SQLPlaceholders.DB_SCHEMA_COLUMN_NAME_NAME, propertyName);
            ResultSet resultSet = statement.executeQuery();
            if (resultSet.next()) {
                return resultSet.getString(ApplicationMgtDBQueries.SQLPlaceholders.DB_SCHEMA_COLUMN_NAME_VALUE);
            }
            return StringUtils.EMPTY;
        } catch (SQLException | DataAccessException e) {
            throw new IdentityApplicationManagementServerException(
                    String.format("Error while fetching the property: %s of application with id: %s", propertyName,
                            applicationId), e);
        }
    }

    private List<ApplicationBasicInfo> getDiscoverableApplicationBasicInfo(int limit, int offset, String
            tenantDomain) throws IdentityApplicationManagementException {

        List<ApplicationBasicInfo> applicationBasicInfoList = new ArrayList<>();

        try (Connection connection = IdentityDatabaseUtil.getDBConnection(false)) {
            String databaseVendorType = connection.getMetaData().getDatabaseProductName();

            try (NamedPreparedStatement statement =
                         new NamedPreparedStatement(connection,
                                 getDBVendorSpecificDiscoverableAppRetrievalQuery(databaseVendorType))) {
                statement.setInt(ApplicationTableColumns.TENANT_ID, IdentityTenantUtil.getTenantId(tenantDomain));
                statement.setInt(ApplicationConstants.OFFSET, offset);
                statement.setInt(ApplicationConstants.LIMIT, limit);
                statement.setInt(ApplicationConstants.ZERO_BASED_START_INDEX, offset);
                statement.setInt(ApplicationConstants.ONE_BASED_START_INDEX, offset + 1);
                statement.setInt(ApplicationConstants.END_INDEX, offset + limit);

                try (ResultSet resultSet = statement.executeQuery()) {
                    while (resultSet.next()) {
                        applicationBasicInfoList.add(buildApplicationBasicInfo(resultSet));
                    }
                }
            }
        } catch (SQLException e) {
            throw new IdentityApplicationManagementServerException("Error while getting application basic information" +
                    " for discoverable applications in tenantDomain: " + tenantDomain, e);
        }

        return Collections.unmodifiableList(applicationBasicInfoList);
    }

    private int getCountOfDiscoverableApplications(String tenantDomain) throws IdentityApplicationManagementException {

        int count;
        try (Connection connection = IdentityDatabaseUtil.getDBConnection(false)) {

            try (NamedPreparedStatement statement =
                         new NamedPreparedStatement(connection,
                                 ApplicationMgtDBQueries.LOAD_DISCOVERABLE_APP_COUNT_BY_TENANT)) {
                statement.setInt(ApplicationTableColumns.TENANT_ID, IdentityTenantUtil.getTenantId(tenantDomain));

                try (ResultSet resultSet = statement.executeQuery()) {
                    resultSet.next();
                    count = resultSet.getInt(1);
                }
            }
        } catch (SQLException e) {
            throw new IdentityApplicationManagementServerException("Error while getting count of discoverable " +
                    "applications in tenantDomain: " + tenantDomain, e);
        }

        return count;
    }

    private String getDBVendorSpecificDiscoverableAppRetrievalQueryByAppName(String dbVendorType) throws
            IdentityApplicationManagementException {

        if ("MySQL".equals(dbVendorType)
                || "MariaDB".equals(dbVendorType)
                || "H2".equals(dbVendorType)) {
            return ApplicationMgtDBQueries.LOAD_DISCOVERABLE_APPS_BY_TENANT_AND_APP_NAME_MYSQL;
        } else if ("Oracle".equals(dbVendorType)) {
            return ApplicationMgtDBQueries.LOAD_DISCOVERABLE_APPS_BY_TENANT_AND_APP_NAME_ORACLE;
        } else if ("Microsoft SQL Server".equals(dbVendorType)) {
            return ApplicationMgtDBQueries.LOAD_DISCOVERABLE_APPS_BY_TENANT_AND_APP_NAME_MSSQL;
        } else if ("PostgreSQL".equals(dbVendorType)) {
            return ApplicationMgtDBQueries.LOAD_DISCOVERABLE_APPS_BY_TENANT_AND_APP_NAME_POSTGRESQL;
        } else if (dbVendorType != null && dbVendorType.contains("DB2")) {
            return ApplicationMgtDBQueries.LOAD_DISCOVERABLE_APPS_BY_TENANT_AND_APP_NAME_DB2;
        } else if ("INFORMIX".equals(dbVendorType)) {
            return ApplicationMgtDBQueries.LOAD_DISCOVERABLE_APPS_BY_TENANT_AND_APP_NAME_INFORMIX;
        }

        throw new IdentityApplicationManagementException("Error while loading discoverable applications from " +
                "DB. Database driver for " + dbVendorType + "could not be identified or not supported.");
    }

    private String getDBVendorSpecificDiscoverableAppRetrievalQuery(String dbVendorType) throws
            IdentityApplicationManagementException {

        if ("MySQL".equals(dbVendorType)
                || "MariaDB".equals(dbVendorType)
                || "H2".equals(dbVendorType)) {
            return ApplicationMgtDBQueries.LOAD_DISCOVERABLE_APPS_BY_TENANT_MYSQL;
        } else if ("Oracle".equals(dbVendorType)) {
            return ApplicationMgtDBQueries.LOAD_DISCOVERABLE_APPS_BY_TENANT_ORACLE;
        } else if ("Microsoft SQL Server".equals(dbVendorType)) {
            return ApplicationMgtDBQueries.LOAD_DISCOVERABLE_APPS_BY_TENANT_MSSQL;
        } else if ("PostgreSQL".equals(dbVendorType)) {
            return ApplicationMgtDBQueries.LOAD_DISCOVERABLE_APPS_BY_TENANT_POSTGRESQL;
        } else if (dbVendorType != null && dbVendorType.contains("DB2")) {
            return ApplicationMgtDBQueries.LOAD_DISCOVERABLE_APPS_BY_TENANT_DB2SQL;
        } else if ("INFORMIX".equals(dbVendorType)) {
            return ApplicationMgtDBQueries.LOAD_DISCOVERABLE_APPS_BY_TENANT_INFORMIX;
        }

        throw new IdentityApplicationManagementException("Error while loading discoverable applications from " +
                "DB. Database driver for " + dbVendorType + "could not be identified or not supported.");
    }

    private ApplicationBasicInfo buildApplicationBasicInfo(ResultSet appNameResultSet)
            throws SQLException, IdentityApplicationManagementException {

        /*
         * If you add a new value to basicInfo here, please consider to add it in the
         * buildApplicationBasicInfoWithInboundConfig() function also.
         */
        ApplicationBasicInfo basicInfo = new ApplicationBasicInfo();
        basicInfo.setApplicationId(appNameResultSet.getInt(ApplicationTableColumns.ID));
        basicInfo.setApplicationName(appNameResultSet.getString(ApplicationTableColumns.APP_NAME));
        basicInfo.setDescription(appNameResultSet.getString(ApplicationTableColumns.DESCRIPTION));
        basicInfo.setUuid(appNameResultSet.getString(ApplicationTableColumns.UUID));
        basicInfo.setApplicationVersion(appNameResultSet.getString(ApplicationTableColumns.APP_VERSION));

        basicInfo.setApplicationResourceId(appNameResultSet.getString(ApplicationTableColumns.UUID));
        basicInfo.setImageUrl(appNameResultSet.getString(ApplicationTableColumns.IMAGE_URL));

        try {
            basicInfo.setAccessUrl(appNameResultSet.getString(ApplicationTableColumns.ACCESS_URL));
            if (ApplicationMgtUtil.isConsoleOrMyAccount(basicInfo.getApplicationName())) {
                basicInfo.setAccessUrl(ApplicationMgtUtil.resolveOriginUrlFromPlaceholders(
                        appNameResultSet.getString(ApplicationTableColumns.ACCESS_URL),
                        basicInfo.getApplicationName()));
            }
        } catch (URLBuilderException e) {
            throw new IdentityApplicationManagementException(
                    "Error occurred when resolving origin of the access URL with placeholders", e);
        }
        String tenantDomain =
                IdentityTenantUtil.getTenantDomain(appNameResultSet.getInt(ApplicationTableColumns.TENANT_ID));
        if (ApplicationMgtUtil.isConsole(basicInfo.getApplicationName())) {
            String consoleAccessUrl = getConsoleAccessUrlFromServerConfig(tenantDomain);
            if (StringUtils.isNotBlank(consoleAccessUrl)) {
                basicInfo.setAccessUrl(consoleAccessUrl);
            }
        }
        if (ApplicationMgtUtil.isMyAccount(basicInfo.getApplicationName())) {
            String myAccountAccessUrl = getMyAccountAccessUrlFromServerConfig(tenantDomain);
            if (StringUtils.isNotBlank(myAccountAccessUrl)) {
                basicInfo.setAccessUrl(myAccountAccessUrl);
            }
        }

        String username = appNameResultSet.getString(ApplicationTableColumns.USERNAME);
        String userStoreDomain = appNameResultSet.getString(ApplicationTableColumns.USER_STORE);
        int tenantId = appNameResultSet.getInt(ApplicationTableColumns.TENANT_ID);

        if (StringUtils.isNotBlank(username) && StringUtils.isNotBlank(userStoreDomain)
                && !(tenantId == MultitenantConstants.INVALID_TENANT_ID)) {
            User appOwner = new User();
            appOwner.setUserStoreDomain(userStoreDomain);
            appOwner.setUserName(username);
            appOwner.setTenantDomain(IdentityTenantUtil.getTenantDomain(tenantId));

            basicInfo.setAppOwner(appOwner);
        }

        return basicInfo;
    }

    private ApplicationBasicInfo buildApplicationBasicInfoWithInboundConfig(ResultSet appNameResultSet)
            throws SQLException, IdentityApplicationManagementException {

        /*
         * If you add a new value to basicInfo here, please consider to add it in the
         * buildApplicationBasicInfo() function also.
         */
        ApplicationBasicInfo basicInfo = new ApplicationBasicInfo();
        basicInfo.setApplicationId(appNameResultSet.getInt(ApplicationTableColumns.ID));
        basicInfo.setApplicationName(appNameResultSet.getString(ApplicationTableColumns.APP_NAME));
        basicInfo.setDescription(appNameResultSet.getString(ApplicationTableColumns.DESCRIPTION));
        basicInfo.setApplicationVersion(appNameResultSet.getString(ApplicationTableColumns.APP_VERSION));

        basicInfo.setApplicationResourceId(appNameResultSet.getString(ApplicationTableColumns.UUID));
        basicInfo.setImageUrl(appNameResultSet.getString(ApplicationTableColumns.IMAGE_URL));

        try {
            basicInfo.setAccessUrl(appNameResultSet.getString(ApplicationTableColumns.ACCESS_URL));
            if (ApplicationMgtUtil.isConsoleOrMyAccount(basicInfo.getApplicationName())) {
                basicInfo.setAccessUrl(ApplicationMgtUtil.resolveOriginUrlFromPlaceholders(
                        appNameResultSet.getString(ApplicationTableColumns.ACCESS_URL),
                        basicInfo.getApplicationName()));
            }
        } catch (URLBuilderException e) {
            throw new IdentityApplicationManagementException(
                    "Error occurred when resolving origin of the access URL with placeholders", e);
        }
        String tenantDomain =
                IdentityTenantUtil.getTenantDomain(appNameResultSet.getInt(ApplicationTableColumns.TENANT_ID));
        if (ApplicationMgtUtil.isConsole(basicInfo.getApplicationName())) {
            String consoleAccessUrl = getConsoleAccessUrlFromServerConfig(tenantDomain);
            if (StringUtils.isNotBlank(consoleAccessUrl)) {
                basicInfo.setAccessUrl(consoleAccessUrl);
            }
        }
        if (ApplicationMgtUtil.isMyAccount(basicInfo.getApplicationName())) {
            String myAccountAccessUrl = getMyAccountAccessUrlFromServerConfig(tenantDomain);
            if (StringUtils.isNotBlank(myAccountAccessUrl)) {
                basicInfo.setAccessUrl(myAccountAccessUrl);
            }
        }

        String inboundAuthKey = appNameResultSet.getString(ApplicationInboundTableColumns.INBOUND_AUTH_KEY);
        String inboundAuthType = appNameResultSet.getString(ApplicationInboundTableColumns.INBOUND_AUTH_TYPE);
        if (StringUtils.isNotBlank(inboundAuthKey)) {
            if (inboundAuthType.equals("oauth2")) {
                basicInfo.setClientId(inboundAuthKey);
            } else if (inboundAuthType.equals("samlsso")) {
                basicInfo.setIssuer(inboundAuthKey);
            }
        }

        String username = appNameResultSet.getString(ApplicationTableColumns.USERNAME);
        String userStoreDomain = appNameResultSet.getString(ApplicationTableColumns.USER_STORE);
        int tenantId = appNameResultSet.getInt(ApplicationTableColumns.TENANT_ID);

        if (StringUtils.isNotBlank(username) && StringUtils.isNotBlank(userStoreDomain)
                && !(tenantId == MultitenantConstants.INVALID_TENANT_ID)) {
            User appOwner = new User();
            appOwner.setUserStoreDomain(userStoreDomain);
            appOwner.setUserName(username);
            appOwner.setTenantDomain(getUserTenantDomain(IdentityTenantUtil.getTenantDomain(tenantId),
                    userStoreDomain + "/" + username));

            basicInfo.setAppOwner(appOwner);
        }
        basicInfo.setTenantDomain(IdentityTenantUtil.getTenantDomain(tenantId));

        return basicInfo;
    }

    /**
     * Returns the internal application id for a given resourceId in a tenant.
     *
     * @param resourceId
     * @param tenantDomain
     * @return
     * @throws IdentityApplicationManagementException
     */
    private int getAppIdUsingResourceId(String resourceId, String tenantDomain)
            throws IdentityApplicationManagementException {

        int applicationId = 0;
        try (Connection connection = IdentityDatabaseUtil.getDBConnection(false)) {

            try (NamedPreparedStatement statement = new NamedPreparedStatement(connection,
                    ApplicationMgtDBQueries.LOAD_APP_ID_BY_UUID_AND_TENANT_ID)) {

                statement.setString(ApplicationTableColumns.UUID, resourceId);
                statement.setInt(ApplicationTableColumns.TENANT_ID, IdentityTenantUtil.getTenantId(tenantDomain));

                try (ResultSet resultSet = statement.executeQuery()) {
                    if (resultSet.next()) {
                        applicationId = resultSet.getInt(ApplicationTableColumns.ID);
                    }
                }
            }

        } catch (SQLException e) {
            String msg = "Error while retrieving the application id for resourceId: %s in tenantDomain:  %s";
            throw new IdentityApplicationManagementException(String.format(msg, resourceId, tenantDomain), e);
        }

        return applicationId;
    }

    /**
     * Returns the internal application id for a given resourceId.
     *
     * @param resourceId UUID of the application.
     * @return applicationId    ID of the application.
     * @throws IdentityApplicationManagementException If an error occurred in retrieving application ID.
     */
    private int getAppIdUsingResourceId(String resourceId)
            throws IdentityApplicationManagementException {

        int applicationId = -1;
        try (Connection connection = IdentityDatabaseUtil.getDBConnection(false);
             NamedPreparedStatement statement = new NamedPreparedStatement(connection,
                     ApplicationMgtDBQueries.LOAD_APP_ID_BY_UUID)) {
            statement.setString(ApplicationTableColumns.UUID, resourceId);
            try (ResultSet resultSet = statement.executeQuery()) {
                if (resultSet.next()) {
                    applicationId = resultSet.getInt(ApplicationTableColumns.ID);
                }
            }
        } catch (SQLException e) {
            String msg = "Error while retrieving the application id for resourceId: %s";
            throw new IdentityApplicationManagementException(String.format(msg, resourceId), e);
        }
        return applicationId;
    }

    private void deleteApplicationCertificate(ServiceProvider application, String tenantDomain)
            throws IdentityApplicationManagementException {

        String certificateReferenceID = getCertificateReferenceID(application.getSpProperties());
        if (certificateReferenceID != null) {
            deleteCertificate(Integer.parseInt(certificateReferenceID), tenantDomain);
        }
    }

    private String generateApplicationResourceId(ServiceProvider serviceProvider) {

        return java.util.UUID.randomUUID().toString();
    }

    /**
     * Container for passing the two uniques ids related to application creation.
     */
    private static class ApplicationCreateResult {

        private String applicationResourceId;

        private int applicationId;

        ApplicationCreateResult(String applicationResourceId, int applicationId) {

            this.applicationResourceId = applicationResourceId;
            this.applicationId = applicationId;
        }

        String getApplicationResourceId() {

            return applicationResourceId;
        }

        int getApplicationId() {

            return applicationId;
        }
    }

    private boolean isApplicationAlreadyExistsError(IdentityApplicationManagementException ex) {

        return ex instanceof IdentityApplicationRegistrationFailureException
                && APPLICATION_ALREADY_EXISTS.getCode().contains(ex.getErrorCode());
    }

    private int createServiceProvider(String tenantDomain, ServiceProvider serviceProvider)
            throws IdentityApplicationManagementException {

        int applicationId;
        try {
            applicationId = createApplication(serviceProvider, tenantDomain);
        } catch (IdentityApplicationManagementException e) {
            if (!isApplicationAlreadyExistsError(e)) {
                throw new IdentityApplicationManagementException("Failed to retrieve application: "
                        + serviceProvider.getApplicationName() + " in tenantDomain: " + tenantDomain, e);
            }

            // Although application does not exists at this point, it could already be created by the time where db
            // queries are committed, if concurrent requests were made in-between.
            if (log.isDebugEnabled()) {
                log.debug("The service provider: " + serviceProvider.getApplicationName() + ", tried " +
                        "to create, is already exists. Therefore, this duplication attempt error is ignored and " +
                        "existing application id is used", e);
            }
            applicationId = getApplicationIdByName(serviceProvider.getApplicationName(), tenantDomain);
        }
        return applicationId;
    }

    /**
     * Add audit log entry.
     *
     * @param action The action of the log.
     * @param data   Data of the action to log.
     * @param result The success of fail state of the action.
     */
    private void audit(String action, String data, String result) {

        if (isLegacyAuditLogsDisabled()) {
            return;
        }
        String loggedInUser = PrivilegedCarbonContext.getThreadLocalCarbonContext().getUsername();
        if (StringUtils.isBlank(loggedInUser)) {
            loggedInUser = CarbonConstants.REGISTRY_SYSTEM_USERNAME;
        }
        String tenantDomain = PrivilegedCarbonContext.getThreadLocalCarbonContext().getTenantDomain();
        loggedInUser = UserCoreUtil.addTenantDomainToEntry(loggedInUser, tenantDomain);

        AUDIT_LOG.info(String.format(AUDIT_MESSAGE, loggedInUser, action, data, result));
    }

    @Override
    public List<TrustedApp> getTrustedApps(PlatformType platformType) throws IdentityApplicationManagementException {

        if (log.isDebugEnabled()) {
            log.debug("Getting trusted app details for platform type: " + platformType);
        }

        List<TrustedApp> trustedApps = new ArrayList<>();

        try (Connection connection = IdentityDatabaseUtil.getDBConnection(false);
             PreparedStatement statement = connection.prepareStatement(
                     ApplicationMgtDBQueries.LOAD_TRUSTED_APPS_BY_PLATFORM_TYPE)) {
            statement.setString(1, platformType.toString());
            statement.execute();

            try (ResultSet resultSet = statement.executeQuery()) {
                while (resultSet.next()) {
                    TrustedApp app = new TrustedApp();
                    app.setPlatformType(platformType);
                    app.setAppIdentifier(resultSet.getString(1));
                    app.setThumbprints(resultSet.getString(2) != null ?
                            resultSet.getString(2).split(ATTRIBUTE_SEPARATOR) : new String[0]);
                    app.setIsFIDOTrusted(resultSet.getBoolean(3));
                    trustedApps.add(app);
                }
            }
        } catch (SQLException e) {
            String msg = "Error occurred while retrieving trusted app list for %s platform.";
            throw new IdentityApplicationManagementException(String.format(msg, platformType), e);
        }
        return trustedApps;
    }

<<<<<<< HEAD
    @Override
    public String[] getSPsAssociatedWithFederatedIDPAuthenticator(String idpName,
                                                                  String defaultAuthenticatorName,
                                                                  String tenantDomain)
            throws IdentityApplicationManagementException {

        Connection dbConnection = IdentityDatabaseUtil.getDBConnection(false);
        PreparedStatement prepStmt = null;
        ResultSet resultSet = null;
        int tenantId = IdentityTenantUtil.getTenantId(tenantDomain);
        List<String> spResourceIDs = new ArrayList<>();

        try {
            int defaultAuthenticatorId =
                    getAuthentictorID(dbConnection, tenantId, idpName, defaultAuthenticatorName);

            prepStmt = dbConnection.prepareStatement(
                    ApplicationMgtDBQueries.GET_SP_UUIDS_ASSOCIATED_AUTH_FLOW_AUTHENTICATOR);
            prepStmt.setInt(1, defaultAuthenticatorId);
            prepStmt.setString(2, ApplicationConstants.AUTH_TYPE_FEDERATED);
            resultSet = prepStmt.executeQuery();
            while (resultSet.next()) {
                spResourceIDs.add(resultSet.getString(ApplicationTableColumns.UUID));
            }

            return spResourceIDs.toArray(new String[0]);
        } catch (SQLException e) {
            throw new IdentityApplicationManagementException("Error occurred while getting SP resource IDs " +
                    "associated with the default authenticator: " + defaultAuthenticatorName +
                    " of the federated IDP: " + idpName, e);
        } finally {
            IdentityDatabaseUtil.closeAllConnections(dbConnection, resultSet, prepStmt);
        }
    }

    @Override
    public void updateApplicationLocalAndOutboundAuthConfig(ServiceProvider serviceProvider, String tenantDomain)
            throws IdentityApplicationManagementException {

        int applicationId = serviceProvider.getApplicationID();
        Connection connection = IdentityDatabaseUtil.getDBConnection(true);
        try {
            deleteLocalAndOutboundAuthenticationConfiguration(applicationId, connection);
            updateLocalAndOutboundAuthenticationConfiguration(applicationId,
                    serviceProvider.getLocalAndOutBoundAuthenticationConfig(), connection);
            IdentityDatabaseUtil.commitTransaction(connection);
        } catch (SQLException e) {
            IdentityDatabaseUtil.rollbackTransaction(connection);
            throw new IdentityApplicationManagementException(
                    "Failed to update local and outbound config of application: " + applicationId, e);
        } finally {
            IdentityApplicationManagementUtil.closeConnection(connection);
=======
    private void rollbackAddApplicationTransaction(Connection connection, ServiceProvider application,
                                                   String tenantDomain) throws IdentityApplicationManagementException {

        try {
            IdentityDatabaseUtil.rollbackTransaction(connection);
            deleteApplicationCertificate(application, tenantDomain);
        } catch (Exception e) {
            throw new IdentityApplicationManagementException("Error while rolling back the transaction.", e);
>>>>>>> 9dbc3dd7
        }
    }
}<|MERGE_RESOLUTION|>--- conflicted
+++ resolved
@@ -6673,7 +6673,6 @@
         return trustedApps;
     }
 
-<<<<<<< HEAD
     @Override
     public String[] getSPsAssociatedWithFederatedIDPAuthenticator(String idpName,
                                                                   String defaultAuthenticatorName,
@@ -6726,7 +6725,9 @@
                     "Failed to update local and outbound config of application: " + applicationId, e);
         } finally {
             IdentityApplicationManagementUtil.closeConnection(connection);
-=======
+        }
+    }
+          
     private void rollbackAddApplicationTransaction(Connection connection, ServiceProvider application,
                                                    String tenantDomain) throws IdentityApplicationManagementException {
 
@@ -6735,7 +6736,6 @@
             deleteApplicationCertificate(application, tenantDomain);
         } catch (Exception e) {
             throw new IdentityApplicationManagementException("Error while rolling back the transaction.", e);
->>>>>>> 9dbc3dd7
         }
     }
 }