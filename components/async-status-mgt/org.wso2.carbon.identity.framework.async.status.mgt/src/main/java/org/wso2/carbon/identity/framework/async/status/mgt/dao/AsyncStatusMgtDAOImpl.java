/*
 * Copyright (c) 2023-2025, WSO2 LLC. (http://www.wso2.com).
 *
 * WSO2 LLC. licenses this file to you under the Apache License,
 * Version 2.0 (the "License"); you may not use this file except
 * in compliance with the License.
 * You may obtain a copy of the License at
 *
 * http://www.apache.org/licenses/LICENSE-2.0
 *
 * Unless required by applicable law or agreed to in writing,
 * software distributed under the License is distributed on an
 * "AS IS" BASIS, WITHOUT WARRANTIES OR CONDITIONS OF ANY
 * KIND, either express or implied.  See the License for the
 * specific language governing permissions and limitations
 * under the License.
 */

package org.wso2.carbon.identity.framework.async.status.mgt.dao;

import org.wso2.carbon.database.utils.jdbc.NamedPreparedStatement;
import org.wso2.carbon.identity.framework.async.status.mgt.constant.OperationStatus;

import java.sql.*;
import java.text.SimpleDateFormat;
import java.time.LocalDateTime;
import java.time.ZoneOffset;
import java.util.ArrayList;
import java.util.Date;
import java.util.List;
import java.util.TimeZone;
import java.util.concurrent.ConcurrentLinkedQueue;
import java.util.logging.Logger;

import org.wso2.carbon.identity.core.util.IdentityDatabaseUtil;
import org.wso2.carbon.identity.framework.async.status.mgt.models.dos.OperationRecord;
import org.wso2.carbon.identity.framework.async.status.mgt.models.dos.ResponseOperationRecord;
import org.wso2.carbon.identity.framework.async.status.mgt.models.dos.UnitOperationRecord;

import static org.wso2.carbon.identity.framework.async.status.mgt.constant.SQLConstants.*;

/**
 * DAO implementation for Asynchronous Operation Status Management.
 */
public class AsyncStatusMgtDAOImpl implements AsyncStatusMgtDAO {
    private static final Logger LOGGER =
            Logger.getLogger(AsyncStatusMgtDAOImpl.class.getName());
    
    @Override
    public String registerAsyncOperationWithoutUpdate(OperationRecord record) {
        
        LOGGER.info("Asynchronous operation without update started.");
        String generatedOperationId;
        String currentTimestamp = new Timestamp(new Date().getTime()).toString();

        try (Connection connection = IdentityDatabaseUtil.getDBConnection(false);
             NamedPreparedStatement statement = new NamedPreparedStatement(connection,
                     CREATE_ASYNC_OPERATION_IDN, OperationStatusTableColumns.IDN_OPERATION_ID)) {

            statement.setString(OperationStatusTableColumns.IDN_OPERATION_TYPE, record.getOperationType());
            statement.setString(OperationStatusTableColumns.IDN_OPERATION_SUBJECT_TYPE, record.getOperationSubjectType());
            statement.setString(OperationStatusTableColumns.IDN_OPERATION_SUBJECT_ID, record.getOperationSubjectId());
            statement.setString(OperationStatusTableColumns.IDN_RESIDENT_ORG_ID, record.getResidentOrgId());
            statement.setString(OperationStatusTableColumns.IDN_OPERATION_INITIATOR_ID, record.getInitiatorId());
            statement.setString(OperationStatusTableColumns.IDN_OPERATION_STATUS, OperationStatus.ONGOING.toString());
            statement.setString(OperationStatusTableColumns.IDN_CREATED_TIME, currentTimestamp);
            statement.setString(OperationStatusTableColumns.IDN_LAST_MODIFIED, currentTimestamp);
            statement.setString(OperationStatusTableColumns.IDN_OPERATION_POLICY, record.getOperationPolicy());

            int rowsAffected = statement.executeUpdate();
            LOGGER.info("Async Operation Registering Success. Rows affected: " + rowsAffected);

            ResultSet generatedKeys = statement.getGeneratedKeys();
            if (generatedKeys.next()) {
                generatedOperationId = generatedKeys.getString(1);
                LOGGER.info("Generated IDN_OPERATION_ID: " + generatedOperationId);
            } else {
                throw new SQLException("Creating operation failed, no ID obtained.");
            }
        } catch (SQLException e) {
            String errorMessage =
                    "Error while registering the asynchronous operation";
            throw new RuntimeException(errorMessage, e);
        }
        return generatedOperationId;
    }

    @Override
    public String registerAsyncOperationWithUpdate(OperationRecord record) {
        String generatedOperationId;
        String currentTimestamp = new Timestamp(new Date().getTime()).toString();

        try (Connection connection = IdentityDatabaseUtil.getDBConnection(false)) {

            if (hasExistingRecords(connection, record.getOperationType(), record.getOperationSubjectId())){

                String deleteSql = "DELETE FROM IDN_ASYNC_OPERATION_STATUS " +
                        "WHERE IDN_OPERATION_ID = ( " +
                        "    SELECT IDN_OPERATION_ID " +
                        "    FROM IDN_ASYNC_OPERATION_STATUS " +
                        "    WHERE IDN_OPERATION_TYPE = ? " +
                        "    AND IDN_OPERATION_SUBJECT_ID = ? " +
                        "    ORDER BY IDN_CREATED_TIME DESC " +
                        "    LIMIT 1 " +
                        ")";

                try (PreparedStatement deleteStatement = connection.prepareStatement(deleteSql)) {
                    deleteStatement.setString(1, record.getOperationType());
                    deleteStatement.setString(2, record.getOperationSubjectId());
                    deleteStatement.executeUpdate();
                }
            } else {
                LOGGER.info("No existing records found for update.");
            }

            try (NamedPreparedStatement statement = new NamedPreparedStatement(connection,
                    CREATE_ASYNC_OPERATION_IDN, OperationStatusTableColumns.IDN_OPERATION_ID)) {
                statement.setString(OperationStatusTableColumns.IDN_OPERATION_TYPE, record.getOperationType());
                statement.setString(OperationStatusTableColumns.IDN_OPERATION_SUBJECT_TYPE, record.getOperationSubjectType());
                statement.setString(OperationStatusTableColumns.IDN_OPERATION_SUBJECT_ID, record.getOperationSubjectId());
                statement.setString(OperationStatusTableColumns.IDN_RESIDENT_ORG_ID, record.getResidentOrgId());
                statement.setString(OperationStatusTableColumns.IDN_OPERATION_INITIATOR_ID, record.getInitiatorId());
                statement.setString(OperationStatusTableColumns.IDN_OPERATION_STATUS, OperationStatus.ONGOING.toString());
                statement.setString(OperationStatusTableColumns.IDN_CREATED_TIME, currentTimestamp);
                statement.setString(OperationStatusTableColumns.IDN_LAST_MODIFIED, currentTimestamp);
                statement.setString(OperationStatusTableColumns.IDN_OPERATION_POLICY, record.getOperationPolicy());

                int rowsAffected = statement.executeUpdate();
                LOGGER.info("Async Operation Registering Success. Rows affected: " + rowsAffected);

                ResultSet generatedKeys = statement.getGeneratedKeys();
                if (generatedKeys.next()) {
                    generatedOperationId = generatedKeys.getString(1);
                    LOGGER.info("Generated IDN_OPERATION_ID: " + generatedOperationId);
                } else {
                    throw new SQLException("Creating operation failed, no ID obtained.");
                }
            }
        } catch (SQLException e) {
            String errorMessage = "Error during Asynchronous operation-wu update (delete and insert).";
            LOGGER.info(errorMessage + e);
            throw new RuntimeException(errorMessage, e);
        }
        return generatedOperationId;
    }

    @Override
    public void registerBulkUnitAsyncOperation(String operationId, String operationType, ConcurrentLinkedQueue<UnitOperationRecord> queue) {
        LOGGER.info("Batch Unit Operation Registration Started.");

        String currentTimestamp = new Timestamp(new Date().getTime()).toString();

        try (Connection connection = IdentityDatabaseUtil.getDBConnection(false);
                 NamedPreparedStatement statement = new NamedPreparedStatement(connection, CREATE_ASYNC_OPERATION_UNIT_IDN, UnitOperationStatusTableColumns.IDN_UNIT_OPERATION_ID)) {

            for (UnitOperationRecord context : queue) {
                LOGGER.info("OperationId:" + context.getOperationId());
                statement.setString(UnitOperationStatusTableColumns.IDN_OPERATION_ID, context.getOperationId());
                statement.setString(UnitOperationStatusTableColumns.IDN_RESIDENT_RESOURCE_ID, context.getOperationInitiatedResourceId());
                statement.setString(UnitOperationStatusTableColumns.IDN_TARGET_ORG_ID, context.getTargetOrgId());
                statement.setString(UnitOperationStatusTableColumns.IDN_UNIT_OPERATION_STATUS, context.getUnitOperationStatus());
                statement.setString(UnitOperationStatusTableColumns.IDN_OPERATION_STATUS_MESSAGE, context.getStatusMessage());
                statement.setString(UnitOperationStatusTableColumns.IDN_CREATED_AT, currentTimestamp);
                statement.addBatch();
            }

            int[] batchResults = statement.executeBatch();
            LOGGER.info("Batch Unit Operation Registration Success. Total Records Inserted: " + batchResults.length);

        } catch (SQLException e) {
            LOGGER.info("Error during batch unit operation registration.");
            throw new RuntimeException(e);
        }
    }

    @Override
    public void saveOperationsBatch(ConcurrentLinkedQueue<UnitOperationRecord> queue) {
        LOGGER.info("Batch Unit Operation Registration Started.");

        String currentTimestamp = new Timestamp(new Date().getTime()).toString();

        try (Connection connection = IdentityDatabaseUtil.getDBConnection(false);
             NamedPreparedStatement statement = new NamedPreparedStatement(connection, CREATE_ASYNC_OPERATION_UNIT_IDN, UnitOperationStatusTableColumns.IDN_UNIT_OPERATION_ID)) {

            for (UnitOperationRecord context : queue) {
                LOGGER.info("OperationId:" + context.getOperationId());
                statement.setString(UnitOperationStatusTableColumns.IDN_OPERATION_ID, context.getOperationId());
                statement.setString(UnitOperationStatusTableColumns.IDN_RESIDENT_RESOURCE_ID, context.getOperationInitiatedResourceId());
                statement.setString(UnitOperationStatusTableColumns.IDN_TARGET_ORG_ID, context.getTargetOrgId());
                statement.setString(UnitOperationStatusTableColumns.IDN_UNIT_OPERATION_STATUS, context.getUnitOperationStatus());
                statement.setString(UnitOperationStatusTableColumns.IDN_OPERATION_STATUS_MESSAGE, context.getStatusMessage());
                statement.setString(UnitOperationStatusTableColumns.IDN_CREATED_AT, currentTimestamp);
                statement.addBatch();
            }

            int[] batchResults = statement.executeBatch();
            LOGGER.info("Batch Unit Operation Registration Success. Total Records Inserted: " + batchResults.length);

        } catch (SQLException e) {
            LOGGER.info("Error during batch unit operation registration.");
            throw new RuntimeException(e);
        }
    }

    @Override
<<<<<<< HEAD
    public ResponseOperationRecord getLatestAsyncOperationStatus(String operationType, String operationSubjectId) {
        String sql = "SELECT IDN_OPERATION_ID, IDN_OPERATION_TYPE, IDN_OPERATION_SUBJECT_TYPE, IDN_OPERATION_SUBJECT_ID, IDN_RESIDENT_ORG_ID, IDN_OPERATION_INITIATOR_ID, IDN_OPERATION_STATUS, IDN_OPERATION_POLICY " +
                "FROM IDN_ASYNC_OPERATION_STATUS " +
                "WHERE IDN_OPERATION_TYPE = ? " +
                "AND IDN_OPERATION_SUBJECT_ID = ? " +
                "ORDER BY IDN_CREATED_TIME DESC " +
                "LIMIT 1;";
        ResponseOperationRecord responseContext = new ResponseOperationRecord();

        try (Connection connection = IdentityDatabaseUtil.getDBConnection(false);
             PreparedStatement statement = connection.prepareStatement(sql)) {
            statement.setString(1, operationType);
            statement.setString(2, operationSubjectId);

            try (ResultSet resultSet = statement.executeQuery()) {
                if (resultSet.next()) {
                    responseContext.setOperationId(resultSet.getString(OperationStatusTableColumns.IDN_OPERATION_ID));
                    responseContext.setOperationType(resultSet.getString(OperationStatusTableColumns.IDN_OPERATION_TYPE));
                    responseContext.setOperationSubjectType(resultSet.getString(OperationStatusTableColumns.IDN_OPERATION_SUBJECT_TYPE));
                    responseContext.setOperationSubjectId(resultSet.getString(OperationStatusTableColumns.IDN_OPERATION_SUBJECT_ID));
                    responseContext.setResidentOrgId(resultSet.getString(OperationStatusTableColumns.IDN_RESIDENT_ORG_ID));
                    responseContext.setInitiatorId(resultSet.getString(OperationStatusTableColumns.IDN_OPERATION_INITIATOR_ID));
                    responseContext.setOperationStatus(resultSet.getString(OperationStatusTableColumns.IDN_OPERATION_STATUS));
                    responseContext.setOperationPolicy(resultSet.getString(OperationStatusTableColumns.IDN_OPERATION_POLICY));
                }
            }
        } catch (SQLException e) {
            String errorMessage = "Error fetching latest async operation status for subject: " + operationSubjectId;
            LOGGER.info(errorMessage+e);
            throw new RuntimeException(errorMessage, e);
        }
        LOGGER.info("Fetching latest async operation status for subject: " + operationSubjectId);
        return responseContext;
    }

    @Override
    public List<ResponseOperationRecord> getOperationStatusByOperationTypeAndOperationSubjectId(String operationType,
                                                                                                String operationSubjectId) {
        String sql = "SELECT IDN_OPERATION_ID, IDN_OPERATION_TYPE, IDN_OPERATION_SUBJECT_TYPE, IDN_OPERATION_SUBJECT_ID, IDN_RESIDENT_ORG_ID, IDN_OPERATION_INITIATOR_ID, IDN_OPERATION_STATUS, IDN_OPERATION_POLICY " +
                "FROM IDN_ASYNC_OPERATION_STATUS " +
                "WHERE IDN_OPERATION_TYPE = ? " +
                "AND IDN_OPERATION_SUBJECT_ID = ? " +
                "ORDER BY IDN_CREATED_TIME DESC;";

        List<ResponseOperationRecord> responseContexts = new ArrayList<>();

        try (Connection connection = IdentityDatabaseUtil.getDBConnection(false);
             PreparedStatement statement = connection.prepareStatement(sql)) {
            statement.setString(1, operationType);
            statement.setString(2, operationSubjectId);

            try (ResultSet resultSet = statement.executeQuery()) {
                while (resultSet.next()) {
                    ResponseOperationRecord responseContext = new ResponseOperationRecord();
                    responseContext.setOperationId(resultSet.getString(OperationStatusTableColumns.IDN_OPERATION_ID));
                    responseContext.setOperationType(resultSet.getString(OperationStatusTableColumns.IDN_OPERATION_TYPE));
                    responseContext.setOperationSubjectType(resultSet.getString(OperationStatusTableColumns.IDN_OPERATION_SUBJECT_TYPE));
                    responseContext.setOperationSubjectId(resultSet.getString(OperationStatusTableColumns.IDN_OPERATION_SUBJECT_ID));
                    responseContext.setResidentOrgId(resultSet.getString(OperationStatusTableColumns.IDN_RESIDENT_ORG_ID));
                    responseContext.setInitiatorId(resultSet.getString(OperationStatusTableColumns.IDN_OPERATION_INITIATOR_ID));
                    responseContext.setOperationStatus(resultSet.getString(OperationStatusTableColumns.IDN_OPERATION_STATUS));
                    responseContext.setOperationPolicy(resultSet.getString(OperationStatusTableColumns.IDN_OPERATION_POLICY));
                    responseContexts.add(responseContext);
                }
            }
        } catch (SQLException e) {
            String errorMessage = "Error fetching async operation status for subject: " + operationSubjectId;
            LOGGER.info(errorMessage+e);
            throw new RuntimeException(errorMessage, e);
        }
        LOGGER.info("Fetching async operation status for subject: " + operationSubjectId);
        return responseContexts;
    }

    @Override
    public List<ResponseOperationRecord> getAsyncOperationStatusWithinDays(String operationType, String operationSubjectId, int days) {
        LocalDateTime now = LocalDateTime.now(ZoneOffset.UTC);
        LocalDateTime cutoff = now.minusDays(days);
        Timestamp cutoffTimestamp = Timestamp.valueOf(cutoff);

        SimpleDateFormat sdf = new SimpleDateFormat("yyyy-MM-dd HH:mm:ss.SSS");
        sdf.setTimeZone(TimeZone.getTimeZone("UTC"));
        String cutoffTimestampString = sdf.format(cutoffTimestamp);

        String sql = "SELECT IDN_OPERATION_ID, IDN_OPERATION_TYPE, IDN_OPERATION_SUBJECT_ID, IDN_OPERATION_SUBJECT_ID, IDN_RESIDENT_ORG_ID, IDN_OPERATION_INITIATOR_ID, IDN_OPERATION_STATUS, IDN_OPERATION_POLICY " +
                "FROM IDN_ASYNC_OPERATION_STATUS " +
                "WHERE IDN_OPERATION_TYPE = ? " +
                "AND IDN_OPERATION_SUBJECT_ID = ? " +
                "AND IDN_CREATED_TIME >= ? " +
                "ORDER BY IDN_CREATED_TIME DESC;";

        List<ResponseOperationRecord> responseContexts = new ArrayList<>();

        try (Connection connection = IdentityDatabaseUtil.getDBConnection(false);
             PreparedStatement statement = connection.prepareStatement(sql)) {
            statement.setString(1, operationType);
            statement.setString(2, operationSubjectId);
            statement.setString(3, cutoffTimestampString);

            try (ResultSet resultSet = statement.executeQuery()) {
                while (resultSet.next()) {
                    ResponseOperationRecord responseContext = new ResponseOperationRecord();
                    responseContext.setOperationId(resultSet.getString(OperationStatusTableColumns.IDN_OPERATION_ID));
                    responseContext.setOperationType(resultSet.getString(OperationStatusTableColumns.IDN_OPERATION_TYPE));
                    responseContext.setOperationSubjectType(resultSet.getString(OperationStatusTableColumns.IDN_OPERATION_SUBJECT_TYPE));
                    responseContext.setOperationSubjectId(resultSet.getString(OperationStatusTableColumns.IDN_OPERATION_SUBJECT_ID));
                    responseContext.setResidentOrgId(resultSet.getString(OperationStatusTableColumns.IDN_RESIDENT_ORG_ID));
                    responseContext.setInitiatorId(resultSet.getString(OperationStatusTableColumns.IDN_OPERATION_INITIATOR_ID));
                    responseContext.setOperationStatus(resultSet.getString(OperationStatusTableColumns.IDN_OPERATION_STATUS));
                    responseContext.setOperationPolicy(resultSet.getString(OperationStatusTableColumns.IDN_OPERATION_POLICY));
                    responseContexts.add(responseContext);
                }
            }
        } catch (SQLException e) {
            String errorMessage = "Error fetching async operation status for subject: " + operationSubjectId + " within " + days + " days.";
             LOGGER.info(errorMessage + e);
            throw new RuntimeException(errorMessage, e);
        }
        LOGGER.info("Fetching async operation status for subject: " + operationSubjectId + " within " + days + " days.");
        return responseContexts;
    }

    @Override
    public ResponseOperationRecord getLatestAsyncOperationStatusByInitiatorId(String operationType, String operationSubjectId, String initiatorId) {
        LOGGER.info("Fetching latest async operation status for subject: " + operationSubjectId);

        String sql = "SELECT IDN_OPERATION_ID, IDN_OPERATION_TYPE, IDN_OPERATION_SUBJECT_TYPE, IDN_OPERATION_SUBJECT_ID, IDN_RESIDENT_ORG_ID, IDN_OPERATION_INITIATOR_ID, IDN_OPERATION_STATUS, IDN_OPERATION_POLICY " +
                "FROM IDN_ASYNC_OPERATION_STATUS " +
                "WHERE IDN_OPERATION_TYPE = ? " +
                "AND IDN_OPERATION_SUBJECT_ID = ? " +
                "AND IDN_OPERATION_INITIATOR_ID = ? " +
                "ORDER BY IDN_CREATED_TIME DESC " +
                "LIMIT 1;";
        ResponseOperationRecord responseContext = new ResponseOperationRecord();

        try (Connection connection = IdentityDatabaseUtil.getDBConnection(false);
             PreparedStatement statement = connection.prepareStatement(sql)) {
            statement.setString(1, operationType);
            statement.setString(2, operationSubjectId);
            statement.setString(3, initiatorId);

            try (ResultSet resultSet = statement.executeQuery()) {
                if (resultSet.next()) {
                    responseContext.setOperationId(resultSet.getString(OperationStatusTableColumns.IDN_OPERATION_ID));
                    responseContext.setOperationType(resultSet.getString(OperationStatusTableColumns.IDN_OPERATION_TYPE));
                    responseContext.setOperationSubjectType(resultSet.getString(OperationStatusTableColumns.IDN_OPERATION_SUBJECT_TYPE));
                    responseContext.setOperationSubjectId(resultSet.getString(OperationStatusTableColumns.IDN_OPERATION_SUBJECT_ID));
                    responseContext.setResidentOrgId(resultSet.getString(OperationStatusTableColumns.IDN_RESIDENT_ORG_ID));
                    responseContext.setInitiatorId(resultSet.getString(OperationStatusTableColumns.IDN_OPERATION_INITIATOR_ID));
                    responseContext.setOperationStatus(resultSet.getString(OperationStatusTableColumns.IDN_OPERATION_STATUS));
                    responseContext.setOperationPolicy(resultSet.getString(OperationStatusTableColumns.IDN_OPERATION_POLICY));
                }
            }
        } catch (SQLException e) {
            String errorMessage = "Error fetching latest async operation status for subject: " + operationSubjectId;
            LOGGER.info(errorMessage+e);
            throw new RuntimeException(errorMessage, e);
        }
        return responseContext;
    }

    @Override
    public void updateAsyncOperationStatus(String operationId, String status) {

        LOGGER.info("Asynchronous operation update started.");
        String currentTimestamp = new Timestamp(new Date().getTime()).toString();

        String sql = "UPDATE IDN_ASYNC_OPERATION_STATUS " +
                "SET IDN_OPERATION_STATUS = ?, " +
                "IDN_LAST_MODIFIED = ? " +
                "WHERE IDN_OPERATION_ID = ?";

        try (Connection connection = IdentityDatabaseUtil.getDBConnection(false);
             PreparedStatement statement = connection.prepareStatement(sql)) {

            statement.setString(1, status);
            statement.setString(2, currentTimestamp);
            statement.setString(3, operationId);

            statement.executeUpdate();
            LOGGER.info("Asynchronous operation updated.");

        } catch (SQLException e) {
            String errorMessage = "Error during Asynchronous operation update.";
            LOGGER.info(errorMessage+e);
            throw new RuntimeException(e);
        }
    }

    private boolean hasExistingRecords(Connection connection, String operationType, String operationSubjectId) throws SQLException {
        String checkSql = "SELECT COUNT(*) FROM IDN_ASYNC_OPERATION_STATUS " +
                "WHERE IDN_OPERATION_TYPE = ? AND IDN_OPERATION_SUBJECT_ID = ?";

        try (PreparedStatement checkStatement = connection.prepareStatement(checkSql)) {
            checkStatement.setString(1, operationType);
            checkStatement.setString(2, operationSubjectId);
            try (ResultSet resultSet = checkStatement.executeQuery()) {
                if (resultSet.next()) {
                    return resultSet.getInt(1) > 0;
                }
            }
        }
        return false;
=======
    public void createB2BResourceSharingOperation(String operationId, String operationType, String residentResourceId, String resourceType, String sharingPolicy, String residentOrgId, String initiatorId, String operationStatus) {
//        NamedJdbcTemplate namedJdbcTemplate = getNew
>>>>>>> 34651b18
    }
}<|MERGE_RESOLUTION|>--- conflicted
+++ resolved
@@ -45,10 +45,10 @@
 public class AsyncStatusMgtDAOImpl implements AsyncStatusMgtDAO {
     private static final Logger LOGGER =
             Logger.getLogger(AsyncStatusMgtDAOImpl.class.getName());
-    
+
     @Override
     public String registerAsyncOperationWithoutUpdate(OperationRecord record) {
-        
+
         LOGGER.info("Asynchronous operation without update started.");
         String generatedOperationId;
         String currentTimestamp = new Timestamp(new Date().getTime()).toString();
@@ -203,7 +203,6 @@
     }
 
     @Override
-<<<<<<< HEAD
     public ResponseOperationRecord getLatestAsyncOperationStatus(String operationType, String operationSubjectId) {
         String sql = "SELECT IDN_OPERATION_ID, IDN_OPERATION_TYPE, IDN_OPERATION_SUBJECT_TYPE, IDN_OPERATION_SUBJECT_ID, IDN_RESIDENT_ORG_ID, IDN_OPERATION_INITIATOR_ID, IDN_OPERATION_STATUS, IDN_OPERATION_POLICY " +
                 "FROM IDN_ASYNC_OPERATION_STATUS " +
@@ -407,9 +406,5 @@
             }
         }
         return false;
-=======
-    public void createB2BResourceSharingOperation(String operationId, String operationType, String residentResourceId, String resourceType, String sharingPolicy, String residentOrgId, String initiatorId, String operationStatus) {
-//        NamedJdbcTemplate namedJdbcTemplate = getNew
->>>>>>> 34651b18
     }
 }