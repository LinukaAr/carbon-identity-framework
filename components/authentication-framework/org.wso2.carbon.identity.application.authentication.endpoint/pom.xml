<?xml version="1.0" encoding="UTF-8"?>
<!--
  ~ Copyright (c) 2015, WSO2 Inc. (http://www.wso2.org) All Rights Reserved.
  ~
  ~ Licensed under the Apache License, Version 2.0 (the "License");
  ~ you may not use this file except in compliance with the License.
  ~ You may obtain a copy of the License at
  ~
  ~      http://www.apache.org/licenses/LICENSE-2.0
  ~
  ~ Unless required by applicable law or agreed to in writing, software
  ~ distributed under the License is distributed on an "AS IS" BASIS,
  ~ WITHOUT WARRANTIES OR CONDITIONS OF ANY KIND, either express or implied.
  ~ See the License for the specific language governing permissions and
  ~ limitations under the License.
  -->
<project xmlns="http://maven.apache.org/POM/4.0.0" xmlns:xsi="http://www.w3.org/2001/XMLSchema-instance" xsi:schemaLocation="http://maven.apache.org/POM/4.0.0 http://maven.apache.org/maven-v4_0_0.xsd">

    <parent>
        <groupId>org.wso2.carbon.identity.framework</groupId>
        <artifactId>authentication-framework</artifactId>
<<<<<<< HEAD
        <version>5.11.105-SNAPSHOT</version>
=======
        <version>5.10.131-SNAPSHOT</version>
>>>>>>> c4226048
        <relativePath>../pom.xml</relativePath>
    </parent>

    <modelVersion>4.0.0</modelVersion>
    <artifactId>org.wso2.carbon.identity.application.authentication.endpoint</artifactId>
    <packaging>war</packaging>
    <name>WSO2 Carbon - Identity Application Authentication Endpoint</name>
    <description>Identity Application Authentication Endpoint</description>
    <url>http://wso2.org</url>

    <dependencies>
        <dependency>
            <groupId>commons-lang.wso2</groupId>
            <artifactId>commons-lang</artifactId>
        </dependency>
        <dependency>
            <groupId>javax.servlet</groupId>
            <artifactId>servlet-api</artifactId>
            <scope>provided</scope>
        </dependency>
        <dependency>
            <groupId>javax.servlet</groupId>
            <artifactId>jsp-api</artifactId>
            <scope>provided</scope>
        </dependency>
        <dependency>
            <groupId>commons-codec.wso2</groupId>
            <artifactId>commons-codec</artifactId>
        </dependency>
        <dependency>
            <groupId>org.apache.ws.commons.axiom</groupId>
            <artifactId>axiom-api</artifactId>
        </dependency>
        <dependency>
            <groupId>org.wso2.carbon.identity.framework</groupId>
            <artifactId>org.wso2.carbon.identity.application.authentication.endpoint.util</artifactId>
            <scope>provided</scope>
        </dependency>
        <dependency>
            <groupId>org.wso2.carbon.identity.framework</groupId>
            <artifactId>org.wso2.carbon.identity.core</artifactId>
            <scope>provided</scope>
        </dependency>
        <dependency>
            <groupId>org.wso2.securevault</groupId>
            <artifactId>org.wso2.securevault</artifactId>
            <exclusions>
                <exclusion>
                    <groupId>commons-lang</groupId>
                    <artifactId>commons-lang</artifactId>
                </exclusion>
            </exclusions>
        </dependency>
        <dependency>
            <groupId>org.wso2.orbit.org.owasp.encoder</groupId>
            <artifactId>encoder</artifactId>
        </dependency>
        <dependency>
            <groupId>org.wso2.orbit.org.apache.cxf</groupId>
            <artifactId>cxf-bundle</artifactId>
            <scope>provided</scope>
        </dependency>

    </dependencies>

    <build>
        <plugins>
            <plugin>
                <artifactId>maven-compiler-plugin</artifactId>
                <configuration>
                    <source>1.8</source>
                    <target>1.8</target>
                </configuration>
                <version>2.3.2</version>
            </plugin>
            <plugin>
                <artifactId>maven-war-plugin</artifactId>
                <version>2.2</version>
                <configuration>
                    <webResources>
                        <resource>
                            <!-- this is relative to the pom.xml directory -->
                            <directory>src/main/resources/</directory>
                        </resource>
                    </webResources>
                    <warName>authenticationendpoint</warName>
                    <packagingExcludes>WEB-INF/lib/commons-logging*.jar</packagingExcludes>
                </configuration>
            </plugin>
        </plugins>
    </build>
</project><|MERGE_RESOLUTION|>--- conflicted
+++ resolved
@@ -19,11 +19,7 @@
     <parent>
         <groupId>org.wso2.carbon.identity.framework</groupId>
         <artifactId>authentication-framework</artifactId>
-<<<<<<< HEAD
         <version>5.11.105-SNAPSHOT</version>
-=======
-        <version>5.10.131-SNAPSHOT</version>
->>>>>>> c4226048
         <relativePath>../pom.xml</relativePath>
     </parent>
 
