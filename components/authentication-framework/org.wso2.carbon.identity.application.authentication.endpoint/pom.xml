<?xml version="1.0" encoding="UTF-8"?>
<!--
  ~ Copyright (c) 2015, WSO2 Inc. (http://www.wso2.org) All Rights Reserved.
  ~
  ~ Licensed under the Apache License, Version 2.0 (the "License");
  ~ you may not use this file except in compliance with the License.
  ~ You may obtain a copy of the License at
  ~
  ~      http://www.apache.org/licenses/LICENSE-2.0
  ~
  ~ Unless required by applicable law or agreed to in writing, software
  ~ distributed under the License is distributed on an "AS IS" BASIS,
  ~ WITHOUT WARRANTIES OR CONDITIONS OF ANY KIND, either express or implied.
  ~ See the License for the specific language governing permissions and
  ~ limitations under the License.
  -->
<project xmlns="http://maven.apache.org/POM/4.0.0" xmlns:xsi="http://www.w3.org/2001/XMLSchema-instance" xsi:schemaLocation="http://maven.apache.org/POM/4.0.0 http://maven.apache.org/maven-v4_0_0.xsd">

    <parent>
        <groupId>org.wso2.carbon.identity.framework</groupId>
        <artifactId>authentication-framework</artifactId>
        <version>5.12.2-SNAPSHOT</version>
        <relativePath>../pom.xml</relativePath>
    </parent>

    <modelVersion>4.0.0</modelVersion>
    <artifactId>org.wso2.carbon.identity.application.authentication.endpoint</artifactId>
    <packaging>war</packaging>
    <name>WSO2 Carbon - Identity Application Authentication Endpoint</name>
    <description>Identity Application Authentication Endpoint</description>
    <url>http://wso2.org</url>

    <dependencies>
        <dependency>
            <groupId>commons-lang.wso2</groupId>
            <artifactId>commons-lang</artifactId>
        </dependency>
        <dependency>
            <groupId>javax.servlet</groupId>
            <artifactId>servlet-api</artifactId>
            <scope>provided</scope>
        </dependency>
        <dependency>
            <groupId>javax.servlet</groupId>
            <artifactId>jsp-api</artifactId>
            <scope>provided</scope>
        </dependency>
        <dependency>
            <groupId>commons-codec.wso2</groupId>
            <artifactId>commons-codec</artifactId>
        </dependency>
        <dependency>
            <groupId>org.apache.ws.commons.axiom</groupId>
            <artifactId>axiom-api</artifactId>
        </dependency>
        <dependency>
            <groupId>org.wso2.carbon.identity.framework</groupId>
            <artifactId>org.wso2.carbon.identity.application.authentication.endpoint.util</artifactId>
            <scope>provided</scope>
        </dependency>
        <dependency>
            <groupId>org.wso2.carbon.identity.framework</groupId>
            <artifactId>org.wso2.carbon.identity.core</artifactId>
            <scope>provided</scope>
        </dependency>
        <dependency>
            <groupId>org.wso2.securevault</groupId>
            <artifactId>org.wso2.securevault</artifactId>
            <exclusions>
                <exclusion>
                    <groupId>commons-lang</groupId>
                    <artifactId>commons-lang</artifactId>
                </exclusion>
            </exclusions>
        </dependency>
        <dependency>
            <groupId>org.wso2.orbit.org.owasp.encoder</groupId>
            <artifactId>encoder</artifactId>
        </dependency>
        <dependency>
            <groupId>org.owasp.encoder</groupId>
            <artifactId>encoder-jsp</artifactId>
        </dependency>
        <dependency>
            <groupId>org.wso2.orbit.org.apache.cxf</groupId>
            <artifactId>cxf-bundle</artifactId>
            <scope>provided</scope>
        </dependency>
        <dependency>
<<<<<<< HEAD
            <groupId>org.wso2.orbit.org.apache.httpcomponents</groupId>
            <artifactId>httpclient</artifactId>
        </dependency>
        <dependency>
            <groupId>org.apache.httpcomponents.wso2</groupId>
            <artifactId>httpcore</artifactId>
        </dependency>
        <dependency>
            <groupId>org.json.wso2</groupId>
            <artifactId>json</artifactId>
        </dependency>

=======
            <groupId>javax.servlet</groupId>
            <artifactId>jstl</artifactId>
        </dependency>
>>>>>>> 71598b23
    </dependencies>

    <build>
        <plugins>
            <plugin>
                <artifactId>maven-compiler-plugin</artifactId>
                <configuration>
                    <source>1.8</source>
                    <target>1.8</target>
                </configuration>
                <version>2.3.2</version>
            </plugin>
            <plugin>
                <artifactId>maven-war-plugin</artifactId>
                <version>2.2</version>
                <configuration>
                    <webResources>
                        <resource>
                            <!-- this is relative to the pom.xml directory -->
                            <directory>src/main/resources/</directory>
                        </resource>
                    </webResources>
                    <warName>authenticationendpoint</warName>
                    <packagingExcludes>WEB-INF/lib/commons-logging*.jar</packagingExcludes>
                </configuration>
            </plugin>
        </plugins>
    </build>
</project><|MERGE_RESOLUTION|>--- conflicted
+++ resolved
@@ -87,7 +87,6 @@
             <scope>provided</scope>
         </dependency>
         <dependency>
-<<<<<<< HEAD
             <groupId>org.wso2.orbit.org.apache.httpcomponents</groupId>
             <artifactId>httpclient</artifactId>
         </dependency>
@@ -99,12 +98,10 @@
             <groupId>org.json.wso2</groupId>
             <artifactId>json</artifactId>
         </dependency>
-
-=======
+        <dependency>
             <groupId>javax.servlet</groupId>
             <artifactId>jstl</artifactId>
         </dependency>
->>>>>>> 71598b23
     </dependencies>
 
     <build>
