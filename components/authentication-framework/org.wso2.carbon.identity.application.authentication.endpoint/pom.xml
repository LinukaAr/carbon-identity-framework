<?xml version="1.0" encoding="UTF-8"?>
<!--
  ~ Copyright (c) 2015, WSO2 Inc. (http://www.wso2.org) All Rights Reserved.
  ~
  ~ Licensed under the Apache License, Version 2.0 (the "License");
  ~ you may not use this file except in compliance with the License.
  ~ You may obtain a copy of the License at
  ~
  ~      http://www.apache.org/licenses/LICENSE-2.0
  ~
  ~ Unless required by applicable law or agreed to in writing, software
  ~ distributed under the License is distributed on an "AS IS" BASIS,
  ~ WITHOUT WARRANTIES OR CONDITIONS OF ANY KIND, either express or implied.
  ~ See the License for the specific language governing permissions and
  ~ limitations under the License.
  -->
<project xmlns="http://maven.apache.org/POM/4.0.0" xmlns:xsi="http://www.w3.org/2001/XMLSchema-instance" xsi:schemaLocation="http://maven.apache.org/POM/4.0.0 http://maven.apache.org/maven-v4_0_0.xsd">

    <parent>
        <groupId>org.wso2.carbon.identity.framework</groupId>
        <artifactId>authentication-framework</artifactId>
        <version>5.12.2-SNAPSHOT</version>
        <relativePath>../pom.xml</relativePath>
    </parent>

    <modelVersion>4.0.0</modelVersion>
    <artifactId>org.wso2.carbon.identity.application.authentication.endpoint</artifactId>
    <packaging>war</packaging>
    <name>WSO2 Carbon - Identity Application Authentication Endpoint</name>
    <description>Identity Application Authentication Endpoint</description>
    <url>http://wso2.org</url>

    <dependencies>
        <dependency>
            <groupId>commons-lang.wso2</groupId>
            <artifactId>commons-lang</artifactId>
        </dependency>
        <dependency>
            <groupId>javax.servlet</groupId>
            <artifactId>servlet-api</artifactId>
            <scope>provided</scope>
        </dependency>
        <dependency>
            <groupId>javax.servlet</groupId>
            <artifactId>jsp-api</artifactId>
            <scope>provided</scope>
        </dependency>
        <dependency>
            <groupId>commons-codec.wso2</groupId>
            <artifactId>commons-codec</artifactId>
        </dependency>
        <dependency>
            <groupId>org.apache.ws.commons.axiom</groupId>
            <artifactId>axiom-api</artifactId>
        </dependency>
        <dependency>
            <groupId>org.wso2.carbon.identity.framework</groupId>
            <artifactId>org.wso2.carbon.identity.application.authentication.endpoint.util</artifactId>
            <scope>provided</scope>
        </dependency>
        <dependency>
            <groupId>org.wso2.carbon.identity.framework</groupId>
            <artifactId>org.wso2.carbon.identity.core</artifactId>
            <scope>provided</scope>
        </dependency>
        <dependency>
            <groupId>org.wso2.securevault</groupId>
            <artifactId>org.wso2.securevault</artifactId>
            <exclusions>
                <exclusion>
                    <groupId>commons-lang</groupId>
                    <artifactId>commons-lang</artifactId>
                </exclusion>
            </exclusions>
        </dependency>
        <dependency>
            <groupId>org.wso2.orbit.org.owasp.encoder</groupId>
            <artifactId>encoder</artifactId>
        </dependency>
        <dependency>
            <groupId>org.owasp.encoder</groupId>
            <artifactId>encoder-jsp</artifactId>
        </dependency>
        <dependency>
            <groupId>org.wso2.orbit.org.apache.cxf</groupId>
            <artifactId>cxf-bundle</artifactId>
            <scope>provided</scope>
        </dependency>
        <dependency>
            <groupId>org.wso2.orbit.org.apache.httpcomponents</groupId>
            <artifactId>httpclient</artifactId>
        </dependency>
        <dependency>
            <groupId>org.apache.httpcomponents.wso2</groupId>
            <artifactId>httpcore</artifactId>
        </dependency>
        <dependency>
            <groupId>org.json.wso2</groupId>
            <artifactId>json</artifactId>
        </dependency>
<<<<<<< HEAD

=======
        <dependency>
            <groupId>javax.servlet</groupId>
            <artifactId>jstl</artifactId>
        </dependency>
>>>>>>> 11057367
    </dependencies>

    <build>
        <plugins>
            <plugin>
                <artifactId>maven-compiler-plugin</artifactId>
                <configuration>
                    <source>1.8</source>
                    <target>1.8</target>
                </configuration>
                <version>2.3.2</version>
            </plugin>
            <plugin>
                <artifactId>maven-war-plugin</artifactId>
                <version>2.2</version>
                <configuration>
                    <webResources>
                        <resource>
                            <!-- this is relative to the pom.xml directory -->
                            <directory>src/main/resources/</directory>
                        </resource>
                    </webResources>
                    <warName>authenticationendpoint</warName>
                    <packagingExcludes>WEB-INF/lib/commons-logging*.jar</packagingExcludes>
                </configuration>
            </plugin>
        </plugins>
    </build>
</project><|MERGE_RESOLUTION|>--- conflicted
+++ resolved
@@ -98,14 +98,10 @@
             <groupId>org.json.wso2</groupId>
             <artifactId>json</artifactId>
         </dependency>
-<<<<<<< HEAD
-
-=======
         <dependency>
             <groupId>javax.servlet</groupId>
             <artifactId>jstl</artifactId>
         </dependency>
->>>>>>> 11057367
     </dependencies>
 
     <build>
