#
# Copyright (c) 2014, WSO2 Inc. (http://www.wso2.org) All Rights Reserved.
#
# WSO2 Inc. licenses this file to you under the Apache License,
# Version 2.0 (the "License"); you may not use this file except
# in compliance with the License.
# You may obtain a copy of the License at
#
# http://www.apache.org/licenses/LICENSE-2.0
#
# Unless required by applicable law or agreed to in writing,
# software distributed under the License is distributed on an
# "AS IS" BASIS, WITHOUT WARRANTIES OR CONDITIONS OF ANY
# KIND, either express or implied.  See the License for the
# specific language governing permissions and limitations
# under the License.
#

login=Sign In
welcome=Welcome
username=Username
password=Password
confirm.password=Confirm Password
email=Email
login.fail.message=Login failed! Please recheck the username and password and try again.
username.fail.message=Could not find any account with this user name! Please recheck the username and try again.
password.fail.message=Login failed! Please recheck the password and try again.
recaptcha.fail.message=reCaptcha validation is required for user.
account.confirmation.pending=Account is unverified. An account activation link has been sent to your registered email address, please check your inbox.
password.reset.pending=Password reset is required. A password reset link has been sent to your registered email address, please check your inbox.
account.resend.email.success=Email sent successfully.
account.resend.email.fail=Email sent fail.
user.tenant.domain.mismatch.message=Application you are trying to access does not allow users from your organization.
remember.me=Remember me on this computer
signin.to.authenticate1=Please sign in to authenticate to
signin.to.authenticate2=as
profile=Profile :
cancel=Cancel
approve=Approve
continue=Continue
next=Next
deny=Deny
approve.always=Approve Always
request.access.scope=requests access to
request.access.profile=application requests access to your profile information
saml.sso=SAML 2.0 based Single Sign-On
tenantListLabel=Tenant
select.tenant.dropdown.display.name=Select Tenant
super.tenant.display.name=Super Tenant
super.tenant=carbon.super
domain.unknown=domain.unknown
not.me=Not
forgot.username.password=Forgot
forgot.username.password.or=or
forgot.password=Password
forgot.username=Username
login.as.different.user=Login as a different user
no.account=Don't have an account?
have.account=Already have an account?
register.now=Register Now
register=Register
no.confirmation.mail=Not received confirmation email?
resend.mail=Re-Send
openid=Open ID
openid.user.claims=OpenID User Claims
username.or.password.invalid=Username or Password is Invalid
create.an.account=Create an account
unauthorized.to.login=You are not authorized to login
domain.cannot.be.identified=Domain cannot be identified! Please retry.
wso2.identity.server=WSO2 Identity Server
identity.server=Identity Server
domain=Domain
submit=Submit
inc=Inc
all.rights.reserved=All rights reserved
verification=Verification
touch.your.u2f.device=Touch your U2F device to Proceed 
authentication.error=Authentication Error!
something.went.wrong.during.authentication=Something went wrong during the authentication process.Please try signing in again.
misconfiguration.error=Misconfiguration Error!
something.went.wrong.contact.admin=Something went wrong during the authentication process. Please contact identity admin.
attention=Attention
no.template.found=Page not found.
provide.mandatory.details=Provide Mandatory Details
requested.claims.recommendation= application,that you are trying to login to needs following information filled in the user profile. You can fill those below and proceed with the authentication. But it is advised to fill these information in your Identity Provider profile in order to avoid this step every time you login
logged.out=You have successfully logged out.
authorize=Authorize
invalid.request=Invalid Request
oauth.processing.error.msg=OAuth Processing Error Message
openid.connect.logout=OpenID connect logout
do.you.want.to.logout=Do you want to logout?
yes=Yes
no=No
openid2.profile=OpenID2.0 Profile
claim.uri=Claim URI
claim.value=Claim Value
internal.error.occurred=Internal Error Occurred
information=Information
user.details.submitted=User details successfully submitted
close=Close
other.login.options=Other login options
sign.in.with=Sign In With
domain.name=Domain Name
go=Go
please.select.recaptcha=Please select recaptcha
error.when.processing.authentication.request=Error when processing authentication request!
please.try.login.again=Please try login again!
you.are.redirected.back.to=You are now redirected back to,
if.the.redirection.fails.please.click=If the redirection fails, please click the
post=POST
enter.required.fields.to.complete.registration=Enter required fields to complete registration
first.name=First Name
last.name=Last Name
password.mismatch=Passwords did not match. Please try again
user.exists=User already exist
unknown.error=Unknown error occurred
authentication.failed.please.retry=Authentication Failed! Please Retry
user.consents=User Consents
mandatory.claims.recommendation=Mandatory claims are marked with an asterisk
mandatory.claims.warning.msg.1=You need to provide consent for
mandatory.claims.warning.msg.2=all the mandatory claims
mandatory.claims.warning.msg.3=in order to proceed
privacy.policy.cookies=Cookie Policy
privacy.policy.cookies.short.description=After a successful sign in, we use a cookie in your browser to track your session. You can refer our
privacy.policy.general=Privacy Policy
privacy.policy.privacy.short.description=By signing in, you agree to our
privacy.policy.privacy.short.description.approving=By approving, you agree to our
privacy.policy.for.more.details=for more details.
under.construction=This page is under construction 
by.selecting.following.attributes=By selecting following attributes I agree to share them with the above service provider. 
select.all=Select All 
requested.scopes=Requested scopes
requested.attributes=Requested attributes
please.select.approve.always=Please select either "Approve Always" or "Approve" to provide consent to requested scopes to continue
ok=Ok
mandatory.claims=Mandatory claims
configuration.error=Configuration Error!
authentication.mechanism.not.configured=Authentication mechanism not properly configured.
add.challenge.answers=Add Answers for Challenge Questions
answer.following.questions=Answer the following challenge questions
challenge.question.set=Challenge Question Set
select.challenge.question=Select one challenge question
answers.challenge.question=Answers for challenge questions
type.your.challenge.answer=Type your answers for the challenge questions
update=Update
enter.valid.answers.for.challenge.questions = Please enter valid answers for the challenge questions
<<<<<<< HEAD
already.logged.in = You are logged in.  
do.you.want.to.continue = Log in as {0}
not.you = Not You?
=======
business.name=WSO2
business.homepage=http://wso2.com/
>>>>>>> fd83752e
<|MERGE_RESOLUTION|>--- conflicted
+++ resolved
@@ -144,11 +144,8 @@
 type.your.challenge.answer=Type your answers for the challenge questions
 update=Update
 enter.valid.answers.for.challenge.questions = Please enter valid answers for the challenge questions
-<<<<<<< HEAD
 already.logged.in = You are logged in.  
-do.you.want.to.continue = Log in as {0}
+log.in.as = Log in as {0}
 not.you = Not You?
-=======
 business.name=WSO2
-business.homepage=http://wso2.com/
->>>>>>> fd83752e
+business.homepage=http://wso2.com/