body {
    background: #f9f9f9;
    font-family: 'Roboto Light', Arial, Helvetica, sans-serif;
    font-weight: 300;
    min-height: 100%;
    position: relative;
}
header {
    background: #222222;
    min-height: 50px;
    position: relative;
}
header .brand a {
    min-height: 24px;
}
header .brand img.logo {
    height: 24px;
}
header .brand h1 {
    margin: 0 0 0 5px;
    display: inline-block;
    line-height: 1;
}
header .brand h1 em {
    font-weight: 500;
    font-size: 17px;
    margin: 0;
    color: #ffffff;
    padding: 3px 0 0 0;
    font-style: normal;
    text-transform: uppercase;
}
footer {
    position: fixed;
    bottom: 0;
    width: 100%;
    min-height: 40px;
    overflow: hidden;
    color: #cbcbcb;
    background: #222222;
}
footer > .container, footer > .container-fluid {
    padding-right: 15px;
    padding-left: 15px;
}
footer > .container p, footer > .container-fluid p {
    line-height: 40px;
    margin-bottom: 0;
}
footer a, footer a:hover {
    color: #cbcbcb;
}

.col-centered{
    float: none;
    margin: 0 auto;
}

.boarder-bottom-blue {
    border-bottom: 2px solid #006596;
}
.padding-double {
    padding: 20px;
}
.white {
    color: #FFF;
}
.blue-bg {
    background-color: #3a9ecf !important;
}
.uppercase {
    text-transform: uppercase;
}
.boarder-all {
    border: 1px solid #d8d8d8;
    background: #FFF;
    margin-top: -10px;
}
.font-large {
    font-size: 16px;
}
.wr-input-control {
    margin-bottom: 20px;
}
.wr-login {
    padding-top: 50px;

}

.wr-login input[type=text], .wr-login input[type=password]{
    border: 1px #d2d2d2 solid;
    width: 100%;
    padding: 6px 10px;
    z-index: 1;
    -webkit-appearance: none;
    line-height: 30px;
    border-radius: 0px;
}
.wr-btn {
    font-weight: normal;
    font-size: 13px;
    color: #fff;
    background: #5d81d2;
    padding: 10px 10px;
    display: inline-block;
    border: none;
}
button.grey-bg:hover {
    background-color: #3A9ECF;
}
.wr-btn:hover {
    text-decoration: none;
    color: #ffffff;
    background-color: #6b94f1;
}
button.grey-bg {
    background-color: #222222;
}
button.font-extra-large {
    font-size: 20px;
}
img.idp-image {
    padding: 3px 2px;
}


.padding-left {padding-left:10px;}
.padding-right {padding-right:10px;}
.padding-top {padding-top:10px;}
.padding-bottom {padding-bottom:10px;}
.padding{padding:10px;}
.padding-none{ padding:0px !important;}

.padding-left-double {padding-left:20px;}
.padding-right-double {padding-right:20px;}
.padding-top-double {padding-top:20px;}
.padding-bottom-double {padding-bottom:20px;}
.padding-double{padding:20px;}

.margin-left {margin-left:10px;}
.margin-right {margin-right:10px;}
.margin-top {margin-top:10px;}
.margin-bottom {margin-bottom:10px;}
.margin{margin:10px;}
.margin-none{margin: 0px !important;}

.margin-left-double {margin-left:20px;}
.margin-right-double {margin-right:20px;}
.margin-top-double {margin-top:20px;}
.margin-bottom-double {margin-bottom:20px;}
.margin-double{margin:20px;}
.font-small{font-size:12px;}
.font-medium{font-size:16px;}
.font-large{font-size:1.3em;}
.font-extra-large{font-size:20px !important;}

.error-alert{
    background-color: #FFE7E8;
}

.form-group.required .control-label:after {
    content:" *";
    color:red;
}
span.required{
    color: red;
    vertical-align: middle;
}
span.mandatory{
    color: red;
    vertical-align: middle;
    font-size: 12px;
}
<<<<<<< HEAD
=======
span.mandatory-msg{
    color: red;
}
.select-all .checkbox{
    padding: 10px;
}
.claim-list{
    height: 225px;
    overflow-y: scroll;
    overflow-x: hidden;
}
>>>>>>> 6bafdd87
.claim-list .checkbox{
    padding: 10px;
    background: #e8f2f7;
    margin-bottom: 4px;
}
<<<<<<< HEAD
=======


>>>>>>> 6bafdd87
.claim-list .checkbox label{
    display: block;
}<|MERGE_RESOLUTION|>--- conflicted
+++ resolved
@@ -171,8 +171,6 @@
     vertical-align: middle;
     font-size: 12px;
 }
-<<<<<<< HEAD
-=======
 span.mandatory-msg{
     color: red;
 }
@@ -184,17 +182,13 @@
     overflow-y: scroll;
     overflow-x: hidden;
 }
->>>>>>> 6bafdd87
 .claim-list .checkbox{
     padding: 10px;
     background: #e8f2f7;
     margin-bottom: 4px;
 }
-<<<<<<< HEAD
-=======
 
 
->>>>>>> 6bafdd87
 .claim-list .checkbox label{
     display: block;
 }