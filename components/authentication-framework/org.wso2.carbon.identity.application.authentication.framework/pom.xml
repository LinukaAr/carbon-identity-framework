--- conflicted
+++ resolved
@@ -131,7 +131,11 @@
             <artifactId>org.wso2.carbon.consent.mgt.core</artifactId>
         </dependency>
         <dependency>
-<<<<<<< HEAD
+            <groupId>com.h2database</groupId>
+            <artifactId>h2</artifactId>
+            <scope>test</scope>
+        </dependency>
+        <dependency>
             <groupId>org.wso2.carbon.identity.framework</groupId>
             <artifactId>org.wso2.carbon.identity.mgt</artifactId>
         </dependency>
@@ -140,12 +144,6 @@
             <artifactId>org.wso2.carbon.identity.recovery</artifactId>
         </dependency>
 
-=======
-            <groupId>com.h2database</groupId>
-            <artifactId>h2</artifactId>
-            <scope>test</scope>
-        </dependency>
->>>>>>> 6d4e324c
     </dependencies>
 
     <build>
