<?xml version="1.0" encoding="utf-8"?>
<!--
  ~ Copyright (c) 2013, WSO2 Inc. (http://www.wso2.org) All Rights Reserved.
  ~
  ~ WSO2 Inc. licenses this file to you under the Apache License,
  ~ Version 2.0 (the "License"); you may not use this file except
  ~ in compliance with the License.
  ~ You may obtain a copy of the License at
  ~
  ~ http://www.apache.org/licenses/LICENSE-2.0
  ~
  ~ Unless required by applicable law or agreed to in writing,
  ~ software distributed under the License is distributed on an
  ~ "AS IS" BASIS, WITHOUT WARRANTIES OR CONDITIONS OF ANY
  ~ KIND, either express or implied.  See the License for the
  ~ specific language governing permissions and limitations
  ~ under the License.
  -->

<project xmlns="http://maven.apache.org/POM/4.0.0" xmlns:xsi="http://www.w3.org/2001/XMLSchema-instance" xsi:schemaLocation="http://maven.apache.org/POM/4.0.0 http://maven.apache.org/maven-v4_0_0.xsd">

    <parent>
        <groupId>org.wso2.carbon.identity.framework</groupId>
        <artifactId>authentication-framework</artifactId>
        <version>5.19.56-SNAPSHOT</version>
        <relativePath>../pom.xml</relativePath>
    </parent>

    <modelVersion>4.0.0</modelVersion>
    <artifactId>org.wso2.carbon.identity.application.authentication.framework</artifactId>
    <packaging>bundle</packaging>
    <name>WSO2 Carbon - Identity Application Authentication Framework</name>

    <dependencies>
        <dependency>
            <groupId>org.apache.logging.log4j</groupId>
            <artifactId>log4j-api</artifactId>
            <scope>test</scope>
        </dependency>
        <dependency>
            <groupId>org.apache.logging.log4j</groupId>
            <artifactId>log4j-core</artifactId>
            <scope>test</scope>
        </dependency>
        <dependency>
            <groupId>commons-lang.wso2</groupId>
            <artifactId>commons-lang</artifactId>
        </dependency>
        <dependency>
            <groupId>org.wso2.carbon</groupId>
            <artifactId>org.wso2.carbon.utils</artifactId>
        </dependency>
        <dependency>
            <groupId>org.wso2.carbon.identity.framework</groupId>
            <artifactId>org.wso2.carbon.identity.base</artifactId>
            <exclusions>
                <exclusion>
                    <groupId>org.slf4j</groupId>
                    <artifactId>jcl-over-slf4j</artifactId>
                </exclusion>
                <exclusion>
                    <groupId>org.slf4j</groupId>
                    <artifactId>jul-to-slf4j</artifactId>
                </exclusion>
                <exclusion>
                    <groupId>org.slf4j</groupId>
                    <artifactId>log4j-over-slf4j</artifactId>
                </exclusion>
            </exclusions>
        </dependency>
        <dependency>
            <groupId>org.wso2.carbon.identity.framework</groupId>
            <artifactId>org.wso2.carbon.identity.core</artifactId>
        </dependency>
        <dependency>
            <groupId>org.wso2.orbit.commons-codec</groupId>
            <artifactId>commons-codec</artifactId>
        </dependency>
        <dependency>
            <groupId>org.wso2.carbon</groupId>
            <artifactId>org.wso2.carbon.ui</artifactId>
            <exclusions>
                <exclusion>
                    <groupId>javax.servlet.jsp.jstl.wso2</groupId>
                    <artifactId>jstl</artifactId>
                </exclusion>
            </exclusions>
        </dependency>
        <dependency>
            <groupId>org.wso2.carbon</groupId>
            <artifactId>org.wso2.carbon.core</artifactId>
        </dependency>
        <dependency>
            <groupId>org.ops4j.pax.logging</groupId>
            <artifactId>pax-logging-api</artifactId>
        </dependency>
        <dependency>
            <groupId>org.wso2.carbon.identity.framework</groupId>
            <artifactId>org.wso2.carbon.idp.mgt</artifactId>
        </dependency>
        <dependency>
            <groupId>org.wso2.carbon.identity.framework</groupId>
            <artifactId>org.wso2.carbon.identity.application.mgt</artifactId>
        </dependency>
        <dependency>
            <groupId>org.wso2.carbon.identity.framework</groupId>
            <artifactId>org.wso2.carbon.identity.application.common</artifactId>
        </dependency>
        <dependency>
            <groupId>org.wso2.carbon.identity.framework</groupId>
            <artifactId>org.wso2.carbon.identity.claim.metadata.mgt</artifactId>
        </dependency>
        <dependency>
            <groupId>org.wso2.carbon.identity.framework</groupId>
            <artifactId>org.wso2.carbon.identity.user.profile</artifactId>
        </dependency>
        <dependency>
            <groupId>org.wso2.eclipse.osgi</groupId>
            <artifactId>org.eclipse.osgi.services</artifactId>
        </dependency>
        <dependency>
            <groupId>org.wso2.orbit.org.apache.httpcomponents</groupId>
            <artifactId>httpclient</artifactId>
        </dependency>
        <dependency>
            <groupId>com.google.code.gson</groupId>
            <artifactId>gson</artifactId>
        </dependency>
        <dependency>
            <groupId>org.testng</groupId>
            <artifactId>testng</artifactId>
            <scope>test</scope>
        </dependency>
        <dependency>
            <groupId>org.jacoco</groupId>
            <artifactId>org.jacoco.agent</artifactId>
            <classifier>runtime</classifier>
            <scope>test</scope>
        </dependency>
        <dependency>
            <groupId>org.powermock</groupId>
            <artifactId>powermock-module-testng</artifactId>
            <scope>test</scope>
        </dependency>
        <dependency>
            <groupId>org.powermock</groupId>
            <artifactId>powermock-api-mockito</artifactId>
            <scope>test</scope>
        </dependency>
        <dependency>
            <groupId>org.wso2.carbon.identity.framework</groupId>
            <artifactId>org.wso2.carbon.identity.testutil</artifactId>
        </dependency>
        <dependency>
            <groupId>org.wso2.carbon.consent.mgt</groupId>
            <artifactId>org.wso2.carbon.consent.mgt.core</artifactId>
        </dependency>
        <dependency>
            <groupId>com.h2database</groupId>
            <artifactId>h2</artifactId>
            <scope>test</scope>
        </dependency>
        <dependency>
            <groupId>org.wso2.carbon.identity.framework</groupId>
            <artifactId>org.wso2.carbon.identity.event</artifactId>
        </dependency>
        <dependency>
            <groupId>org.wso2.carbon.identity.framework</groupId>
            <artifactId>org.wso2.carbon.identity.functions.library.mgt</artifactId>
        </dependency>

        <dependency>
            <groupId>org.graalvm.sdk</groupId>
            <artifactId>graal-sdk</artifactId>
<<<<<<< HEAD
            <scope>compile</scope>
=======
>>>>>>> 97b7b1cd
        </dependency>
        <dependency>
            <groupId>org.graalvm.js</groupId>
            <artifactId>js</artifactId>
<<<<<<< HEAD
            <scope>runtime</scope>
=======
>>>>>>> 97b7b1cd
        </dependency>
        <dependency>
            <groupId>org.graalvm.truffle</groupId>
            <artifactId>truffle-api</artifactId>
        </dependency>
<<<<<<< HEAD
        <dependency>
            <groupId>org.graalvm.js</groupId>
            <artifactId>js-scriptengine</artifactId>
        </dependency>
=======
>>>>>>> 97b7b1cd

        <dependency>
            <groupId>org.slf4j</groupId>
            <artifactId>slf4j-api</artifactId>
            <scope>test</scope>
        </dependency>
        <dependency>
            <groupId>org.slf4j</groupId>
            <artifactId>slf4j-log4j12</artifactId>
            <scope>test</scope>
        </dependency>
    </dependencies>

    <build>
        <plugins>
            <plugin>
                <groupId>org.apache.maven.plugins</groupId>
                <artifactId>maven-compiler-plugin</artifactId>
                <inherited>true</inherited>
                <configuration>
                    <encoding>UTF-8</encoding>
                    <source>1.8</source>
                    <target>1.8</target>
                </configuration>
            </plugin>
            <plugin>
                <groupId>org.apache.felix</groupId>
                <artifactId>maven-bundle-plugin</artifactId>
                <extensions>true</extensions>
                <configuration>
                    <instructions>
                        <Bundle-SymbolicName>${project.artifactId}</Bundle-SymbolicName>
                        <Bundle-Name>${project.artifactId}</Bundle-Name>
                        <Private-Package>org.wso2.carbon.identity.application.authentication.framework.internal,
                        </Private-Package>
                        <Import-Package>
                            javax.xml.namespace,
                            javax.xml.stream,
                            org.eclipse.equinox.http.helper,

                            javax.servlet.*; version="${imp.pkg.version.javax.servlet}",
                            org.apache.axiom.*; version="${axiom.osgi.version.range}",
                            org.apache.commons.codec.digest; version="${commons-codec.wso2.osgi.version.range}",
                            org.apache.commons.lang.*; version="${commons-lang.wso2.osgi.version.range}",
                            org.apache.commons.logging; version="${import.package.version.commons.logging}",
                            org.osgi.framework; version="${osgi.framework.imp.pkg.version.range}",
                            org.osgi.service.component; version="${osgi.service.component.imp.pkg.version.range}",
                            org.osgi.service.http; version="${osgi.service.http.imp.pkg.version.range}",
                            org.osgi.util.tracker; version="${osgi.util.tracker.imp.pkg.version.range}",

                            org.wso2.carbon.user.api; version="${carbon.user.api.imp.pkg.version.range}",

                            org.wso2.carbon.registry.core.*; version="${carbon.kernel.registry.imp.pkg.version}",

                            org.wso2.carbon; version="${carbon.kernel.package.import.version.range}",
                            org.wso2.carbon.context; version="${carbon.kernel.package.import.version.range}",
                            org.wso2.carbon.core.util; version="${carbon.kernel.package.import.version.range}",
                            org.wso2.carbon.ui; version="${carbon.kernel.package.import.version.range}",
                            org.wso2.carbon.user.core.*; version="${carbon.kernel.package.import.version.range}",
                            org.wso2.carbon.utils.*; version="${carbon.kernel.package.import.version.range}",

                            org.wso2.carbon.stratos.common.*; version="${carbon.commons.imp.pkg.version}",
                            org.slf4j; version="${org.slf4j.imp.pkg.version.range}",

                            org.wso2.carbon.claim.mgt; version="${carbon.identity.package.import.version.range}",
                            org.wso2.carbon.identity.application.common.*;
                            version="${carbon.identity.package.import.version.range}",
                            org.wso2.carbon.identity.application.mgt;
                            version="${carbon.identity.package.import.version.range}",
                            org.wso2.carbon.identity.base; version="${carbon.identity.package.import.version.range}",
                            org.wso2.carbon.identity.core.*; version="${carbon.identity.package.import.version.range}",
                            org.wso2.carbon.identity.claim.metadata.mgt.*;
                            version="${carbon.identity.package.import.version.range}",
                            org.wso2.carbon.identity.user.profile.mgt;
                            version="${carbon.identity.package.import.version.range}",
                            org.wso2.carbon.idp.mgt; version="${carbon.identity.package.import.version.range}",
                            org.wso2.carbon.identity.functions.library.mgt.*; version="${carbon.identity.package.import.version.range}"

                        </Import-Package>
                        <Export-Package>!org.wso2.carbon.identity.application.authentication.framework.internal,
                            org.wso2.carbon.identity.application.authentication.framework.*;
                            version="${carbon.identity.package.export.version}"
                        </Export-Package>
                        <DynamicImport-Package>*</DynamicImport-Package>
                    </instructions>
                </configuration>
            </plugin>
            <plugin>
                <groupId>org.apache.maven.plugins</groupId>
                <artifactId>maven-surefire-plugin</artifactId>
                <version>${maven.surefire.plugin.version}</version>
                <configuration>
                    <suiteXmlFiles>
                        <suiteXmlFile>src/test/resources/testng.xml</suiteXmlFile>
                    </suiteXmlFiles>
                    <classpathDependencyExcludes>
                        <classpathDependencyExclude>org.ops4j.pax.logging</classpathDependencyExclude>
                    </classpathDependencyExcludes>
                </configuration>
            </plugin>
            <plugin>
                <groupId>org.jacoco</groupId>
                <artifactId>jacoco-maven-plugin</artifactId>
                <version>${jacoco.version}</version>
                <executions>
                    <execution>
                        <id>default-prepare-agent</id>
                        <goals>
                            <goal>prepare-agent</goal>
                        </goals>
                    </execution>
                    <execution>
                        <id>default-prepare-agent-integration</id>
                        <goals>
                            <goal>prepare-agent-integration</goal>
                        </goals>
                    </execution>
                    <execution>
                        <id>default-report</id>
                        <goals>
                            <goal>report</goal>
                        </goals>
                    </execution>
                    <execution>
                        <id>default-report-integration</id>
                        <goals>
                            <goal>report-integration</goal>
                        </goals>
                    </execution>
                    <execution>
                        <id>default-check</id>
                        <goals>
                            <goal>check</goal>
                        </goals>
                        <configuration>
                            <rules>
                                <rule implementation="org.jacoco.maven.RuleConfiguration">
                                    <element>BUNDLE</element>
                                    <limits>
                                        <limit implementation="org.jacoco.report.check.Limit">
                                            <counter>COMPLEXITY</counter>
                                            <value>COVEREDRATIO</value>
                                            <!--<minimum>0.60</minimum>-->
                                        </limit>
                                    </limits>
                                </rule>
                            </rules>
                        </configuration>
                    </execution>
                </executions>
            </plugin>
            <plugin>
                <groupId>org.apache.maven.plugins</groupId>
                <artifactId>maven-checkstyle-plugin</artifactId>
                <configuration>
                    <skip>true</skip>
                </configuration>
            </plugin>
            <plugin>
                <groupId>org.codehaus.mojo</groupId>
                <artifactId>findbugs-maven-plugin</artifactId>
                <configuration>
                    <skip>true</skip>
                </configuration>
            </plugin>
        </plugins>
    </build>

</project><|MERGE_RESOLUTION|>--- conflicted
+++ resolved
@@ -172,30 +172,15 @@
         <dependency>
             <groupId>org.graalvm.sdk</groupId>
             <artifactId>graal-sdk</artifactId>
-<<<<<<< HEAD
-            <scope>compile</scope>
-=======
->>>>>>> 97b7b1cd
         </dependency>
         <dependency>
             <groupId>org.graalvm.js</groupId>
             <artifactId>js</artifactId>
-<<<<<<< HEAD
-            <scope>runtime</scope>
-=======
->>>>>>> 97b7b1cd
         </dependency>
         <dependency>
             <groupId>org.graalvm.truffle</groupId>
             <artifactId>truffle-api</artifactId>
         </dependency>
-<<<<<<< HEAD
-        <dependency>
-            <groupId>org.graalvm.js</groupId>
-            <artifactId>js-scriptengine</artifactId>
-        </dependency>
-=======
->>>>>>> 97b7b1cd
 
         <dependency>
             <groupId>org.slf4j</groupId>
