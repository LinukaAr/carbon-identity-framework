<?xml version="1.0" encoding="utf-8"?>
<!--
  ~ Copyright (c) 2013, WSO2 Inc. (http://www.wso2.org) All Rights Reserved.
  ~
  ~ WSO2 Inc. licenses this file to you under the Apache License,
  ~ Version 2.0 (the "License"); you may not use this file except
  ~ in compliance with the License.
  ~ You may obtain a copy of the License at
  ~
  ~ http://www.apache.org/licenses/LICENSE-2.0
  ~
  ~ Unless required by applicable law or agreed to in writing,
  ~ software distributed under the License is distributed on an
  ~ "AS IS" BASIS, WITHOUT WARRANTIES OR CONDITIONS OF ANY
  ~ KIND, either express or implied.  See the License for the
  ~ specific language governing permissions and limitations
  ~ under the License.
  -->

<project xmlns="http://maven.apache.org/POM/4.0.0" xmlns:xsi="http://www.w3.org/2001/XMLSchema-instance" xsi:schemaLocation="http://maven.apache.org/POM/4.0.0 http://maven.apache.org/maven-v4_0_0.xsd">

    <parent>
        <groupId>org.wso2.carbon.identity.framework</groupId>
        <artifactId>authentication-framework</artifactId>
<<<<<<< HEAD
        <version>5.9.0-SNAPSHOT</version>
=======
        <version>5.8.55-SNAPSHOT</version>
>>>>>>> 5a7af253
        <relativePath>../pom.xml</relativePath>
    </parent>

    <modelVersion>4.0.0</modelVersion>
    <artifactId>org.wso2.carbon.identity.application.authentication.framework</artifactId>
    <packaging>bundle</packaging>
    <name>WSO2 Carbon - Identity Application Authentication Framework</name>

    <dependencies>
        <dependency>
            <groupId>org.wso2.carbon</groupId>
            <artifactId>org.wso2.carbon.utils</artifactId>
        </dependency>
        <dependency>
            <groupId>org.wso2.carbon.identity.framework</groupId>
            <artifactId>org.wso2.carbon.identity.base</artifactId>
        </dependency>
        <dependency>
            <groupId>org.wso2.carbon.identity.framework</groupId>
            <artifactId>org.wso2.carbon.identity.core</artifactId>
        </dependency>
        <dependency>
            <groupId>org.wso2.carbon</groupId>
            <artifactId>org.wso2.carbon.ui</artifactId>
        </dependency>
        <dependency>
            <groupId>org.wso2.carbon</groupId>
            <artifactId>org.wso2.carbon.core</artifactId>
        </dependency>
        <dependency>
            <groupId>org.wso2.carbon</groupId>
            <artifactId>org.wso2.carbon.logging</artifactId>
        </dependency>
        <dependency>
            <groupId>org.wso2.carbon.identity.framework</groupId>
            <artifactId>org.wso2.carbon.idp.mgt</artifactId>
        </dependency>
        <dependency>
            <groupId>org.wso2.carbon.identity.framework</groupId>
            <artifactId>org.wso2.carbon.identity.application.mgt</artifactId>
        </dependency>
        <dependency>
            <groupId>org.wso2.carbon.identity.framework</groupId>
            <artifactId>org.wso2.carbon.identity.application.common</artifactId>
        </dependency>
        <dependency>
            <groupId>org.wso2.carbon.identity.framework</groupId>
            <artifactId>org.wso2.carbon.identity.claim.metadata.mgt</artifactId>
        </dependency>
        <dependency>
            <groupId>org.wso2.carbon.identity.framework</groupId>
            <artifactId>org.wso2.carbon.identity.user.profile</artifactId>
        </dependency>
        <dependency>
            <groupId>commons-lang.wso2</groupId>
            <artifactId>commons-lang</artifactId>
        </dependency>
        <dependency>
            <groupId>commons-codec.wso2</groupId>
            <artifactId>commons-codec</artifactId>
        </dependency>
        <dependency>
            <groupId>org.wso2.eclipse.osgi</groupId>
            <artifactId>org.eclipse.osgi.services</artifactId>
        </dependency>
        <dependency>
            <groupId>org.apache.felix</groupId>
            <artifactId>org.apache.felix.scr.ds-annotations</artifactId>
            <scope>provided</scope>
        </dependency>
        <dependency>
            <groupId>org.wso2.orbit.org.apache.httpcomponents</groupId>
            <artifactId>httpclient</artifactId>
        </dependency>
        <dependency>
<<<<<<< HEAD
            <groupId>org.apache.felix</groupId>
            <artifactId>org.apache.felix.scr.ds-annotations</artifactId>
            <scope>compile</scope>
        </dependency>
        <dependency>
            <groupId>org.mockito</groupId>
            <artifactId>mockito-all</artifactId>
            <scope>test</scope>
=======
            <groupId>com.google.code.gson</groupId>
            <artifactId>gson</artifactId>
>>>>>>> 5a7af253
        </dependency>
    </dependencies>

    <build>
        <plugins>
            <plugin>
                <groupId>org.apache.maven.plugins</groupId>
                <artifactId>maven-surefire-plugin</artifactId>
                <version>2.3</version>
            </plugin>
            <plugin>
                <groupId>org.apache.felix</groupId>
                <artifactId>maven-scr-plugin</artifactId>
                <version>${maven.scr.plugin.version}</version>
            </plugin>
            <plugin>
                <groupId>org.apache.felix</groupId>
                <artifactId>maven-bundle-plugin</artifactId>
                <extensions>true</extensions>
                <configuration>
                    <instructions>
                        <Bundle-SymbolicName>${project.artifactId}</Bundle-SymbolicName>
                        <Bundle-Name>${project.artifactId}</Bundle-Name>
                        <Private-Package>org.wso2.carbon.identity.application.authentication.framework.internal,
                        </Private-Package>
                        <Import-Package>
                            javax.xml.namespace,
                            javax.xml.stream,
                            org.eclipse.equinox.http.helper,

                            javax.servlet.*; version="${imp.pkg.version.javax.servlet}",
                            org.apache.axiom.*; version="${axiom.osgi.version.range}",
                            org.apache.commons.codec.digest; version="${commons-codec.wso2.osgi.version.range}",
                            org.apache.commons.lang.*; version="${commons-lang.wso2.osgi.version.range}",
                            org.apache.commons.logging; version="${commons-logging.osgi.version.range}",
                            org.osgi.framework; version="${osgi.framework.imp.pkg.version.range}",
                            org.osgi.service.component; version="${osgi.service.component.imp.pkg.version.range}",
                            org.osgi.service.http; version="${osgi.service.http.imp.pkg.version.range}",
                            org.osgi.util.tracker; version="${osgi.util.tracker.imp.pkg.version.range}",

                            org.wso2.carbon.user.api; version="${carbon.user.api.imp.pkg.version.range}",

                            org.wso2.carbon.registry.core.*; version="${carbon.kernel.registry.imp.pkg.version}",

                            org.wso2.carbon; version="${carbon.kernel.package.import.version.range}",
                            org.wso2.carbon.context; version="${carbon.kernel.package.import.version.range}",
                            org.wso2.carbon.core.util; version="${carbon.kernel.package.import.version.range}",
                            org.wso2.carbon.ui; version="${carbon.kernel.package.import.version.range}",
                            org.wso2.carbon.user.core.*; version="${carbon.kernel.package.import.version.range}",
                            org.wso2.carbon.utils.*; version="${carbon.kernel.package.import.version.range}",

                            org.wso2.carbon.stratos.common.*; version="${carbon.commons.imp.pkg.version}",

                            org.wso2.carbon.claim.mgt; version="${carbon.identity.package.import.version.range}",
                            org.wso2.carbon.identity.application.common.*;
                            version="${carbon.identity.package.import.version.range}",
                            org.wso2.carbon.identity.application.mgt;
                            version="${carbon.identity.package.import.version.range}",
                            org.wso2.carbon.identity.base; version="${carbon.identity.package.import.version.range}",
                            org.wso2.carbon.identity.core.*; version="${carbon.identity.package.import.version.range}",
                            org.wso2.carbon.identity.claim.metadata.mgt.*;
                            version="${carbon.identity.package.import.version.range}",
                            org.wso2.carbon.identity.user.profile.mgt;
                            version="${carbon.identity.package.import.version.range}",
                            org.wso2.carbon.idp.mgt; version="${carbon.identity.package.import.version.range}",

                        </Import-Package>
                        <Export-Package>!org.wso2.carbon.identity.application.authentication.framework.internal,
                            org.wso2.carbon.identity.application.authentication.framework.*;
                            version="${carbon.identity.package.export.version}"
                        </Export-Package>
                        <DynamicImport-Package>*</DynamicImport-Package>
                    </instructions>
                </configuration>
            </plugin>
        </plugins>
    </build>

</project><|MERGE_RESOLUTION|>--- conflicted
+++ resolved
@@ -22,11 +22,7 @@
     <parent>
         <groupId>org.wso2.carbon.identity.framework</groupId>
         <artifactId>authentication-framework</artifactId>
-<<<<<<< HEAD
         <version>5.9.0-SNAPSHOT</version>
-=======
-        <version>5.8.55-SNAPSHOT</version>
->>>>>>> 5a7af253
         <relativePath>../pom.xml</relativePath>
     </parent>
 
@@ -102,7 +98,6 @@
             <artifactId>httpclient</artifactId>
         </dependency>
         <dependency>
-<<<<<<< HEAD
             <groupId>org.apache.felix</groupId>
             <artifactId>org.apache.felix.scr.ds-annotations</artifactId>
             <scope>compile</scope>
@@ -111,10 +106,10 @@
             <groupId>org.mockito</groupId>
             <artifactId>mockito-all</artifactId>
             <scope>test</scope>
-=======
+        </dependency>
+        <dependency>
             <groupId>com.google.code.gson</groupId>
             <artifactId>gson</artifactId>
->>>>>>> 5a7af253
         </dependency>
     </dependencies>
 
