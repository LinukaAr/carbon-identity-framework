/*
 * Copyright (c) 2013, WSO2 Inc. (http://www.wso2.org) All Rights Reserved.
 *
 * WSO2 Inc. licenses this file to you under the Apache License,
 * Version 2.0 (the "License"); you may not use this file except
 * in compliance with the License.
 * You may obtain a copy of the License at
 *
 * http://www.apache.org/licenses/LICENSE-2.0
 *
 * Unless required by applicable law or agreed to in writing,
 * software distributed under the License is distributed on an
 * "AS IS" BASIS, WITHOUT WARRANTIES OR CONDITIONS OF ANY
 * KIND, either express or implied.  See the License for the
 * specific language governing permissions and limitations
 * under the License.
 */

package org.wso2.carbon.identity.application.authentication.framework.config.model;

import org.wso2.carbon.identity.application.authentication.framework.ApplicationAuthenticator;
import org.wso2.carbon.identity.application.authentication.framework.AuthenticatorStateInfo;
import org.wso2.carbon.identity.application.common.model.IdentityProvider;

import java.io.Serializable;
import java.util.ArrayList;
import java.util.HashMap;
import java.util.List;
import java.util.Map;

/**
 * This is a wrapper class for ApplicationAuthenticator.
 */
public class AuthenticatorConfig implements Serializable {

    private static final long serialVersionUID = 4391415512399764048L;

    private String name;
    private boolean enabled;
    private ApplicationAuthenticator applicationAuthenticator;
    private AuthenticatorStateInfo authenticatorStateInfo;
    private Map<String, String> parameterMap;
    private Map<String, IdentityProvider> idps = new HashMap<>();
    private List<String> idpNames = new ArrayList<>();
    private List<String> idPResourceIds = new ArrayList<>();

    public AuthenticatorConfig() {
    }

    public AuthenticatorConfig(String name, boolean enabled,
                               Map<String, String> parameterMap) {
        this.name = name;
        this.enabled = enabled;
        this.parameterMap = parameterMap;
    }

    /**
     * Deep clone of AuthenticatorConfig.
     *
     * @param authenticatorConfig   authenticatorConfig to be cloned
     */
    public AuthenticatorConfig(AuthenticatorConfig authenticatorConfig) {

        this.name = authenticatorConfig.getName();
        this.applicationAuthenticator = authenticatorConfig.getApplicationAuthenticator();
        this.authenticatorStateInfo = authenticatorConfig.getAuthenticatorStateInfo();
        this.enabled = authenticatorConfig.isEnabled();
        this.idpNames = authenticatorConfig.getIdpNames() != null ?
                new ArrayList<>(authenticatorConfig.getIdpNames()) : null;
        this.idps = authenticatorConfig.getIdps() != null ? new HashMap<>(authenticatorConfig.getIdps()) : null;
        this.parameterMap = authenticatorConfig.getParameterMap() != null ?
                new HashMap<>(authenticatorConfig.getParameterMap()) : null;
        this.idPResourceIds = authenticatorConfig.getIdPResourceIds() != null ?
                new ArrayList<>(authenticatorConfig.getIdPResourceIds()) : null;
    }

    public String getName() {
        return name;
    }

    public void setName(String name) {
        this.name = name;
    }

    public Map<String, String> getParameterMap() {
        return parameterMap;
    }

    public void setParameterMap(Map<String, String> parameterMap) {
        this.parameterMap = parameterMap;
    }

    public boolean isEnabled() {
        return enabled;
    }

    public void setEnabled(boolean enabled) {
        this.enabled = enabled;
    }

    public ApplicationAuthenticator getApplicationAuthenticator() {
        return applicationAuthenticator;
    }

    public void setApplicationAuthenticator(
            ApplicationAuthenticator applicationAuthenticator) {
        this.applicationAuthenticator = applicationAuthenticator;
    }

    public AuthenticatorStateInfo getAuthenticatorStateInfo() {
        return authenticatorStateInfo;
    }

    public void setAuthenticatorStateInfo(
            AuthenticatorStateInfo authenticatorStateInfo) {
        this.authenticatorStateInfo = authenticatorStateInfo;
    }

    public List<String> getIdpNames() {
        return idpNames;
    }

    public Map<String, IdentityProvider> getIdps() {
        return idps;
    }

    public void setIdPs(Map<String, IdentityProvider> idPs) {

        this.idps = idPs;
    }

    public void setIdPNames(List<String> idpNames) {

        this.idpNames = idpNames;
    }
<<<<<<< HEAD
=======

    public void setIdPResourceIds(List<String> resourceIds) {

        this.idPResourceIds = resourceIds;
    }

    public List<String> getIdPResourceIds() {

        return this.idPResourceIds;
    }
>>>>>>> 4d48a4c4
}<|MERGE_RESOLUTION|>--- conflicted
+++ resolved
@@ -133,8 +133,6 @@
 
         this.idpNames = idpNames;
     }
-<<<<<<< HEAD
-=======
 
     public void setIdPResourceIds(List<String> resourceIds) {
 
@@ -145,5 +143,4 @@
 
         return this.idPResourceIds;
     }
->>>>>>> 4d48a4c4
 }