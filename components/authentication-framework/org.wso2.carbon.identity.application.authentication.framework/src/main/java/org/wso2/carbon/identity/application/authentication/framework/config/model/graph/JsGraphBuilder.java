/*
 * Copyright (c) 2017, WSO2 Inc. (http://www.wso2.org) All Rights Reserved.
 *
 * WSO2 Inc. licenses this file to you under the Apache License,
 * Version 2.0 (the "License"); you may not use this file except
 * in compliance with the License.
 * You may obtain a copy of the License at
 *
 * http://www.apache.org/licenses/LICENSE-2.0
 *
 * Unless required by applicable law or agreed to in writing,
 * software distributed under the License is distributed on an
 * "AS IS" BASIS, WITHOUT WARRANTIES OR CONDITIONS OF ANY
 * KIND, either express or implied.  See the License for the
 * specific language governing permissions and limitations
 * under the License.
 */

package org.wso2.carbon.identity.application.authentication.framework.config.model.graph;

import jdk.nashorn.api.scripting.JSObject;
import jdk.nashorn.api.scripting.ScriptObjectMirror;
import jdk.nashorn.api.scripting.ScriptUtils;
import jdk.nashorn.internal.runtime.ScriptFunction;
import org.apache.commons.logging.Log;
import org.apache.commons.logging.LogFactory;
import org.wso2.carbon.identity.application.authentication.framework.AuthenticationDecisionEvaluator2;
import org.wso2.carbon.identity.application.authentication.framework.JsFunctionRegistry;
import org.wso2.carbon.identity.application.authentication.framework.config.model.StepConfig;
import org.wso2.carbon.identity.application.authentication.framework.context.AuthenticationContext;
import org.wso2.carbon.identity.application.authentication.framework.internal.FrameworkServiceDataHolder;
import org.wso2.carbon.identity.application.authentication.framework.store.JavascriptCache;

import java.util.Map;
import java.util.function.Consumer;
import java.util.function.Function;
import java.util.stream.Collectors;
import javax.script.Bindings;
import javax.script.Compilable;
import javax.script.CompiledScript;
import javax.script.ScriptEngine;
import javax.script.ScriptException;

/**
 * Translate the authentication graph config to runtime model.
 * This is not thread safe. Should be discarded after each build.
 */
public class JsGraphBuilder {

    private static final Log log = LogFactory.getLog(JsGraphBuilder.class);
    private Map<String, StepConfig> stepNamedMap;
    private AuthenticationGraph result = new AuthenticationGraph();
    private AuthGraphNode currentNode = null;
    private AuthenticationContext authenticationContext;
    private JsFunctionRegistryImpl jsFunctionRegistrar;
    private ScriptEngine engine;
    private JavascriptCache javascriptCache;
    private static final String PROP_CURRENT_NODE = "Adaptive.Auth.Current.Graph.Node"; //TODO: same constant
    private static ThreadLocal<AuthenticationContext> contextForJs = new ThreadLocal<>();
    private static ThreadLocal<AuthGraphNode> dynamicallyBuitBaseNode = new ThreadLocal<>();

    /**
     * Constructs the builder with the given authentication context.
     *
     * @param authenticationContext current authentication context.
     * @param stepConfigMap         The Step map from the service provider configuration.
     */
    public JsGraphBuilder(AuthenticationContext authenticationContext, Map<Integer, StepConfig> stepConfigMap,
                          ScriptEngine scriptEngine) {

        this.engine = scriptEngine;
        this.authenticationContext = authenticationContext;
        stepNamedMap = stepConfigMap.entrySet().stream()
                .collect(Collectors.toMap(e -> String.valueOf(e.getKey()), e -> e.getValue()));
    }

    /**
     * Returns the built graph.
     * @return
     */
    public AuthenticationGraph build() {
        if (currentNode != null && !(currentNode instanceof EndStep)) {
            attachToLeaf(currentNode, new EndStep());
        }
        return result;
    }

    /**
     * Creates the graph with the given Script and step map.
     *
     * @param script the Dynamic authentication script.
     */
    public JsGraphBuilder createWith(String script) {

        CompiledScript compiledScript = null;
        if (javascriptCache != null) {
            compiledScript = javascriptCache.getScript(authenticationContext.getServiceProviderName());
        }
        try {
            if (compiledScript == null) {
                Compilable compilable = (Compilable) engine;
                //TODO: Think about keeping a cached compiled scripts. May be the last updated timestamp.
                compiledScript = compilable.compile(script);
            }
            Bindings bindings = engine.createBindings();
            bindings.put("executeStep", (Consumer<Map>) this::executeStep);
            if (jsFunctionRegistrar != null) {
                jsFunctionRegistrar.stream(JsFunctionRegistry.Subsystem.SEQUENCE_HANDLER, entry -> {
                    bindings.put(entry.getKey(), entry.getValue());
                });
            }
            javascriptCache.putBindings(authenticationContext.getServiceProviderName(), bindings);

            JSObject builderFunction = (JSObject) compiledScript.eval(bindings);
            builderFunction.call(null, authenticationContext);

            //Now re-assign the executeStep function to dynamic evaluation
            bindings.put("executeStep", (Consumer<Map>) this::executeStepInAsyncEvent);
        } catch (ScriptException e) {
            //TODO: Find out how to handle script engine errors
            log.error("Error in executing the Javascript.", e);
        }
        return this;
    }

    /**
     * Adds the step given by step ID tp the authentication graph.
     *
     * @param parameterMap parameterMap
     */
    public void executeStep(Map<String, Object> parameterMap) {
        //TODO: Use Step Name instead of Step ID (integer)
        StepConfig stepConfig = stepNamedMap.get(parameterMap.get("id"));
        if (stepConfig == null) {
            log.error("Given Authentication Step :" + parameterMap.get("id") + " is not in Environment");
            return;
        }
        StepConfigGraphNode newNode = wrap(stepConfig);
        if (currentNode == null) {
            result.setStartNode(newNode);
        } else {
            attachToLeaf(currentNode, newNode);
        }
        currentNode = newNode;
        attachEventListeners((Map<String, Object>) parameterMap.get("on"));
    }

    /**
     * Adds the step given by step ID tp the authentication graph.
     *
     * @param parameterMap parameterMap
     */
    public void executeStepInAsyncEvent(Map<String, Object> parameterMap) {
        //TODO: Use Step Name instead of Step ID (integer)
        //TODO: can get the context from ThreadLocal. so that javascript does not have context as a parameter.
        AuthenticationContext context = contextForJs.get();
        AuthGraphNode currentNode = dynamicallyBuitBaseNode.get();

        Object idObj = parameterMap.get("id");
        Integer id = idObj instanceof Integer ? (Integer) idObj : Integer.parseInt(String.valueOf(idObj));
        if (log.isDebugEnabled()) {
            log.debug("Execute Step on async event. Step ID : " + id);
        }
        AuthenticationGraph graph = context.getSequenceConfig().getAuthenticationGraph();
        if (graph == null) {
            log.error("The graph happens to be null on the sequence config. Can not execute step : " + id);
            return;
        }

        StepConfig stepConfig = graph.getStepMap().get(id);
        if (log.isDebugEnabled()) {
            log.debug("Found step for the Step ID : " + id + ", Step Config " + stepConfig);
        }
        StepConfigGraphNode newNode = wrap(stepConfig);
        if (currentNode == null) {
            log.debug("Setting a new node at the first time. Node : " + newNode.getName());
            dynamicallyBuitBaseNode.set(newNode);
        } else {
            attachToLeaf(currentNode, newNode);
        }

        attachEventListeners((Map<String, Object>) parameterMap.get("on"), newNode);
    }

    private void attachEventListeners(Map<String, Object> eventsMap, AuthGraphNode currentNode) {
        if (eventsMap == null) {
            return;
        }
        DynamicDecisionNode decisionNode = new DynamicDecisionNode();
        eventsMap.entrySet().stream().forEach(e -> {
            decisionNode.addFunction(e.getKey(), generateFunction(e.getValue()));
        });
        if (!decisionNode.getFunctionMap().isEmpty()) {
            attachToLeaf(currentNode, decisionNode);
        }
    }

    private void attachEventListeners(Map<String, Object> eventsMap) {
        if (eventsMap == null) {
            return;
        }
        DynamicDecisionNode decisionNode = new DynamicDecisionNode();
        eventsMap.entrySet().stream().forEach(e -> {
            decisionNode.addFunction(e.getKey(), generateFunction(e.getValue()));
        });
        if (!decisionNode.getFunctionMap().isEmpty()) {
            attachToLeaf(currentNode, decisionNode);
            currentNode = decisionNode;
        }
    }

    private Object generateFunction(Object value) {
        String source = null;
        boolean isFunction = false;
        if (value instanceof ScriptObjectMirror) {
            ScriptObjectMirror scriptObjectMirror = (ScriptObjectMirror) value;
            ScriptFunction scriptFunction = (ScriptFunction) ScriptUtils.unwrap(scriptObjectMirror);
            isFunction = scriptObjectMirror.isFunction();
            source = scriptFunction.toSource();
        } else {
            source = String.valueOf(value);
        }

        JsBasedEvaluator evaluator2 = new JsBasedEvaluator(source, isFunction);
        return evaluator2;
    }

    /**
     * Attach the new node to the destination node.
     * Any immediate branches available in the destination will be re-attached to the new node.
     * New node may be cloned if needed to attach on multiple branches.
     *
     * @param destination
     * @param newNode
     */
    private static void infuse(AuthGraphNode destination, AuthGraphNode newNode) {

        if (destination instanceof StepConfigGraphNode) {
            StepConfigGraphNode stepConfigGraphNode = ((StepConfigGraphNode) destination);
            attachToLeaf(newNode, stepConfigGraphNode.getNext());
            stepConfigGraphNode.setNext(newNode);
        } else if (destination instanceof AuthDecisionPointNode) {
            AuthDecisionPointNode decisionPointNode = (AuthDecisionPointNode) destination;
            decisionPointNode.getOutcomes().stream().forEach(o -> {
                AuthGraphNode clonedNode = clone(newNode);
                attachToLeaf(clonedNode, o.getDestination());
                o.setDestination(clonedNode);
            });
        } else if (destination instanceof DynamicDecisionNode) {
            DynamicDecisionNode dynamicDecisionNode = (DynamicDecisionNode) destination;
            attachToLeaf(newNode, dynamicDecisionNode.getDefaultEdge());
            dynamicDecisionNode.setDefaultEdge(newNode);
        } else {
            log.error("Can not infuse nodes in node type : " + destination);
        }
    }

    private static AuthGraphNode clone(AuthGraphNode node) {
        if (node instanceof StepConfigGraphNode) {
            StepConfigGraphNode stepConfigGraphNode = ((StepConfigGraphNode) node);
            return wrap(stepConfigGraphNode.getStepConfig());
        } else {
            log.error("Clone not implemented for the node type: " + node);
        }
        return null;
    }

    /**
     * Attach the new node to end of the base node.
     * The new node is added to each leaf node of the Tree structure given in the destination node.
     * Effectively this will join all the leaf nodes to new node, converting the tree into a graph.
     *
     * @param baseNode
     * @param nodeToAttach
     */
    private static void attachToLeaf(AuthGraphNode baseNode, AuthGraphNode nodeToAttach) {

        if (baseNode instanceof StepConfigGraphNode) {
            StepConfigGraphNode stepConfigGraphNode = ((StepConfigGraphNode) baseNode);
            if (stepConfigGraphNode.getNext() == null) {
                stepConfigGraphNode.setNext(nodeToAttach);
            } else {
                attachToLeaf(stepConfigGraphNode.getNext(), nodeToAttach);
            }
        } else if (baseNode instanceof AuthDecisionPointNode) {
            AuthDecisionPointNode decisionPointNode = (AuthDecisionPointNode) baseNode;
            if (decisionPointNode.getDefaultEdge() == null) {
                decisionPointNode.setDefaultEdge(nodeToAttach);
            } else {
                attachToLeaf(decisionPointNode.getDefaultEdge(), nodeToAttach);
            }
            decisionPointNode.getOutcomes().stream().forEach(o -> attachToLeaf(o.getDestination(), nodeToAttach));
        } else if (baseNode instanceof DynamicDecisionNode) {
            DynamicDecisionNode dynamicDecisionNode = (DynamicDecisionNode) baseNode;
            dynamicDecisionNode.setDefaultEdge(nodeToAttach);
        } else if (baseNode instanceof EndStep) {
            if (log.isDebugEnabled()) {
                log.debug("The destination is an End Step. Unable to attach the node : " + nodeToAttach);
            }
        } else {
            log.error("Unknown graph node found : " + baseNode);
        }
    }

    /**
     * Creates the StepConfigGraphNode with given StepConfig.
     *
     * @param stepConfig Step Config Object.
     * @return built and wrapped new StepConfigGraphNode.
     */
    private static StepConfigGraphNode wrap(StepConfig stepConfig) {

        StepConfigGraphNode stepConfigGraphNode = new StepConfigGraphNode(stepConfig);
        return stepConfigGraphNode;
    }

    /**
<<<<<<< HEAD
=======
     * Builder Object to build a decision logic.
     */
    public static class DecisionBuilder {

        private AuthenticationDecisionEvaluator2 evaluatorFunction;
        private AuthDecisionPointNode decisionNode;
        private Map<String, StepConfig> stepNamedMap;

        public DecisionBuilder(AuthDecisionPointNode decisionNode, AuthenticationDecisionEvaluator2 evaluatorFunction,
                               Map<String, StepConfig> stepNamedMap) {

            this.decisionNode = decisionNode;
            this.decisionNode.setAuthenticationDecisionEvaluator(evaluatorFunction);
            this.evaluatorFunction = evaluatorFunction;
            this.stepNamedMap = stepNamedMap;
        }

        public ConditionalExecutionBuilder when(String s) {

            return new ConditionalExecutionBuilder(s, this, decisionNode, stepNamedMap);
        }
    }

    /**
     * Build object to build a conditional execution.
     * This builds the graph nodes on the first run of the javascript.
     * This means graph nodes are statically built upon flow initialization.
     */
    public static class ConditionalExecutionBuilder {

        private DecisionBuilder decisionBuilder;
        private AuthDecisionPointNode decisionNode;
        private String outcomeName;
        private Map<String, StepConfig> stepNamedMap;

        public ConditionalExecutionBuilder(String outcomeName, DecisionBuilder decisionBuilder,
                                           AuthDecisionPointNode decisionNode, Map<String, StepConfig> stepNamedMap) {

            this.outcomeName = outcomeName;
            this.decisionNode = decisionNode;
            this.decisionBuilder = decisionBuilder;
            this.stepNamedMap = stepNamedMap;
        }

        public ConditionalExecutionBuilder thenExecute(String stepId) {

            StepConfig stepConfig = stepNamedMap.get(stepId);
            StepConfigGraphNode newNode = wrap(stepConfig);
            if (outcomeName == null) {
                decisionNode.setDefaultEdge(newNode);
            } else {
                decisionNode.putOutcome(outcomeName, new DecisionOutcome(newNode));
            }
            return this;
        }

        public ConditionalExecutionBuilder when(String s) {

            return new ConditionalExecutionBuilder(s, decisionBuilder, decisionNode, stepNamedMap);
        }

        public ConditionalExecutionBuilder whenNoMatch() {

            return new ConditionalExecutionBuilder(null, decisionBuilder, decisionNode, stepNamedMap);
        }
    }

    /**
>>>>>>> 142808a4
     * Javascript based Decision Evaluator implementation.
     * This is used to create the Authentication Graph structure dynamically on the fly while the authentication flow
     * is happening.
     * The graph is re-organized based on last execution of the decision.
     */
    public static class JsBasedEvaluator implements AuthenticationDecisionEvaluator2 {

        private static final long serialVersionUID = 6853505881096840344L;
        private String source;
        private boolean isFunction = false;

        public JsBasedEvaluator(String source, boolean isFunction) {
            this.source = source;
            this.isFunction = isFunction;
        }

        @Override
        public String evaluate(AuthenticationContext authenticationContext) {
            Bindings bindings = getJavascriptCache().getBindings(authenticationContext.getServiceProviderName());
            String result = null;
            if (isFunction) {
                Compilable compilable = (Compilable) getEngine();
                try {
                    JsGraphBuilder.contextForJs.set(authenticationContext);
                    CompiledScript compiledScript = compilable.compile(source);
                    JSObject builderFunction = (JSObject) compiledScript.eval(bindings);
                    Object scriptResult = builderFunction.call(null, authenticationContext);

                    //TODO: New method ...
                    AuthGraphNode executingNode = (AuthGraphNode) authenticationContext.getProperty(PROP_CURRENT_NODE);
                    if (executingNode instanceof DynamicDecisionNode) {
                        infuse(executingNode, dynamicallyBuitBaseNode.get());
                    }

                } catch (ScriptException e) {
                    //TODO: do proper error handling
                    log.error("Error in executing the javascript for service provider : " + authenticationContext
                            .getServiceProviderName(), e);
                } finally {
                    contextForJs.remove();
                    dynamicallyBuitBaseNode.remove();
                }

            } else {
                result = source;
            }
            return result;
        }

        private ScriptEngine getEngine() {
            return FrameworkServiceDataHolder.getInstance().getJsGraphBuilderFactory().getEngine();
        }

        private JavascriptCache getJavascriptCache() {
            return FrameworkServiceDataHolder.getInstance().getJsGraphBuilderFactory().getJavascriptCache();
        }
    }

    public void setJsFunctionRegistry(JsFunctionRegistryImpl jsFunctionRegistrar) {
        this.jsFunctionRegistrar = jsFunctionRegistrar;
    }

    public void setJavascriptCache(JavascriptCache javascriptCache) {
        this.javascriptCache = javascriptCache;
    }
}<|MERGE_RESOLUTION|>--- conflicted
+++ resolved
@@ -33,7 +33,6 @@
 
 import java.util.Map;
 import java.util.function.Consumer;
-import java.util.function.Function;
 import java.util.stream.Collectors;
 import javax.script.Bindings;
 import javax.script.Compilable;
@@ -315,77 +314,7 @@
     }
 
     /**
-<<<<<<< HEAD
-=======
-     * Builder Object to build a decision logic.
-     */
-    public static class DecisionBuilder {
-
-        private AuthenticationDecisionEvaluator2 evaluatorFunction;
-        private AuthDecisionPointNode decisionNode;
-        private Map<String, StepConfig> stepNamedMap;
-
-        public DecisionBuilder(AuthDecisionPointNode decisionNode, AuthenticationDecisionEvaluator2 evaluatorFunction,
-                               Map<String, StepConfig> stepNamedMap) {
-
-            this.decisionNode = decisionNode;
-            this.decisionNode.setAuthenticationDecisionEvaluator(evaluatorFunction);
-            this.evaluatorFunction = evaluatorFunction;
-            this.stepNamedMap = stepNamedMap;
-        }
-
-        public ConditionalExecutionBuilder when(String s) {
-
-            return new ConditionalExecutionBuilder(s, this, decisionNode, stepNamedMap);
-        }
-    }
-
-    /**
-     * Build object to build a conditional execution.
-     * This builds the graph nodes on the first run of the javascript.
-     * This means graph nodes are statically built upon flow initialization.
-     */
-    public static class ConditionalExecutionBuilder {
-
-        private DecisionBuilder decisionBuilder;
-        private AuthDecisionPointNode decisionNode;
-        private String outcomeName;
-        private Map<String, StepConfig> stepNamedMap;
-
-        public ConditionalExecutionBuilder(String outcomeName, DecisionBuilder decisionBuilder,
-                                           AuthDecisionPointNode decisionNode, Map<String, StepConfig> stepNamedMap) {
-
-            this.outcomeName = outcomeName;
-            this.decisionNode = decisionNode;
-            this.decisionBuilder = decisionBuilder;
-            this.stepNamedMap = stepNamedMap;
-        }
-
-        public ConditionalExecutionBuilder thenExecute(String stepId) {
-
-            StepConfig stepConfig = stepNamedMap.get(stepId);
-            StepConfigGraphNode newNode = wrap(stepConfig);
-            if (outcomeName == null) {
-                decisionNode.setDefaultEdge(newNode);
-            } else {
-                decisionNode.putOutcome(outcomeName, new DecisionOutcome(newNode));
-            }
-            return this;
-        }
-
-        public ConditionalExecutionBuilder when(String s) {
-
-            return new ConditionalExecutionBuilder(s, decisionBuilder, decisionNode, stepNamedMap);
-        }
-
-        public ConditionalExecutionBuilder whenNoMatch() {
-
-            return new ConditionalExecutionBuilder(null, decisionBuilder, decisionNode, stepNamedMap);
-        }
-    }
-
-    /**
->>>>>>> 142808a4
+
      * Javascript based Decision Evaluator implementation.
      * This is used to create the Authentication Graph structure dynamically on the fly while the authentication flow
      * is happening.
