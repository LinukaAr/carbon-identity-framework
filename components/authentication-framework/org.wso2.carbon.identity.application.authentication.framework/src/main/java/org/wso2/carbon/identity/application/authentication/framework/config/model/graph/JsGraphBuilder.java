/*
 * Copyright (c) 2020, WSO2 Inc. (http://www.wso2.org) All Rights Reserved.
 *
 * WSO2 Inc. licenses this file to you under the Apache License,
 * Version 2.0 (the "License"); you may not use this file except
 * in compliance with the License.
 * You may obtain a copy of the License at
 *
 * http://www.apache.org/licenses/LICENSE-2.0
 *
 * Unless required by applicable law or agreed to in writing,
 * software distributed under the License is distributed on an
 * "AS IS" BASIS, WITHOUT WARRANTIES OR CONDITIONS OF ANY
 * KIND, either express or implied.  See the License for the
 * specific language governing permissions and limitations
 * under the License.
 */

package org.wso2.carbon.identity.application.authentication.framework.config.model.graph;

import org.wso2.carbon.identity.application.authentication.framework.AuthenticationDecisionEvaluator;

/**
 * Interface for Sequence Graph Builder.
 * Translate the authentication graph config to runtime model.
 * This is not thread safe. Should be discarded after each build.
 */
public interface JsGraphBuilder {

    /**
     * Creates the graph with the given Script and step map.
     *
     * @param script the Dynamic authentication script.
     */
    JsGraphBuilder createWith(String script);

    AuthenticationGraph build();

<<<<<<< HEAD
    AuthenticationDecisionEvaluator getScriptEvaluator(SerializableJsFunction fn);
=======
    AuthenticationDecisionEvaluator getScriptEvaluator(SerializableJsFunction<?> fn);
>>>>>>> 97b7b1cd
}<|MERGE_RESOLUTION|>--- conflicted
+++ resolved
@@ -36,9 +36,5 @@
 
     AuthenticationGraph build();
 
-<<<<<<< HEAD
-    AuthenticationDecisionEvaluator getScriptEvaluator(SerializableJsFunction fn);
-=======
     AuthenticationDecisionEvaluator getScriptEvaluator(SerializableJsFunction<?> fn);
->>>>>>> 97b7b1cd
 }