/*
 * Copyright (c) 2017, WSO2 Inc. (http://www.wso2.org) All Rights Reserved.
 *
 * WSO2 Inc. licenses this file to you under the Apache License,
 * Version 2.0 (the "License"); you may not use this file except
 * in compliance with the License.
 * You may obtain a copy of the License at
 *
 * http://www.apache.org/licenses/LICENSE-2.0
 *
 * Unless required by applicable law or agreed to in writing,
 * software distributed under the License is distributed on an
 * "AS IS" BASIS, WITHOUT WARRANTIES OR CONDITIONS OF ANY
 * KIND, either express or implied.  See the License for the
 * specific language governing permissions and limitations
 * under the License.
 */

package org.wso2.carbon.identity.application.authentication.framework.config.model.graph;

import org.apache.commons.logging.Log;
import org.apache.commons.logging.LogFactory;
import org.graalvm.polyglot.Context;
import org.graalvm.polyglot.HostAccess;
import org.graalvm.polyglot.Value;
import org.wso2.carbon.identity.application.authentication.framework.config.model.StepConfig;
import org.wso2.carbon.identity.application.authentication.framework.config.model.graph.js.JsLogger;
import org.wso2.carbon.identity.application.authentication.framework.context.AuthenticationContext;
import org.wso2.carbon.identity.application.authentication.framework.exception.FrameworkException;
import org.wso2.carbon.identity.application.authentication.framework.util.FrameworkConstants;
import org.wso2.carbon.identity.application.authentication.framework.util.FrameworkUtils;

import java.util.HashMap;
import java.util.Map;

/**
 * Factory to create a Javascript based sequence builder.
 * This factory is there to reuse of Graaljs polyglot Context and any related expensive objects.
 */
public class JsPolyglotGraphBuilderFactory implements JsGraphBuilderFactory<Context> {

    private static final Log LOG = LogFactory.getLog(JsPolyglotGraphBuilderFactory.class);
    private static final String JS_BINDING_CURRENT_CONTEXT = "JS_BINDING_CURRENT_CONTEXT";

    public void init() {

    }
    @SuppressWarnings("unchecked")
    public static void restoreCurrentContext(AuthenticationContext authContext, Context context)
            throws FrameworkException {

        Map<String, Object> map = (Map<String, Object>) authContext.getProperty(JS_BINDING_CURRENT_CONTEXT);
        Value bindings = context.getBindings(FrameworkConstants.JSAttributes.POLYGLOT_LANGUAGE);
        if (map != null) {
            for (Map.Entry<String, Object> entry : map.entrySet()) {
                Object deserializedValue = FrameworkUtils.fromJsSerializableGraal(entry.getValue(), context);
                bindings.putMember(entry.getKey(), deserializedValue);
            }
        }
    }

    public static void persistCurrentContext(AuthenticationContext authContext, Context context) {

        Value engineBindings = context.getBindings(FrameworkConstants.JSAttributes.POLYGLOT_LANGUAGE);
        Map<String, Object> persistableMap = new HashMap<>();
        engineBindings.getMemberKeys().forEach((key) -> {
            Value binding = engineBindings.getMember(key);
<<<<<<< HEAD
            if (!binding.isHostObject()) {
                persistableMap.put(key, FrameworkUtils.toJsSerializableGraal(binding));
=======
            if (!keybinding.isHostObject()) {
                persistableMap.put(key, FrameworkUtils.toJsSerializableGraal(keybinding));
>>>>>>> 51de695a
            }
        });

        authContext.setProperty(JS_BINDING_CURRENT_CONTEXT, persistableMap);
    }

    public Context createEngine(AuthenticationContext authenticationContext) {

        Context context = Context.newBuilder(FrameworkConstants.JSAttributes.POLYGLOT_LANGUAGE)
                .allowHostAccess(HostAccess.ALL).build();

        Value bindings = context.getBindings(FrameworkConstants.JSAttributes.POLYGLOT_LANGUAGE);
        JsLogger jsLogger = new JsLogger();
        bindings.putMember(FrameworkConstants.JSAttributes.JS_LOG, jsLogger);
        return context;
    }

    public JsPolyglotGraphBuilder createBuilder(AuthenticationContext authenticationContext,
                                                Map<Integer, StepConfig> stepConfigMap) {

        return new JsPolyglotGraphBuilder(authenticationContext, stepConfigMap, createEngine(authenticationContext));
    }

    public JsPolyglotGraphBuilder createBuilder(AuthenticationContext authenticationContext,
                                                Map<Integer, StepConfig> stepConfigMap, AuthGraphNode currentNode) {

        return new JsPolyglotGraphBuilder(authenticationContext, stepConfigMap,
                createEngine(authenticationContext), currentNode);
    }
}<|MERGE_RESOLUTION|>--- conflicted
+++ resolved
@@ -65,16 +65,10 @@
         Map<String, Object> persistableMap = new HashMap<>();
         engineBindings.getMemberKeys().forEach((key) -> {
             Value binding = engineBindings.getMember(key);
-<<<<<<< HEAD
             if (!binding.isHostObject()) {
                 persistableMap.put(key, FrameworkUtils.toJsSerializableGraal(binding));
-=======
-            if (!keybinding.isHostObject()) {
-                persistableMap.put(key, FrameworkUtils.toJsSerializableGraal(keybinding));
->>>>>>> 51de695a
             }
         });
-
         authContext.setProperty(JS_BINDING_CURRENT_CONTEXT, persistableMap);
     }
 
