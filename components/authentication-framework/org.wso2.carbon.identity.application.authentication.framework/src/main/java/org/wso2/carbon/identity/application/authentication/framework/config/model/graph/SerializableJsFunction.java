--- conflicted
+++ resolved
@@ -18,14 +18,7 @@
 
 package org.wso2.carbon.identity.application.authentication.framework.config.model.graph;
 
-<<<<<<< HEAD
-import org.wso2.carbon.identity.application.authentication.framework.config.model.graph.js.JsAuthenticationContext;
-import org.wso2.carbon.identity.application.authentication.framework.config.model.graph.js.NashornJsAuthenticationContext;
-
-=======
->>>>>>> 97b7b1cd
 import java.io.Serializable;
-import javax.script.ScriptEngine;
 
 /**
  * Serializable javascript function.
@@ -33,19 +26,12 @@
  * submits a form in the browser.
  * The request may come to different node.
  * The current authentication context holds this function in serialized form.
-<<<<<<< HEAD
- */
-public interface SerializableJsFunction<T extends JsAuthenticationContext> extends Serializable {
-
-    Object apply(ScriptEngine scriptEngine, T jsAuthenticationContext) ;
-=======
  *
  * @param <T> Script Engine
  */
 public interface SerializableJsFunction<T> extends Serializable {
 
     Object apply(T scriptEngine, Object... params);
->>>>>>> 97b7b1cd
 
     void setName(String name);
 
