/*
 * Copyright (c) 2018, WSO2 Inc. (http://www.wso2.org) All Rights Reserved.
 *
 * WSO2 Inc. licenses this file to you under the Apache License,
 * Version 2.0 (the "License"); you may not use this file except
 * in compliance with the License.
 * You may obtain a copy of the License at
 *
 * http://www.apache.org/licenses/LICENSE-2.0
 *
 * Unless required by applicable law or agreed to in writing,
 * software distributed under the License is distributed on an
 * "AS IS" BASIS, WITHOUT WARRANTIES OR CONDITIONS OF ANY
 * KIND, either express or implied.  See the License for the
 * specific language governing permissions and limitations
 * under the License.
 */

package org.wso2.carbon.identity.application.authentication.framework.config.model.graph.js;

import org.wso2.carbon.identity.application.authentication.framework.model.AuthenticatedUser;

/**
 * Interface for JavaScript Authenticated User Wrapper.
 */
<<<<<<< HEAD
public class JsAuthenticatedUser extends AbstractJSObjectWrapper<AuthenticatedUser> {

    private static final Log LOG = LogFactory.getLog(JsAuthenticatedUser.class);
    private int step;
    private String idp;

    /**
     * Constructor to be used when required to access step specific user details.
     *
     * @param context Authentication context
     * @param wrappedUser Authenticated user
     * @param step        Authentication step
     * @param idp         Authenticated Idp
     */
    public JsAuthenticatedUser(AuthenticationContext context, AuthenticatedUser wrappedUser, int step, String idp) {

        this(wrappedUser, step, idp);
        initializeContext(context);
    }

    /**
     * Constructor to be used when required to access step specific user details.
     *
     * @param wrappedUser Authenticated user
     * @param step        Authentication step
     * @param idp         Authenticated Idp
     */
    public JsAuthenticatedUser(AuthenticatedUser wrappedUser, int step, String idp) {

        super(wrappedUser);
        this.step = step;
        this.idp = idp;
    }

    /**
     * Constructor to be used when required to access step independent user.
     *
     * @param wrappedUser Authenticated user
     */
    public JsAuthenticatedUser(AuthenticatedUser wrappedUser) {

        super(wrappedUser);
    }

    public JsAuthenticatedUser(AuthenticationContext context, AuthenticatedUser wrappedUser) {

        this(wrappedUser);
        initializeContext(context);
    }

    @Override
    public Object getMember(String name) {

        switch (name) {
            case FrameworkConstants.JSAttributes.JS_AUTHENTICATED_SUBJECT_IDENTIFIER:
                return getWrapped().getAuthenticatedSubjectIdentifier();
            case FrameworkConstants.JSAttributes.JS_USERNAME:
                return getWrapped().getUserName();
            case FrameworkConstants.JSAttributes.JS_USER_STORE_DOMAIN:
                return getWrapped().getUserStoreDomain();
            case FrameworkConstants.JSAttributes.JS_TENANT_DOMAIN:
                return getWrapped().getTenantDomain();
            case FrameworkConstants.JSAttributes.JS_LOCAL_CLAIMS:
                if (StringUtils.isNotBlank(idp)) {
                    return new JsClaims(getContext(), step, idp, false);
                } else {
                    // Represent step independent user
                    return new JsClaims(getContext(), getWrapped(), false);
                }
            case FrameworkConstants.JSAttributes.JS_REMOTE_CLAIMS:
                if (StringUtils.isNotBlank(idp)) {
                    return new JsClaims(getContext(), step, idp, true);
                } else {
                    // Represent step independent user
                    return new JsClaims(getContext(), getWrapped(), true);
                }
            case FrameworkConstants.JSAttributes.JS_LOCAL_ROLES:
                return getLocalRoles();
            case FrameworkConstants.JSAttributes.JS_CLAIMS:
                if (StringUtils.isNotBlank(idp)) {
                    return new JsRuntimeClaims(getContext(), step, idp);
                } else {
                    // Represent step independent user
                    return new JsRuntimeClaims(getContext(), getWrapped());
                }
            default:
                return super.getMember(name);
        }
    }

    @Override
    public void setMember(String name, Object value) {

        switch (name) {
            case FrameworkConstants.JSAttributes.JS_USERNAME:
                getWrapped().setUserName((String) value);
                break;
            case FrameworkConstants.JSAttributes.JS_USER_STORE_DOMAIN:
                getWrapped().setUserStoreDomain((String) value);
                break;
            default:
                super.setMember(name, value);
        }
    }

    @Override
    public boolean hasMember(String name) {

        switch (name) {
            case FrameworkConstants.JSAttributes.JS_AUTHENTICATED_SUBJECT_IDENTIFIER:
                return getWrapped().getAuthenticatedSubjectIdentifier() != null;
            case FrameworkConstants.JSAttributes.JS_USERNAME:
                return getWrapped().getUserName() != null;
            case FrameworkConstants.JSAttributes.JS_USER_STORE_DOMAIN:
                return getWrapped().getUserStoreDomain() != null;
            case FrameworkConstants.JSAttributes.JS_TENANT_DOMAIN:
                return getWrapped().getTenantDomain() != null;
            case FrameworkConstants.JSAttributes.JS_LOCAL_CLAIMS:
                return idp != null;
            case FrameworkConstants.JSAttributes.JS_REMOTE_CLAIMS:
                return idp != null && !FrameworkConstants.LOCAL.equals(idp);
            default:
                return super.hasMember(name);
        }
    }

    private String[] getLocalRoles() {

        if (idp == null || FrameworkConstants.LOCAL.equals(idp)) {
            RealmService realmService = FrameworkServiceDataHolder.getInstance().getRealmService();
            int usersTenantId = IdentityTenantUtil.getTenantId(getWrapped().getTenantDomain());

            try {
                String usernameWithDomain = UserCoreUtil.addDomainToName(getWrapped().getUserName(), getWrapped()
                    .getUserStoreDomain());
                UserRealm userRealm = realmService.getTenantUserRealm(usersTenantId);
                return userRealm.getUserStoreManager().getRoleListOfUser(usernameWithDomain);
            } catch (UserStoreException e) {
                LOG.error("Error when getting role list of user: " + getWrapped(), e);
            }
        }
        return ArrayUtils.EMPTY_STRING_ARRAY;
    }
=======
public interface JsAuthenticatedUser  {
    AuthenticatedUser getWrapped();
>>>>>>> cd8a66e1
}<|MERGE_RESOLUTION|>--- conflicted
+++ resolved
@@ -23,152 +23,6 @@
 /**
  * Interface for JavaScript Authenticated User Wrapper.
  */
-<<<<<<< HEAD
-public class JsAuthenticatedUser extends AbstractJSObjectWrapper<AuthenticatedUser> {
-
-    private static final Log LOG = LogFactory.getLog(JsAuthenticatedUser.class);
-    private int step;
-    private String idp;
-
-    /**
-     * Constructor to be used when required to access step specific user details.
-     *
-     * @param context Authentication context
-     * @param wrappedUser Authenticated user
-     * @param step        Authentication step
-     * @param idp         Authenticated Idp
-     */
-    public JsAuthenticatedUser(AuthenticationContext context, AuthenticatedUser wrappedUser, int step, String idp) {
-
-        this(wrappedUser, step, idp);
-        initializeContext(context);
-    }
-
-    /**
-     * Constructor to be used when required to access step specific user details.
-     *
-     * @param wrappedUser Authenticated user
-     * @param step        Authentication step
-     * @param idp         Authenticated Idp
-     */
-    public JsAuthenticatedUser(AuthenticatedUser wrappedUser, int step, String idp) {
-
-        super(wrappedUser);
-        this.step = step;
-        this.idp = idp;
-    }
-
-    /**
-     * Constructor to be used when required to access step independent user.
-     *
-     * @param wrappedUser Authenticated user
-     */
-    public JsAuthenticatedUser(AuthenticatedUser wrappedUser) {
-
-        super(wrappedUser);
-    }
-
-    public JsAuthenticatedUser(AuthenticationContext context, AuthenticatedUser wrappedUser) {
-
-        this(wrappedUser);
-        initializeContext(context);
-    }
-
-    @Override
-    public Object getMember(String name) {
-
-        switch (name) {
-            case FrameworkConstants.JSAttributes.JS_AUTHENTICATED_SUBJECT_IDENTIFIER:
-                return getWrapped().getAuthenticatedSubjectIdentifier();
-            case FrameworkConstants.JSAttributes.JS_USERNAME:
-                return getWrapped().getUserName();
-            case FrameworkConstants.JSAttributes.JS_USER_STORE_DOMAIN:
-                return getWrapped().getUserStoreDomain();
-            case FrameworkConstants.JSAttributes.JS_TENANT_DOMAIN:
-                return getWrapped().getTenantDomain();
-            case FrameworkConstants.JSAttributes.JS_LOCAL_CLAIMS:
-                if (StringUtils.isNotBlank(idp)) {
-                    return new JsClaims(getContext(), step, idp, false);
-                } else {
-                    // Represent step independent user
-                    return new JsClaims(getContext(), getWrapped(), false);
-                }
-            case FrameworkConstants.JSAttributes.JS_REMOTE_CLAIMS:
-                if (StringUtils.isNotBlank(idp)) {
-                    return new JsClaims(getContext(), step, idp, true);
-                } else {
-                    // Represent step independent user
-                    return new JsClaims(getContext(), getWrapped(), true);
-                }
-            case FrameworkConstants.JSAttributes.JS_LOCAL_ROLES:
-                return getLocalRoles();
-            case FrameworkConstants.JSAttributes.JS_CLAIMS:
-                if (StringUtils.isNotBlank(idp)) {
-                    return new JsRuntimeClaims(getContext(), step, idp);
-                } else {
-                    // Represent step independent user
-                    return new JsRuntimeClaims(getContext(), getWrapped());
-                }
-            default:
-                return super.getMember(name);
-        }
-    }
-
-    @Override
-    public void setMember(String name, Object value) {
-
-        switch (name) {
-            case FrameworkConstants.JSAttributes.JS_USERNAME:
-                getWrapped().setUserName((String) value);
-                break;
-            case FrameworkConstants.JSAttributes.JS_USER_STORE_DOMAIN:
-                getWrapped().setUserStoreDomain((String) value);
-                break;
-            default:
-                super.setMember(name, value);
-        }
-    }
-
-    @Override
-    public boolean hasMember(String name) {
-
-        switch (name) {
-            case FrameworkConstants.JSAttributes.JS_AUTHENTICATED_SUBJECT_IDENTIFIER:
-                return getWrapped().getAuthenticatedSubjectIdentifier() != null;
-            case FrameworkConstants.JSAttributes.JS_USERNAME:
-                return getWrapped().getUserName() != null;
-            case FrameworkConstants.JSAttributes.JS_USER_STORE_DOMAIN:
-                return getWrapped().getUserStoreDomain() != null;
-            case FrameworkConstants.JSAttributes.JS_TENANT_DOMAIN:
-                return getWrapped().getTenantDomain() != null;
-            case FrameworkConstants.JSAttributes.JS_LOCAL_CLAIMS:
-                return idp != null;
-            case FrameworkConstants.JSAttributes.JS_REMOTE_CLAIMS:
-                return idp != null && !FrameworkConstants.LOCAL.equals(idp);
-            default:
-                return super.hasMember(name);
-        }
-    }
-
-    private String[] getLocalRoles() {
-
-        if (idp == null || FrameworkConstants.LOCAL.equals(idp)) {
-            RealmService realmService = FrameworkServiceDataHolder.getInstance().getRealmService();
-            int usersTenantId = IdentityTenantUtil.getTenantId(getWrapped().getTenantDomain());
-
-            try {
-                String usernameWithDomain = UserCoreUtil.addDomainToName(getWrapped().getUserName(), getWrapped()
-                    .getUserStoreDomain());
-                UserRealm userRealm = realmService.getTenantUserRealm(usersTenantId);
-                return userRealm.getUserStoreManager().getRoleListOfUser(usernameWithDomain);
-            } catch (UserStoreException e) {
-                LOG.error("Error when getting role list of user: " + getWrapped(), e);
-            }
-        }
-        return ArrayUtils.EMPTY_STRING_ARRAY;
-    }
-=======
 public interface JsAuthenticatedUser  {
     AuthenticatedUser getWrapped();
->>>>>>> cd8a66e1
 }