/*
 * Copyright (c) 2013, WSO2 Inc. (http://www.wso2.org) All Rights Reserved.
 *
 * WSO2 Inc. licenses this file to you under the Apache License,
 * Version 2.0 (the "License"); you may not use this file except
 * in compliance with the License.
 * You may obtain a copy of the License at
 *
 * http://www.apache.org/licenses/LICENSE-2.0
 *
 * Unless required by applicable law or agreed to in writing,
 * software distributed under the License is distributed on an
 * "AS IS" BASIS, WITHOUT WARRANTIES OR CONDITIONS OF ANY
 * KIND, either express or implied.  See the License for the
 * specific language governing permissions and limitations
 * under the License.
 */

package org.wso2.carbon.identity.application.authentication.framework.context;

import org.apache.commons.collections.MapUtils;
import org.apache.commons.lang.StringUtils;
import org.wso2.carbon.identity.application.authentication.framework.AuthenticatorStateInfo;
import org.wso2.carbon.identity.application.authentication.framework.config.model.ExternalIdPConfig;
import org.wso2.carbon.identity.application.authentication.framework.config.model.SequenceConfig;
import org.wso2.carbon.identity.application.authentication.framework.model.AuthenticatedIdPData;
import org.wso2.carbon.identity.application.authentication.framework.model.AuthenticatedUser;
import org.wso2.carbon.identity.application.authentication.framework.model.AuthenticationRequest;
import org.wso2.carbon.identity.application.authentication.framework.util.FrameworkConstants;
import org.wso2.carbon.identity.base.IdentityRuntimeException;
import org.wso2.carbon.identity.core.bean.context.MessageContext;
import org.wso2.carbon.identity.core.util.IdentityTenantUtil;

import java.io.Serializable;
import java.util.ArrayList;
import java.util.Collections;
import java.util.HashMap;
import java.util.List;
import java.util.Map;

/**
 * This class is used for holding data about the
 * authentication request sent from a servlet.
 */
public class AuthenticationContext extends MessageContext implements Serializable {

    private static final long serialVersionUID = 6438291349985653402L;

    private String contextIdentifier;
    private String sessionIdentifier;
    private String callerPath;
    private String callerSessionKey;
    private String relyingParty;
    private String queryParams;
    private String requestType;
    private boolean isLogoutRequest;
    private int currentStep;
    private SequenceConfig sequenceConfig;
    private ExternalIdPConfig externalIdP;
    private String externalIdPResourceId;
    private boolean rememberMe;
    private String tenantDomain;
    private int retryCount;
    private int currentPostAuthHandlerIndex = 0;
    private Map<String, String> authenticatorProperties = new HashMap<>();
    private String serviceProviderName;
    private String contextIdIncludedQueryParams;
    private String currentAuthenticator;
    private Map<String, Serializable> endpointParams = new HashMap<>();

    private boolean forceAuthenticate;
    private boolean reAuthenticate;
    private boolean passiveAuthenticate;
    private boolean previousAuthTime;
    private AuthenticationRequest authenticationRequest;

    private Map<String, AuthenticatedIdPData> previousAuthenticatedIdPs = new HashMap<>();
    private Map<String, AuthenticatedIdPData> currentAuthenticatedIdPs = new HashMap<>();

    // Authentication context thread status flag.
    private volatile boolean activeInAThread;

    //flow controller flags
    private boolean requestAuthenticated = true;
    private boolean returning;
    private boolean retrying;
    private boolean previousSessionFound;

    //Adaptive Authentication control and status
    private List<AuthHistory> authenticationStepHistory = new ArrayList<>();
    private List<String> requestedAcr;
    private AcrRule acrRule = AcrRule.EXACT;
    private String selectedAcr;
    private Map<String,  AuthenticatedIdPData> authenticatedIdPsOfApp = new HashMap<>();

    /** The user/subject known at the latest authentication step */
    private AuthenticatedUser lastAuthenticatedUser;

    /** subject should be set by each authenticator */
    private AuthenticatedUser subject;

    /* Holds any (state) information that would be required by the authenticator
     * for later processing.
     * E.g. sessionIndex for SAMLSSOAuthenticator in SLO.
     * Each authenticator should have an internal DTO that extends the
     * AuthenticatorStateInfoDTO and set all the required state info in it.
     */
    private AuthenticatorStateInfo stateInfo;

    private String userTenantDomainHint;

    private String loginTenantDomain;

    private List<String> executedPostAuthHandlers = new ArrayList<>();

    private final Map<String, List<String>> loggedOutAuthenticators = new HashMap<>();

    public String getCallerPath() {
        return callerPath;
    }

    public void setCallerPath(String callerPath) {
        this.callerPath = callerPath;
    }

    public String getCallerSessionKey() {
        return callerSessionKey;
    }

    public void setCallerSessionKey(String callerSessionKey) {
        this.callerSessionKey = callerSessionKey;
    }

    public String getQueryParams() {
        return queryParams;
    }

    public void setQueryParams(String queryParams) {
        this.queryParams = queryParams;
    }

    public void setOrignalRequestQueryParams(String queryParams) {
        this.queryParams = queryParams;
    }

    public String getRequestType() {
        return requestType;
    }

    public void setRequestType(String requestType) {
        this.requestType = requestType;
    }

    public boolean isLogoutRequest() {
        return isLogoutRequest;
    }

    public void setLogoutRequest(boolean isLogoutRequest) {
        this.isLogoutRequest = isLogoutRequest;
    }

    public int getCurrentStep() {
        return currentStep;
    }

    public void setCurrentStep(int currentStep) {
        this.currentStep = currentStep;
    }

    public SequenceConfig getSequenceConfig() {
        return sequenceConfig;
    }

    public void setSequenceConfig(SequenceConfig sequenceConfig) {
        this.sequenceConfig = sequenceConfig;
    }

    public AuthenticatedUser getSubject() {
        return subject;
    }

    public void setSubject(AuthenticatedUser subject) {
        this.subject = subject;
        if (subject != null) {
            lastAuthenticatedUser = subject;
        }
    }

    public String getContextIdentifier() {
        return contextIdentifier;
    }

    public void setContextIdentifier(String contextIdentifier) {
        this.contextIdentifier = contextIdentifier;
    }

    public boolean isRequestAuthenticated() {
        return requestAuthenticated;
    }

    public void setRequestAuthenticated(boolean requestAuthenticated) {
        this.requestAuthenticated = requestAuthenticated;
    }

    public boolean isRememberMe() {
        return rememberMe;
    }

    public void setRememberMe(boolean rememberMe) {
        this.rememberMe = rememberMe;
    }

    public String getSessionIdentifier() {
        return sessionIdentifier;
    }

    public void setSessionIdentifier(String sessionIdentifier) {
        this.sessionIdentifier = sessionIdentifier;
    }

    public Map<String, Object> getProperties() {
        return parameters;
    }

    public void setProperties(Map<String, Object> properties) {
        this.parameters = properties;
    }

    public void setProperty(String key, Object value) {
        parameters.put(key, value);
    }

    public void removeProperty(String key) {
        parameters.remove(key);
    }

    public Object getProperty(String key) {
        return parameters.get(key);
    }

    public ExternalIdPConfig getExternalIdP() {
        return externalIdP;
    }

    public void setExternalIdP(ExternalIdPConfig externalIdP) {
        this.externalIdP = externalIdP;
    }

    public String getTenantDomain() {
        return tenantDomain;
    }

    public void setTenantDomain(String tenantDomain) {
        this.tenantDomain = tenantDomain;
    }

    public AuthenticatorStateInfo getStateInfo() {
        return stateInfo;
    }

    public void setStateInfo(AuthenticatorStateInfo stateInfo) {
        this.stateInfo = stateInfo;
    }

    public int getRetryCount() {
        return retryCount;
    }

    public void setRetryCount(int retryCount) {
        this.retryCount = retryCount;
    }

    public Map<String, String> getAuthenticatorProperties() {
        return authenticatorProperties;
    }

    public void setAuthenticatorProperties(
            Map<String, String> authenticatorProperties) {
        this.authenticatorProperties = authenticatorProperties;
    }

    public String getServiceProviderName() {
        return serviceProviderName;
    }

    public void setServiceProviderName(String serviceProviderName) {
        this.serviceProviderName = serviceProviderName;
    }

    public boolean isForceAuthenticate() {
        return forceAuthenticate;
    }

    public void setForceAuthenticate(boolean forceAuthenticate) {
        this.forceAuthenticate = forceAuthenticate;
    }

    public boolean isPassiveAuthenticate() {
        return passiveAuthenticate;
    }

    public void setPassiveAuthenticate(boolean passiveAuthenticate) {
        this.passiveAuthenticate = passiveAuthenticate;
    }

    public boolean isReAuthenticate() {
        return reAuthenticate;
    }

    public void setReAuthenticate(boolean reAuthenticate) {
        this.reAuthenticate = reAuthenticate;
    }

    public String getContextIdIncludedQueryParams() {
        return contextIdIncludedQueryParams;
    }

    public void setContextIdIncludedQueryParams(String contextIdIncludedQueryParams) {
        this.contextIdIncludedQueryParams = contextIdIncludedQueryParams;
    }

    public boolean isReturning() {
        return returning;
    }

    public void setReturning(boolean returning) {
        this.returning = returning;
    }

    public Map<String, AuthenticatedIdPData> getCurrentAuthenticatedIdPs() {
        return currentAuthenticatedIdPs;
    }

    public void setCurrentAuthenticatedIdPs(Map<String, AuthenticatedIdPData> currentAuthenticatedIdPs) {
        this.currentAuthenticatedIdPs = currentAuthenticatedIdPs;
    }

    public Map<String, AuthenticatedIdPData> getPreviousAuthenticatedIdPs() {
        return previousAuthenticatedIdPs;
    }

    public void setPreviousAuthenticatedIdPs(Map<String, AuthenticatedIdPData> previousAuthenticatedIdPs) {
        this.previousAuthenticatedIdPs = previousAuthenticatedIdPs;
    }

    public void setAuthenticatedIdPsOfApp(Map<String, AuthenticatedIdPData> authenticatedIdPsOfApp) {

        this.authenticatedIdPsOfApp = authenticatedIdPsOfApp;
    }

    public Map<String, AuthenticatedIdPData> getAuthenticatedIdPsOfApp() {

        return authenticatedIdPsOfApp;
    }

    public boolean isRetrying() {
        return retrying;
    }

    public void setRetrying(boolean retrying) {
        this.retrying = retrying;
    }

    public String getCurrentAuthenticator() {
        return currentAuthenticator;
    }

    public void setCurrentAuthenticator(String currentAuthenticator) {
        this.currentAuthenticator = currentAuthenticator;
    }

    public boolean isPreviousSessionFound() {
        return previousSessionFound;
    }

    public void setPreviousSessionFound(boolean previousSessionFound) {
        this.previousSessionFound = previousSessionFound;
    }

    public String getRelyingParty() {
        return relyingParty;
    }

    public void setRelyingParty(String relyingParty) {
        this.relyingParty = relyingParty;
    }

    public AuthenticationRequest getAuthenticationRequest() {
        return authenticationRequest;
    }

    public void setAuthenticationRequest(AuthenticationRequest authenticationRequest) {
        this.authenticationRequest = authenticationRequest;
    }

    public boolean isPreviousAuthTime() {
        return previousAuthTime;
    }

    public void setPreviousAuthTime(boolean previousAuthTime) {
        this.previousAuthTime = previousAuthTime;
    }

    public void addAuthenticationStepHistory(AuthHistory history) {
        authenticationStepHistory.add(history);
    }

    public List<AuthHistory> getAuthenticationStepHistory() {
        return Collections.unmodifiableList(authenticationStepHistory);
    }

    public AcrRule getAcrRule() {
        return acrRule;
    }

    public void setAcrRule(AcrRule acrRule) {
        this.acrRule = acrRule;
    }

    public String getSelectedAcr() {
        return selectedAcr;
    }

    public void setSelectedAcr(String selectedAcr) {
        this.selectedAcr = selectedAcr;
    }

    public List<String> getRequestedAcr() {
        if (requestedAcr == null) {
            return Collections.EMPTY_LIST;
        }
        return Collections.unmodifiableList(requestedAcr);
    }

    public void addRequestedAcr(String acr) {
        if (requestedAcr == null) {
            requestedAcr = new ArrayList<>();
        }
        requestedAcr.add(acr);
    }

    /**
     * Returns the Authenticated user who is known as at the moment.
     * Use this to get the user details for any multi-factor authenticator which depends on previously known subject.
     *
     * @return AuthenticatedUser which is assigned to the context last. Null if no previous step could find a user.
     */
    public AuthenticatedUser getLastAuthenticatedUser() {
        return lastAuthenticatedUser;
    }

    /**
     * Returns current post authentication handler index which is in execution.
     *
     * @return Post handler index which is currently in execution.
     */
    public int getCurrentPostAuthHandlerIndex() {

        return currentPostAuthHandlerIndex;
    }

    /**
     * List of post authentication handlers already executed.
     * @return List of post authentication handlers already executed.
     */
    public List<String> getExecutedPostAuthHandlers() {

        return executedPostAuthHandlers;
    }

    /**
     * Sets a post authentication handler.
     * @param postAuthHandler Post Authentication Handler.
     */
    public void setExecutedPostAuthHandler(String postAuthHandler) {

        this.executedPostAuthHandlers.add(postAuthHandler);
        currentPostAuthHandlerIndex++;
    }

    /**
     * Add authentication params to the message context parameters Map.
     *
     * @param authenticatorParams Map of authenticator and params.
     */
    public void addAuthenticatorParams(Map<String, Map<String, String>> authenticatorParams) {

        if (MapUtils.isEmpty(authenticatorParams)) {
            return;
        }
        Object runtimeParamsObj = getParameter(FrameworkConstants.RUNTIME_PARAMS);
        if (runtimeParamsObj == null) {
            addParameter(FrameworkConstants.RUNTIME_PARAMS, authenticatorParams);
            return;
        }
        if (runtimeParamsObj instanceof Map) {
            Map<String, Map<String, String>> runtimeParams = (Map<String, Map<String, String>>) runtimeParamsObj;
            for (Map.Entry<String, Map<String, String>> params : authenticatorParams.entrySet()) {
                if (runtimeParams.get(params.getKey()) != null) {
                    runtimeParams.get(params.getKey()).putAll(params.getValue());
                } else {
                    runtimeParams.put(params.getKey(), params.getValue());
                }
            }
        } else {
            throw IdentityRuntimeException.error("There is already a object set with RUNTIME_PARAMS key in the " +
                    "message context.");
        }
    }

    /**
     * Get parameter map for a specific authenticator
     *
     * @param authenticatorName Authenticator name
     * @return Parameter map
     */
    public Map<String, String> getAuthenticatorParams(String authenticatorName) {

        Object parameter = getParameter(FrameworkConstants.RUNTIME_PARAMS);
        if (parameters != null && (parameter instanceof Map)) {
            Map<String, Map<String, String>> runtimeParams = (Map<String, Map<String, String>>) parameter;
            Map<String, String> authenticatorParams = runtimeParams.get(authenticatorName);
            if (MapUtils.isNotEmpty(authenticatorParams)) {
                return authenticatorParams;
            }
        }
        return Collections.emptyMap();
    }

    /**
     * Add an API parameter to the context. This can be used to pass sensitive values to the endpoints, without
     * sending them as query parameters.
     * @param key parameter key
     * @param value parameter value
     */
    public void addEndpointParam(String key, Serializable value) {

        endpointParams.put(key, value);
    }

    /**
     * Similar to {@link #addEndpointParam(String, Serializable)}. Provide the ability to add multiple parameters
     * at once.
     * @param params Map of parameters to add
     */
    public void addEndpointParams(Map<String, Serializable> params) {

        endpointParams.putAll(params);
    }

    /**
     * Get the endpoint parameters in the context. Refer {@link #addEndpointParam(String, Serializable)}
     * for more details.
     * @return
     */
    public Map<String, Serializable> getEndpointParams() {

        return endpointParams;
    }

    /**
     * Checks whether this context is in use in a active flow.
     * @return True if this context is being used by an active thread.
     */
    public boolean isActiveInAThread() {
        return activeInAThread;
    }

    /**
     * This flag is used to mark when this authentication context is used by an active thread. This is to prevent same
     * context is used by two different threads at the same time.
     *
     * @param activeInAThread True when this context started to being used by a thread.
     */
    public void setActiveInAThread(boolean activeInAThread) {

        this.activeInAThread = activeInAThread;
    }

    /**
     * Initialize the authentication time related parameter maps so that in later we don't need to
     * check whether it is initialized.
     */
    public void initializeAnalyticsData() {

        Map<String, Serializable> analyticsData = new HashMap<>();
        this.addParameter(FrameworkConstants.AnalyticsData.DATA_MAP, analyticsData);
        this.setAnalyticsData(FrameworkConstants.AnalyticsData.AUTHENTICATION_START_TIME,
                System.currentTimeMillis());
    }

    /**
     * Set analytics related params for Authentication.
     *
     * @param value the authentication related param.
     */
    public void setAnalyticsData(String key, Serializable value) {

        Map<String, Serializable> analyticsData = (HashMap<String, Serializable>)
                this.getParameter(FrameworkConstants.AnalyticsData.DATA_MAP);
        analyticsData.put(key, value);
    }

    /**
     * Get analytics related params for Authentication.
     *
     * @return the analytics related params.
     */
    public Serializable getAnalyticsData(String key) {

        if (this.getParameters().containsKey(FrameworkConstants.AnalyticsData.DATA_MAP)) {
            Map<String, Serializable> analyticsData =
                    (HashMap<String, Serializable>) this.getParameter(FrameworkConstants.AnalyticsData.DATA_MAP);
            return analyticsData.get(key);
        } else {
            return null;
        }
    }

    /**
     * The Runtime claims in the the context.
     *
     * @param claimUri  Claim URI
     * @return Claim value
     */
    public String getRuntimeClaim(String claimUri) {

        Object parameter = getProperty(FrameworkConstants.RUNTIME_CLAIMS);
        if (parameter instanceof Map) {
            Map<String, String> tempClaims = (Map<String, String>) parameter;
            return tempClaims.get(claimUri);
        }
        return null;
    }

    /**
     * Set Runtime claims to the context.  In the the claim handler the priority will be given to these values.
     *
     * @param claimUri  Claim URI
     * @param claimValue    Claim value
     */
    public void addRuntimeClaim(String claimUri, String claimValue) {

        Object parameter = getProperty(FrameworkConstants.RUNTIME_CLAIMS);
        if (parameter instanceof Map) {
            Map<String, String> tempClaims = (Map<String, String>) parameter;
            tempClaims.put(claimUri, claimValue);
        } else {
            Map<String, String> tempClaims = new HashMap<>();
            tempClaims.put(claimUri, claimValue);
            setProperty(FrameworkConstants.RUNTIME_CLAIMS, tempClaims);
        }
    }

    /**
     * Get the Runtime claims map.
     *
     * @return Map of Claim URI and value
     */
    public Map<String, String> getRuntimeClaims() {

        Object parameter = getProperty(FrameworkConstants.RUNTIME_CLAIMS);
        if (parameter instanceof Map) {
            return (Map<String, String>) parameter;
        }
        return Collections.emptyMap();
    }

    /**
     * Retrieves the potential tenant domain of the user who is going to login. This will return the first non-empty
     * value of userTenantDomainHint, loginTenantDomain or tenant domain in the respective order.
     *
     * This will be used to populate the FQN of the user (if user/client didn't provide explicitly) when logging in.
     * This should ideally be the tenant domain user is going to log into (the one where the session will be created)
     * , but may be overridden for any special call applications with the domain hint.
     *
     * @return The most possible tenant domain of the user who will be logging in
     */
    public String getUserTenantDomain() {

        if (!IdentityTenantUtil.isTenantedSessionsEnabled()) {
            return tenantDomain;
        }
        if (StringUtils.isNotBlank(userTenantDomainHint)) {
            return userTenantDomainHint;
        }
        if (StringUtils.isNotBlank(loginTenantDomain)) {
            return loginTenantDomain;
        }
        return tenantDomain;
    }

    /**
     * Set the user's tenant domain hint. Should only be used if different from the tenant domain where the session
     * would be created
     *
     * @param userTenantDomainHint The possible tenant domain of the user
     */
    public void setUserTenantDomainHint(String userTenantDomainHint) {

        this.userTenantDomainHint = userTenantDomainHint;
    }

    /**
     * Gets the tenant domain to which the user should get logged into and the session should get created. For a
     * non-saas application this should be the user's and application's tenant domain. For a saas application, this
     * will be the user's tenant domain for most cases.
     *
     * @return the tenant domain the user's session should be created
     */
    public String getLoginTenantDomain() {

        if (!IdentityTenantUtil.isTenantedSessionsEnabled()) {
            return tenantDomain;
        }
        if (StringUtils.isNotBlank(loginTenantDomain)) {
            return loginTenantDomain;
        }
        return tenantDomain;
    }

    /**
     * Sets the tenant domain where the user's session should be created
     *
     * @param loginTenantDomain the tenant domain where the user's session is created
     */
    public void setLoginTenantDomain(String loginTenantDomain) {

        this.loginTenantDomain = loginTenantDomain;
    }

<<<<<<< HEAD
    public void setExternalIdPResourceId(String resourceId) {

        this.externalIdPResourceId = resourceId;
    }

    public String getExternalIdPResourceId() {

        return this.externalIdPResourceId;
=======
    /**
     * Add a logged out authenticator providing the IDP name. Method creates a new list and appends the
     * authenticator if no entry for the IDP.
     *
     * @param idpName Identity provider name.
     * @param  authenticatorName Authenticator name.
     */
    public void addLoggedOutAuthenticator(String idpName, String authenticatorName) {

        if (loggedOutAuthenticators.containsKey(idpName)) {
            loggedOutAuthenticators.get(idpName).add(authenticatorName);
        } else {
            List<String> authenticators = new ArrayList<>();
            authenticators.add(authenticatorName);
            loggedOutAuthenticators.put(idpName, authenticators);
        }
    }

    /**
     * Check whether the authenticator is already logged out.
     *
     * @param idpName Identity provider name.
     * @param authenticatorName Authenticator name.
     * @return true if the authenticator already logged out. False otherwise.
     */
    public boolean isLoggedOutAuthenticator(String idpName, String authenticatorName) {

        if (loggedOutAuthenticators.containsKey(idpName)) {
            return loggedOutAuthenticators.get(idpName).contains(authenticatorName);
        }
        return false;
    }

    /**
     * Clears all currently logged out authenticators from the context.
     */
    public void clearLoggedOutAuthenticators() {

        loggedOutAuthenticators.clear();
>>>>>>> 024c58ab
    }
}<|MERGE_RESOLUTION|>--- conflicted
+++ resolved
@@ -729,16 +729,6 @@
         this.loginTenantDomain = loginTenantDomain;
     }
 
-<<<<<<< HEAD
-    public void setExternalIdPResourceId(String resourceId) {
-
-        this.externalIdPResourceId = resourceId;
-    }
-
-    public String getExternalIdPResourceId() {
-
-        return this.externalIdPResourceId;
-=======
     /**
      * Add a logged out authenticator providing the IDP name. Method creates a new list and appends the
      * authenticator if no entry for the IDP.
@@ -778,6 +768,15 @@
     public void clearLoggedOutAuthenticators() {
 
         loggedOutAuthenticators.clear();
->>>>>>> 024c58ab
+    }
+
+    public void setExternalIdPResourceId(String resourceId) {
+
+        this.externalIdPResourceId = resourceId;
+    }
+
+    public String getExternalIdPResourceId() {
+
+        return this.externalIdPResourceId;
     }
 }