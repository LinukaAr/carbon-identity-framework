/*
 * Copyright (c) 2013, WSO2 Inc. (http://www.wso2.org) All Rights Reserved.
 *
 * WSO2 Inc. licenses this file to you under the Apache License,
 * Version 2.0 (the "License"); you may not use this file except
 * in compliance with the License.
 * You may obtain a copy of the License at
 *
 * http://www.apache.org/licenses/LICENSE-2.0
 *
 * Unless required by applicable law or agreed to in writing,
 * software distributed under the License is distributed on an
 * "AS IS" BASIS, WITHOUT WARRANTIES OR CONDITIONS OF ANY
 * KIND, either express or implied.  See the License for the
 * specific language governing permissions and limitations
 * under the License.
 */

package org.wso2.carbon.identity.application.authentication.framework.handler.request.impl;

import org.apache.commons.lang.StringUtils;
import org.apache.commons.logging.Log;
import org.apache.commons.logging.LogFactory;
import org.wso2.carbon.CarbonConstants;
import org.wso2.carbon.base.MultitenantConstants;
import org.wso2.carbon.context.PrivilegedCarbonContext;
import org.wso2.carbon.identity.application.authentication.framework.AuthenticationDataPublisher;
import org.wso2.carbon.identity.application.authentication.framework.config.model.ApplicationConfig;
import org.wso2.carbon.identity.application.authentication.framework.config.model.AuthenticatorConfig;
import org.wso2.carbon.identity.application.authentication.framework.config.model.SequenceConfig;
import org.wso2.carbon.identity.application.authentication.framework.context.AuthenticationContext;
import org.wso2.carbon.identity.application.authentication.framework.context.SessionContext;
import org.wso2.carbon.identity.application.authentication.framework.exception.FrameworkException;
import org.wso2.carbon.identity.application.authentication.framework.handler.request.AuthenticationRequestHandler;
import org.wso2.carbon.identity.application.authentication.framework.internal.FrameworkServiceDataHolder;
import org.wso2.carbon.identity.application.authentication.framework.model.AuthenticatedUser;
import org.wso2.carbon.identity.application.authentication.framework.model.AuthenticationResult;
import org.wso2.carbon.identity.application.authentication.framework.model.CommonAuthResponseWrapper;
import org.wso2.carbon.identity.application.authentication.framework.util.FrameworkConstants;
import org.wso2.carbon.identity.application.authentication.framework.util.FrameworkUtils;
import org.wso2.carbon.idp.mgt.util.IdPManagementUtil;
import org.wso2.carbon.registry.core.utils.UUIDGenerator;

import javax.servlet.ServletException;
import javax.servlet.http.HttpServletRequest;
import javax.servlet.http.HttpServletResponse;
import java.io.IOException;
import java.net.URLEncoder;
import java.util.Collections;
import java.util.HashMap;
import java.util.List;
import java.util.Map;

public class DefaultAuthenticationRequestHandler implements AuthenticationRequestHandler {

    private static final Log log = LogFactory.getLog(DefaultAuthenticationRequestHandler.class);
    private static final Log AUDIT_LOG = CarbonConstants.AUDIT_LOG;
    private static volatile DefaultAuthenticationRequestHandler instance;


    public static DefaultAuthenticationRequestHandler getInstance() {

        if (instance == null) {
            synchronized (DefaultAuthenticationRequestHandler.class) {
                if (instance == null) {
                    instance = new DefaultAuthenticationRequestHandler();
                }
            }
        }

        return instance;
    }

    /**
     * Executes the authentication flow
     *
     * @param request
     * @param response
     * @throws FrameworkException
     */
    @Override
    public void handle(HttpServletRequest request, HttpServletResponse response,
                       AuthenticationContext context) throws FrameworkException {

        if (log.isDebugEnabled()) {
            log.debug("In authentication flow");
        }

        if (context.isReturning()) {
            // if "Deny" or "Cancel" pressed on the login page.
            if (request.getParameter(FrameworkConstants.RequestParams.DENY) != null) {
                handleDenyFromLoginPage(request, response, context);
                return;
            }

            // handle remember-me option from the login page
            handleRememberMeOptionFromLoginPage(request, context);
        }

        int currentStep = context.getCurrentStep();

        // if this is the start of the authentication flow
        if (currentStep == 0) {
            handleSequenceStart(request, response, context);
        }

        SequenceConfig seqConfig = context.getSequenceConfig();
        List<AuthenticatorConfig> reqPathAuthenticators = seqConfig.getReqPathAuthenticators();

        // if SP has request path authenticators configured and this is start of
        // the flow
        if (reqPathAuthenticators != null && !reqPathAuthenticators.isEmpty() && currentStep == 0) {
            // call request path sequence handler
            FrameworkUtils.getRequestPathBasedSequenceHandler().handle(request, response, context);
        }

        // if no request path authenticators or handler returned cannot handle
        if (!context.getSequenceConfig().isCompleted()
            || (reqPathAuthenticators == null || reqPathAuthenticators.isEmpty())) {
            // call step based sequence handler
            FrameworkUtils.getStepBasedSequenceHandler().handle(request, response, context);
        }

        // if flow completed, send response back
        if (context.getSequenceConfig().isCompleted()) {
            concludeFlow(request, response, context);
        } else { // redirecting outside
            FrameworkUtils.addAuthenticationContextToCache(context.getContextIdentifier(), context);
        }
    }

    private void handleDenyFromLoginPage(HttpServletRequest request, HttpServletResponse response,
                                         AuthenticationContext context) throws FrameworkException {
        if (log.isDebugEnabled()) {
            log.debug("User has pressed Deny or Cancel in the login page. Terminating the authentication flow");
        }

        context.getSequenceConfig().setCompleted(true);
        context.setRequestAuthenticated(false);
        concludeFlow(request, response, context);
    }

    private void handleRememberMeOptionFromLoginPage(HttpServletRequest request, AuthenticationContext context) {
        String rememberMe = request.getParameter("chkRemember");

        if (rememberMe != null && "on".equalsIgnoreCase(rememberMe)) {
            context.setRememberMe(true);
        } else {
            context.setRememberMe(false);
        }
    }

    /**
     * Handle the start of a Sequence
     *
     * @param request
     * @param response
     * @param context
     * @return
     * @throws ServletException
     * @throws IOException
     * @throws FrameworkException
     */
    protected boolean handleSequenceStart(HttpServletRequest request, HttpServletResponse response,
                                          AuthenticationContext context) throws FrameworkException {

        if (log.isDebugEnabled()) {
            log.debug("Starting the sequence");
        }

        // "forceAuthenticate" - go in the full authentication flow even if user
        // is already logged in.
        boolean forceAuthenticate = request
                                            .getParameter(FrameworkConstants.RequestParams.FORCE_AUTHENTICATE) != null ? Boolean
                                            .valueOf(request.getParameter(FrameworkConstants.RequestParams.FORCE_AUTHENTICATE))
                                                                                                                       : false;

        context.setForceAuthenticate(forceAuthenticate);

        if (log.isDebugEnabled()) {
            log.debug("Force Authenticate : " + forceAuthenticate);
        }

        // "reAuthenticate" - authenticate again with the same IdPs as before.
        boolean reAuthenticate = request
                                         .getParameter(FrameworkConstants.RequestParams.RE_AUTHENTICATE) != null ? Boolean
                                         .valueOf(request.getParameter(FrameworkConstants.RequestParams.RE_AUTHENTICATE))
                                                                                                                 : false;

        if (log.isDebugEnabled()) {
            log.debug("Re-Authenticate : " + reAuthenticate);
        }

        context.setReAuthenticate(reAuthenticate);

        // "checkAuthentication" - passive mode. just send back whether user is
        // *already* authenticated or not.
        boolean passiveAuthenticate = request
                                              .getParameter(FrameworkConstants.RequestParams.PASSIVE_AUTHENTICATION) != null ? Boolean
                                              .valueOf(request
                                                               .getParameter(FrameworkConstants.RequestParams.PASSIVE_AUTHENTICATION))
                                                                                                                             : false;

        if (log.isDebugEnabled()) {
            log.debug("Passive Authenticate : " + passiveAuthenticate);
        }

        context.setPassiveAuthenticate(passiveAuthenticate);

        return false;
    }

    /**
     * Sends the response to the servlet that initiated the authentication flow
     *
     * @param request
     * @param response
     * @throws ServletException
     * @throws IOException
     */
    protected void concludeFlow(HttpServletRequest request, HttpServletResponse response,
                                AuthenticationContext context) throws FrameworkException {

        if (log.isDebugEnabled()) {
            log.debug("Concluding the Authentication Flow");
        }

        SequenceConfig sequenceConfig = context.getSequenceConfig();
        sequenceConfig.setCompleted(false);

        AuthenticationResult authenticationResult = new AuthenticationResult();
        boolean isAuthenticated = context.isRequestAuthenticated();
        authenticationResult.setAuthenticated(isAuthenticated);

        String authenticatedUserTenantDomain = getAuthenticatedUserTenantDomain(context, authenticationResult);

        authenticationResult.setSaaSApp(sequenceConfig.getApplicationConfig().isSaaSApp());

        if (isAuthenticated) {

            if (!sequenceConfig.getApplicationConfig().isSaaSApp()) {
                String spTenantDomain = context.getTenantDomain();
                String userTenantDomain = sequenceConfig.getAuthenticatedUser().getTenantDomain();
                if (StringUtils.isNotEmpty(userTenantDomain)) {
                    if (StringUtils.isNotEmpty(spTenantDomain) && !spTenantDomain.equals
                            (userTenantDomain)) {
                        throw new FrameworkException("Service Provider tenant domain must be equal to user tenant " +
                                                     "domain for non-SaaS applications");
                    }
                }
            }

            authenticationResult.setSubject(new AuthenticatedUser(sequenceConfig.getAuthenticatedUser()));
            ApplicationConfig appConfig = sequenceConfig.getApplicationConfig();

            if (appConfig.getServiceProvider().getLocalAndOutBoundAuthenticationConfig()
                    .isAlwaysSendBackAuthenticatedListOfIdPs()) {
                authenticationResult.setAuthenticatedIdPs(sequenceConfig.getAuthenticatedIdPs());
            }

            // SessionContext is retained across different SP requests in the same browser session.
            // it is tracked by a cookie

            SessionContext sessionContext = null;
            String commonAuthCookie = null;
            if (FrameworkUtils.getAuthCookie(request) != null) {
                commonAuthCookie = FrameworkUtils.getAuthCookie(request).getValue();
                if (commonAuthCookie != null) {
                    sessionContext = FrameworkUtils.getSessionContextFromCache(commonAuthCookie);
                }
            }

            // session context may be null when cache expires therefore creating new cookie as well.
            if (sessionContext != null) {
                sessionContext.getAuthenticatedSequences().put(appConfig.getApplicationName(),
                                                               sequenceConfig);
                sessionContext.getAuthenticatedIdPs().putAll(context.getCurrentAuthenticatedIdPs());
                long updatedSessionTime = System.currentTimeMillis();
                if (!context.isPreviousAuthTime()) {
                    sessionContext.addProperty(FrameworkConstants.UPDATED_TIMESTAMP, updatedSessionTime);
                }
                // TODO add to cache?
                // store again. when replicate  cache is used. this may be needed.
                FrameworkUtils.addSessionContextToCache(commonAuthCookie, sessionContext);
                FrameworkUtils.publishSessionEvent(commonAuthCookie, request, context, sessionContext, sequenceConfig
                        .getAuthenticatedUser(), FrameworkConstants.AnalyticsAttributes.SESSION_UPDATE);

            } else {
                sessionContext = new SessionContext();
                // To identify first login
                context.setProperty(FrameworkConstants.AnalyticsAttributes.IS_INITIAL_LOGIN, true);
                sessionContext.getAuthenticatedSequences().put(appConfig.getApplicationName(),
                        sequenceConfig);
                sessionContext.setAuthenticatedIdPs(context.getCurrentAuthenticatedIdPs());
                sessionContext.setRememberMe(context.isRememberMe());
                String sessionKey = UUIDGenerator.generateUUID();
                sessionContext.addProperty(FrameworkConstants.AUTHENTICATED_USER, authenticationResult.getSubject());
                sessionContext.addProperty(FrameworkConstants.CREATED_TIMESTAMP, System.currentTimeMillis());
                FrameworkUtils.addSessionContextToCache(sessionKey, sessionContext);

<<<<<<< HEAD
                String applicationTenantDomain = context.getTenantDomain();
                if (StringUtils.isEmpty(applicationTenantDomain)) {
                    applicationTenantDomain = MultitenantConstants.SUPER_TENANT_DOMAIN_NAME;
                }
                setAuthCookie(request, response, context, sessionKey, applicationTenantDomain);
                sessionContext.addProperty(FrameworkConstants.CREATED_TIMESTAMP, System.currentTimeMillis());
=======
                setAuthCookie(request, response, context, sessionKey, authenticatedUserTenantDomain);
>>>>>>> 532d24f3
                FrameworkUtils.publishSessionEvent(sessionKey, request, context, sessionContext, sequenceConfig
                        .getAuthenticatedUser(), FrameworkConstants.AnalyticsAttributes.SESSION_CREATE);
            }

            if (authenticatedUserTenantDomain == null) {
                PrivilegedCarbonContext.getThreadLocalCarbonContext().getTenantDomain();
            }

            String auditData = "\"" + "ContextIdentifier" + "\" : \"" + context.getContextIdentifier()
                               + "\",\"" + "AuthenticatedUser" + "\" : \"" + sequenceConfig.getAuthenticatedUser().getAuthenticatedSubjectIdentifier()
                               + "\",\"" + "AuthenticatedUserTenantDomain" + "\" : \"" + authenticatedUserTenantDomain
                               + "\",\"" + "ServiceProviderName" + "\" : \"" + context.getServiceProviderName()
                               + "\",\"" + "RequestType" + "\" : \"" + context.getRequestType()
                               + "\",\"" + "RelyingParty" + "\" : \"" + context.getRelyingParty()
                               + "\",\"" + "AuthenticatedIdPs" + "\" : \"" + sequenceConfig.getAuthenticatedIdPs()
                               + "\"";

            AUDIT_LOG.info(String.format(
                    FrameworkConstants.AUDIT_MESSAGE,
                    sequenceConfig.getAuthenticatedUser().getAuthenticatedSubjectIdentifier(),
                    "Login",
                    "ApplicationAuthenticationFramework", auditData, FrameworkConstants.AUDIT_SUCCESS));
            publishAuthenticationSuccess(request, context, sequenceConfig.getAuthenticatedUser());

        } else {
            String auditData = "\"" + "ContextIdentifier" + "\" : \"" + context.getContextIdentifier()
                    + "\",\"" + "ServiceProviderName" + "\" : \"" + context.getServiceProviderName()
                    + "\",\"" + "RequestType" + "\" : \"" + context.getRequestType()
                    + "\",\"" + "RelyingParty" + "\" : \"" + context.getRelyingParty()
                    + "\"";

            AUDIT_LOG.info(String.format(
                    FrameworkConstants.AUDIT_MESSAGE,
                    null,
                    "Login",
                    "ApplicationAuthenticationFramework", auditData, FrameworkConstants.AUDIT_FAILED));
        }

        // Checking weather inbound protocol is an already cache removed one, request come from federated or other
        // authenticator in multi steps scenario. Ex. Fido
        if (FrameworkUtils.getCacheDisabledAuthenticators().contains(context.getRequestType())
                && (response instanceof CommonAuthResponseWrapper)) {
            //Set the result as request attribute
            request.setAttribute("sessionDataKey", context.getCallerSessionKey());
            addAuthenticationResultToRequest(request, authenticationResult);
        }else{
            FrameworkUtils.addAuthenticationResultToCache(context.getCallerSessionKey(), authenticationResult);
        }
        /*
         * TODO Cache retaining is a temporary fix. Remove after Google fixes
         * http://code.google.com/p/gdata-issues/issues/detail?id=6628
         */
        String retainCache = System.getProperty("retainCache");

        if (retainCache == null) {
            FrameworkUtils.removeAuthenticationContextFromCache(context.getContextIdentifier());
        }

        sendResponse(request, response, context);
    }


    private void publishAuthenticationSuccess(HttpServletRequest request, AuthenticationContext context,
                                              AuthenticatedUser user) {

        AuthenticationDataPublisher authnDataPublisherProxy = FrameworkServiceDataHolder.getInstance()
                .getAuthnDataPublisherProxy();
        if (authnDataPublisherProxy != null && authnDataPublisherProxy.isEnabled(context)) {
            Map<String, Object> paramMap = new HashMap<>();
            paramMap.put(FrameworkConstants.AnalyticsAttributes.USER, user);
            Map<String, Object> unmodifiableParamMap = Collections.unmodifiableMap(paramMap);
            authnDataPublisherProxy.publishAuthenticationSuccess(request, context,
                    unmodifiableParamMap);

        }
    }


    /**
     * Add authentication request as request attribute
     * @param request
     * @param authenticationResult
     */
    private void addAuthenticationResultToRequest(HttpServletRequest request,
            AuthenticationResult authenticationResult) {
        request.setAttribute(FrameworkConstants.RequestAttribute.AUTH_RESULT, authenticationResult);
    }

    private void setAuthCookie(HttpServletRequest request, HttpServletResponse response, AuthenticationContext context,
                               String sessionKey, String tenantDomain) throws FrameworkException {
        Integer authCookieAge = null;

        if (context.isRememberMe()) {
            authCookieAge = IdPManagementUtil.getRememberMeTimeout(tenantDomain);
        }

        FrameworkUtils.storeAuthCookie(request, response, sessionKey, authCookieAge);
    }

    private String getAuthenticatedUserTenantDomain(AuthenticationContext context,
                                                    AuthenticationResult authenticationResult) {
        String authenticatedUserTenantDomain = null;
        if (context.getProperties() != null) {
            authenticatedUserTenantDomain = (String) context.getProperties()
                    .get("user-tenant-domain");
        }
        return authenticatedUserTenantDomain;
    }

    protected void sendResponse(HttpServletRequest request, HttpServletResponse response,
                                AuthenticationContext context) throws FrameworkException {

        if (log.isDebugEnabled()) {
            StringBuilder debugMessage = new StringBuilder();
            debugMessage.append("Sending response back to: ");
            debugMessage.append(context.getCallerPath()).append("...\n");
            debugMessage.append(FrameworkConstants.ResponseParams.AUTHENTICATED).append(": ");
            debugMessage.append(String.valueOf(context.isRequestAuthenticated())).append("\n");
            debugMessage.append(FrameworkConstants.ResponseParams.AUTHENTICATED_USER).append(": ");
            if (context.getSequenceConfig().getAuthenticatedUser() != null) {
                debugMessage.append(context.getSequenceConfig().getAuthenticatedUser().getAuthenticatedSubjectIdentifier()).append("\n");
            } else {
                debugMessage.append("No Authenticated User").append("\n");
            }
            debugMessage.append(FrameworkConstants.ResponseParams.AUTHENTICATED_IDPS).append(": ");
            debugMessage.append(context.getSequenceConfig().getAuthenticatedIdPs()).append("\n");
            debugMessage.append(FrameworkConstants.SESSION_DATA_KEY).append(": ");
            debugMessage.append(context.getCallerSessionKey());

            log.debug(debugMessage);
        }

        // TODO rememberMe should be handled by a cookie authenticator. For now rememberMe flag that
        // was set in the login page will be sent as a query param to the calling servlet so it will
        // handle rememberMe as usual.
        String rememberMeParam = "";

        if (context.isRequestAuthenticated() && context.isRememberMe()) {
            rememberMeParam = rememberMeParam + "chkRemember=on";
        }

        // redirect to the caller
        String redirectURL;
        String commonauthCallerPath = context.getCallerPath();

        try {
            String sessionDataKeyParam = FrameworkConstants.SESSION_DATA_KEY + "=" +
                    URLEncoder.encode(context.getCallerSessionKey(), "UTF-8");

            String queryParamsString = sessionDataKeyParam;
            if (StringUtils.isNotEmpty(rememberMeParam)) {
                queryParamsString += "&" + rememberMeParam;
            }
            redirectURL = FrameworkUtils.appendQueryParamsStringToUrl(commonauthCallerPath, queryParamsString);

            response.sendRedirect(redirectURL);
        } catch (IOException e) {
            throw new FrameworkException(e.getMessage(), e);
        }
    }
}<|MERGE_RESOLUTION|>--- conflicted
+++ resolved
@@ -22,7 +22,6 @@
 import org.apache.commons.logging.Log;
 import org.apache.commons.logging.LogFactory;
 import org.wso2.carbon.CarbonConstants;
-import org.wso2.carbon.base.MultitenantConstants;
 import org.wso2.carbon.context.PrivilegedCarbonContext;
 import org.wso2.carbon.identity.application.authentication.framework.AuthenticationDataPublisher;
 import org.wso2.carbon.identity.application.authentication.framework.config.model.ApplicationConfig;
@@ -40,6 +39,7 @@
 import org.wso2.carbon.identity.application.authentication.framework.util.FrameworkUtils;
 import org.wso2.carbon.idp.mgt.util.IdPManagementUtil;
 import org.wso2.carbon.registry.core.utils.UUIDGenerator;
+import org.wso2.carbon.utils.multitenancy.MultitenantConstants;
 
 import javax.servlet.ServletException;
 import javax.servlet.http.HttpServletRequest;
@@ -297,17 +297,11 @@
                 sessionContext.addProperty(FrameworkConstants.AUTHENTICATED_USER, authenticationResult.getSubject());
                 sessionContext.addProperty(FrameworkConstants.CREATED_TIMESTAMP, System.currentTimeMillis());
                 FrameworkUtils.addSessionContextToCache(sessionKey, sessionContext);
-
-<<<<<<< HEAD
-                String applicationTenantDomain = context.getTenantDomain();
-                if (StringUtils.isEmpty(applicationTenantDomain)) {
-                    applicationTenantDomain = MultitenantConstants.SUPER_TENANT_DOMAIN_NAME;
+                String spTenantDomain = context.getTenantDomain();
+                if (StringUtils.isEmpty(spTenantDomain)) {
+                    spTenantDomain = MultitenantConstants.SUPER_TENANT_DOMAIN_NAME;
                 }
-                setAuthCookie(request, response, context, sessionKey, applicationTenantDomain);
-                sessionContext.addProperty(FrameworkConstants.CREATED_TIMESTAMP, System.currentTimeMillis());
-=======
-                setAuthCookie(request, response, context, sessionKey, authenticatedUserTenantDomain);
->>>>>>> 532d24f3
+                setAuthCookie(request, response, context, sessionKey, spTenantDomain);
                 FrameworkUtils.publishSessionEvent(sessionKey, request, context, sessionContext, sequenceConfig
                         .getAuthenticatedUser(), FrameworkConstants.AnalyticsAttributes.SESSION_CREATE);
             }
