/*
 * Copyright (c) 2013, WSO2 Inc. (http://www.wso2.org) All Rights Reserved.
 *
 * WSO2 Inc. licenses this file to you under the Apache License,
 * Version 2.0 (the "License"); you may not use this file except
 * in compliance with the License.
 * You may obtain a copy of the License at
 *
 * http://www.apache.org/licenses/LICENSE-2.0
 *
 * Unless required by applicable law or agreed to in writing,
 * software distributed under the License is distributed on an
 * "AS IS" BASIS, WITHOUT WARRANTIES OR CONDITIONS OF ANY
 * KIND, either express or implied.  See the License for the
 * specific language governing permissions and limitations
 * under the License.
 */

package org.wso2.carbon.identity.application.authentication.framework.handler.request.impl;

import org.apache.commons.codec.digest.DigestUtils;
import org.apache.commons.lang.StringUtils;
import org.apache.commons.logging.Log;
import org.apache.commons.logging.LogFactory;
import org.apache.http.client.utils.URIBuilder;
import org.wso2.carbon.base.MultitenantConstants;
import org.wso2.carbon.identity.application.authentication.framework.AuthenticationDataPublisher;
import org.wso2.carbon.identity.application.authentication.framework.AuthenticatorFlowStatus;
import org.wso2.carbon.identity.application.authentication.framework.cache.AuthenticationRequestCacheEntry;
import org.wso2.carbon.identity.application.authentication.framework.config.ConfigurationFacade;
import org.wso2.carbon.identity.application.authentication.framework.config.model.ApplicationConfig;
import org.wso2.carbon.identity.application.authentication.framework.config.model.SequenceConfig;
import org.wso2.carbon.identity.application.authentication.framework.context.AuthenticationContext;
import org.wso2.carbon.identity.application.authentication.framework.context.SessionContext;
import org.wso2.carbon.identity.application.authentication.framework.context.TransientObjectWrapper;
import org.wso2.carbon.identity.application.authentication.framework.exception.FrameworkException;
import org.wso2.carbon.identity.application.authentication.framework.exception.PostAuthenticationFailedException;
import org.wso2.carbon.identity.application.authentication.framework.handler.request.RequestCoordinator;
import org.wso2.carbon.identity.application.authentication.framework.internal.FrameworkServiceComponent;
import org.wso2.carbon.identity.application.authentication.framework.internal.FrameworkServiceDataHolder;
import org.wso2.carbon.identity.application.authentication.framework.model.AuthenticatedUser;
import org.wso2.carbon.identity.application.authentication.framework.util.FrameworkConstants;
import org.wso2.carbon.identity.application.authentication.framework.util.FrameworkUtils;
import org.wso2.carbon.identity.application.common.IdentityApplicationManagementException;
import org.wso2.carbon.identity.application.mgt.ApplicationManagementService;
import org.wso2.carbon.registry.core.utils.UUIDGenerator;
import org.wso2.carbon.user.api.Tenant;

import java.io.IOException;
import java.io.UnsupportedEncodingException;
import java.net.URISyntaxException;
import java.net.URLDecoder;
import java.net.URLEncoder;
import java.util.Collections;
import java.util.HashMap;
import java.util.List;
import java.util.Map;
import javax.servlet.ServletException;
import javax.servlet.http.Cookie;
import javax.servlet.http.HttpServletRequest;
import javax.servlet.http.HttpServletResponse;

/**
 * Request Coordinator
 */
public class DefaultRequestCoordinator extends AbstractRequestCoordinator implements RequestCoordinator {

    private static final Log log = LogFactory.getLog(DefaultRequestCoordinator.class);
    private static volatile DefaultRequestCoordinator instance;
    private static final String ACR_VALUES_ATTRIBUTE = "acr_values";

    public static DefaultRequestCoordinator getInstance() {

        if (instance == null) {
            synchronized (DefaultRequestCoordinator.class) {
                if (instance == null) {
                    instance = new DefaultRequestCoordinator();
                }
            }
        }

        return instance;
    }

    /**
     * Get authentication request cache entry
     *
     * @param request Http servlet request
     * @return Authentication request cache entry
     */
    private AuthenticationRequestCacheEntry getAuthenticationRequestFromRequest(HttpServletRequest request) {

        return (AuthenticationRequestCacheEntry) request.getAttribute(FrameworkConstants.RequestAttribute.AUTH_REQUEST);
    }

    @Override
    public void handle(HttpServletRequest request, HttpServletResponse response) throws IOException {

        AuthenticationContext context = null;
        try {
            AuthenticationRequestCacheEntry authRequest = null;
            String sessionDataKey = request.getParameter("sessionDataKey");

            boolean returning = false;
            // Check whether this is the start of the authentication flow.
            // 'type' parameter should be present if so. This parameter contains
            // the request type (e.g. samlsso) set by the calling servlet.
            // TODO: use a different mechanism to determine the flow start.
            if (request.getParameter("type") != null) {
                // If the request is not a common auth logout request retrieve AuthenticationRequestCache entry,
                // which is stored stored from servlet against the session data key.
                if (!isCommonAuthLogoutRequest(request)) {

                    if (sessionDataKey != null) {

                        if (log.isDebugEnabled()) {
                            log.debug("retrieving authentication request from cache..");
                        }

                        authRequest = getAuthenticationRequest(request, sessionDataKey);

                        if (authRequest == null) {
                            // authRequest cannot be retrieved from cache. Cache
                            throw new FrameworkException(
                                    "Invalid authentication request. Session data key : " + sessionDataKey);
                        }
                    } else {
                        // sessionDataKey is null and not a logout request
                        if (log.isDebugEnabled()) {
                            log.debug("Session data key is null in the request and not a logout request.");
                        }
                        FrameworkUtils.sendToRetryPage(request, response);
                    }
                }

                // if there is a cache entry, wrap the original request with params in cache entry
                if (authRequest != null) {
                    request = FrameworkUtils.getCommonAuthReqWithParams(request, authRequest);
                    FrameworkUtils.removeAuthenticationRequestFromCache(sessionDataKey);
                }
                context = initializeFlow(request, response);
            } else {
                returning = true;
                context = FrameworkUtils.getContextData(request);
                associateTransientRequestData(request, response, context);
            }

            if (context != null) {
                context.setReturning(returning);

                // if this is the flow start, store the original request in the context
                if (!context.isReturning() && authRequest != null) {
                    context.setAuthenticationRequest(authRequest.getAuthenticationRequest());
                }

                if (!context.isLogoutRequest()) {
                    FrameworkUtils.getAuthenticationRequestHandler().handle(request, response, context);
                } else {
                    FrameworkUtils.getLogoutRequestHandler().handle(request, response, context);
                }
            } else {
                if (log.isDebugEnabled()) {
                    String key = request.getParameter("sessionDataKey");
                    if (key == null) {
                        log.debug("Session data key is null in the request");
                    } else {
                        log.debug("Session data key  :  " + key);
                    }
                }
                log.error("Context does not exist. Probably due to invalidated cache");
                FrameworkUtils.sendToRetryPage(request, response);
            }
        } catch (PostAuthenticationFailedException e) {
            if (log.isDebugEnabled()) {
                log.error("Error occurred while evaluating post authentication", e);
            }
<<<<<<< HEAD
            FrameworkUtils.removeCookie(request, response,
                    FrameworkUtils.getPASTRCookieName(context.getContextIdentifier()));
=======
            FrameworkUtils
                    .removeCookie(request, response, FrameworkUtils.getPASTRCookieName(context.getSessionIdentifier()));
>>>>>>> 78b59147
            publishAuthenticationFailure(request, context, context.getSequenceConfig().getAuthenticatedUser());
            try {
                URIBuilder uriBuilder = new URIBuilder(
                        ConfigurationFacade.getInstance().getAuthenticationEndpointRetryURL());
                uriBuilder.addParameter("status", "Authentication attempt failed.");
                uriBuilder.addParameter("statusMsg", e.getErrorCode());
                request.setAttribute(FrameworkConstants.RequestParams.FLOW_STATUS, AuthenticatorFlowStatus.INCOMPLETE);
                response.sendRedirect(uriBuilder.build().toString());
            } catch (URISyntaxException e1) {
                log.error("Error building redirect url for authz failure", e);
                FrameworkUtils.sendToRetryPage(request, response);
            }
        } catch (Throwable e) {
            log.error("Exception in Authentication Framework", e);
            FrameworkUtils.sendToRetryPage(request, response);
        }
    }

    /**
     * Associates the transient request data to the Authentication Context.
     *
     * @param request
     * @param response
     * @param context
     */
    private void associateTransientRequestData(HttpServletRequest request, HttpServletResponse response,
            AuthenticationContext context) {

        // set current request and response to the authentication context.
        context.setProperty(FrameworkConstants.RequestAttribute.HTTP_REQUEST, new TransientObjectWrapper(request));
        context.setProperty(FrameworkConstants.RequestAttribute.HTTP_RESPONSE, new TransientObjectWrapper(response));
    }

    /**
     * Returns true if the request is a CommonAuth logout request.
     * @param request
     * @return
     */
    private boolean isCommonAuthLogoutRequest(HttpServletRequest request) {

        return Boolean.parseBoolean(request.getParameter(FrameworkConstants.LOGOUT));
    }

    /**
     * When cache removed authentication request stored as request attribute, then taking request from request or
     * otherwise getting authentication request from cache
     *
     * @param request
     * @param sessionDataKey
     * @return
     */
    private AuthenticationRequestCacheEntry getAuthenticationRequest(HttpServletRequest request,
            String sessionDataKey) {

        AuthenticationRequestCacheEntry authRequest = getAuthenticationRequestFromRequest(request);
        if (authRequest == null) {
            authRequest = FrameworkUtils.getAuthenticationRequestFromCache(sessionDataKey);
        }
        return authRequest;
    }

    /**
     * Handles the initial request (from the calling servlet)
     *
     * @param request
     * @param response
     * @throws ServletException
     * @throws IOException
     * @throws
     */
    protected AuthenticationContext initializeFlow(HttpServletRequest request, HttpServletResponse response)
            throws FrameworkException {

        if (log.isDebugEnabled()) {
            log.debug("Initializing the flow");
        }

        // "sessionDataKey" - calling servlet maintains its state information
        // using this
        String callerSessionDataKey = request.getParameter(FrameworkConstants.SESSION_DATA_KEY);

        // "commonAuthCallerPath" - path of the calling servlet. This is the url
        // response should be sent to
        String callerPath = getCallerPath(request);

        // "type" - type of the request. e.g. samlsso, openid, oauth, passivests
        String requestType = request.getParameter(FrameworkConstants.RequestParams.TYPE);

        // "relyingParty"
        String relyingParty = request.getParameter(FrameworkConstants.RequestParams.ISSUER);

        // tenant domain
        String tenantDomain = getTenantDomain(request);

        // Store the request data sent by the caller
        AuthenticationContext context = new AuthenticationContext();
        context.setCallerSessionKey(callerSessionDataKey);
        context.setCallerPath(callerPath);
        context.setRequestType(requestType);
        context.setRelyingParty(relyingParty);
        context.setTenantDomain(tenantDomain);

        // generate a new key to hold the context data object
        String contextId = UUIDGenerator.generateUUID();
        context.setContextIdentifier(contextId);

        if (log.isDebugEnabled()) {
            log.debug("Framework contextId: " + contextId);
        }

        // if this a logout request from the calling servlet
        if (request.getParameter(FrameworkConstants.RequestParams.LOGOUT) != null) {

            if (log.isDebugEnabled()) {
                log.debug("Starting a logout flow");
            }

            context.setLogoutRequest(true);

            if (context.getRelyingParty() == null || context.getRelyingParty().trim().length() == 0) {

                if (log.isDebugEnabled()) {
                    log.debug("relyingParty param is null. This is a possible logout scenario.");
                }

                Cookie cookie = FrameworkUtils.getAuthCookie(request);

                if (cookie != null) {
                    String sessionContextKey = DigestUtils.sha256Hex(cookie.getValue());
                    context.setSessionIdentifier(sessionContextKey);
                }

                return context;
            }
        } else {
            if (log.isDebugEnabled()) {
                log.debug("Starting an authentication flow");
            }
        }

        associateTransientRequestData(request, response, context);
        findPreviousAuthenticatedSession(request, context);
        buildOutboundQueryString(request, context);

        return context;
    }

    /**
     * Sets the requested ACR values to the context if available.
     *
     * @param request
     */
    private List<String> getAcrRequested(HttpServletRequest request) {

        List<String> acrValuesList = (List<String>) request.getAttribute(ACR_VALUES_ATTRIBUTE);

        if (acrValuesList == null) {
            acrValuesList = Collections.emptyList();
        }
        return acrValuesList;
    }

    private String getCallerPath(HttpServletRequest request) throws FrameworkException {

        String callerPath = request.getParameter(FrameworkConstants.RequestParams.CALLER_PATH);
        try {
            if (callerPath != null) {
                callerPath = URLDecoder.decode(callerPath, "UTF-8");
            }
        } catch (UnsupportedEncodingException e) {
            throw new FrameworkException(e.getMessage(), e);
        }
        return callerPath;
    }

    private String getTenantDomain(HttpServletRequest request) throws FrameworkException {

        String tenantDomain = request.getParameter(FrameworkConstants.RequestParams.TENANT_DOMAIN);

        if (tenantDomain == null || tenantDomain.isEmpty() || "null".equals(tenantDomain)) {

            String tenantId = request.getParameter(FrameworkConstants.RequestParams.TENANT_ID);

            if (tenantId != null && !"-1234".equals(tenantId)) {
                try {
                    Tenant tenant = FrameworkServiceComponent.getRealmService().getTenantManager()
                            .getTenant(Integer.parseInt(tenantId));
                    if (tenant != null) {
                        tenantDomain = tenant.getDomain();
                    }
                } catch (Exception e) {
                    throw new FrameworkException(e.getMessage(), e);
                }
            } else {
                tenantDomain = MultitenantConstants.SUPER_TENANT_DOMAIN_NAME;
            }
        }
        return tenantDomain;
    }

    protected void findPreviousAuthenticatedSession(HttpServletRequest request, AuthenticationContext context)
            throws FrameworkException {

        List<String> acrRequested = getAcrRequested(request);
        if (acrRequested != null) {
            for (String acr : acrRequested) {
                context.addRequestedAcr(acr);
            }
        }
        // Get service provider chain
        SequenceConfig effectiveSequence = getSequenceConfig(context, request.getParameterMap());

        if (acrRequested != null) {
            for (String acr : acrRequested) {
                effectiveSequence.addRequestedAcr(acr);
            }
        }

        Cookie cookie = FrameworkUtils.getAuthCookie(request);

        // if cookie exists user has previously authenticated
        if (cookie != null) {

            if (log.isDebugEnabled()) {
                log.debug(FrameworkConstants.COMMONAUTH_COOKIE + " cookie is available with the value: " + cookie
                        .getValue());
            }

            String sessionContextKey = DigestUtils.sha256Hex(cookie.getValue());

            // get the authentication details from the cache
            SessionContext sessionContext = FrameworkUtils.getSessionContextFromCache(sessionContextKey);

            if (sessionContext != null) {

                context.setSessionIdentifier(sessionContextKey);
                String appName = effectiveSequence.getApplicationConfig().getApplicationName();

                if (log.isDebugEnabled()) {
                    log.debug("Service Provider is: " + appName);
                }

                SequenceConfig previousAuthenticatedSeq = sessionContext.getAuthenticatedSequences().get(appName);

                if (previousAuthenticatedSeq != null) {
                    if (log.isDebugEnabled()) {
                        log.debug("A previously authenticated sequence found for the SP: " + appName);
                    }

                    context.setPreviousSessionFound(true);

                    if (!isReinitialize(previousAuthenticatedSeq, effectiveSequence, request, context)) {
                        if (log.isDebugEnabled()) {
                            log.debug("Previous Sequence should be used without change");
                        }
                        try {
                            effectiveSequence = (SequenceConfig) previousAuthenticatedSeq.clone();
                        } catch (CloneNotSupportedException e) {
                            throw new FrameworkException("Exception when trying to clone the Previous Authentication "
                                    + "Sequence object of SP:" + appName, e);
                        }
                    }

                    AuthenticatedUser authenticatedUser = previousAuthenticatedSeq.getAuthenticatedUser();

                    if (authenticatedUser != null) {
                        String authenticatedUserTenantDomain = authenticatedUser.getTenantDomain();
                        // set the user for the current authentication/logout flow
                        context.setSubject(authenticatedUser);

                        if (log.isDebugEnabled()) {
                            log.debug("Already authenticated by username: " + authenticatedUser
                                    .getAuthenticatedSubjectIdentifier());
                        }

                        if (authenticatedUserTenantDomain != null) {
                            // set the user tenant domain for the current authentication/logout flow
                            context.setProperty("user-tenant-domain", authenticatedUserTenantDomain);

                            if (log.isDebugEnabled()) {
                                log.debug("Authenticated user tenant domain: " + authenticatedUserTenantDomain);
                            }
                        }
                    }
                    // This is done to reflect the changes done in SP to the sequence config. So, the requested claim updates,
                    // authentication step updates will be reflected.
                    refreshAppConfig(effectiveSequence, request.getParameter(FrameworkConstants.RequestParams.ISSUER),
                            context.getRequestType(), context.getTenantDomain());
                }

                context.setPreviousAuthenticatedIdPs(sessionContext.getAuthenticatedIdPs());
            } else {
                if (log.isDebugEnabled()) {
                    log.debug("Failed to find the SessionContext from the cache. Possible cache timeout.");
                }
            }
        }

        context.setServiceProviderName(effectiveSequence.getApplicationConfig().getApplicationName());

        // set the sequence for the current authentication/logout flow
        context.setSequenceConfig(effectiveSequence);
    }

    /**
     * Checks whether the sequence needs re-initializing, when there is an existing user session.
     *
     * @param previousAuthenticatedSeq The previous(last) sequence-config used to authenticate.
     * @param sequenceConfig           Current sequence config, which is the candiate to be used on authentication.
     * @param request                  Incoming HTTP request.
     * @param context                  Current authentication Context.
     * @return true if there is a need to reinitialize.
     */
    private boolean isReinitialize(SequenceConfig previousAuthenticatedSeq, SequenceConfig sequenceConfig,
            HttpServletRequest request, AuthenticationContext context) {

        List<String> newAcrList = getAcrRequested(request);
        List<String> previousAcrList = previousAuthenticatedSeq.getRequestedAcr();
        if (newAcrList != null && !newAcrList.isEmpty() && isDifferent(newAcrList, previousAcrList)) {
            return true;
        }

        return false;
    }

    private boolean isDifferent(List<String> newAcrList, List<String> previousAcrList) {

        if (previousAcrList == null || previousAcrList.size() != newAcrList.size()) {
            return true;
        }
        for (int i = 0; i < previousAcrList.size(); i++) {
            if (!newAcrList.get(i).equals(previousAcrList.get(i))) {
                return true;
            }
        }
        return false;
    }

    private void buildOutboundQueryString(HttpServletRequest request, AuthenticationContext context)
            throws FrameworkException {

        // Build the outbound query string that will be sent to the authentication endpoint and
        // federated IdPs
        StringBuilder outboundQueryStringBuilder = new StringBuilder();
        outboundQueryStringBuilder.append(FrameworkUtils.getQueryStringWithConfiguredParams(request));

        if (StringUtils.isNotEmpty(outboundQueryStringBuilder.toString())) {
            outboundQueryStringBuilder.append("&");
        }

        try {
            outboundQueryStringBuilder.append("sessionDataKey=").append(context.getContextIdentifier())
                    .append("&relyingParty=").append(URLEncoder.encode(context.getRelyingParty(), "UTF-8"))
                    .append("&type=").append(context.getRequestType()).append("&")
                    .append(FrameworkConstants.REQUEST_PARAM_SP).append("=")
                    .append(URLEncoder.encode(context.getServiceProviderName(), "UTF-8")).append("&isSaaSApp=")
                    .append(context.getSequenceConfig().getApplicationConfig().isSaaSApp());
        } catch (UnsupportedEncodingException e) {
            throw new FrameworkException("Error while URL Encoding", e);
        }

        if (log.isDebugEnabled()) {
            log.debug("Outbound Query String: " + outboundQueryStringBuilder.toString());
        }

        context.setContextIdIncludedQueryParams(outboundQueryStringBuilder.toString());
        context.setOrignalRequestQueryParams(outboundQueryStringBuilder.toString());
    }

    private void refreshAppConfig(SequenceConfig sequenceConfig, String clientId, String clientType,
            String tenantDomain) throws FrameworkException {

        try {
            ApplicationConfig appConfig = new ApplicationConfig(ApplicationManagementService.getInstance()
                    .getServiceProviderByClientId(clientId, clientType, tenantDomain));
            sequenceConfig.setApplicationConfig(appConfig);
            if (log.isDebugEnabled()) {
                log.debug("Refresh application config in sequence config for application id: " + sequenceConfig
                        .getApplicationId() + " in tenant: " + tenantDomain);
            }
        } catch (IdentityApplicationManagementException e) {
            String message =
                    "No application found for application id: " + sequenceConfig.getApplicationId() + " in tenant: "
                            + tenantDomain + " Probably, the Service Provider would have been removed.";
            throw new FrameworkException(message, e);
        }
    }

    private void publishAuthenticationFailure(HttpServletRequest request, AuthenticationContext context,
            AuthenticatedUser user) {

        AuthenticationDataPublisher authnDataPublisherProxy = FrameworkServiceDataHolder.getInstance()
                .getAuthnDataPublisherProxy();

        if (authnDataPublisherProxy != null && authnDataPublisherProxy.isEnabled(context)) {
            Map<String, Object> paramMap = new HashMap<>();
            paramMap.put(FrameworkConstants.AnalyticsAttributes.USER, user);
            Map<String, Object> unmodifiableParamMap = Collections.unmodifiableMap(paramMap);
            authnDataPublisherProxy.publishAuthenticationFailure(request, context, unmodifiableParamMap);
        }
    }
}<|MERGE_RESOLUTION|>--- conflicted
+++ resolved
@@ -174,13 +174,8 @@
             if (log.isDebugEnabled()) {
                 log.error("Error occurred while evaluating post authentication", e);
             }
-<<<<<<< HEAD
-            FrameworkUtils.removeCookie(request, response,
-                    FrameworkUtils.getPASTRCookieName(context.getContextIdentifier()));
-=======
             FrameworkUtils
-                    .removeCookie(request, response, FrameworkUtils.getPASTRCookieName(context.getSessionIdentifier()));
->>>>>>> 78b59147
+                    .removeCookie(request, response, FrameworkUtils.getPASTRCookieName(context.getContextIdentifier()));
             publishAuthenticationFailure(request, context, context.getSequenceConfig().getAuthenticatedUser());
             try {
                 URIBuilder uriBuilder = new URIBuilder(
