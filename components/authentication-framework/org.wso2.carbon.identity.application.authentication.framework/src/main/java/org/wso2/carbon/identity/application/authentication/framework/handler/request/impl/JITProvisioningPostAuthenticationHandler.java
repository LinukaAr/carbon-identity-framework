/*
 * Copyright (c) 2018, WSO2 Inc. (http://www.wso2.org) All Rights Reserved.
 *
 * WSO2 Inc. licenses this file to you under the Apache License,
 * Version 2.0 (the "License"); you may not use this file except
 * in compliance with the License.
 * You may obtain a copy of the License at
 *
 * http://www.apache.org/licenses/LICENSE-2.0
 *
 * Unless required by applicable law or agreed to in writing,
 * software distributed under the License is distributed on an
 * "AS IS" BASIS, WITHOUT WARRANTIES OR CONDITIONS OF ANY
 * KIND, either express or implied.  See the License for the
 * specific language governing permissions and limitations
 * under the License.
 */

package org.wso2.carbon.identity.application.authentication.framework.handler.request.impl;

import org.apache.commons.collections.MapUtils;
import org.apache.commons.lang.ArrayUtils;
import org.apache.commons.lang.StringUtils;
import org.apache.commons.logging.Log;
import org.apache.commons.logging.LogFactory;
import org.json.JSONArray;
import org.json.JSONObject;
import org.wso2.carbon.consent.mgt.core.ConsentManager;
import org.wso2.carbon.consent.mgt.core.exception.ConsentManagementException;
import org.wso2.carbon.consent.mgt.core.model.PIICategoryValidity;
import org.wso2.carbon.consent.mgt.core.model.ReceiptInput;
import org.wso2.carbon.consent.mgt.core.model.ReceiptPurposeInput;
import org.wso2.carbon.consent.mgt.core.model.ReceiptServiceInput;
import org.wso2.carbon.identity.application.authentication.framework.ApplicationAuthenticator;
import org.wso2.carbon.identity.application.authentication.framework.FederatedApplicationAuthenticator;
import org.wso2.carbon.identity.application.authentication.framework.config.ConfigurationFacade;
import org.wso2.carbon.identity.application.authentication.framework.config.model.AuthenticatorConfig;
import org.wso2.carbon.identity.application.authentication.framework.config.model.ExternalIdPConfig;
import org.wso2.carbon.identity.application.authentication.framework.config.model.SequenceConfig;
import org.wso2.carbon.identity.application.authentication.framework.config.model.StepConfig;
import org.wso2.carbon.identity.application.authentication.framework.context.AuthenticationContext;
import org.wso2.carbon.identity.application.authentication.framework.exception.FrameworkException;
import org.wso2.carbon.identity.application.authentication.framework.exception.PostAuthenticationFailedException;
import org.wso2.carbon.identity.application.authentication.framework.exception.UserSessionException;
import org.wso2.carbon.identity.application.authentication.framework.handler.request.AbstractPostAuthnHandler;
import org.wso2.carbon.identity.application.authentication.framework.handler.request.PostAuthnHandlerFlowStatus;
import org.wso2.carbon.identity.application.authentication.framework.internal.FrameworkServiceComponent;
import org.wso2.carbon.identity.application.authentication.framework.internal.FrameworkServiceDataHolder;
import org.wso2.carbon.identity.application.authentication.framework.model.AuthenticatedUser;
import org.wso2.carbon.identity.application.authentication.framework.store.UserSessionStore;
import org.wso2.carbon.identity.application.authentication.framework.util.FrameworkConstants;
import org.wso2.carbon.identity.application.authentication.framework.util.FrameworkErrorConstants.ErrorMessages;
import org.wso2.carbon.identity.application.authentication.framework.util.FrameworkUtils;
import org.wso2.carbon.identity.application.common.model.ClaimMapping;
import org.wso2.carbon.identity.application.common.model.IdentityProvider;
import org.wso2.carbon.identity.claim.metadata.mgt.ClaimMetadataHandler;
import org.wso2.carbon.identity.claim.metadata.mgt.exception.ClaimMetadataException;
import org.wso2.carbon.identity.core.ServiceURLBuilder;
import org.wso2.carbon.identity.core.URLBuilderException;
import org.wso2.carbon.identity.core.util.IdentityCoreConstants;
import org.wso2.carbon.identity.core.util.IdentityTenantUtil;
import org.wso2.carbon.identity.core.util.IdentityUtil;
import org.wso2.carbon.identity.handler.event.account.lock.constants.AccountConstants;
import org.wso2.carbon.identity.handler.event.account.lock.exception.AccountLockServiceException;
import org.wso2.carbon.identity.handler.event.account.lock.service.AccountLockService;
import org.wso2.carbon.identity.user.profile.mgt.association.federation.FederatedAssociationManager;
import org.wso2.carbon.identity.user.profile.mgt.association.federation.exception.FederatedAssociationManagerException;
import org.wso2.carbon.idp.mgt.IdentityProviderManagementException;
import org.wso2.carbon.idp.mgt.IdentityProviderManager;
import org.wso2.carbon.user.api.UserStoreException;
import org.wso2.carbon.user.core.UserCoreConstants;
import org.wso2.carbon.user.core.UserRealm;
import org.wso2.carbon.user.core.UserStoreManager;
import org.wso2.carbon.user.core.claim.ClaimManager;
import org.wso2.carbon.user.core.service.RealmService;
import org.wso2.carbon.utils.multitenancy.MultitenantConstants;

import java.io.IOException;
import java.util.ArrayList;
import java.util.HashMap;
import java.util.List;
import java.util.Map;

import javax.servlet.http.HttpServletRequest;
import javax.servlet.http.HttpServletResponse;

import static org.wso2.carbon.identity.application.authentication.framework.handler.request.PostAuthnHandlerFlowStatus.SUCCESS_COMPLETED;
import static org.wso2.carbon.identity.application.authentication.framework.util.FrameworkConstants.Config.SEND_ONLY_LOCALLY_MAPPED_ROLES_OF_IDP;
import static org.wso2.carbon.identity.application.authentication.framework.util.FrameworkErrorConstants.ErrorMessages.ERROR_WHILE_GETTING_IDP_BY_NAME;
import static org.wso2.carbon.identity.application.authentication.framework.util.FrameworkErrorConstants.ErrorMessages.ERROR_WHILE_GETTING_REALM_IN_POST_AUTHENTICATION;
import static org.wso2.carbon.identity.application.authentication.framework.util.FrameworkErrorConstants.ErrorMessages.ERROR_WHILE_TRYING_TO_GET_CLAIMS_WHILE_TRYING_TO_PASSWORD_PROVISION;
import static org.wso2.carbon.identity.application.authentication.framework.util.FrameworkErrorConstants.ErrorMessages.ERROR_WHILE_TRYING_TO_PROVISION_USER_WITHOUT_PASSWORD_PROVISIONING;

/**
 * This is post authentication handler responsible for JIT provisioning.
 */
public class JITProvisioningPostAuthenticationHandler extends AbstractPostAuthnHandler {

    private static final Log log = LogFactory.getLog(JITProvisioningPostAuthenticationHandler.class);
    private static volatile JITProvisioningPostAuthenticationHandler instance
            = new JITProvisioningPostAuthenticationHandler();

    /**
     * To get an instance of {@link JITProvisioningPostAuthenticationHandler}.
     *
     * @return an instance of PostJITProvisioningHandler.
     */
    public static JITProvisioningPostAuthenticationHandler getInstance() {

        return instance;
    }

    /**
     * To avoid creation of multiple instances of this handler.
     */
    protected JITProvisioningPostAuthenticationHandler() { }

    @Override
    public int getPriority() {

        int priority = super.getPriority();
        if (priority == -1) {
            priority = 20;
        }
        return priority;
    }

    @Override
    public String getName() {

        return "JITProvisionHandler";
    }

    @Override
    public PostAuthnHandlerFlowStatus handle(HttpServletRequest request, HttpServletResponse response,
            AuthenticationContext context) throws PostAuthenticationFailedException {

        if (!FrameworkUtils.isStepBasedSequenceHandlerExecuted(context)) {
            return SUCCESS_COMPLETED;
        }

        if (log.isDebugEnabled()) {
            AuthenticatedUser authenticatedUser = context.getSequenceConfig().getAuthenticatedUser();
            log.debug("Continuing with JIT flow for the user: " + authenticatedUser);
        }
        Object isProvisionUIRedirectionTriggered = context
                .getProperty(FrameworkConstants.PASSWORD_PROVISION_REDIRECTION_TRIGGERED);
        if (isProvisionUIRedirectionTriggered != null && (boolean) isProvisionUIRedirectionTriggered) {
            if (log.isDebugEnabled()) {
                AuthenticatedUser authenticatedUser = context.getSequenceConfig().getAuthenticatedUser();
                log.debug("The request has hit the response flow of JIT provisioning flow for the user: "
                        + authenticatedUser.getLoggableUserId());
            }
            return handleResponseFlow(request, context);
        } else {
            return handleRequestFlow(request, response, context);
        }
    }

    /**
     * This method is used to handle response flow, after going through password provisioning.
     *
     * @param request        HttpServlet request.
     * @param context        Authentication context
     * @return Status of PostAuthnHandler flow.
     * @throws PostAuthenticationFailedException Post Authentication Failed Exception
     */
    @SuppressWarnings("unchecked")
    private PostAuthnHandlerFlowStatus handleResponseFlow(HttpServletRequest request, AuthenticationContext context)
            throws PostAuthenticationFailedException {

        SequenceConfig sequenceConfig = context.getSequenceConfig();
        for (Map.Entry<Integer, StepConfig> entry : sequenceConfig.getStepMap().entrySet()) {
            StepConfig stepConfig = entry.getValue();
            AuthenticatorConfig authenticatorConfig = stepConfig.getAuthenticatedAutenticator();
            ApplicationAuthenticator authenticator = authenticatorConfig.getApplicationAuthenticator();

            if (authenticator instanceof FederatedApplicationAuthenticator) {
                ExternalIdPConfig externalIdPConfig;
                String externalIdPConfigName = stepConfig.getAuthenticatedIdP();
                externalIdPConfig = getExternalIdpConfig(externalIdPConfigName, context);
                context.setExternalIdP(externalIdPConfig);

                if (externalIdPConfig != null && externalIdPConfig.isProvisioningEnabled()) {
                    if (log.isDebugEnabled()) {
                        log.debug("JIT provisioning response flow has hit for the IDP " + externalIdPConfigName + " "
                                + "for the user, " + sequenceConfig.getAuthenticatedUser().getLoggableUserId());
                    }
                    final Map<String, String> localClaimValues;
                    Object unfilteredLocalClaimValues = context
                            .getProperty(FrameworkConstants.UNFILTERED_LOCAL_CLAIM_VALUES);
                    localClaimValues = unfilteredLocalClaimValues == null ?
                            new HashMap<>() :
                            (Map<String, String>) unfilteredLocalClaimValues;
                    Map<String, String> combinedLocalClaims = getCombinedClaims(request, localClaimValues, context);
                    if (externalIdPConfig.isPasswordProvisioningEnabled()) {
                        combinedLocalClaims
                                .put(FrameworkConstants.PASSWORD, request.getParameter(FrameworkConstants.PASSWORD));
                    }
                    String username = getUsernameFederatedUser(stepConfig, sequenceConfig,
                            externalIdPConfigName, context);
                    if (context.getProperty(FrameworkConstants.CHANGING_USERNAME_ALLOWED) != null) {
                        username = request.getParameter(FrameworkConstants.USERNAME);
                    }
                    callDefaultProvisioningHandler(username, context, externalIdPConfig, combinedLocalClaims,
                            stepConfig);
                   handleConsents(request, stepConfig, context.getTenantDomain());
                }
            }
        }
        return SUCCESS_COMPLETED;
    }

    /**
     * To get the final claims that need to be stored against user by combining the claims from IDP as well as from
     * User entered claims.
     *
     * @param request          Http servlet request.
     * @param localClaimValues Relevant local claim values from IDP.
     * @param context          AuthenticationContext.
     * @return combination of claims came from IDP and the claims user has filed.
     * @throws PostAuthenticationFailedException Post Authentication Failed Exception.
     */
    private Map<String, String> getCombinedClaims(HttpServletRequest request, Map<String, String> localClaimValues,
            AuthenticationContext context) throws PostAuthenticationFailedException {

        String externalIdPConfigName = context.getExternalIdP().getIdPName();
        org.wso2.carbon.user.api.ClaimMapping[] claims = getClaimsForTenant(context.getTenantDomain(),
                externalIdPConfigName);
        Map<String, String> missingClaims = new HashMap<>();
        if (claims != null) {
            for (org.wso2.carbon.user.api.ClaimMapping claimMapping : claims) {
                String uri = claimMapping.getClaim().getClaimUri();
                String claimValue = request.getParameter(uri);

                if (StringUtils.isNotBlank(claimValue) && StringUtils.isEmpty(localClaimValues.get(uri))) {
                    localClaimValues.put(uri, claimValue);
                } else {
                    /* Claims that are mandatory from service provider level will pre-appended with "missing-" in
                     there name.
                     */
                    claimValue = request.getParameter("missing-" + uri);
                    if (StringUtils.isNotEmpty(claimValue)) {
                        localClaimValues.put(uri, claimValue);
                        missingClaims.put(uri, claimValue);
                    }
                }
            }
        }
        // Handle the missing claims.
        if (MapUtils.isNotEmpty(missingClaims)) {
            AuthenticatedUser authenticatedUser = context.getSequenceConfig().getAuthenticatedUser();
            Map<ClaimMapping, String> userAttributes = authenticatedUser.getUserAttributes();
            userAttributes.putAll(FrameworkUtils.buildClaimMappings(missingClaims));
            authenticatedUser.setUserAttributes(userAttributes);
            context.getSequenceConfig().setAuthenticatedUser(authenticatedUser);
        }
        return localClaimValues;
    }

    /**
     * To handle the request flow of the post authentication handler.
     *
     * @param response       HttpServlet response.
     * @param context        Authentication context
     * @return Status of this post authentication handler flow.
     * @throws PostAuthenticationFailedException Exception that will be thrown in case of failure.
     */
    @SuppressWarnings("unchecked")
    private PostAuthnHandlerFlowStatus handleRequestFlow(HttpServletRequest request, HttpServletResponse response,
            AuthenticationContext context) throws PostAuthenticationFailedException {

        String retryURL = ConfigurationFacade.getInstance().getAuthenticationEndpointRetryURL();
        SequenceConfig sequenceConfig = context.getSequenceConfig();
        for (Map.Entry<Integer, StepConfig> entry : sequenceConfig.getStepMap().entrySet()) {
            StepConfig stepConfig = entry.getValue();
            AuthenticatorConfig authenticatorConfig = stepConfig.getAuthenticatedAutenticator();
            if (authenticatorConfig == null) {
                //May have skipped from the script
                //ex: Different authentication sequences evaluated by the script
                continue;
            }
            ApplicationAuthenticator authenticator = authenticatorConfig.getApplicationAuthenticator();

            if (authenticator instanceof FederatedApplicationAuthenticator) {
                ExternalIdPConfig externalIdPConfig;
                String externalIdPConfigName = stepConfig.getAuthenticatedIdP();
                externalIdPConfig = getExternalIdpConfig(externalIdPConfigName, context);
                context.setExternalIdP(externalIdPConfig);
                Map<String, String> localClaimValues;
                if (stepConfig.isSubjectAttributeStep()) {
                    localClaimValues = (Map<String, String>) context
                            .getProperty(FrameworkConstants.UNFILTERED_LOCAL_CLAIM_VALUES);
                } else {
                    localClaimValues = getLocalClaimValuesOfIDPInNonAttributeSelectionStep(context, stepConfig,
                            externalIdPConfig);
                }
                if (localClaimValues == null || localClaimValues.size() == 0) {
                    Map<ClaimMapping, String> userAttributes = stepConfig.getAuthenticatedUser().getUserAttributes();
                    localClaimValues = FrameworkUtils.getClaimMappings
                            (userAttributes, false);
                }

                if (externalIdPConfig != null && externalIdPConfig.isProvisioningEnabled()) {
                    if (localClaimValues == null) {
                        localClaimValues = new HashMap<>();
                    }

                    String associatedLocalUser =
                            getLocalUserAssociatedForFederatedIdentifier(stepConfig.getAuthenticatedIdP(),
                                    stepConfig.getAuthenticatedUser().getAuthenticatedSubjectIdentifier(),
                                    context.getTenantDomain());

                    String username = associatedLocalUser;
                    // If associatedLocalUser is null, that means relevant association not exist already.
                    if (StringUtils.isEmpty(associatedLocalUser)) {
                        if (log.isDebugEnabled()) {
                            log.debug(sequenceConfig.getAuthenticatedUser().getLoggableUserId() + " coming from "
                                    + externalIdPConfig.getIdPName() + " do not have a local account, hence redirecting"
                                    + " to the UI to sign up.");
                        }

                        if (externalIdPConfig.isPromptConsentEnabled()) {
                            username = getUsernameFederatedUser(stepConfig, sequenceConfig,
                                    externalIdPConfigName, context);
                            redirectToAccountCreateUI(externalIdPConfig, context, localClaimValues, response,
                                    username, request);
                            // Set the property to make sure the request is a returning one.
                            context.setProperty(FrameworkConstants.PASSWORD_PROVISION_REDIRECTION_TRIGGERED, true);
                            return PostAuthnHandlerFlowStatus.INCOMPLETE;
                        }
                    }
                    if (StringUtils.isEmpty(username)) {
                        username = getUsernameFederatedUser(stepConfig, sequenceConfig, externalIdPConfigName, context);
                    }
                    if (StringUtils.isNotBlank(associatedLocalUser)) {
                        // Check if the associated local account is locked.
                        if (isAccountLocked(username, context.getTenantDomain())) {
                            if (log.isDebugEnabled()) {
                                log.debug(String.format("The account is locked for the user: %s in the " +
                                        "tenant domain: %s ", username, context.getTenantDomain()));
                            }
                            String retryParam =
                                    "&authFailure=true&authFailureMsg=error.user.account.locked&errorCode=" +
                                            UserCoreConstants.ErrorCode.USER_IS_LOCKED;
                            handleAccountLockLoginFailure(retryURL, context, response, retryParam);
                            return PostAuthnHandlerFlowStatus.INCOMPLETE;
                        }
                        // Check if the associated local account is disabled.
                        if (isAccountDisabled(associatedLocalUser, context.getTenantDomain())) {
                            if (log.isDebugEnabled()) {
                                log.debug(String.format(
                                        "The account is disabled for the user: %s in the " + "tenant domain: %s ",
                                        username, context.getTenantDomain()));
                            }
                            String retryParam =
                                    "&authFailure=true&authFailureMsg=error.user.account.disabled&errorCode=" +
                                            IdentityCoreConstants.USER_ACCOUNT_DISABLED_ERROR_CODE;
                            handleAccountLockLoginFailure(retryURL, context, response, retryParam);
                            return PostAuthnHandlerFlowStatus.INCOMPLETE;
                        }
                    }
                    if (log.isDebugEnabled()) {
                        log.debug("User : " + sequenceConfig.getAuthenticatedUser().getLoggableUserId()
                                + " coming from " + externalIdPConfig.getIdPName()
                                + " do have a local account, with the username " + username);
                    }
                    callDefaultProvisioningHandler(username, context, externalIdPConfig, localClaimValues,
                            stepConfig);
                }
            }
        }
        return SUCCESS_COMPLETED;
    }

    private String getUsernameFederatedUser(StepConfig stepConfig, SequenceConfig sequenceConfig,
                                            String externalIdPConfigName, AuthenticationContext context)
            throws PostAuthenticationFailedException {

        String username;
        // If JIT provisioning enhanced feature is enabled set the federated ID as the federated username.
        if (FrameworkUtils.isJITProvisionEnhancedFeatureEnabled()) {
            username = getFederatedUsername(stepConfig.getAuthenticatedUser().getUserName(),
                    externalIdPConfigName, context);
        } else {
            username = sequenceConfig.getAuthenticatedUser().getUserName();
        }
        return username;
    }

    private String getFederatedUsername(String username, String idpName, AuthenticationContext context)
            throws PostAuthenticationFailedException {

        String federatedUsername = null;
        try {
            int tenantId = IdentityTenantUtil.getTenantId(context.getTenantDomain());
            int idpId = UserSessionStore.getInstance().getIdPId(idpName, tenantId);
            federatedUsername = UserSessionStore.getInstance().getFederatedUserId(username, tenantId, idpId);
        } catch (UserSessionException e) {
            handleExceptions(
                    String.format(ErrorMessages.ERROR_WHILE_GETTING_FEDERATED_USERNAME.getMessage(), username, idpName),
                    ErrorMessages.ERROR_WHILE_GETTING_FEDERATED_USERNAME.getCode(), e);
        }
        return federatedUsername;
    }

    private boolean isAccountLocked(String username, String tenantDomain)
            throws PostAuthenticationFailedException {

        AccountLockService accountLockService = FrameworkServiceDataHolder.getInstance().getAccountLockService();
        try {
            return accountLockService.isAccountLocked(username, tenantDomain);
        } catch (AccountLockServiceException e) {
            throw new PostAuthenticationFailedException(
                    ErrorMessages.ERROR_WHILE_CHECKING_ACCOUNT_LOCK_STATUS.getCode(),
                    String.format(ErrorMessages.ERROR_WHILE_CHECKING_ACCOUNT_LOCK_STATUS.getMessage(), username), e);
        }
    }

    /**
     * Uses to check whether associated users account is disabled or not.
     *
     * @param username Username of the associated user.
     * @return Whether user is disabled or not.
     * @throws PostAuthenticationFailedException When getting claim value.
     */
    private boolean isAccountDisabled(String username, String tenantDomain) throws PostAuthenticationFailedException {

        try {
            UserRealm realm = (UserRealm) FrameworkServiceDataHolder.getInstance().getRealmService()
                    .getTenantUserRealm(IdentityTenantUtil.getTenantId(tenantDomain));
            UserStoreManager userStoreManager = realm.getUserStoreManager();
            Map<String, String> claimValues = userStoreManager.getUserClaimValues(username, new String[]{
                    AccountConstants.ACCOUNT_DISABLED_CLAIM}, UserCoreConstants.DEFAULT_PROFILE);
            if (claimValues != null && claimValues.size() > 0) {
                String accountDisabledClaim = claimValues.get(AccountConstants.ACCOUNT_DISABLED_CLAIM);
                return Boolean.parseBoolean(accountDisabledClaim);
            }
        } catch (UserStoreException e) {
            throw new PostAuthenticationFailedException(
                    ErrorMessages.ERROR_WHILE_CHECKING_ACCOUNT_DISABLE_STATUS.getCode(),
                    String.format(ErrorMessages.ERROR_WHILE_CHECKING_ACCOUNT_DISABLE_STATUS.getMessage(), username), e);
        }
        return false;
    }

    private void handleAccountLockLoginFailure(String retryPage, AuthenticationContext context,
                                               HttpServletResponse response, String retryParam) throws PostAuthenticationFailedException {

        try {
            // ToDo: Add support to configure enable/disable authentication failure reason.
            boolean showAuthFailureReason = true;
            retryPage = FrameworkUtils.appendQueryParamsStringToUrl(retryPage,
                    "sp=" + context.getServiceProviderName());
<<<<<<< HEAD

            if (!showAuthFailureReason) {
=======
            String retryParam;
            if (showAuthFailureReason) {
                retryParam = "&authFailure=true&authFailureMsg=error.user.account.locked&errorCode=" +
                        UserCoreConstants.ErrorCode.USER_IS_LOCKED;
            } else {
>>>>>>> e8434fcb
                retryParam = "&authFailure=true&authFailureMsg=login.fail.message";
            }
            retryPage = FrameworkUtils.appendQueryParamsStringToUrl(retryPage, retryParam);
            context.setRetrying(false);
            response.sendRedirect(retryPage);
        } catch (IOException e) {
            handleExceptions(ErrorMessages.ERROR_WHILE_HANDLING_ACCOUNT_LOCK_FAILURE_FED_USERS.getMessage(),
                    ErrorMessages.ERROR_WHILE_HANDLING_ACCOUNT_LOCK_FAILURE_FED_USERS.getCode(), e);
        }
    }

    /**
     * Builds consent receipt input according to consent API.
     *
     * @param piiPrincipalId P11 Principal ID
     * @param consent        Consent String which contains services.
     * @param policyURL      Policy URL.
     * @return Consent string which contains above facts.
     */
    private ReceiptInput buildConsentForResidentIDP(String piiPrincipalId, String consent, String policyURL) {

        ReceiptInput receiptInput = new ReceiptInput();
        receiptInput.setJurisdiction("USA");
        receiptInput.setCollectionMethod(FrameworkConstants.Consent.COLLECTION_METHOD_JIT);
        receiptInput.setLanguage(FrameworkConstants.Consent.LANGUAGE_ENGLISH);
        receiptInput.setPiiPrincipalId(piiPrincipalId);
        receiptInput.setPolicyUrl(policyURL);
        JSONObject receipt = new JSONObject(consent);
        receiptInput.setServices(getReceiptServiceInputs(receipt));
        if (log.isDebugEnabled()) {
            log.debug("Built consent from endpoint util : " + consent);
        }
        return receiptInput;
    }

    /**
     * To build ReceiptServices from the incoming receipt.
     *
     * @param receipt Relevant incoming receipt send from the client side.
     * @return Set of the receipt services.
     */
    private List<ReceiptServiceInput> getReceiptServiceInputs(JSONObject receipt) {

        JSONArray services = receipt.getJSONArray(FrameworkConstants.Consent.SERVICES);
        List<ReceiptServiceInput> receiptServiceInputs = new ArrayList<>();
        for (int serviceIndex = 0; serviceIndex < services.length(); serviceIndex++) {
            JSONObject service = services.getJSONObject(serviceIndex);
            ReceiptServiceInput receiptServiceInput = new ReceiptServiceInput();

            JSONArray purposes = service.getJSONArray(FrameworkConstants.Consent.PURPOSES);
            List<ReceiptPurposeInput> receiptPurposeInputs = new ArrayList<>();
            for (int purposeIndex = 0; purposeIndex < purposes.length(); purposeIndex++) {
                receiptPurposeInputs.add(getReceiptPurposeInputs((JSONObject) purposes.get(purposeIndex)));
            }
            receiptServiceInput.setPurposes(receiptPurposeInputs);
            receiptServiceInputs.add(receiptServiceInput);
        }
        return receiptServiceInputs;
    }

    /**
     * To get the receive purpose inputs from json object from the client side.
     *
     * @param receiptPurpose Relevant receipt purpose.
     * @return receipt purpose input, based on receipt purpose object.
     */
    private ReceiptPurposeInput getReceiptPurposeInputs(JSONObject receiptPurpose) {

        ReceiptPurposeInput receiptPurposeInput = new ReceiptPurposeInput();
        receiptPurposeInput.setConsentType(FrameworkConstants.Consent.EXPLICIT_CONSENT_TYPE);
        receiptPurposeInput.setPrimaryPurpose(true);
        receiptPurposeInput.setThirdPartyDisclosure(false);
        receiptPurposeInput.setPurposeId(receiptPurpose.getInt("purposeId"));
        JSONArray purposeCategoryId = receiptPurpose.getJSONArray("purposeCategoryId");
        List<Integer> purposeCategoryIdArray = new ArrayList<>();
        for (int index = 0; index < purposeCategoryId.length(); index++) {
            purposeCategoryIdArray.add(purposeCategoryId.getInt(index));
        }
        receiptPurposeInput.setTermination(FrameworkConstants.Consent.INFINITE_TERMINATION);
        receiptPurposeInput.setPurposeCategoryId(purposeCategoryIdArray);
        receiptPurposeInput.setTermination(FrameworkConstants.Consent.INFINITE_TERMINATION);
        List<PIICategoryValidity> piiCategoryValidities = new ArrayList<>();
        JSONArray piiCategories = (JSONArray) receiptPurpose.get(FrameworkConstants.Consent.PII_CATEGORY);
        for (int categoryIndex = 0; categoryIndex < piiCategories.length(); categoryIndex++) {
            JSONObject piiCategory = (JSONObject) piiCategories.get(categoryIndex);
            PIICategoryValidity piiCategoryValidity = new PIICategoryValidity(piiCategory.getInt("piiCategoryId"),
                    FrameworkConstants.Consent.INFINITE_TERMINATION);
            piiCategoryValidity.setConsented(true);
            piiCategoryValidities.add(piiCategoryValidity);
        }
        receiptPurposeInput.setPiiCategory(piiCategoryValidities);
        return receiptPurposeInput;
    }

    /**
     * To get the associated username for the current step.
     *
     * @param idpName                        Name of IDP related with current step.
     * @param authenticatedSubjectIdentifier Authenticated subject identifier.
     * @return username associated locally.
     */
    private String getLocalUserAssociatedForFederatedIdentifier(String idpName, String authenticatedSubjectIdentifier,
                                                                String tenantDomain)
            throws PostAuthenticationFailedException {

        String username = null;
        try {
            FederatedAssociationManager federatedAssociationManager = FrameworkUtils.getFederatedAssociationManager();
            username = federatedAssociationManager.getUserForFederatedAssociation(tenantDomain, idpName,
                    authenticatedSubjectIdentifier);
        } catch (FederatedAssociationManagerException | FrameworkException e) {
            handleExceptions(
                    String.format(ErrorMessages.ERROR_WHILE_GETTING_USERNAME_ASSOCIATED_WITH_IDP.getMessage(), idpName),
                    ErrorMessages.ERROR_WHILE_GETTING_USERNAME_ASSOCIATED_WITH_IDP.getCode(), e);
        }
        return username;
    }

    /**
     * To handle exceptions.
     *
     * @param errorMessage Error Message
     * @param errorCode    Error Code.
     * @param e            Exception that is thrown during a failure.
     * @throws PostAuthenticationFailedException Post Authentication Failed Exception.
     */
    private void handleExceptions(String errorMessage, String errorCode, Exception e)
            throws PostAuthenticationFailedException {
        throw new PostAuthenticationFailedException(errorCode, errorMessage, e);
    }

    /**
     * Call the relevant URL to add the new user.
     *
     * @param externalIdPConfig Relevant external IDP.
     * @param context           Authentication context.
     * @param localClaimValues  Local claim values.
     * @param response          HttpServlet response.
     * @param username          Relevant user name
     * @throws PostAuthenticationFailedException Post Authentication Failed Exception.
     */
    private void redirectToAccountCreateUI(ExternalIdPConfig externalIdPConfig, AuthenticationContext context,
            Map<String, String> localClaimValues, HttpServletResponse response, String username,
            HttpServletRequest request) throws PostAuthenticationFailedException {

        try {
            ServiceURLBuilder uriBuilder = ServiceURLBuilder.create();
            if (externalIdPConfig.isModifyUserNameAllowed()) {
                context.setProperty(FrameworkConstants.CHANGING_USERNAME_ALLOWED, true);
                uriBuilder = uriBuilder.addPath(FrameworkUtils.getUserNameProvisioningUIUrl());
                uriBuilder.addParameter(FrameworkConstants.ALLOW_CHANGE_USER_NAME, String.valueOf(true));
                if (log.isDebugEnabled()) {
                    log.debug(externalIdPConfig.getName() + " allow to change the username, redirecting to "
                            + "registration endpoint to provision the user: " + username);
                }
            } else {
                    uriBuilder = uriBuilder.addPath(FrameworkUtils.getPasswordProvisioningUIUrl());
                if (log.isDebugEnabled()) {
                    if (externalIdPConfig.isPasswordProvisioningEnabled()) {
                        log.debug(externalIdPConfig.getName() + " supports password provisioning, redirecting to "
                                + "sign up endpoint to provision the user : " + username);
                    }
                }
            }
            if (externalIdPConfig.isPasswordProvisioningEnabled()) {
                uriBuilder.addParameter(FrameworkConstants.PASSWORD_PROVISION_ENABLED, String.valueOf(true));
            }
            if (!IdentityTenantUtil.isTenantQualifiedUrlsEnabled()) {
                uriBuilder.addParameter(MultitenantConstants.TENANT_DOMAIN_HEADER_NAME, context.getTenantDomain());
            }
            uriBuilder.addParameter(FrameworkConstants.SERVICE_PROVIDER, context.getSequenceConfig()
                    .getApplicationConfig().getApplicationName());
            uriBuilder.addParameter(FrameworkConstants.USERNAME, username);
            uriBuilder.addParameter(FrameworkConstants.SKIP_SIGN_UP_ENABLE_CHECK, String.valueOf(true));
            uriBuilder.addParameter(FrameworkConstants.SESSION_DATA_KEY, context.getContextIdentifier());
            addMissingClaims(uriBuilder, context);
            localClaimValues.forEach(uriBuilder::addParameter);
            response.sendRedirect(uriBuilder.build().getRelativePublicURL());
        } catch (IOException | URLBuilderException e) {
            handleExceptions(String.format(
                    ErrorMessages.ERROR_WHILE_TRYING_CALL_SIGN_UP_ENDPOINT_FOR_PASSWORD_PROVISIONING.getMessage(),
                    username, externalIdPConfig.getName()),
                    ErrorMessages.ERROR_WHILE_TRYING_CALL_SIGN_UP_ENDPOINT_FOR_PASSWORD_PROVISIONING.getCode(), e);
        }
    }

    /**
     * To add the missing claims.
     *
     * @param uriBuilder Relevant URI builder.
     * @param context    Authentication context.
     */
    private void addMissingClaims(ServiceURLBuilder uriBuilder, AuthenticationContext context) {

        String[] missingClaims = FrameworkUtils.getMissingClaims(context);
        if (StringUtils.isNotEmpty(missingClaims[1])) {
            if (log.isDebugEnabled()) {
                String username = context.getSequenceConfig().getAuthenticatedUser()
                        .getAuthenticatedSubjectIdentifier();
                String idPName = context.getExternalIdP().getIdPName();
                log.debug("Mandatory claims for SP, " + missingClaims[1] + " is missing for the user : " + username
                        + " from the IDP " + idPName);
            }
            uriBuilder.addParameter(FrameworkConstants.MISSING_CLAIMS, missingClaims[1]);
            uriBuilder.addParameter(FrameworkConstants.MISSING_CLAIMS_DISPLAY_NAME, missingClaims[0]);
        }
    }

    /**
     * To get the external IDP Config.
     *
     * @param externalIdPConfigName Name of the external IDP Config.
     * @param context               Authentication Context.
     * @return relevant external IDP config.
     * @throws PostAuthenticationFailedException Post AuthenticationFailedException.
     */
    private ExternalIdPConfig getExternalIdpConfig(String externalIdPConfigName, AuthenticationContext context)
            throws PostAuthenticationFailedException {
        ExternalIdPConfig externalIdPConfig = null;
        try {
            externalIdPConfig = ConfigurationFacade.getInstance()
                    .getIdPConfigByName(externalIdPConfigName, context.getTenantDomain());
        } catch (IdentityProviderManagementException e) {
            handleExceptions(String.format(ERROR_WHILE_GETTING_IDP_BY_NAME.getMessage(), externalIdPConfigName,
                    context.getTenantDomain()), ERROR_WHILE_GETTING_IDP_BY_NAME.getCode(), e);
        }
        return externalIdPConfig;
    }

    /**
     * To get the list of claims available in tenant.
     *
     * @param tenantDomain          Relevant tenant domain.
     * @param externalIdPConfigName External IDP config name.
     * @return list of cliams available in the tenant.
     * @throws PostAuthenticationFailedException PostAuthentication Failed Exception.
     */
    private org.wso2.carbon.user.api.ClaimMapping[] getClaimsForTenant(String tenantDomain,
                                                                       String externalIdPConfigName)
            throws PostAuthenticationFailedException {

        RealmService realmService = FrameworkServiceComponent.getRealmService();
        UserRealm realm = null;
        try {
            int usersTenantId = IdentityTenantUtil.getTenantId(tenantDomain);
            realm = (UserRealm) realmService.getTenantUserRealm(usersTenantId);
        } catch (UserStoreException e) {
            handleExceptions(String.format(ERROR_WHILE_GETTING_REALM_IN_POST_AUTHENTICATION.getMessage(), tenantDomain),
                    ERROR_WHILE_GETTING_REALM_IN_POST_AUTHENTICATION.getCode(), e);
        }
        org.wso2.carbon.user.api.ClaimMapping[] claimMappings = null;
        try {
            if (realm != null) {
                ClaimManager claimManager = realm.getClaimManager();
                if (claimManager != null) {
                    claimMappings = claimManager.getAllClaimMappings();
                }
            }
        } catch (UserStoreException e) {
            handleExceptions(
                    String.format(ERROR_WHILE_TRYING_TO_GET_CLAIMS_WHILE_TRYING_TO_PASSWORD_PROVISION.getMessage(),
                            externalIdPConfigName),
                    ERROR_WHILE_TRYING_TO_GET_CLAIMS_WHILE_TRYING_TO_PASSWORD_PROVISION.getCode(), e);
        }
        if (log.isDebugEnabled()) {
            if (!ArrayUtils.isEmpty(claimMappings)) {
                StringBuilder claimMappingString = new StringBuilder();
                for (org.wso2.carbon.user.api.ClaimMapping claimMapping : claimMappings) {
                    claimMappingString.append(claimMapping.getClaim().getClaimUri()).append(" ");
                }
                log.debug("Claims in tenant " + tenantDomain + " : " + claimMappingString.toString());
            }
        }
        return claimMappings;
    }

    /**
     * To call the default provisioning handler.
     *
     * @param username          Name of the user to be provisioning.
     * @param context           Authentication Context.
     * @param externalIdPConfig Relevant external IDP Config.
     * @param localClaimValues  Local Claim Values.
     * @param stepConfig        Step Config.
     * @throws PostAuthenticationFailedException Post Authentication Failed Exception.
     */
    private void callDefaultProvisioningHandler(String username, AuthenticationContext context,
                                                ExternalIdPConfig externalIdPConfig,
                                                Map<String, String> localClaimValues, StepConfig stepConfig)
            throws PostAuthenticationFailedException {

        boolean useDefaultIdpDialect = externalIdPConfig.useDefaultLocalIdpDialect();
        ApplicationAuthenticator authenticator
                = stepConfig.getAuthenticatedAutenticator().getApplicationAuthenticator();
        String idPStandardDialect = authenticator.getClaimDialectURI();
        String idpRoleClaimUri = FrameworkUtils.getIdpRoleClaimUri(externalIdPConfig);
        Map<ClaimMapping, String> extAttrs = stepConfig.getAuthenticatedUser().getUserAttributes();
        Map<String, String> originalExternalAttributeValueMap = FrameworkUtils.getClaimMappings(extAttrs, false);
        Map<String, String> claimMapping = null;
        boolean excludeUnmappedRoles = false;
        if (useDefaultIdpDialect && StringUtils.isNotBlank(idPStandardDialect)) {
            try {
                claimMapping = ClaimMetadataHandler.getInstance()
                        .getMappingsMapFromOtherDialectToCarbon(idPStandardDialect,
                                originalExternalAttributeValueMap.keySet(), context.getTenantDomain(), true);
            } catch (ClaimMetadataException e) {
                throw new PostAuthenticationFailedException(ErrorMessages.ERROR_WHILE_HANDLING_CLAIM_MAPPINGS.getCode
                        (), ErrorMessages.ERROR_WHILE_HANDLING_CLAIM_MAPPINGS.getMessage(), e);
            }
        }

        if (claimMapping != null) {
            //Ex. Standard dialects like OIDC.
            idpRoleClaimUri = claimMapping.get(IdentityUtil.getLocalGroupsClaimURI());
        } else if (idPStandardDialect == null && !useDefaultIdpDialect) {
            //Ex. SAML custom claims.
            idpRoleClaimUri = FrameworkUtils.getIdpRoleClaimUri(externalIdPConfig);
        }

        /* Get the mapped user roles according to the mapping in the IDP configuration. Exclude the unmapped from the
         returned list.
         */
        if (StringUtils.isNotEmpty(IdentityUtil.getProperty(SEND_ONLY_LOCALLY_MAPPED_ROLES_OF_IDP))) {
            excludeUnmappedRoles = Boolean
                    .parseBoolean(IdentityUtil.getProperty(SEND_ONLY_LOCALLY_MAPPED_ROLES_OF_IDP));
        }
        List<String> identityProviderMappedUserRolesUnmappedExclusive = FrameworkUtils
                .getIdentityProvideMappedUserRoles(externalIdPConfig, originalExternalAttributeValueMap,
                        idpRoleClaimUri, excludeUnmappedRoles);
        localClaimValues.put(FrameworkConstants.ASSOCIATED_ID,
                stepConfig.getAuthenticatedUser().getAuthenticatedSubjectIdentifier());
        localClaimValues.put(FrameworkConstants.IDP_ID, stepConfig.getAuthenticatedIdP());

        /*
        If TOTP is enabled for federated users, the initial federated user login will be identified with the following
        check and will set the secret key claim for the federated user who is going to be provisioned.
         */
        if (context.getProperty(FrameworkConstants.SECRET_KEY_CLAIM_URL) != null) {
            localClaimValues.put(FrameworkConstants.SECRET_KEY_CLAIM_URL,
                    context.getProperty(FrameworkConstants.SECRET_KEY_CLAIM_URL).toString());
        }

        // Remove role claim from local claims as roles are specifically handled.
        localClaimValues.remove(FrameworkUtils.getLocalClaimUriMappedForIdPRoleClaim(externalIdPConfig));

        try {
            FrameworkUtils.getStepBasedSequenceHandler()
                    .callJitProvisioning(username, context, identityProviderMappedUserRolesUnmappedExclusive,
                            localClaimValues);
        } catch (FrameworkException e) {
            handleExceptions(
                    String.format(ERROR_WHILE_TRYING_TO_PROVISION_USER_WITHOUT_PASSWORD_PROVISIONING.getMessage(),
                            username, externalIdPConfig.getName()),
                    ERROR_WHILE_TRYING_TO_PROVISION_USER_WITHOUT_PASSWORD_PROVISIONING.getCode(), e);
        }
    }

    /**
     * This method is responsible for handling consents.
     *
     * @param request      Relevant http servlet request.
     * @param stepConfig   Step Configuration for the particular configuration step.
     * @param tenantDomain Specific tenant domain.
     * @throws PostAuthenticationFailedException Post Authentication failed exception.
     */
    private void handleConsents(HttpServletRequest request, StepConfig stepConfig, String tenantDomain)
            throws PostAuthenticationFailedException {

        String userName = getLocalUserAssociatedForFederatedIdentifier(stepConfig.getAuthenticatedIdP(),
                stepConfig.getAuthenticatedUser().getAuthenticatedSubjectIdentifier(), tenantDomain);
        String consent = request.getParameter("consent");
        String policyURL = request.getParameter("policy");
        if (StringUtils.isNotEmpty(consent)) {
            ReceiptInput receiptInput = buildConsentForResidentIDP(userName, consent, policyURL);
            addConsent(receiptInput, tenantDomain);
        }
    }

    /**
     * Persist the consents received from the user, while user creation.
     *
     * @param receiptInput Relevant receipt input representing consent data.
     * @param tenantDomain Relevant tenant domain.
     * @throws PostAuthenticationFailedException Post Authentication Failed Exception.
     */
    private void addConsent(ReceiptInput receiptInput, String tenantDomain) throws PostAuthenticationFailedException {

        ConsentManager consentManager = FrameworkServiceDataHolder.getInstance().getConsentManager();
        if (receiptInput.getServices().size() == 0) {
            throw new PostAuthenticationFailedException(ErrorMessages.ERROR_WHILE_ADDING_CONSENT.getCode(),
                    String.format(ErrorMessages.ERROR_WHILE_ADDING_CONSENT.getMessage(), tenantDomain));
        }
        // There should be one receipt
        ReceiptServiceInput receiptServiceInput = receiptInput.getServices().get(0);
        receiptServiceInput.setTenantDomain(tenantDomain);
        try {
            setIDPData(tenantDomain, receiptServiceInput);
            receiptInput.setTenantDomain(tenantDomain);
            consentManager.addConsent(receiptInput);
        } catch (ConsentManagementException e) {
            handleExceptions(String.format(ErrorMessages.ERROR_WHILE_ADDING_CONSENT.getMessage(), tenantDomain),
                    ErrorMessages.ERROR_WHILE_ADDING_CONSENT.getCode(), e);
        }
    }

    /**
     * Set the IDP releated data in the receipt service input.
     *
     * @param tenantDomain        Tenant domain.
     * @param receiptServiceInput Relevant receipt service input which the
     * @throws PostAuthenticationFailedException Post Authentication Failed Exception.
     */
    private void setIDPData(String tenantDomain, ReceiptServiceInput receiptServiceInput)
            throws PostAuthenticationFailedException {

        String resideIdpDescription = "Resident IDP";
        IdentityProviderManager idpManager = IdentityProviderManager.getInstance();
        IdentityProvider residentIdP = null;
        try {
            residentIdP = idpManager.getResidentIdP(tenantDomain);
        } catch (IdentityProviderManagementException e) {
            handleExceptions(String.format(ErrorMessages.ERROR_WHILE_SETTING_IDP_DATA.getMessage(), tenantDomain),
                    ErrorMessages.ERROR_WHILE_SETTING_IDP_DATA.getCode(), e);
        }
        if (residentIdP == null) {
            throw new PostAuthenticationFailedException(
                    ErrorMessages.ERROR_WHILE_SETTING_IDP_DATA_IDP_IS_NULL.getCode(),
                    String.format(ErrorMessages.ERROR_WHILE_SETTING_IDP_DATA_IDP_IS_NULL.getMessage(), tenantDomain));
        }
        if (StringUtils.isEmpty(receiptServiceInput.getService())) {
            if (log.isDebugEnabled()) {
                log.debug("No service name found. Hence adding resident IDP home realm ID");
            }
            receiptServiceInput.setService(residentIdP.getHomeRealmId());
        }
        if (StringUtils.isEmpty(receiptServiceInput.getTenantDomain())) {
            receiptServiceInput.setTenantDomain(tenantDomain);
        }
        if (StringUtils.isEmpty(receiptServiceInput.getSpDescription())) {
            if (StringUtils.isNotEmpty(residentIdP.getIdentityProviderDescription())) {
                receiptServiceInput.setSpDescription(residentIdP.getIdentityProviderDescription());
            } else {
                receiptServiceInput.setSpDescription(resideIdpDescription);
            }
        }
        if (StringUtils.isEmpty(receiptServiceInput.getSpDisplayName())) {
            if (StringUtils.isNotEmpty(residentIdP.getDisplayName())) {
                receiptServiceInput.setSpDisplayName(residentIdP.getDisplayName());
            } else {
                receiptServiceInput.setSpDisplayName(resideIdpDescription);
            }
        }
    }

    private String getUserIdClaimUriInLocalDialect(ExternalIdPConfig idPConfig) {
        // get external identity provider user id claim URI.
        String userIdClaimUri = idPConfig.getUserIdClaimUri();

        if (StringUtils.isBlank(userIdClaimUri)) {
            return null;
        }

        boolean useDefaultLocalIdpDialect = idPConfig.useDefaultLocalIdpDialect();
        if (useDefaultLocalIdpDialect) {
            return userIdClaimUri;
        } else {
            ClaimMapping[] claimMappings = idPConfig.getClaimMappings();
            if (!ArrayUtils.isEmpty(claimMappings)) {
                for (ClaimMapping claimMapping : claimMappings) {
                    if (userIdClaimUri.equals(claimMapping.getRemoteClaim().getClaimUri())) {
                        return claimMapping.getLocalClaim().getClaimUri();
                    }
                }
            }
        }

        return null;
    }

    /**
     * Uses to get local claim values of an authenticated user from an IDP in non attribute selection steps.
     *
     * @param context           Authentication Context.
     * @param stepConfig        Current step configuration.
     * @param externalIdPConfig Identity providers config.
     * @return Mapped federated user values to local claims.
     * @throws PostAuthenticationFailedException Post Authentication failed exception.
     */
    private Map<String, String> getLocalClaimValuesOfIDPInNonAttributeSelectionStep(AuthenticationContext context,
                                                                                    StepConfig stepConfig,
                                                                                    ExternalIdPConfig externalIdPConfig)
            throws PostAuthenticationFailedException {

        boolean useDefaultIdpDialect = externalIdPConfig.useDefaultLocalIdpDialect();
        ApplicationAuthenticator authenticator =
                stepConfig.getAuthenticatedAutenticator().getApplicationAuthenticator();
        String idPStandardDialect = authenticator.getClaimDialectURI();
        Map<ClaimMapping, String> extAttrs = stepConfig.getAuthenticatedUser().getUserAttributes();
        Map<String, String> originalExternalAttributeValueMap = FrameworkUtils.getClaimMappings(extAttrs, false);
        Map<String, String> claimMapping = new HashMap<>();
        Map<String, String> localClaimValues = new HashMap<>();
        if (useDefaultIdpDialect && StringUtils.isNotBlank(idPStandardDialect)) {
            try {
                claimMapping = ClaimMetadataHandler.getInstance()
                        .getMappingsMapFromOtherDialectToCarbon(idPStandardDialect,
                                originalExternalAttributeValueMap.keySet(), context.getTenantDomain(),
                                true);
            } catch (ClaimMetadataException e) {
                throw new PostAuthenticationFailedException(ErrorMessages.ERROR_WHILE_HANDLING_CLAIM_MAPPINGS.getCode(),
                        ErrorMessages.ERROR_WHILE_HANDLING_CLAIM_MAPPINGS.getMessage(), e);
            }
        } else {
            ClaimMapping[] customClaimMapping = context.getExternalIdP().getClaimMappings();
            for (ClaimMapping externalClaim : customClaimMapping) {
                if (originalExternalAttributeValueMap.containsKey(externalClaim.getRemoteClaim().getClaimUri())) {
                    claimMapping.put(externalClaim.getLocalClaim().getClaimUri(),
                            externalClaim.getRemoteClaim().getClaimUri());
                }
            }
        }

        if (claimMapping != null && claimMapping.size() > 0) {
            for (Map.Entry<String, String> entry : claimMapping.entrySet()) {
                if (originalExternalAttributeValueMap.containsKey(entry.getValue()) &&
                        originalExternalAttributeValueMap.get(entry.getValue()) != null) {
                    localClaimValues.put(entry.getKey(), originalExternalAttributeValueMap.get(entry.getValue()));
                }
            }
        }
        return localClaimValues;
    }

}<|MERGE_RESOLUTION|>--- conflicted
+++ resolved
@@ -452,16 +452,8 @@
             boolean showAuthFailureReason = true;
             retryPage = FrameworkUtils.appendQueryParamsStringToUrl(retryPage,
                     "sp=" + context.getServiceProviderName());
-<<<<<<< HEAD
-
+                                                                    
             if (!showAuthFailureReason) {
-=======
-            String retryParam;
-            if (showAuthFailureReason) {
-                retryParam = "&authFailure=true&authFailureMsg=error.user.account.locked&errorCode=" +
-                        UserCoreConstants.ErrorCode.USER_IS_LOCKED;
-            } else {
->>>>>>> e8434fcb
                 retryParam = "&authFailure=true&authFailureMsg=login.fail.message";
             }
             retryPage = FrameworkUtils.appendQueryParamsStringToUrl(retryPage, retryParam);
