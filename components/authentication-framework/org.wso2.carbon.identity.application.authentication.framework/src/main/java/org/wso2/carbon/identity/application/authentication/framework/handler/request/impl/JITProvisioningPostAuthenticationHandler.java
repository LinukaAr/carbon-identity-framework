/*
 * Copyright (c) 2018, WSO2 LLC. (http://www.wso2.com).
 *
 * WSO2 LLC. licenses this file to you under the Apache License,
 * Version 2.0 (the "License"); you may not use this file except
 * in compliance with the License.
 * You may obtain a copy of the License at
 *
 * http://www.apache.org/licenses/LICENSE-2.0
 *
 * Unless required by applicable law or agreed to in writing,
 * software distributed under the License is distributed on an
 * "AS IS" BASIS, WITHOUT WARRANTIES OR CONDITIONS OF ANY
 * KIND, either express or implied.  See the License for the
 * specific language governing permissions and limitations
 * under the License.
 */

package org.wso2.carbon.identity.application.authentication.framework.handler.request.impl;

import org.apache.commons.collections.CollectionUtils;
import org.apache.commons.collections.MapUtils;
import org.apache.commons.lang.ArrayUtils;
import org.apache.commons.lang.StringUtils;
import org.apache.commons.logging.Log;
import org.apache.commons.logging.LogFactory;
import org.json.JSONArray;
import org.json.JSONObject;
import org.wso2.carbon.CarbonConstants;
import org.wso2.carbon.consent.mgt.core.ConsentManager;
import org.wso2.carbon.consent.mgt.core.exception.ConsentManagementException;
import org.wso2.carbon.consent.mgt.core.model.PIICategoryValidity;
import org.wso2.carbon.consent.mgt.core.model.ReceiptInput;
import org.wso2.carbon.consent.mgt.core.model.ReceiptPurposeInput;
import org.wso2.carbon.consent.mgt.core.model.ReceiptServiceInput;
import org.wso2.carbon.identity.application.authentication.framework.ApplicationAuthenticator;
import org.wso2.carbon.identity.application.authentication.framework.FederatedApplicationAuthenticator;
import org.wso2.carbon.identity.application.authentication.framework.config.ConfigurationFacade;
import org.wso2.carbon.identity.application.authentication.framework.config.model.AuthenticatorConfig;
import org.wso2.carbon.identity.application.authentication.framework.config.model.ExternalIdPConfig;
import org.wso2.carbon.identity.application.authentication.framework.config.model.SequenceConfig;
import org.wso2.carbon.identity.application.authentication.framework.config.model.StepConfig;
import org.wso2.carbon.identity.application.authentication.framework.context.AuthenticationContext;
import org.wso2.carbon.identity.application.authentication.framework.exception.FrameworkException;
import org.wso2.carbon.identity.application.authentication.framework.exception.PostAuthenticationFailedException;
import org.wso2.carbon.identity.application.authentication.framework.exception.UserSessionException;
import org.wso2.carbon.identity.application.authentication.framework.handler.request.AbstractPostAuthnHandler;
import org.wso2.carbon.identity.application.authentication.framework.handler.request.PostAuthnHandlerFlowStatus;
import org.wso2.carbon.identity.application.authentication.framework.internal.FrameworkServiceComponent;
import org.wso2.carbon.identity.application.authentication.framework.internal.FrameworkServiceDataHolder;
import org.wso2.carbon.identity.application.authentication.framework.model.AuthenticatedUser;
import org.wso2.carbon.identity.application.authentication.framework.store.UserSessionStore;
import org.wso2.carbon.identity.application.authentication.framework.util.FrameworkConstants;
import org.wso2.carbon.identity.application.authentication.framework.util.FrameworkErrorConstants.ErrorMessages;
import org.wso2.carbon.identity.application.authentication.framework.util.FrameworkUtils;
import org.wso2.carbon.identity.application.common.IdentityApplicationManagementException;
import org.wso2.carbon.identity.application.common.model.ClaimMapping;
import org.wso2.carbon.identity.application.common.model.IdentityProvider;
import org.wso2.carbon.identity.application.common.model.RoleV2;
import org.wso2.carbon.identity.application.common.model.User;
import org.wso2.carbon.identity.application.common.util.IdentityApplicationConstants;
import org.wso2.carbon.identity.application.mgt.ApplicationConstants;
import org.wso2.carbon.identity.claim.metadata.mgt.ClaimMetadataHandler;
import org.wso2.carbon.identity.claim.metadata.mgt.exception.ClaimMetadataException;
import org.wso2.carbon.identity.core.ServiceURLBuilder;
import org.wso2.carbon.identity.core.URLBuilderException;
import org.wso2.carbon.identity.core.util.IdentityCoreConstants;
import org.wso2.carbon.identity.core.util.IdentityTenantUtil;
import org.wso2.carbon.identity.core.util.IdentityUtil;
import org.wso2.carbon.identity.role.v2.mgt.core.RoleManagementService;
import org.wso2.carbon.identity.role.v2.mgt.core.exception.IdentityRoleManagementException;
import org.wso2.carbon.identity.user.profile.mgt.association.federation.FederatedAssociationManager;
import org.wso2.carbon.identity.user.profile.mgt.association.federation.exception.FederatedAssociationManagerException;
import org.wso2.carbon.idp.mgt.IdentityProviderManagementException;
import org.wso2.carbon.idp.mgt.IdentityProviderManager;
import org.wso2.carbon.user.api.UserStoreException;
import org.wso2.carbon.user.core.UserCoreConstants;
import org.wso2.carbon.user.core.UserRealm;
import org.wso2.carbon.user.core.UserStoreManager;
import org.wso2.carbon.user.core.claim.ClaimManager;
import org.wso2.carbon.user.core.common.AbstractUserStoreManager;
import org.wso2.carbon.user.core.service.RealmService;
import org.wso2.carbon.user.core.util.UserCoreUtil;
import org.wso2.carbon.utils.multitenancy.MultitenantConstants;
import org.wso2.carbon.utils.multitenancy.MultitenantUtils;

import java.io.IOException;
import java.util.ArrayList;
import java.util.HashMap;
import java.util.List;
import java.util.Map;
import java.util.stream.Collectors;

import javax.servlet.http.HttpServletRequest;
import javax.servlet.http.HttpServletResponse;

import static org.wso2.carbon.identity.application.authentication.framework.handler.request.PostAuthnHandlerFlowStatus.SUCCESS_COMPLETED;
import static org.wso2.carbon.identity.application.authentication.framework.util.FrameworkConstants.ALLOW_LOGIN_TO_IDP;
import static org.wso2.carbon.identity.application.authentication.framework.util.FrameworkConstants.Config.SEND_MANUALLY_ADDED_LOCAL_ROLES_OF_IDP;
import static org.wso2.carbon.identity.application.authentication.framework.util.FrameworkConstants.Config.SEND_ONLY_LOCALLY_MAPPED_ROLES_OF_IDP;
import static org.wso2.carbon.identity.application.authentication.framework.util.FrameworkConstants.EMAIL_ADDRESS_CLAIM;
import static org.wso2.carbon.identity.application.authentication.framework.util.FrameworkErrorConstants.ErrorMessages.ERROR_WHILE_GETTING_IDP_BY_NAME;
import static org.wso2.carbon.identity.application.authentication.framework.util.FrameworkErrorConstants.ErrorMessages.ERROR_WHILE_GETTING_REALM_IN_POST_AUTHENTICATION;
import static org.wso2.carbon.identity.application.authentication.framework.util.FrameworkErrorConstants.ErrorMessages.ERROR_WHILE_TRYING_TO_GET_CLAIMS_WHILE_TRYING_TO_PASSWORD_PROVISION;
import static org.wso2.carbon.identity.application.authentication.framework.util.FrameworkErrorConstants.ErrorMessages.ERROR_WHILE_TRYING_TO_HANDLE_ROLE_CLAIM_FOR_PROVISIONED_USER;
import static org.wso2.carbon.identity.application.authentication.framework.util.FrameworkErrorConstants.ErrorMessages.ERROR_WHILE_TRYING_TO_PROVISION_USER_WITHOUT_PASSWORD_PROVISIONING;

/**
 * This is post authentication handler responsible for JIT provisioning.
 */
public class JITProvisioningPostAuthenticationHandler extends AbstractPostAuthnHandler {

    private static final Log log = LogFactory.getLog(JITProvisioningPostAuthenticationHandler.class);
    private static volatile JITProvisioningPostAuthenticationHandler instance
            = new JITProvisioningPostAuthenticationHandler();

    /**
     * To avoid creation of multiple instances of this handler.
     */
    protected JITProvisioningPostAuthenticationHandler() {

    }

    /**
     * To get an instance of {@link JITProvisioningPostAuthenticationHandler}.
     *
     * @return an instance of PostJITProvisioningHandler.
     */
    public static JITProvisioningPostAuthenticationHandler getInstance() {

        return instance;
    }

    @Override
    public int getPriority() {

        int priority = super.getPriority();
        if (priority == -1) {
            priority = 20;
        }
        return priority;
    }

    @Override
    public String getName() {

        return "JITProvisionHandler";
    }

    @Override
    public PostAuthnHandlerFlowStatus handle(HttpServletRequest request, HttpServletResponse response,
                                             AuthenticationContext context) throws PostAuthenticationFailedException {

        if (!FrameworkUtils.isStepBasedSequenceHandlerExecuted(context)) {
            return SUCCESS_COMPLETED;
        }

        if (log.isDebugEnabled()) {
            AuthenticatedUser authenticatedUser = context.getSequenceConfig().getAuthenticatedUser();
            log.debug("Continuing with JIT flow for the user: " + authenticatedUser);
        }
        Object isProvisionUIRedirectionTriggered = context
                .getProperty(FrameworkConstants.PASSWORD_PROVISION_REDIRECTION_TRIGGERED);
        if (isProvisionUIRedirectionTriggered != null && (boolean) isProvisionUIRedirectionTriggered) {
            if (log.isDebugEnabled()) {
                AuthenticatedUser authenticatedUser = context.getSequenceConfig().getAuthenticatedUser();
                log.debug("The request has hit the response flow of JIT provisioning flow for the user: "
                        + authenticatedUser.getLoggableUserId());
            }
            return handleResponseFlow(request, context);
        } else {
            return handleRequestFlow(request, response, context);
        }
    }

    /**
     * This method is used to handle response flow, after going through password provisioning.
     *
     * @param request HttpServlet request.
     * @param context Authentication context
     * @return Status of PostAuthnHandler flow.
     * @throws PostAuthenticationFailedException Post Authentication Failed Exception
     */
    @SuppressWarnings("unchecked")
    private PostAuthnHandlerFlowStatus handleResponseFlow(HttpServletRequest request, AuthenticationContext context)
            throws PostAuthenticationFailedException {

        SequenceConfig sequenceConfig = context.getSequenceConfig();
        for (Map.Entry<Integer, StepConfig> entry : sequenceConfig.getStepMap().entrySet()) {
            StepConfig stepConfig = entry.getValue();
            AuthenticatorConfig authenticatorConfig = stepConfig.getAuthenticatedAutenticator();
            ApplicationAuthenticator authenticator = authenticatorConfig.getApplicationAuthenticator();

            if (authenticator instanceof FederatedApplicationAuthenticator) {
                String externalIdPConfigName = stepConfig.getAuthenticatedIdP();
                ExternalIdPConfig externalIdPConfig = getExternalIdpConfig(externalIdPConfigName, context);
                context.setExternalIdP(externalIdPConfig);

                if (externalIdPConfig != null && externalIdPConfig.isProvisioningEnabled()) {
                    if (log.isDebugEnabled()) {
                        log.debug("JIT provisioning response flow has hit for the IDP " + externalIdPConfigName + " "
                                + "for the user, " + sequenceConfig.getAuthenticatedUser().getLoggableUserId());
                    }
                    final Map<String, String> localClaimValues;
                    Object unfilteredLocalClaimValues = context
                            .getProperty(FrameworkConstants.UNFILTERED_LOCAL_CLAIM_VALUES);
                    localClaimValues = unfilteredLocalClaimValues == null ?
                            new HashMap<>() :
                            (Map<String, String>) unfilteredLocalClaimValues;
                    Map<String, String> combinedLocalClaims = getCombinedClaims(request, localClaimValues, context);
                    if (externalIdPConfig.isPasswordProvisioningEnabled()) {
                        combinedLocalClaims
                                .put(FrameworkConstants.PASSWORD, request.getParameter(FrameworkConstants.PASSWORD));
                    }
                    String username = getUsernameFederatedUser(stepConfig, sequenceConfig,
                            externalIdPConfigName, context, localClaimValues, externalIdPConfig);
                    if (context.getProperty(FrameworkConstants.CHANGING_USERNAME_ALLOWED) != null) {
                        username = request.getParameter(FrameworkConstants.USERNAME);
                    }
                    isUsernameExists(context, username);
                    callDefaultProvisioningHandler(username, context, externalIdPConfig, combinedLocalClaims,
                            stepConfig);
                    handleConsents(request, stepConfig, context.getTenantDomain());
                }
            }
        }
        return SUCCESS_COMPLETED;
    }

    /**
     * To get the final claims that need to be stored against user by combining the claims from IDP as well as from
     * User entered claims.
     *
     * @param request          Http servlet request.
     * @param localClaimValues Relevant local claim values from IDP.
     * @param context          AuthenticationContext.
     * @return combination of claims came from IDP and the claims user has filed.
     * @throws PostAuthenticationFailedException Post Authentication Failed Exception.
     */
    private Map<String, String> getCombinedClaims(HttpServletRequest request, Map<String, String> localClaimValues,
                                                  AuthenticationContext context)
            throws PostAuthenticationFailedException {

        String externalIdPConfigName = context.getExternalIdP().getIdPName();
        org.wso2.carbon.user.api.ClaimMapping[] claims = getClaimsForTenant(context.getTenantDomain(),
                externalIdPConfigName);
        Map<String, String> missingClaims = new HashMap<>();
        if (claims != null) {
            for (org.wso2.carbon.user.api.ClaimMapping claimMapping : claims) {
                String uri = claimMapping.getClaim().getClaimUri();
                String claimValue = request.getParameter(uri);

                if (StringUtils.isNotBlank(claimValue) && StringUtils.isEmpty(localClaimValues.get(uri))) {
                    localClaimValues.put(uri, claimValue);
                } else {
                    /* Claims that are mandatory from service provider level will pre-appended with "missing-" in
                     their name.
                     */
                    claimValue = request.getParameter("missing-" + uri);
                    if (StringUtils.isNotEmpty(claimValue)) {
                        localClaimValues.put(uri, claimValue);
                        missingClaims.put(uri, claimValue);
                    }
                }
            }
        }
        // Handle the missing claims.
        if (MapUtils.isNotEmpty(missingClaims)) {
            AuthenticatedUser authenticatedUser = context.getSequenceConfig().getAuthenticatedUser();
            Map<ClaimMapping, String> userAttributes = authenticatedUser.getUserAttributes();
            userAttributes.putAll(FrameworkUtils.buildClaimMappings(missingClaims));
            authenticatedUser.setUserAttributes(userAttributes);
            context.getSequenceConfig().setAuthenticatedUser(authenticatedUser);
        }
        return localClaimValues;
    }

    /**
     * To handle the request flow of the post authentication handler.
     *
     * @param response HttpServlet response.
     * @param context  Authentication context
     * @return Status of this post authentication handler flow.
     * @throws PostAuthenticationFailedException Exception that will be thrown in case of failure.
     */
    @SuppressWarnings("unchecked")
    private PostAuthnHandlerFlowStatus handleRequestFlow(HttpServletRequest request, HttpServletResponse response,
                                                         AuthenticationContext context)
            throws PostAuthenticationFailedException {

        String retryURL = ConfigurationFacade.getInstance().getAuthenticationEndpointRetryURL();
        SequenceConfig sequenceConfig = context.getSequenceConfig();
        for (Map.Entry<Integer, StepConfig> entry : sequenceConfig.getStepMap().entrySet()) {
            StepConfig stepConfig = entry.getValue();
            AuthenticatorConfig authenticatorConfig = stepConfig.getAuthenticatedAutenticator();
            if (authenticatorConfig == null) {
                //May have skipped from the script
                //ex: Different authentication sequences evaluated by the script
                continue;
            }
            ApplicationAuthenticator authenticator = authenticatorConfig.getApplicationAuthenticator();

            if (authenticator instanceof FederatedApplicationAuthenticator) {
                String externalIdPConfigName = stepConfig.getAuthenticatedIdP();
                ExternalIdPConfig externalIdPConfig = getExternalIdpConfig(externalIdPConfigName, context);
                context.setExternalIdP(externalIdPConfig);
                Map<String, String> localClaimValues;
                if (stepConfig.isSubjectAttributeStep()) {
                    localClaimValues = (Map<String, String>) context
                            .getProperty(FrameworkConstants.UNFILTERED_LOCAL_CLAIM_VALUES);
                } else {
                    localClaimValues = getLocalClaimValuesOfIDPInNonAttributeSelectionStep(context, stepConfig,
                            externalIdPConfig);
                }
                if (localClaimValues == null || localClaimValues.size() == 0) {
                    Map<ClaimMapping, String> userAttributes = stepConfig.getAuthenticatedUser().getUserAttributes();
                    localClaimValues = FrameworkUtils.getClaimMappings(userAttributes, false);
                }

                if (externalIdPConfig != null && externalIdPConfig.isProvisioningEnabled()) {
                    if (localClaimValues == null) {
                        localClaimValues = new HashMap<>();
                    }

                    String associatedLocalUser =
                            getLocalUserAssociatedForFederatedIdentifier(stepConfig.getAuthenticatedIdP(),
                                    stepConfig.getAuthenticatedUser().getAuthenticatedSubjectIdentifier(),
                                    context.getTenantDomain());
                    boolean isUserAllowsToLoginIdp =  Boolean.parseBoolean(IdentityUtil
                            .getProperty(ALLOW_LOGIN_TO_IDP));

                    // If associatedLocalUser is null, that means relevant association not exist already.
                    if (StringUtils.isEmpty(associatedLocalUser) && externalIdPConfig.isPromptConsentEnabled()) {
                        if (log.isDebugEnabled()) {
                            log.debug(sequenceConfig.getAuthenticatedUser().getLoggableUserId() + " coming from "
                                    + externalIdPConfig.getIdPName() + " do not have a local account, hence redirecting"
                                    + " to the UI to sign up.");
                        }
                        String username = getUsernameFederatedUser(stepConfig, sequenceConfig,
                                externalIdPConfigName, context, localClaimValues, externalIdPConfig);
                        redirectToAccountCreateUI(externalIdPConfig, context, localClaimValues, response,
                                username, request);
                        // Set the property to make sure the request is a returning one.
                        context.setProperty(FrameworkConstants.PASSWORD_PROVISION_REDIRECTION_TRIGGERED, true);
                        if (!externalIdPConfig.isModifyUserNameAllowed()) {
                            isUsernameExists(context, username);
                        }
                        return PostAuthnHandlerFlowStatus.INCOMPLETE;
                    }
                    if (StringUtils.isEmpty(associatedLocalUser) && externalIdPConfig.isAssociateLocalUserEnabled()) {
                        //TODO: Revisit this to allow defining multiple attributes to map the local user and
                        // when the non-email user registration is done.
                        if (StringUtils.isNotBlank(localClaimValues.get(EMAIL_ADDRESS_CLAIM))) {
                            try {
                                String emailUsername = localClaimValues.get(EMAIL_ADDRESS_CLAIM);
                                UserRealm realm = getUserRealm(context.getTenantDomain());
                                AbstractUserStoreManager userStoreManager =
                                        (AbstractUserStoreManager) getUserStoreManager(context.getExternalIdP()
                                                .getProvisioningUserStoreId(), realm, emailUsername);
                                if (userStoreManager.isExistingUser(emailUsername)) {
                                    org.wso2.carbon.user.core.common.User user =
                                            userStoreManager.getUser(null, emailUsername);
                                    //associate user
                                    FrameworkUtils.getFederatedAssociationManager()
                                            .createFederatedAssociation(new User(user),
                                                    stepConfig.getAuthenticatedIdP(),
                                                    stepConfig.getAuthenticatedUser()
                                                            .getAuthenticatedSubjectIdentifier());
                                    associatedLocalUser = user.getDomainQualifiedUsername();
                                }
                            } catch (UserStoreException e) {
                                handleExceptions(ErrorMessages.ERROR_WHILE_CHECKING_USERNAME_EXISTENCE.getMessage(),
                                        "error.user.existence", e);
                            } catch (FrameworkException | FederatedAssociationManagerException e) {
                                handleExceptions(e.getMessage(), e.getErrorCode(), e);
                            }
                        }
                    }
                    if (StringUtils.isNotBlank(associatedLocalUser) && !isUserAllowsToLoginIdp) {
                        // Check if the associated local account is locked.
                        if (isAccountLocked(associatedLocalUser, context.getTenantDomain())) {
                            if (log.isDebugEnabled()) {
                                log.debug(String.format("The account is locked for the user: %s in the " +
                                        "tenant domain: %s ", associatedLocalUser, context.getTenantDomain()));
                            }
                            String retryParam =
                                    "&authFailure=true&authFailureMsg=error.user.account.locked&errorCode=" +
                                            UserCoreConstants.ErrorCode.USER_IS_LOCKED;
                            handleAccountLockLoginFailure(retryURL, context, response, retryParam);
                            return PostAuthnHandlerFlowStatus.INCOMPLETE;
                        }
                        // Check if the associated local account is disabled.
                        if (isAccountDisabled(associatedLocalUser, context.getTenantDomain())) {
                            if (log.isDebugEnabled()) {
                                log.debug(String.format("The account is disabled for the user: %s in the " +
                                        "tenant domain: %s ", associatedLocalUser, context.getTenantDomain()));
                            }
                            String retryParam =
                                    "&authFailure=true&authFailureMsg=error.user.account.disabled&errorCode=" +
                                            IdentityCoreConstants.USER_ACCOUNT_DISABLED_ERROR_CODE;
                            handleAccountLockLoginFailure(retryURL, context, response, retryParam);
                            return PostAuthnHandlerFlowStatus.INCOMPLETE;
                        }
                    }
                    String username = associatedLocalUser;
                    if (StringUtils.isEmpty(username)) {
                        username = getUsernameFederatedUser(stepConfig, sequenceConfig, externalIdPConfigName,
                                context, localClaimValues, externalIdPConfig);
                    }
                    if (log.isDebugEnabled()) {
                        log.debug("User : " + sequenceConfig.getAuthenticatedUser().getLoggableUserId()
                                + " coming from " + externalIdPConfig.getIdPName()
                                + " do have a local account, with the username " + username);
                    }
                    //When the local user association is enabled, user email id will be used to create the association.
                    //Since the default provisioning handler removes the email domain, in case the username equals to
                    //the email address, tenant domain is appended to the username.
                    if (externalIdPConfig.isAssociateLocalUserEnabled() &&
                            StringUtils.equals(UserCoreUtil.removeDomainFromName(username),
                                    localClaimValues.get(EMAIL_ADDRESS_CLAIM))) {
                        username = UserCoreUtil.addTenantDomainToEntry(username, context.getTenantDomain());
                    }
                    if (StringUtils.isEmpty(associatedLocalUser)) {
                        isUsernameExists(context, username);
                    }
                    callDefaultProvisioningHandler(username, context, externalIdPConfig, localClaimValues,
                            stepConfig);
                }
            }
        }
        return SUCCESS_COMPLETED;
    }

    private String getUsernameFederatedUser(StepConfig stepConfig, SequenceConfig sequenceConfig,
                                            String externalIdPConfigName, AuthenticationContext context,
                                            Map<String, String> localClaimValues, ExternalIdPConfig externalIdPConfig)
            throws PostAuthenticationFailedException {

        String username;
        String userIdClaimUriInLocalDialect = getUserIdClaimUriInLocalDialect(externalIdPConfig);
        if (isUserNameFoundFromUserIDClaimURI(localClaimValues, userIdClaimUriInLocalDialect)) {
            username = localClaimValues.get(userIdClaimUriInLocalDialect);
        } else {
            if (FrameworkUtils.isJITProvisionEnhancedFeatureEnabled()) {
                username = getFederatedUsername(stepConfig.getAuthenticatedUser().getUserName(),
                        externalIdPConfigName, context);
            } else {
                username = sequenceConfig.getAuthenticatedUser().getUserName();
            }
        }
        return username;
    }

    private boolean isUserNameFoundFromUserIDClaimURI(Map<String, String> localClaimValues, String
            userIdClaimUriInLocalDialect) {

        return StringUtils.isNotBlank(userIdClaimUriInLocalDialect) && StringUtils.isNotBlank
                (localClaimValues.get(userIdClaimUriInLocalDialect));
    }

    private String getFederatedUsername(String username, String idpName, AuthenticationContext context)
            throws PostAuthenticationFailedException {

        String federatedUsername = null;
        try {
            int tenantId = IdentityTenantUtil.getTenantId(context.getTenantDomain());
            int idpId = UserSessionStore.getInstance().getIdPId(idpName, tenantId);
            federatedUsername = UserSessionStore.getInstance().getFederatedUserId(username, tenantId, idpId);
        } catch (UserSessionException e) {
            handleExceptions(
                    String.format(ErrorMessages.ERROR_WHILE_GETTING_FEDERATED_USERNAME.getMessage(), username, idpName),
                    ErrorMessages.ERROR_WHILE_GETTING_FEDERATED_USERNAME.getCode(), e);
        }
        return federatedUsername;
    }

    private boolean isAccountLocked(String username, String tenantDomain) throws PostAuthenticationFailedException {

        try {
            UserRealm realm = (UserRealm) FrameworkServiceDataHolder.getInstance().getRealmService()
                    .getTenantUserRealm(IdentityTenantUtil.getTenantId(tenantDomain));
            UserStoreManager userStoreManager = realm.getUserStoreManager();
            Map<String, String> claimValues = userStoreManager.getUserClaimValues(username, new String[]{
                    FrameworkConstants.ACCOUNT_LOCKED_CLAIM_URI}, UserCoreConstants.DEFAULT_PROFILE);
            if (claimValues != null && claimValues.size() > 0) {
                String accountLockedClaim = claimValues.get(FrameworkConstants.ACCOUNT_LOCKED_CLAIM_URI);
                return Boolean.parseBoolean(accountLockedClaim);
            }
        } catch (UserStoreException e) {
            throw new PostAuthenticationFailedException(
                    ErrorMessages.ERROR_WHILE_CHECKING_ACCOUNT_LOCK_STATUS.getCode(),
                    String.format(ErrorMessages.ERROR_WHILE_CHECKING_ACCOUNT_LOCK_STATUS.getMessage(), username), e);
        }
        return false;
    }

    /**
     * Uses to check whether associated users account is disabled or not.
     *
     * @param username Username of the associated user.
     * @return Whether user is disabled or not.
     * @throws PostAuthenticationFailedException When getting claim value.
     */
    private boolean isAccountDisabled(String username, String tenantDomain) throws PostAuthenticationFailedException {

        try {
            UserRealm realm = (UserRealm) FrameworkServiceDataHolder.getInstance().getRealmService()
                    .getTenantUserRealm(IdentityTenantUtil.getTenantId(tenantDomain));
            UserStoreManager userStoreManager = realm.getUserStoreManager();
            Map<String, String> claimValues = userStoreManager.getUserClaimValues(username, new String[]{
                    FrameworkConstants.ACCOUNT_DISABLED_CLAIM_URI}, UserCoreConstants.DEFAULT_PROFILE);
            if (claimValues != null && claimValues.size() > 0) {
                String accountDisabledClaim = claimValues.get(FrameworkConstants.ACCOUNT_DISABLED_CLAIM_URI);
                return Boolean.parseBoolean(accountDisabledClaim);
            }
        } catch (UserStoreException e) {
            throw new PostAuthenticationFailedException(
                    ErrorMessages.ERROR_WHILE_CHECKING_ACCOUNT_DISABLE_STATUS.getCode(),
                    String.format(ErrorMessages.ERROR_WHILE_CHECKING_ACCOUNT_DISABLE_STATUS.getMessage(), username), e);
        }
        return false;
    }

    private void handleAccountLockLoginFailure(String retryPage, AuthenticationContext context,
                                               HttpServletResponse response, String retryParam)
            throws PostAuthenticationFailedException {

        try {
            // ToDo: Add support to configure enable/disable authentication failure reason.
            boolean showAuthFailureReason = true;
            retryPage = FrameworkUtils.appendQueryParamsStringToUrl(retryPage,
                    "sp=" + context.getServiceProviderName());
            retryPage = FrameworkUtils.appendQueryParamsStringToUrl(retryPage,
                    String.format("%s=", FrameworkConstants.REQUEST_PARAM_AUTH_FLOW_ID)
                            + context.getContextIdentifier());
            if (!showAuthFailureReason) {
                retryParam = "&authFailure=true&authFailureMsg=login.fail.message";
            }
            retryPage = FrameworkUtils.appendQueryParamsStringToUrl(retryPage, retryParam);
            context.setRetrying(false);
            response.sendRedirect(retryPage);
        } catch (IOException e) {
            handleExceptions(ErrorMessages.ERROR_WHILE_HANDLING_ACCOUNT_LOCK_FAILURE_FED_USERS.getMessage(),
                    ErrorMessages.ERROR_WHILE_HANDLING_ACCOUNT_LOCK_FAILURE_FED_USERS.getCode(), e);
        }
    }

    /**
     * Builds consent receipt input according to consent API.
     *
     * @param piiPrincipalId P11 Principal ID
     * @param consent        Consent String which contains services.
     * @param policyURL      Policy URL.
     * @return Consent string which contains above facts.
     */
    private ReceiptInput buildConsentForResidentIDP(String piiPrincipalId, String consent, String policyURL) {

        ReceiptInput receiptInput = new ReceiptInput();
        receiptInput.setJurisdiction("USA");
        receiptInput.setCollectionMethod(FrameworkConstants.Consent.COLLECTION_METHOD_JIT);
        receiptInput.setLanguage(FrameworkConstants.Consent.LANGUAGE_ENGLISH);
        receiptInput.setPiiPrincipalId(piiPrincipalId);
        receiptInput.setPolicyUrl(policyURL);
        JSONObject receipt = new JSONObject(consent);
        receiptInput.setServices(getReceiptServiceInputs(receipt));
        if (log.isDebugEnabled()) {
            log.debug("Built consent from endpoint util : " + consent);
        }
        return receiptInput;
    }

    /**
     * To build ReceiptServices from the incoming receipt.
     *
     * @param receipt Relevant incoming receipt send from the client side.
     * @return Set of the receipt services.
     */
    private List<ReceiptServiceInput> getReceiptServiceInputs(JSONObject receipt) {

        JSONArray services = receipt.getJSONArray(FrameworkConstants.Consent.SERVICES);
        List<ReceiptServiceInput> receiptServiceInputs = new ArrayList<>();
        for (int serviceIndex = 0; serviceIndex < services.length(); serviceIndex++) {
            JSONObject service = services.getJSONObject(serviceIndex);
            ReceiptServiceInput receiptServiceInput = new ReceiptServiceInput();

            JSONArray purposes = service.getJSONArray(FrameworkConstants.Consent.PURPOSES);
            List<ReceiptPurposeInput> receiptPurposeInputs = new ArrayList<>();
            for (int purposeIndex = 0; purposeIndex < purposes.length(); purposeIndex++) {
                receiptPurposeInputs.add(getReceiptPurposeInputs((JSONObject) purposes.get(purposeIndex)));
            }
            receiptServiceInput.setPurposes(receiptPurposeInputs);
            receiptServiceInputs.add(receiptServiceInput);
        }
        return receiptServiceInputs;
    }

    /**
     * To get the receive purpose inputs from json object from the client side.
     *
     * @param receiptPurpose Relevant receipt purpose.
     * @return receipt purpose input, based on receipt purpose object.
     */
    private ReceiptPurposeInput getReceiptPurposeInputs(JSONObject receiptPurpose) {

        ReceiptPurposeInput receiptPurposeInput = new ReceiptPurposeInput();
        receiptPurposeInput.setConsentType(FrameworkConstants.Consent.EXPLICIT_CONSENT_TYPE);
        receiptPurposeInput.setPrimaryPurpose(true);
        receiptPurposeInput.setThirdPartyDisclosure(false);
        receiptPurposeInput.setPurposeId(receiptPurpose.getInt("purposeId"));
        JSONArray purposeCategoryId = receiptPurpose.getJSONArray("purposeCategoryId");
        List<Integer> purposeCategoryIdArray = new ArrayList<>();
        for (int index = 0; index < purposeCategoryId.length(); index++) {
            purposeCategoryIdArray.add(purposeCategoryId.getInt(index));
        }
        receiptPurposeInput.setTermination(FrameworkConstants.Consent.INFINITE_TERMINATION);
        receiptPurposeInput.setPurposeCategoryId(purposeCategoryIdArray);
        receiptPurposeInput.setTermination(FrameworkConstants.Consent.INFINITE_TERMINATION);
        List<PIICategoryValidity> piiCategoryValidities = new ArrayList<>();
        JSONArray piiCategories = (JSONArray) receiptPurpose.get(FrameworkConstants.Consent.PII_CATEGORY);
        for (int categoryIndex = 0; categoryIndex < piiCategories.length(); categoryIndex++) {
            JSONObject piiCategory = (JSONObject) piiCategories.get(categoryIndex);
            PIICategoryValidity piiCategoryValidity = new PIICategoryValidity(piiCategory.getInt("piiCategoryId"),
                    FrameworkConstants.Consent.INFINITE_TERMINATION);
            piiCategoryValidity.setConsented(true);
            piiCategoryValidities.add(piiCategoryValidity);
        }
        receiptPurposeInput.setPiiCategory(piiCategoryValidities);
        return receiptPurposeInput;
    }

    /**
     * To get the associated username for the current step.
     *
     * @param idpName                        Name of IDP related with current step.
     * @param authenticatedSubjectIdentifier Authenticated subject identifier.
     * @return username associated locally.
     */
    private String getLocalUserAssociatedForFederatedIdentifier(String idpName, String authenticatedSubjectIdentifier,
                                                                String tenantDomain)
            throws PostAuthenticationFailedException {

        String username = null;
        try {
            FederatedAssociationManager federatedAssociationManager = FrameworkUtils.getFederatedAssociationManager();
            username = federatedAssociationManager.getUserForFederatedAssociation(tenantDomain, idpName,
                    authenticatedSubjectIdentifier);
        } catch (FederatedAssociationManagerException | FrameworkException e) {
            handleExceptions(
                    String.format(ErrorMessages.ERROR_WHILE_GETTING_USERNAME_ASSOCIATED_WITH_IDP.getMessage(), idpName),
                    ErrorMessages.ERROR_WHILE_GETTING_USERNAME_ASSOCIATED_WITH_IDP.getCode(), e);
        }
        return username;
    }

    /**
     * To handle exceptions.
     *
     * @param errorMessage Error Message
     * @param errorCode    Error Code.
     * @param e            Exception that is thrown during a failure.
     * @throws PostAuthenticationFailedException Post Authentication Failed Exception.
     */
    private void handleExceptions(String errorMessage, String errorCode, Exception e)
            throws PostAuthenticationFailedException {

        throw new PostAuthenticationFailedException(errorCode, errorMessage, e);
    }

    /**
     * Call the relevant URL to add the new user.
     *
     * @param externalIdPConfig Relevant external IDP.
     * @param context           Authentication context.
     * @param localClaimValues  Local claim values.
     * @param response          HttpServlet response.
     * @param username          Relevant user name
     * @throws PostAuthenticationFailedException Post Authentication Failed Exception.
     */
    private void redirectToAccountCreateUI(ExternalIdPConfig externalIdPConfig, AuthenticationContext context,
                                           Map<String, String> localClaimValues, HttpServletResponse response,
                                           String username,
                                           HttpServletRequest request) throws PostAuthenticationFailedException {

        try {
            ServiceURLBuilder uriBuilder = ServiceURLBuilder.create();
            if (externalIdPConfig.isModifyUserNameAllowed()) {
                context.setProperty(FrameworkConstants.CHANGING_USERNAME_ALLOWED, true);
                uriBuilder = uriBuilder.addPath(FrameworkUtils.getUserNameProvisioningUIUrl());
                uriBuilder.addParameter(FrameworkConstants.ALLOW_CHANGE_USER_NAME, String.valueOf(true));
                if (log.isDebugEnabled()) {
                    log.debug(externalIdPConfig.getName() + " allow to change the username, redirecting to "
                            + "registration endpoint to provision the user: " + username);
                }
            } else {
                uriBuilder = uriBuilder.addPath(FrameworkUtils.getPasswordProvisioningUIUrl());
                if (log.isDebugEnabled()) {
                    if (externalIdPConfig.isPasswordProvisioningEnabled()) {
                        log.debug(externalIdPConfig.getName() + " supports password provisioning, redirecting to "
                                + "sign up endpoint to provision the user : " + username);
                    }
                }
            }
            if (externalIdPConfig.isPasswordProvisioningEnabled()) {
                uriBuilder.addParameter(FrameworkConstants.PASSWORD_PROVISION_ENABLED, String.valueOf(true));
            }
            if (!IdentityTenantUtil.isTenantQualifiedUrlsEnabled()) {
                uriBuilder.addParameter(MultitenantConstants.TENANT_DOMAIN_HEADER_NAME, context.getTenantDomain());
            }
            uriBuilder.addParameter(FrameworkConstants.SERVICE_PROVIDER, context.getSequenceConfig()
                    .getApplicationConfig().getApplicationName());
            uriBuilder.addParameter(FrameworkConstants.USERNAME, username);
            uriBuilder.addParameter(FrameworkConstants.SKIP_SIGN_UP_ENABLE_CHECK, String.valueOf(true));
            uriBuilder.addParameter(FrameworkConstants.SESSION_DATA_KEY, context.getContextIdentifier());
            addMissingClaims(uriBuilder, context);
            localClaimValues.forEach(uriBuilder::addParameter);
            response.sendRedirect(uriBuilder.build().getRelativePublicURL());
        } catch (IOException | URLBuilderException e) {
            handleExceptions(String.format(
                            ErrorMessages.ERROR_WHILE_TRYING_CALL_SIGN_UP_ENDPOINT_FOR_PASSWORD_PROVISIONING
                                    .getMessage(),
                            username, externalIdPConfig.getName()),
                    ErrorMessages.ERROR_WHILE_TRYING_CALL_SIGN_UP_ENDPOINT_FOR_PASSWORD_PROVISIONING.getCode(), e);
        }
    }

    /**
     * To add the missing claims.
     *
     * @param uriBuilder Relevant URI builder.
     * @param context    Authentication context.
     */
    private void addMissingClaims(ServiceURLBuilder uriBuilder, AuthenticationContext context) {

        String[] missingClaims = FrameworkUtils.getMissingClaims(context);
        if (StringUtils.isNotEmpty(missingClaims[1])) {
            if (log.isDebugEnabled()) {
                String username = context.getSequenceConfig().getAuthenticatedUser()
                        .getAuthenticatedSubjectIdentifier();
                String idPName = context.getExternalIdP().getIdPName();
                log.debug("Mandatory claims for SP, " + missingClaims[1] + " is missing for the user : " + username
                        + " from the IDP " + idPName);
            }
            uriBuilder.addParameter(FrameworkConstants.MISSING_CLAIMS, missingClaims[1]);
            uriBuilder.addParameter(FrameworkConstants.MISSING_CLAIMS_DISPLAY_NAME, missingClaims[0]);
        }
    }

    /**
     * To get the external IDP Config.
     *
     * @param externalIdPConfigName Name of the external IDP Config.
     * @param context               Authentication Context.
     * @return relevant external IDP config.
     * @throws PostAuthenticationFailedException Post AuthenticationFailedException.
     */
    private ExternalIdPConfig getExternalIdpConfig(String externalIdPConfigName, AuthenticationContext context)
            throws PostAuthenticationFailedException {

        ExternalIdPConfig externalIdPConfig = null;
        try {
            externalIdPConfig = ConfigurationFacade.getInstance()
                    .getIdPConfigByName(externalIdPConfigName, context.getTenantDomain());
        } catch (IdentityProviderManagementException e) {
            handleExceptions(String.format(ERROR_WHILE_GETTING_IDP_BY_NAME.getMessage(), externalIdPConfigName,
                    context.getTenantDomain()), ERROR_WHILE_GETTING_IDP_BY_NAME.getCode(), e);
        }
        return externalIdPConfig;
    }

    /**
     * To get the list of claims available in tenant.
     *
     * @param tenantDomain          Relevant tenant domain.
     * @param externalIdPConfigName External IDP config name.
     * @return list of claims available in the tenant.
     * @throws PostAuthenticationFailedException PostAuthentication Failed Exception.
     */
    private org.wso2.carbon.user.api.ClaimMapping[] getClaimsForTenant(String tenantDomain,
                                                                       String externalIdPConfigName)
            throws PostAuthenticationFailedException {

        RealmService realmService = FrameworkServiceComponent.getRealmService();
        UserRealm realm = null;
        try {
            int usersTenantId = IdentityTenantUtil.getTenantId(tenantDomain);
            realm = (UserRealm) realmService.getTenantUserRealm(usersTenantId);
        } catch (UserStoreException e) {
            handleExceptions(String.format(ERROR_WHILE_GETTING_REALM_IN_POST_AUTHENTICATION.getMessage(), tenantDomain),
                    ERROR_WHILE_GETTING_REALM_IN_POST_AUTHENTICATION.getCode(), e);
        }
        org.wso2.carbon.user.api.ClaimMapping[] claimMappings = null;
        try {
            if (realm != null) {
                ClaimManager claimManager = realm.getClaimManager();
                if (claimManager != null) {
                    claimMappings = claimManager.getAllClaimMappings();
                }
            }
        } catch (UserStoreException e) {
            handleExceptions(
                    String.format(ERROR_WHILE_TRYING_TO_GET_CLAIMS_WHILE_TRYING_TO_PASSWORD_PROVISION.getMessage(),
                            externalIdPConfigName),
                    ERROR_WHILE_TRYING_TO_GET_CLAIMS_WHILE_TRYING_TO_PASSWORD_PROVISION.getCode(), e);
        }
        if (log.isDebugEnabled()) {
            if (!ArrayUtils.isEmpty(claimMappings)) {
                StringBuilder claimMappingString = new StringBuilder();
                for (org.wso2.carbon.user.api.ClaimMapping claimMapping : claimMappings) {
                    claimMappingString.append(claimMapping.getClaim().getClaimUri()).append(" ");
                }
                log.debug("Claims in tenant " + tenantDomain + " : " + claimMappingString.toString());
            }
        }
        return claimMappings;
    }

    /**
     * To call the default provisioning handler.
     *
     * @param username          Name of the user to be provisioning.
     * @param context           Authentication Context.
     * @param externalIdPConfig Relevant external IDP Config.
     * @param localClaimValues  Local Claim Values.
     * @param stepConfig        Step Config.
     * @throws PostAuthenticationFailedException Post Authentication Failed Exception.
     */
    private void callDefaultProvisioningHandler(String username, AuthenticationContext context,
                                                ExternalIdPConfig externalIdPConfig,
                                                Map<String, String> localClaimValues, StepConfig stepConfig)
            throws PostAuthenticationFailedException {

        boolean useDefaultIdpDialect = externalIdPConfig.useDefaultLocalIdpDialect();
        ApplicationAuthenticator authenticator
                = stepConfig.getAuthenticatedAutenticator().getApplicationAuthenticator();
        String idPStandardDialect = authenticator.getClaimDialectURI();
        Map<ClaimMapping, String> extAttrs = stepConfig.getAuthenticatedUser().getUserAttributes();
        Map<String, String> originalExternalAttributeValueMap = FrameworkUtils.getClaimMappings(extAttrs, false);
        Map<String, String> claimMapping = null;

        if (useDefaultIdpDialect && StringUtils.isNotBlank(idPStandardDialect)) {
            try {
                claimMapping = ClaimMetadataHandler.getInstance()
                        .getMappingsMapFromOtherDialectToCarbon(idPStandardDialect,
                                originalExternalAttributeValueMap.keySet(), context.getTenantDomain(), true);
            } catch (ClaimMetadataException e) {
                throw new PostAuthenticationFailedException(ErrorMessages.ERROR_WHILE_HANDLING_CLAIM_MAPPINGS.getCode
                        (), ErrorMessages.ERROR_WHILE_HANDLING_CLAIM_MAPPINGS.getMessage(), e);
            }
        }

        localClaimValues.put(FrameworkConstants.ASSOCIATED_ID,
                stepConfig.getAuthenticatedUser().getAuthenticatedSubjectIdentifier());
        localClaimValues.put(FrameworkConstants.IDP_ID, stepConfig.getAuthenticatedIdP());

        /*
        If TOTP is enabled for federated users, the initial federated user login will be identified with the following
        check and will set the secret key claim for the federated user who is going to be provisioned.
         */
        if (context.getProperty(FrameworkConstants.SECRET_KEY_CLAIM_URL) != null) {
            localClaimValues.put(FrameworkConstants.SECRET_KEY_CLAIM_URL,
                    context.getProperty(FrameworkConstants.SECRET_KEY_CLAIM_URL).toString());
        }

        // Remove role claim from local claims as roles are specifically handled.
        localClaimValues.remove(FrameworkUtils.getLocalClaimUriMappedForIdPRoleClaim(externalIdPConfig));
        localClaimValues.remove(UserCoreConstants.USER_STORE_GROUPS_CLAIM);

        Map<String, String> runtimeClaims = context.getRuntimeClaims();
        Map<String, String> remoteClaims =
                (Map<String, String>) context.getProperty(FrameworkConstants.UNFILTERED_IDP_CLAIM_VALUES);

        // Remove or revert runtime claims from local claims before calling JIT provisioning.
        for (Map.Entry<String, String> entry : runtimeClaims.entrySet()) {
            String localClaimURI = entry.getKey();
            if (claimMapping != null && remoteClaims.containsKey(claimMapping.get(localClaimURI))) {
                // If remote claim value was overridden by temp claim, revert it
                String claimValue = remoteClaims.get(claimMapping.get(localClaimURI));
                localClaimValues.put(localClaimURI, claimValue);
            } else {
                // If no remote claim value was overridden by temp claim, remove it
                localClaimValues.remove(localClaimURI);
            }
        }

        try {
            if (CarbonConstants.ENABLE_LEGACY_AUTHZ_RUNTIME) {
                // This block handle the JIT provisioning in legacy authz runtime with v1 roles.
                String idpRoleClaimUri = FrameworkUtils.getIdpRoleClaimUri(externalIdPConfig);
                if (claimMapping != null) {
                    //Ex. Standard dialects like OIDC.
                    idpRoleClaimUri = claimMapping.get(IdentityUtil.getLocalGroupsClaimURI());
                } else if (idPStandardDialect == null && !useDefaultIdpDialect) {
                    //Ex. SAML custom claims.
                    idpRoleClaimUri = FrameworkUtils.getIdpRoleClaimUri(externalIdPConfig);
                }

                /*
                 Get the mapped user roles according to the mapping in the IDP configuration. Exclude the unmapped from
                 the returned list.
                 */
                boolean excludeUnmappedRoles = false;
                if (StringUtils.isNotEmpty(IdentityUtil.getProperty(SEND_ONLY_LOCALLY_MAPPED_ROLES_OF_IDP))) {
                    excludeUnmappedRoles = Boolean
                            .parseBoolean(IdentityUtil.getProperty(SEND_ONLY_LOCALLY_MAPPED_ROLES_OF_IDP));
                }
                List<String> identityProviderMappedUserRolesUnmappedExclusive = FrameworkUtils
                        .getIdentityProvideMappedUserRoles(externalIdPConfig, originalExternalAttributeValueMap,
                                idpRoleClaimUri, excludeUnmappedRoles);

                FrameworkUtils.getStepBasedSequenceHandler()
                        .callJitProvisioning(username, context, identityProviderMappedUserRolesUnmappedExclusive,
                                localClaimValues);
            } else {
                // This block handle the JIT provisioning in new authz runtime with v2 roles.
                String idpGroupsClaimUri = FrameworkUtils.getIdpGroupClaimUri(externalIdPConfig);
                List<String> assignedRoleIdList = FrameworkUtils.getAssignedRolesFromIdPGroups(externalIdPConfig,
                        originalExternalAttributeValueMap, idpGroupsClaimUri, context.getTenantDomain());
                boolean sendManuallyAddedLocalRoles = false;
                if (StringUtils.isNotEmpty(IdentityUtil.getProperty(SEND_MANUALLY_ADDED_LOCAL_ROLES_OF_IDP))) {
                    sendManuallyAddedLocalRoles = Boolean
                            .parseBoolean(IdentityUtil.getProperty(SEND_MANUALLY_ADDED_LOCAL_ROLES_OF_IDP));
                }

                FrameworkUtils.getStepBasedSequenceHandler()
                        .callJitProvisioningWithV2Roles(username, context, assignedRoleIdList, localClaimValues);
                if (sendManuallyAddedLocalRoles) {
                    // Handle role claim for manually added roles of JIT provisioned user.
                    handleRoleClaim(username, context);
                }
            }
        } catch (FrameworkException e) {
            handleExceptions(
                    String.format(ERROR_WHILE_TRYING_TO_PROVISION_USER_WITHOUT_PASSWORD_PROVISIONING.getMessage(),
                            username, externalIdPConfig.getName()),
                    ERROR_WHILE_TRYING_TO_PROVISION_USER_WITHOUT_PASSWORD_PROVISIONING.getCode(), e);
        }
    }

    /**
     * This method is responsible for handling consents.
     *
     * @param request      Relevant http servlet request.
     * @param stepConfig   Step Configuration for the particular configuration step.
     * @param tenantDomain Specific tenant domain.
     * @throws PostAuthenticationFailedException Post Authentication failed exception.
     */
    private void handleConsents(HttpServletRequest request, StepConfig stepConfig, String tenantDomain)
            throws PostAuthenticationFailedException {

        String userName = getLocalUserAssociatedForFederatedIdentifier(stepConfig.getAuthenticatedIdP(),
                stepConfig.getAuthenticatedUser().getAuthenticatedSubjectIdentifier(), tenantDomain);
        String consent = request.getParameter("consent");
        String policyURL = request.getParameter("policy");
        if (StringUtils.isNotEmpty(consent)) {
            ReceiptInput receiptInput = buildConsentForResidentIDP(userName, consent, policyURL);
            addConsent(receiptInput, tenantDomain);
        }
    }

    /**
     * Persist the consents received from the user, while user creation.
     *
     * @param receiptInput Relevant receipt input representing consent data.
     * @param tenantDomain Relevant tenant domain.
     * @throws PostAuthenticationFailedException Post Authentication Failed Exception.
     */
    private void addConsent(ReceiptInput receiptInput, String tenantDomain) throws PostAuthenticationFailedException {

        ConsentManager consentManager = FrameworkServiceDataHolder.getInstance().getConsentManager();
        if (receiptInput.getServices().size() == 0) {
            throw new PostAuthenticationFailedException(ErrorMessages.ERROR_WHILE_ADDING_CONSENT.getCode(),
                    String.format(ErrorMessages.ERROR_WHILE_ADDING_CONSENT.getMessage(), tenantDomain));
        }
        // There should be one receipt
        ReceiptServiceInput receiptServiceInput = receiptInput.getServices().get(0);
        receiptServiceInput.setTenantDomain(tenantDomain);
        try {
            setIDPData(tenantDomain, receiptServiceInput);
            receiptInput.setTenantDomain(tenantDomain);
            consentManager.addConsent(receiptInput);
        } catch (ConsentManagementException e) {
            handleExceptions(String.format(ErrorMessages.ERROR_WHILE_ADDING_CONSENT.getMessage(), tenantDomain),
                    ErrorMessages.ERROR_WHILE_ADDING_CONSENT.getCode(), e);
        }
    }

    /**
     * Handle the role claim for JIT provisioned users to include manually added roles.
     *
     * @param username Username.
     * @param context  Authentication Context.
     * @throws PostAuthenticationFailedException If an error occurred while handling the role claim.
     */
    private void handleRoleClaim(String username, AuthenticationContext context)
            throws PostAuthenticationFailedException {

        try {
            String tenantDomain = context.getTenantDomain();
            RoleManagementService roleManagementService = FrameworkServiceDataHolder.getInstance()
                    .getRoleManagementServiceV2();

            UserRealm realm = getUserRealm(tenantDomain);
            UserStoreManager userStoreManager = getUserStoreManager(context.getExternalIdP()
                    .getProvisioningUserStoreId(), realm, username);
            String userId = FrameworkUtils.resolveUserIdFromUsername(userStoreManager, username);
            if (StringUtils.isEmpty(userId)) {
                if (log.isDebugEnabled()) {
                    log.debug(String.format("Unable to resolve the user id for the user: %s in the tenant domain: %s",
                            username, tenantDomain));
                }
                return;
            }

            // Get the assigned roles of the user.
            List<String> userRoleIdList = roleManagementService.getRoleIdListOfUser(userId, tenantDomain);
            if (CollectionUtils.isEmpty(userRoleIdList)) {
                if (log.isDebugEnabled()) {
                    log.debug(String.format("No roles found for the user: %s in the tenant domain: %s. Hence role " +
                            "claim will not be handled for the user.", username, tenantDomain));
                }
                return;
            }
            String applicationId = context.getSequenceConfig().getApplicationConfig().getServiceProvider()
                    .getApplicationResourceId();
            // Get the roles assigned to the application.
            List<RoleV2> appAssociatedRoles = FrameworkServiceDataHolder.getInstance().getApplicationManagementService()
                    .getAssociatedRolesOfApplication(applicationId, tenantDomain);
            if (CollectionUtils.isEmpty(appAssociatedRoles)) {
                return;
            }
            // Filter the role name list of the user associated with the application.
            List<String> userRoleNameListOfApp = appAssociatedRoles.stream()
                    .filter(role -> userRoleIdList.contains(role.getId()))
                    .map(RoleV2::getName)
                    .collect(Collectors.toList());
            if (CollectionUtils.isEmpty(userRoleNameListOfApp)) {
                if (log.isDebugEnabled()) {
                    log.debug(String.format("No roles found for the user: %s associated with application: %s in the" +
                            " tenant domain: %s. Hence role claim will not be handled for the user.", username,
                            applicationId, tenantDomain));
                }
                return;
            }

            Map<String, String> roleClaimMap = new HashMap<>();
            String roleClaimMapping = getRoleClaimMapping(context);
            if (StringUtils.isNotEmpty(roleClaimMapping)) {
                roleClaimMap.put(roleClaimMapping,
                        String.join(FrameworkUtils.getMultiAttributeSeparator(), userRoleNameListOfApp));
                AuthenticatedUser authenticatedUser = context.getSequenceConfig().getAuthenticatedUser();
                Map<ClaimMapping, String> userAttributes = authenticatedUser.getUserAttributes();
                userAttributes.putAll(FrameworkUtils.buildClaimMappings(roleClaimMap));
                authenticatedUser.setUserAttributes(userAttributes);
                context.getSequenceConfig().setAuthenticatedUser(authenticatedUser);
            }
        } catch (FrameworkException | IdentityApplicationManagementException | IdentityRoleManagementException |
                 UserSessionException | UserStoreException e) {
            handleExceptions(ERROR_WHILE_TRYING_TO_HANDLE_ROLE_CLAIM_FOR_PROVISIONED_USER.getMessage(),
                    ERROR_WHILE_TRYING_TO_HANDLE_ROLE_CLAIM_FOR_PROVISIONED_USER.getCode(), e);
        }
    }

    /**
     * Set the IDP related data in the receipt service input.
     *
     * @param tenantDomain        Tenant domain.
     * @param receiptServiceInput Relevant receipt service input which the
     * @throws PostAuthenticationFailedException Post Authentication Failed Exception.
     */
    private void setIDPData(String tenantDomain, ReceiptServiceInput receiptServiceInput)
            throws PostAuthenticationFailedException {

        String resideIdpDescription = "Resident IDP";
        IdentityProviderManager idpManager = IdentityProviderManager.getInstance();
        IdentityProvider residentIdP = null;
        try {
            residentIdP = idpManager.getResidentIdP(tenantDomain);
        } catch (IdentityProviderManagementException e) {
            handleExceptions(String.format(ErrorMessages.ERROR_WHILE_SETTING_IDP_DATA.getMessage(), tenantDomain),
                    ErrorMessages.ERROR_WHILE_SETTING_IDP_DATA.getCode(), e);
        }
        if (residentIdP == null) {
            throw new PostAuthenticationFailedException(
                    ErrorMessages.ERROR_WHILE_SETTING_IDP_DATA_IDP_IS_NULL.getCode(),
                    String.format(ErrorMessages.ERROR_WHILE_SETTING_IDP_DATA_IDP_IS_NULL.getMessage(), tenantDomain));
        }
        if (StringUtils.isEmpty(receiptServiceInput.getService())) {
            if (log.isDebugEnabled()) {
                log.debug("No service name found. Hence adding resident IDP home realm ID");
            }
            receiptServiceInput.setService(residentIdP.getHomeRealmId());
        }
        if (StringUtils.isEmpty(receiptServiceInput.getTenantDomain())) {
            receiptServiceInput.setTenantDomain(tenantDomain);
        }
        if (StringUtils.isEmpty(receiptServiceInput.getSpDescription())) {
            if (StringUtils.isNotEmpty(residentIdP.getIdentityProviderDescription())) {
                receiptServiceInput.setSpDescription(residentIdP.getIdentityProviderDescription());
            } else {
                receiptServiceInput.setSpDescription(resideIdpDescription);
            }
        }
        if (StringUtils.isEmpty(receiptServiceInput.getSpDisplayName())) {
            if (StringUtils.isNotEmpty(residentIdP.getDisplayName())) {
                receiptServiceInput.setSpDisplayName(residentIdP.getDisplayName());
            } else {
                receiptServiceInput.setSpDisplayName(resideIdpDescription);
            }
        }
    }

    private String getUserIdClaimUriInLocalDialect(ExternalIdPConfig idPConfig) {
        // get external identity provider user id claim URI.
        String userIdClaimUri = idPConfig.getUserIdClaimUri();

        if (StringUtils.isBlank(userIdClaimUri)) {
            return null;
        }

        boolean useDefaultLocalIdpDialect = idPConfig.useDefaultLocalIdpDialect();
        if (useDefaultLocalIdpDialect) {
            return userIdClaimUri;
        } else {
            ClaimMapping[] claimMappings = idPConfig.getClaimMappings();
            if (!ArrayUtils.isEmpty(claimMappings)) {
                for (ClaimMapping claimMapping : claimMappings) {
                    if (userIdClaimUri.equals(claimMapping.getRemoteClaim().getClaimUri())) {
                        return claimMapping.getLocalClaim().getClaimUri();
                    }
                }
            }
        }

        return null;
    }

    /**
     * Uses to get local claim values of an authenticated user from an IDP in non attribute selection steps.
     *
     * @param context           Authentication Context.
     * @param stepConfig        Current step configuration.
     * @param externalIdPConfig Identity providers config.
     * @return Mapped federated user values to local claims.
     * @throws PostAuthenticationFailedException Post Authentication failed exception.
     */
    private Map<String, String> getLocalClaimValuesOfIDPInNonAttributeSelectionStep(AuthenticationContext context,
                                                                                    StepConfig stepConfig,
                                                                                    ExternalIdPConfig externalIdPConfig)
            throws PostAuthenticationFailedException {

        boolean useDefaultIdpDialect = externalIdPConfig.useDefaultLocalIdpDialect();
        ApplicationAuthenticator authenticator =
                stepConfig.getAuthenticatedAutenticator().getApplicationAuthenticator();
        String idPStandardDialect = authenticator.getClaimDialectURI();
        Map<ClaimMapping, String> extAttrs = stepConfig.getAuthenticatedUser().getUserAttributes();
        Map<String, String> originalExternalAttributeValueMap = FrameworkUtils.getClaimMappings(extAttrs, false);
        Map<String, String> claimMapping = new HashMap<>();
        Map<String, String> localClaimValues = new HashMap<>();
        if (useDefaultIdpDialect && StringUtils.isNotBlank(idPStandardDialect)) {
            try {
                claimMapping = ClaimMetadataHandler.getInstance()
                        .getMappingsMapFromOtherDialectToCarbon(idPStandardDialect,
                                originalExternalAttributeValueMap.keySet(), context.getTenantDomain(),
                                true);
            } catch (ClaimMetadataException e) {
                throw new PostAuthenticationFailedException(ErrorMessages.ERROR_WHILE_HANDLING_CLAIM_MAPPINGS.getCode(),
                        ErrorMessages.ERROR_WHILE_HANDLING_CLAIM_MAPPINGS.getMessage(), e);
            }
        } else {
            ClaimMapping[] customClaimMapping = context.getExternalIdP().getClaimMappings();
            for (ClaimMapping externalClaim : customClaimMapping) {
                if (originalExternalAttributeValueMap.containsKey(externalClaim.getRemoteClaim().getClaimUri())) {
                    claimMapping.put(externalClaim.getLocalClaim().getClaimUri(),
                            externalClaim.getRemoteClaim().getClaimUri());
                }
            }
        }

        if (claimMapping != null && claimMapping.size() > 0) {
            for (Map.Entry<String, String> entry : claimMapping.entrySet()) {
                if (originalExternalAttributeValueMap.containsKey(entry.getValue()) &&
                        originalExternalAttributeValueMap.get(entry.getValue()) != null) {
                    localClaimValues.put(entry.getKey(), originalExternalAttributeValueMap.get(entry.getValue()));
                }
            }
        }
        return localClaimValues;
    }

    private UserRealm getUserRealm(String tenantDomain) throws UserStoreException {

        RealmService realmService = FrameworkServiceComponent.getRealmService();
        int tenantId = IdentityTenantUtil.getTenantId(tenantDomain);
        return (UserRealm) realmService.getTenantUserRealm(tenantId);
    }

    private UserStoreManager getUserStoreManager(String provisioningUserStoreId, UserRealm realm, String username)
            throws UserStoreException {

        String userStoreDomain = getUserStoreDomain(provisioningUserStoreId, realm, username);

        UserStoreManager userStoreManager;
        try {
            if (userStoreDomain != null && !userStoreDomain.isEmpty()) {
                userStoreManager = realm.getUserStoreManager().getSecondaryUserStoreManager(
                        userStoreDomain);
            } else {
                userStoreManager = realm.getUserStoreManager();
            }
        } catch (org.wso2.carbon.user.core.UserStoreException e) {
            throw new UserStoreException(ErrorMessages.ERROR_WHILE_GETTING_USER_STORE_MANAGER.getMessage(), e);
        }

        if (userStoreManager == null) {
            throw new UserStoreException(ErrorMessages.ERROR_INVALID_USER_STORE.getMessage(), null);
        }
        return userStoreManager;
    }

    private String getUserStoreDomain(String provisioningUserStoreId, UserRealm realm, String subject)
            throws UserStoreException {

        String userStoreDomain;
        if (IdentityApplicationConstants.AS_IN_USERNAME_USERSTORE_FOR_JIT
                .equalsIgnoreCase(provisioningUserStoreId)) {
            userStoreDomain = UserCoreUtil.extractDomainFromName(subject);
        } else {
            userStoreDomain = provisioningUserStoreId;
        }

        try {
            if (userStoreDomain != null
                    && realm.getUserStoreManager().getSecondaryUserStoreManager(userStoreDomain) == null) {
                throw new UserStoreException(String.format(ErrorMessages.ERROR_INVALID_USER_STORE_DOMAIN
                        .getMessage(), userStoreDomain), null);
            }
        } catch (org.wso2.carbon.user.core.UserStoreException e) {
            throw new UserStoreException(e.getMessage(), e);
        }
        return userStoreDomain;
    }

<<<<<<< HEAD
    private String getRoleClaimMapping(AuthenticationContext context) throws FrameworkException {

        String spStandardDialect = (String) context.getProperty(FrameworkConstants.SP_STANDARD_DIALECT);
        Map<String, String> spClaimMappings = context.getSequenceConfig().getApplicationConfig().
                getClaimMappings();
        Map<String, String> localToSPClaimMappings = null;

        if (spStandardDialect != null) {
            try {
                localToSPClaimMappings = ClaimMetadataHandler.getInstance()
                        .getMappingsMapFromOtherDialectToCarbon(spStandardDialect, null, context.getTenantDomain(),
                                true);
            } catch (ClaimMetadataException e) {
                throw new FrameworkException("Error occurred while getting claim mappings from " +
                        spStandardDialect + " dialect to " +
                        ApplicationConstants.LOCAL_IDP_DEFAULT_CLAIM_DIALECT + " dialect for " +
                        context.getTenantDomain() + " to handle federated claims", e);
            }
        } else if (!spClaimMappings.isEmpty()) {
            localToSPClaimMappings = FrameworkUtils.getLocalToSPClaimMappings(spClaimMappings);
        } else {
            // no standard dialect and no custom claim mappings
            throw new FrameworkException("Authenticator Error! Authenticator does not have a " +
                    "standard dialect and no custom claim mappings defined for IdP");
        }
        if (localToSPClaimMappings != null) {
            for (Map.Entry<String, String> entry : localToSPClaimMappings.entrySet()) {
                if (entry.getKey().equals(IdentityUtil.getLocalGroupsClaimURI())) {
                    return entry.getValue();
                }
            }
        }
        return null;
=======
    /**
     * This method throws a PostAuthenticationFailedException if the provided username is already existing in the
     * system.
     *
     * @param context   AuthenticationContext.
     * @param username  Username of the federated user.
     * @throws PostAuthenticationFailedException if the provided username already exists.
     */
    private void isUsernameExists(AuthenticationContext context, String username)
            throws PostAuthenticationFailedException {

        try {
            UserRealm realm = getUserRealm(context.getTenantDomain());
            UserStoreManager userStoreManager = getUserStoreManager(context.getExternalIdP()
                    .getProvisioningUserStoreId(), realm, username);
            String sanitizedUserName = UserCoreUtil.removeDomainFromName(
                    MultitenantUtils.getTenantAwareUsername(username));
            if (userStoreManager.isExistingUser(sanitizedUserName)) {
                // Logging the error because the thrown exception is handled in the UI.
                log.error(ErrorMessages.USER_ALREADY_EXISTS_ERROR.getCode() + " - "
                        + ErrorMessages.USER_ALREADY_EXISTS_ERROR.getMessage());
                handleExceptions(ErrorMessages.USER_ALREADY_EXISTS_ERROR.getMessage(),
                        ErrorMessages.USER_ALREADY_EXISTS_ERROR.getCode(), null);
            }
        } catch (UserStoreException e) {
            handleExceptions(ErrorMessages.ERROR_WHILE_CHECKING_USERNAME_EXISTENCE.getMessage(),
                    "error.user.existence", e);
        }
>>>>>>> 6f67f986
    }
}<|MERGE_RESOLUTION|>--- conflicted
+++ resolved
@@ -1240,7 +1240,6 @@
         return userStoreDomain;
     }
 
-<<<<<<< HEAD
     private String getRoleClaimMapping(AuthenticationContext context) throws FrameworkException {
 
         String spStandardDialect = (String) context.getProperty(FrameworkConstants.SP_STANDARD_DIALECT);
@@ -1274,7 +1273,8 @@
             }
         }
         return null;
-=======
+    }
+
     /**
      * This method throws a PostAuthenticationFailedException if the provided username is already existing in the
      * system.
@@ -1303,6 +1303,5 @@
             handleExceptions(ErrorMessages.ERROR_WHILE_CHECKING_USERNAME_EXISTENCE.getMessage(),
                     "error.user.existence", e);
         }
->>>>>>> 6f67f986
     }
 }