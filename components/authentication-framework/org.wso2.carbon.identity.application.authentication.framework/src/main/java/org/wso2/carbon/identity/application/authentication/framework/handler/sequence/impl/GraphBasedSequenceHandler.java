--- conflicted
+++ resolved
@@ -232,12 +232,9 @@
                case FAIL_COMPLETED:
                    executeFunction("fail", dynamicDecisionNode, context);
                    break;
-<<<<<<< HEAD
                case FALLBACK:
                    executeFunction("fallback", dynamicDecisionNode, context);
                    break;
-=======
->>>>>>> 142808a4
            }
        }
 
@@ -247,11 +244,6 @@
     }
 
     private void executeFunction(String outcomeName, DynamicDecisionNode dynamicDecisionNode, AuthenticationContext context) {
-<<<<<<< HEAD
-
-=======
-        
->>>>>>> 142808a4
         Object fn = dynamicDecisionNode.getFunctionMap().get(outcomeName);
         if (fn instanceof AuthenticationDecisionEvaluator2) {
             ((AuthenticationDecisionEvaluator2)fn).evaluate(context);
