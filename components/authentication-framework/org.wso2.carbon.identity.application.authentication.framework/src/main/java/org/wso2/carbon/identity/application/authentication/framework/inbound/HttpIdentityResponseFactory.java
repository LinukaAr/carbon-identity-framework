/*
 * Copyright (c) 2016, WSO2 Inc. (http://www.wso2.org) All Rights Reserved.
 *
 * WSO2 Inc. licenses this file to you under the Apache License,
 * Version 2.0 (the "License"); you may not use this file except
 * in compliance with the License.
 * You may obtain a copy of the License at
 *
 * http://www.apache.org/licenses/LICENSE-2.0
 *
 * Unless required by applicable law or agreed to in writing,
 * software distributed under the License is distributed on an
 * "AS IS" BASIS, WITHOUT WARRANTIES OR CONDITIONS OF ANY
 * KIND, either express or implied.  See the License for the
 * specific language governing permissions and limitations
 * under the License.
 */

package org.wso2.carbon.identity.application.authentication.framework.inbound;

import org.apache.commons.logging.Log;
import org.apache.commons.logging.LogFactory;
import org.wso2.carbon.identity.application.authentication.framework.exception.FrameworkException;
import org.wso2.carbon.identity.core.handler.AbstractIdentityHandler;
import org.wso2.carbon.identity.core.handler.InitConfig;
import org.wso2.carbon.identity.core.model.IdentityEventListenerConfig;
import org.wso2.carbon.identity.core.util.IdentityUtil;

import java.util.Map;
import java.util.Properties;

<<<<<<< HEAD
public abstract class HttpIdentityResponseFactory implements IdentityHandler{
=======
public abstract class HttpIdentityResponseFactory extends AbstractIdentityHandler {
>>>>>>> 15069a0c

    private static Log log = LogFactory.getLog(HttpIdentityResponseFactory.class);

    protected final Properties properties = new Properties();

    protected InitConfig initConfig;

    public void init(InitConfig initConfig) {

        this.initConfig = initConfig;

        IdentityEventListenerConfig identityEventListenerConfig = IdentityUtil.readEventListenerProperty
                (HttpIdentityResponseFactory.class.getName(), this.getClass().getName());

        if (identityEventListenerConfig == null) {
            return;
        }

        if(identityEventListenerConfig.getProperties() != null) {
            for(Map.Entry<Object,Object> property:identityEventListenerConfig.getProperties().entrySet()) {
                String key = (String)property.getKey();
                String value = (String)property.getValue();
                if(!properties.containsKey(key)) {
                    properties.setProperty(key, value);
                } else {
                    log.warn("Property key " + key + " already exists. Cannot add property!!");
                }
            }
        }
    }

<<<<<<< HEAD
    public abstract String getName();

    public abstract boolean canHandle(IdentityResponse identityResponse);
=======
    public boolean canHandle(IdentityResponse identityResponse) {
        return false;
    }
>>>>>>> 15069a0c

    public boolean canHandle(FrameworkException exception) {
        return false;
    }

    public abstract HttpIdentityResponse.HttpIdentityResponseBuilder create(IdentityResponse identityResponse);

    public abstract void create(
            HttpIdentityResponse.HttpIdentityResponseBuilder builder, IdentityResponse identityResponse);

    public HttpIdentityResponse.HttpIdentityResponseBuilder handleException(FrameworkException exception) {

        HttpIdentityResponse.HttpIdentityResponseBuilder builder = new HttpIdentityResponse.HttpIdentityResponseBuilder();
        builder.setStatusCode(500);
        builder.setBody(exception.getMessage());
        return builder;
    }
}<|MERGE_RESOLUTION|>--- conflicted
+++ resolved
@@ -29,11 +29,7 @@
 import java.util.Map;
 import java.util.Properties;
 
-<<<<<<< HEAD
-public abstract class HttpIdentityResponseFactory implements IdentityHandler{
-=======
 public abstract class HttpIdentityResponseFactory extends AbstractIdentityHandler {
->>>>>>> 15069a0c
 
     private static Log log = LogFactory.getLog(HttpIdentityResponseFactory.class);
 
@@ -65,15 +61,8 @@
         }
     }
 
-<<<<<<< HEAD
-    public abstract String getName();
 
     public abstract boolean canHandle(IdentityResponse identityResponse);
-=======
-    public boolean canHandle(IdentityResponse identityResponse) {
-        return false;
-    }
->>>>>>> 15069a0c
 
     public boolean canHandle(FrameworkException exception) {
         return false;
