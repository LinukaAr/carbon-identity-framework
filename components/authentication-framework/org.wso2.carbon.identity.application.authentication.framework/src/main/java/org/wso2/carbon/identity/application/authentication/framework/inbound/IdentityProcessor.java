--- conflicted
+++ resolved
@@ -40,11 +40,7 @@
 import java.util.Map;
 import java.util.Properties;
 
-<<<<<<< HEAD
-public abstract class IdentityProcessor implements IdentityHandler{
-=======
 public abstract class IdentityProcessor extends AbstractIdentityHandler {
->>>>>>> 15069a0c
 
     private static Log log = LogFactory.getLog(IdentityProcessor.class);
 
