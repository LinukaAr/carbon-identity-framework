--- conflicted
+++ resolved
@@ -954,38 +954,6 @@
     }
 
     @Reference(
-<<<<<<< HEAD
-            service = IdpManager.class,
-            cardinality = ReferenceCardinality.MANDATORY,
-            policy = ReferencePolicy.DYNAMIC,
-            unbind = "unsetIdPManagement"
-    )
-    public void setIdPManagement(IdpManager idpManager) {
-
-        FrameworkServiceDataHolder.getInstance().setIdPManager(idpManager);
-    }
-
-    public void unsetIdPManagement(IdpManager idpManager) {
-
-        FrameworkServiceDataHolder.getInstance().setIdPManager(null);
-    }
-
-    @Reference(
-            service = ApplicationManagementService.class,
-            cardinality = ReferenceCardinality.MANDATORY,
-            policy = ReferencePolicy.DYNAMIC,
-            unbind = "unsetApplicationManagement"
-    )
-    public void setApplicationManagement(ApplicationManagementService applicationManagement) {
-
-        FrameworkServiceDataHolder.getInstance().setApplicationManagementService(applicationManagement);
-    }
-
-    public void unsetApplicationManagement(ApplicationManagementService applicationManagementService) {
-
-        FrameworkServiceDataHolder.getInstance().setIdPManager(null);
-    }
-=======
             name = "organization.mgt.initialize.service",
             service = OrganizationManagementInitialize.class,
             cardinality = ReferenceCardinality.OPTIONAL,
@@ -1048,5 +1016,36 @@
             }
         }
     };
->>>>>>> e6de5dca
+
+    @Reference(
+            service = IdpManager.class,
+            cardinality = ReferenceCardinality.MANDATORY,
+            policy = ReferencePolicy.DYNAMIC,
+            unbind = "unsetIdPManagement"
+    )
+    public void setIdPManagement(IdpManager idpManager) {
+
+        FrameworkServiceDataHolder.getInstance().setIdPManager(idpManager);
+    }
+
+    public void unsetIdPManagement(IdpManager idpManager) {
+
+        FrameworkServiceDataHolder.getInstance().setIdPManager(null);
+    }
+
+    @Reference(
+            service = ApplicationManagementService.class,
+            cardinality = ReferenceCardinality.MANDATORY,
+            policy = ReferencePolicy.DYNAMIC,
+            unbind = "unsetApplicationManagement"
+    )
+    public void setApplicationManagement(ApplicationManagementService applicationManagement) {
+
+        FrameworkServiceDataHolder.getInstance().setApplicationManagementService(applicationManagement);
+    }
+
+    public void unsetApplicationManagement(ApplicationManagementService applicationManagementService) {
+
+        FrameworkServiceDataHolder.getInstance().setIdPManager(null);
+    }
 }