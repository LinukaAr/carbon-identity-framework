--- conflicted
+++ resolved
@@ -592,7 +592,26 @@
         this.sessionSerializer = sessionSerializer;
     }
 
-<<<<<<< HEAD
+    /**
+     * Get adaptive authentication available or not.
+     *
+     * @return isAdaptiveAuthenticationAvailable
+     */
+    public boolean isAdaptiveAuthenticationAvailable() {
+
+        return isAdaptiveAuthenticationAvailable;
+    }
+
+    /**
+     * Set adaptive authentication availability.
+     *
+     * @param adaptiveAuthenticationAvailable adaptiveAuthenticationAvailable
+     */
+    public void setAdaptiveAuthenticationAvailable(boolean adaptiveAuthenticationAvailable) {
+
+        isAdaptiveAuthenticationAvailable = adaptiveAuthenticationAvailable;
+    }
+
     public void setIdPManager(IdpManager idPManager) {
 
         this.idPManager = idPManager;
@@ -611,25 +630,5 @@
     public ApplicationManagementService getApplicationManagementService() {
 
         return applicationManagementService;
-=======
-    /**
-     * Get adaptive authentication available or not.
-     *
-     * @return isAdaptiveAuthenticationAvailable
-     */
-    public boolean isAdaptiveAuthenticationAvailable() {
-
-        return isAdaptiveAuthenticationAvailable;
-    }
-
-    /**
-     * Set adaptive authentication availability.
-     *
-     * @param adaptiveAuthenticationAvailable adaptiveAuthenticationAvailable
-     */
-    public void setAdaptiveAuthenticationAvailable(boolean adaptiveAuthenticationAvailable) {
-
-        isAdaptiveAuthenticationAvailable = adaptiveAuthenticationAvailable;
->>>>>>> aeea064a
     }
 }