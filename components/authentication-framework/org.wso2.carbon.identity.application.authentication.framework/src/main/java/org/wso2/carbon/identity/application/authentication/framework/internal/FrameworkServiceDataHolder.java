/*
 * Copyright (c) 2015, WSO2 LLC. (http://www.wso2.org) All Rights Reserved.
 *
 * WSO2 Inc. licenses this file to you under the Apache License,
 * Version 2.0 (the "License"); you may not use this file except
 * in compliance with the License.
 * You may obtain a copy of the License at
 *
 * http://www.apache.org/licenses/LICENSE-2.0
 *
 * Unless required by applicable law or agreed to in writing,
 * software distributed under the License is distributed on an
 * "AS IS" BASIS, WITHOUT WARRANTIES OR CONDITIONS OF ANY
 * KIND, either express or implied. See the License for the
 * specific language governing permissions and limitations
 * under the License.
 */

package org.wso2.carbon.identity.application.authentication.framework.internal;

import org.apache.commons.logging.Log;
import org.apache.commons.logging.LogFactory;
import org.osgi.framework.BundleContext;
import org.wso2.carbon.consent.mgt.core.ConsentManager;
import org.wso2.carbon.identity.application.authentication.framework.ApplicationAuthenticator;
import org.wso2.carbon.identity.application.authentication.framework.AuthenticationDataPublisher;
import org.wso2.carbon.identity.application.authentication.framework.AuthenticationMethodNameTranslator;
import org.wso2.carbon.identity.application.authentication.framework.JsFunctionRegistry;
import org.wso2.carbon.identity.application.authentication.framework.ServerSessionManagementService;
import org.wso2.carbon.identity.application.authentication.framework.config.loader.SequenceLoader;
import org.wso2.carbon.identity.application.authentication.framework.config.model.graph.JSExecutionSupervisor;
import org.wso2.carbon.identity.application.authentication.framework.config.model.graph.JsBaseGraphBuilderFactory;
import org.wso2.carbon.identity.application.authentication.framework.exception.FrameworkException;
import org.wso2.carbon.identity.application.authentication.framework.handler.claims.ClaimFilter;
import org.wso2.carbon.identity.application.authentication.framework.handler.claims.impl.DefaultClaimFilter;
import org.wso2.carbon.identity.application.authentication.framework.handler.request.PostAuthenticationHandler;
import org.wso2.carbon.identity.application.authentication.framework.handler.request.impl.consent.SSOConsentService;
import org.wso2.carbon.identity.application.authentication.framework.handler.sequence.impl.AsyncSequenceExecutor;
import org.wso2.carbon.identity.application.authentication.framework.inbound.HttpIdentityRequestFactory;
import org.wso2.carbon.identity.application.authentication.framework.inbound.HttpIdentityResponseFactory;
import org.wso2.carbon.identity.application.authentication.framework.inbound.IdentityProcessor;
import org.wso2.carbon.identity.application.authentication.framework.listener.SessionContextMgtListener;
import org.wso2.carbon.identity.application.authentication.framework.services.PostAuthenticationMgtService;
import org.wso2.carbon.identity.application.authentication.framework.store.LongWaitStatusStoreService;
import org.wso2.carbon.identity.application.authentication.framework.store.SessionSerializer;
import org.wso2.carbon.identity.application.mgt.ApplicationManagementService;
import org.wso2.carbon.identity.claim.metadata.mgt.ClaimMetadataManagementService;
import org.wso2.carbon.identity.core.handler.HandlerComparator;
import org.wso2.carbon.identity.event.services.IdentityEventService;
import org.wso2.carbon.identity.functions.library.mgt.FunctionLibraryManagementService;
import org.wso2.carbon.identity.handler.event.account.lock.service.AccountLockService;
import org.wso2.carbon.identity.multi.attribute.login.mgt.MultiAttributeLoginService;
import org.wso2.carbon.identity.organization.management.service.OrganizationManagementInitialize;
import org.wso2.carbon.identity.user.profile.mgt.association.federation.FederatedAssociationManager;
import org.wso2.carbon.idp.mgt.IdpManager;
import org.wso2.carbon.registry.core.service.RegistryService;
import org.wso2.carbon.user.core.service.RealmService;

import java.util.ArrayList;
import java.util.Comparator;
import java.util.HashMap;
import java.util.Iterator;
import java.util.List;
import java.util.Map;

/**
 * Authentication framework data holder.
 */
public class FrameworkServiceDataHolder {

    private static final Log log = LogFactory.getLog(FrameworkServiceDataHolder.class);
    private static FrameworkServiceDataHolder instance = new FrameworkServiceDataHolder();
    private BundleContext bundleContext = null;
    private RealmService realmService = null;
    private RegistryService registryService = null;
    private List<ApplicationAuthenticator> authenticators = new ArrayList<>();
    private long nanoTimeReference = 0;
    private long unixTimeReference = 0;
    private List<IdentityProcessor> identityProcessors = new ArrayList<>();
    private List<HttpIdentityRequestFactory> httpIdentityRequestFactories = new ArrayList<>();
    private List<HttpIdentityResponseFactory> httpIdentityResponseFactories = new ArrayList<>();
    private AuthenticationDataPublisher authnDataPublisherProxy = null;
    private SequenceLoader sequenceLoader = null;
    private JsBaseGraphBuilderFactory jsGraphBuilderFactory;
    private AuthenticationMethodNameTranslator authenticationMethodNameTranslator;
    private List<PostAuthenticationHandler> postAuthenticationHandlers = new ArrayList<>();
    private PostAuthenticationMgtService postAuthenticationMgtService = null;
    private ConsentManager consentManager = null;
    private ClaimMetadataManagementService claimMetadataManagementService = null;
    private SSOConsentService ssoConsentService;
    private JsFunctionRegistry jsFunctionRegistry;
    private List<ClaimFilter> claimFilters = new ArrayList<>();
    private AsyncSequenceExecutor asyncSequenceExecutor;
    private LongWaitStatusStoreService longWaitStatusStoreService;
    private IdentityEventService identityEventService;
    private FunctionLibraryManagementService functionLibraryManagementService = null;
    private String requireCode = "";
    private boolean userSessionMappingEnabled;
    private FederatedAssociationManager federatedAssociationManager;
    private ServerSessionManagementService serverSessionManagementService;
    private MultiAttributeLoginService multiAttributeLoginService;
    private Map<String, SessionContextMgtListener> sessionContextMgtListeners = new HashMap<>();
    private SessionSerializer sessionSerializer;

    private AccountLockService accountLockService;
    private JSExecutionSupervisor jsExecutionSupervisor;
<<<<<<< HEAD
    private IdpManager idPManager;
    private ApplicationManagementService applicationManagementService;
=======
    private IdpManager identityProviderManager = null;

    private boolean isAdaptiveAuthenticationAvailable = false;
    private boolean isOrganizationManagementEnable = false;
>>>>>>> e6de5dca

    private FrameworkServiceDataHolder() {

        setNanoTimeReference(System.nanoTime());
        setUnixTimeReference(System.currentTimeMillis());
    }

    public static FrameworkServiceDataHolder getInstance() {

        return instance;
    }

    public RegistryService getRegistryService() {

        return registryService;
    }

    public void setRegistryService(RegistryService registryService) {

        this.registryService = registryService;
    }

    public RealmService getRealmService() {

        return realmService;
    }

    public void setRealmService(RealmService realmService) {

        this.realmService = realmService;
    }

    /**
     * @return
     * @throws FrameworkException
     * @Deprecated The usage of bundle context outside of the component should never be needed. Component should
     * provide necessary wiring for any place which require the BundleContext.
     */
    @Deprecated
    public BundleContext getBundleContext() {

        return bundleContext;
    }

    public void setBundleContext(BundleContext bundleContext) {

        this.bundleContext = bundleContext;
    }

    public List<ApplicationAuthenticator> getAuthenticators() {

        return authenticators;
    }

    public long getNanoTimeReference() {

        return nanoTimeReference;
    }

    private void setNanoTimeReference(long nanoTimeReference) {

        this.nanoTimeReference = nanoTimeReference;
    }

    public long getUnixTimeReference() {

        return unixTimeReference;
    }

    private void setUnixTimeReference(long unixTimeReference) {

        this.unixTimeReference = unixTimeReference;
    }

    public List<HttpIdentityRequestFactory> getHttpIdentityRequestFactories() {

        return httpIdentityRequestFactories;
    }

    public List<IdentityProcessor> getIdentityProcessors() {

        return identityProcessors;
    }

    public List<HttpIdentityResponseFactory> getHttpIdentityResponseFactories() {

        return httpIdentityResponseFactories;
    }

    public AuthenticationDataPublisher getAuthnDataPublisherProxy() {

        return authnDataPublisherProxy;
    }

    public void setAuthnDataPublisherProxy(AuthenticationDataPublisher authnDataPublisherProxy) {

        this.authnDataPublisherProxy = authnDataPublisherProxy;
    }

    public SequenceLoader getSequenceLoader() {

        return sequenceLoader;
    }

    public void setSequenceLoader(SequenceLoader sequenceLoader) {

        this.sequenceLoader = sequenceLoader;
    }

    public AuthenticationMethodNameTranslator getAuthenticationMethodNameTranslator() {

        return authenticationMethodNameTranslator;
    }

    public void setAuthenticationMethodNameTranslator(
            AuthenticationMethodNameTranslator authenticationMethodNameTranslator) {

        this.authenticationMethodNameTranslator = authenticationMethodNameTranslator;
    }

    public JsBaseGraphBuilderFactory getJsGraphBuilderFactory() {

        return jsGraphBuilderFactory;
    }

    public void setJsGraphBuilderFactory(JsBaseGraphBuilderFactory jsGraphBuilderFactory) {

        this.jsGraphBuilderFactory = jsGraphBuilderFactory;
    }

    public MultiAttributeLoginService getMultiAttributeLoginService() {

        return multiAttributeLoginService;
    }

    public void setMultiAttributeLoginService(MultiAttributeLoginService multiAttributeLoginService) {

        this.multiAttributeLoginService = multiAttributeLoginService;
    }

    /**
     * Adds a post authentication handler.
     *
     * @param postAuthenticationHandler Post authentication handler implementation.
     */
    public void addPostAuthenticationHandler(PostAuthenticationHandler postAuthenticationHandler) {

        synchronized (postAuthenticationHandlers) {
            this.postAuthenticationHandlers.add(postAuthenticationHandler);
            postAuthenticationHandlers.sort(new HandlerComparator());
        }
    }

    /**
     * Get set of post authentication handlers registered via OSGI services.
     *
     * @return List of Post Authentication handlers.
     */
    public List<PostAuthenticationHandler> getPostAuthenticationHandlers() {

        return this.postAuthenticationHandlers;
    }

    /**
     * Get post authentication management service.
     *
     * @return Post authentication management service.
     */
    public PostAuthenticationMgtService getPostAuthenticationMgtService() {

        return this.postAuthenticationMgtService;
    }

    /**
     * Set post authentication management service.
     *
     * @param postAuthenticationMgtService Post authentication management service.
     */
    public void setPostAuthenticationMgtService(PostAuthenticationMgtService postAuthenticationMgtService) {

        this.postAuthenticationMgtService = postAuthenticationMgtService;
    }

    /**
     * Get {@link ConsentManager} service.
     *
     * @return Consent manager service
     */
    public ConsentManager getConsentManager() {

        return consentManager;
    }

    /**
     * Set {@link ConsentManager} service.
     *
     * @param consentManager Instance of {@link ConsentManager} service.
     */
    public void setConsentManager(ConsentManager consentManager) {

        this.consentManager = consentManager;
    }

    /**
     * Get {@link ClaimMetadataManagementService}.
     *
     * @return ClaimMetadataManagementService.
     */
    public ClaimMetadataManagementService getClaimMetadataManagementService() {

        return claimMetadataManagementService;
    }

    /**
     * Set {@link ClaimMetadataManagementService}.
     *
     * @param claimMetadataManagementService Instance of {@link ClaimMetadataManagementService}.
     */
    public void setClaimMetadataManagementService(ClaimMetadataManagementService claimMetadataManagementService) {

        this.claimMetadataManagementService = claimMetadataManagementService;
    }

    /**
     * Get {@link SSOConsentService}.
     *
     * @return SSOConsentService.
     */
    public SSOConsentService getSSOConsentService() {

        return ssoConsentService;
    }

    /**
     * Set {@link SSOConsentService}.
     *
     * @param ssoConsentService Instance of {@link SSOConsentService}.
     */
    public void setSSOConsentService(SSOConsentService ssoConsentService) {

        this.ssoConsentService = ssoConsentService;
    }

    /**
     * Get the {@link JsFunctionRegistry}
     *
     * @return JsFunctionRegistry which hold the native functions
     */
    public JsFunctionRegistry getJsFunctionRegistry() {

        return jsFunctionRegistry;
    }

    /**
     * Set the {@link JsFunctionRegistry}
     *
     * @param jsFunctionRegistry JsFunctionRegistry which hold the native functions
     */
    public void setJsFunctionRegistry(JsFunctionRegistry jsFunctionRegistry) {

        this.jsFunctionRegistry = jsFunctionRegistry;
    }

    /**
     * @return The Claim Filter with the highest priority.
     */
    public ClaimFilter getHighestPriorityClaimFilter() {

        if (claimFilters.isEmpty()) {
            log.info("No Registered Claim Filters available. Using the default claim filter.");
            return new DefaultClaimFilter();
        }
        return claimFilters.get(0);
    }

    /**
     * Get all the registered claim filters.
     *
     * @return list of claim filters
     */
    public List<ClaimFilter> getClaimFilters() {

        return claimFilters;
    }

    /**
     * Add claim filters.
     *
     * @param claimFilter a claim filter
     */
    public void addClaimFilter(ClaimFilter claimFilter) {

        claimFilters.add(claimFilter);
        claimFilters.sort(getClaimFilterComparator());

    }

    public void removeClaimFilter(ClaimFilter claimFilter) {

        Iterator<ClaimFilter> claimFilterIterator = claimFilters.iterator();
        while (claimFilterIterator.hasNext()) {
            if (claimFilterIterator.next().getClass().getName().equals(claimFilter.getClass().getName())) {
                claimFilterIterator.remove();
            }
        }
    }

    public AsyncSequenceExecutor getAsyncSequenceExecutor() {

        return asyncSequenceExecutor;
    }

    public void setAsyncSequenceExecutor(AsyncSequenceExecutor asyncSequenceExecutor) {

        this.asyncSequenceExecutor = asyncSequenceExecutor;
    }

    public LongWaitStatusStoreService getLongWaitStatusStoreService() {

        return longWaitStatusStoreService;
    }

    public void setLongWaitStatusStoreService(LongWaitStatusStoreService longWaitStatusStoreService) {

        this.longWaitStatusStoreService = longWaitStatusStoreService;
    }

    private Comparator<ClaimFilter> getClaimFilterComparator() {

        // Sort based on priority in descending order, ie. highest priority comes to the first element of the list.
        return Comparator.comparingInt(ClaimFilter::getPriority).reversed();
    }

    /**
     * Get {@link IdentityEventService}.
     *
     * @return IdentityEventService.
     */
    public IdentityEventService getIdentityEventService() {

        return identityEventService;
    }

    /**
     * Set {@link IdentityEventService}.
     *
     * @param identityEventService Instance of {@link IdentityEventService}.
     */
    public void setIdentityEventService(IdentityEventService identityEventService) {

        this.identityEventService = identityEventService;
    }

    /**
     * Get function library management service.
     *
     * @return functionLibraryManagementService
     */
    public FunctionLibraryManagementService getFunctionLibraryManagementService() {

        return functionLibraryManagementService;
    }

    /**
     * Set function library management service.
     *
     * @param functionLibraryManagementService functionLibraryManagementService
     */
    public void setFunctionLibraryManagementService(FunctionLibraryManagementService functionLibraryManagementService) {

        this.functionLibraryManagementService = functionLibraryManagementService;
    }

    /**
     * Get require() function's code.
     *
     * @return code snippet of require()
     */
    public String getCodeForRequireFunction() {

        return requireCode;
    }

    /**
     * Set require() function's code.
     *
     * @param requireCode code snippet of require() function
     */
    public void setCodeForRequireFunction(String requireCode) {

        this.requireCode = requireCode;
    }

    /**
     * Is user session mapping enabled.
     *
     * @return return true if user session mapping enabled.
     */
    public boolean isUserSessionMappingEnabled() {

        return this.userSessionMappingEnabled;
    }

    /**
     * Set user session mapping enabled.
     *
     * @param userSessionMappingEnabled
     */
    public void setUserSessionMappingEnabled(boolean userSessionMappingEnabled) {

        if (log.isDebugEnabled()) {
            if (userSessionMappingEnabled) {
                log.debug("User session mapping enabled for server.");
            } else {
                log.debug("User session mapping not enabled for server.");
            }
        }

        this.userSessionMappingEnabled = userSessionMappingEnabled;
    }

    public FederatedAssociationManager getFederatedAssociationManager() {

        return federatedAssociationManager;
    }

    public void setFederatedAssociationManager(FederatedAssociationManager federatedAssociationManager) {

        this.federatedAssociationManager = federatedAssociationManager;
    }

    public ServerSessionManagementService getServerSessionManagementService() {

        return serverSessionManagementService;
    }

    public void setServerSessionManagementService(
            ServerSessionManagementService sessionManagementService) {

        this.serverSessionManagementService = sessionManagementService;
    }

    public JSExecutionSupervisor getJsExecutionSupervisor() {

        return jsExecutionSupervisor;
    }

    public void setJsExecutionSupervisor(JSExecutionSupervisor jsExecutionSupervisor) {

        this.jsExecutionSupervisor = jsExecutionSupervisor;
    }

    public SessionContextMgtListener getSessionContextMgtListener(String inboundType) {

        return sessionContextMgtListeners.get(inboundType);
    }

    public void setSessionContextMgtListener(String inboundType, SessionContextMgtListener sessionContextMgtListener) {

        sessionContextMgtListeners.put(inboundType, sessionContextMgtListener);
    }

    public void removeSessionContextMgtListener(String inboundType) {

        sessionContextMgtListeners.remove(inboundType);
    }

    public SessionSerializer getSessionSerializer() {
        return sessionSerializer;
    }

    public void setAccountLockService(AccountLockService accountLockService) {

        this.accountLockService = accountLockService;
    }

    public AccountLockService getAccountLockService() {

        return accountLockService;
    }

    public void setSessionSerializer(SessionSerializer sessionSerializer) {
        this.sessionSerializer = sessionSerializer;
    }

<<<<<<< HEAD
    public void setIdPManager(IdpManager idPManager) {

        this.idPManager = idPManager;
    }

    public IdpManager getIdPManager() {

        return idPManager;
    }

    public void setApplicationManagementService(ApplicationManagementService applicationManagementService) {

        this.applicationManagementService = applicationManagementService;
    }

    public ApplicationManagementService getApplicationManagementService() {

        return applicationManagementService;
=======
    /**
     * Get adaptive authentication available or not.
     *
     * @return isAdaptiveAuthenticationAvailable
     */
    public boolean isAdaptiveAuthenticationAvailable() {

        return isAdaptiveAuthenticationAvailable;
    }

    /**
     * Set adaptive authentication availability.
     *
     * @param adaptiveAuthenticationAvailable adaptiveAuthenticationAvailable
     */
    public void setAdaptiveAuthenticationAvailable(boolean adaptiveAuthenticationAvailable) {

        isAdaptiveAuthenticationAvailable = adaptiveAuthenticationAvailable;
    }

    /**
     * Get is organization management enabled.
     *
     * @return True if organization management is enabled.
     */
    public boolean isOrganizationManagementEnabled() {

        return isOrganizationManagementEnable;
    }

    /**
     * Set organization management enable/disable state.
     *
     * @param organizationManagementInitializeService OrganizationManagementInitializeInstance.
     */
    public void setOrganizationManagementEnable(
            OrganizationManagementInitialize organizationManagementInitializeService) {

        if (organizationManagementInitializeService != null) {
            isOrganizationManagementEnable = organizationManagementInitializeService.isOrganizationManagementEnabled();
        }
    }

    public IdpManager getIdentityProviderManager() {

        return identityProviderManager;
    }

    public void setIdentityProviderManager(IdpManager identityProviderManager) {

        this.identityProviderManager = identityProviderManager;
>>>>>>> e6de5dca
    }
}<|MERGE_RESOLUTION|>--- conflicted
+++ resolved
@@ -104,15 +104,12 @@
 
     private AccountLockService accountLockService;
     private JSExecutionSupervisor jsExecutionSupervisor;
-<<<<<<< HEAD
+    private IdpManager identityProviderManager = null;
+
+    private boolean isAdaptiveAuthenticationAvailable = false;
+    private boolean isOrganizationManagementEnable = false;
     private IdpManager idPManager;
     private ApplicationManagementService applicationManagementService;
-=======
-    private IdpManager identityProviderManager = null;
-
-    private boolean isAdaptiveAuthenticationAvailable = false;
-    private boolean isOrganizationManagementEnable = false;
->>>>>>> e6de5dca
 
     private FrameworkServiceDataHolder() {
 
@@ -598,26 +595,6 @@
         this.sessionSerializer = sessionSerializer;
     }
 
-<<<<<<< HEAD
-    public void setIdPManager(IdpManager idPManager) {
-
-        this.idPManager = idPManager;
-    }
-
-    public IdpManager getIdPManager() {
-
-        return idPManager;
-    }
-
-    public void setApplicationManagementService(ApplicationManagementService applicationManagementService) {
-
-        this.applicationManagementService = applicationManagementService;
-    }
-
-    public ApplicationManagementService getApplicationManagementService() {
-
-        return applicationManagementService;
-=======
     /**
      * Get adaptive authentication available or not.
      *
@@ -669,6 +646,25 @@
     public void setIdentityProviderManager(IdpManager identityProviderManager) {
 
         this.identityProviderManager = identityProviderManager;
->>>>>>> e6de5dca
+    }
+
+    public void setIdPManager(IdpManager idPManager) {
+
+        this.idPManager = idPManager;
+    }
+
+    public IdpManager getIdPManager() {
+
+        return idPManager;
+    }
+
+    public void setApplicationManagementService(ApplicationManagementService applicationManagementService) {
+
+        this.applicationManagementService = applicationManagementService;
+    }
+
+    public ApplicationManagementService getApplicationManagementService() {
+
+        return applicationManagementService;
     }
 }