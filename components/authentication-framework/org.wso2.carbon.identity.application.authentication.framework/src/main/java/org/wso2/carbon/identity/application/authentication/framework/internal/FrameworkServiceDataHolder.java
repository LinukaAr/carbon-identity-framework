/*
 * Copyright (c) 2015, WSO2 Inc. (http://www.wso2.org) All Rights Reserved.
 *
 * WSO2 Inc. licenses this file to you under the Apache License,
 * Version 2.0 (the "License"); you may not use this file except
 * in compliance with the License.
 * You may obtain a copy of the License at
 *
 * http://www.apache.org/licenses/LICENSE-2.0
 *
 * Unless required by applicable law or agreed to in writing,
 * software distributed under the License is distributed on an
 * "AS IS" BASIS, WITHOUT WARRANTIES OR CONDITIONS OF ANY
 * KIND, either express or implied. See the License for the
 * specific language governing permissions and limitations
 * under the License.
 */

package org.wso2.carbon.identity.application.authentication.framework.internal;

import org.apache.commons.logging.Log;
import org.apache.commons.logging.LogFactory;
import org.osgi.framework.BundleContext;
import org.wso2.carbon.consent.mgt.core.ConsentManager;
import org.wso2.carbon.identity.application.authentication.framework.ApplicationAuthenticator;
import org.wso2.carbon.identity.application.authentication.framework.AuthenticationDataPublisher;
import org.wso2.carbon.identity.application.authentication.framework.AuthenticationMethodNameTranslator;
import org.wso2.carbon.identity.application.authentication.framework.JsFunctionRegistry;
import org.wso2.carbon.identity.application.authentication.framework.ServerSessionManagementService;
import org.wso2.carbon.identity.application.authentication.framework.config.loader.SequenceLoader;
import org.wso2.carbon.identity.application.authentication.framework.config.model.graph.JSExecutionSupervisor;
import org.wso2.carbon.identity.application.authentication.framework.config.model.graph.JsGraphBuilderFactory;
import org.wso2.carbon.identity.application.authentication.framework.exception.FrameworkException;
import org.wso2.carbon.identity.application.authentication.framework.handler.claims.ClaimFilter;
import org.wso2.carbon.identity.application.authentication.framework.handler.claims.impl.DefaultClaimFilter;
import org.wso2.carbon.identity.application.authentication.framework.handler.request.PostAuthenticationHandler;
import org.wso2.carbon.identity.application.authentication.framework.handler.request.impl.consent.SSOConsentService;
import org.wso2.carbon.identity.application.authentication.framework.handler.sequence.impl.AsyncSequenceExecutor;
import org.wso2.carbon.identity.application.authentication.framework.inbound.HttpIdentityRequestFactory;
import org.wso2.carbon.identity.application.authentication.framework.inbound.HttpIdentityResponseFactory;
import org.wso2.carbon.identity.application.authentication.framework.inbound.IdentityProcessor;
import org.wso2.carbon.identity.application.authentication.framework.listener.SessionContextMgtListener;
import org.wso2.carbon.identity.application.authentication.framework.services.PostAuthenticationMgtService;
import org.wso2.carbon.identity.application.authentication.framework.store.LongWaitStatusStoreService;
import org.wso2.carbon.identity.application.authentication.framework.store.SessionSerializer;
import org.wso2.carbon.identity.application.mgt.ApplicationManagementService;
import org.wso2.carbon.identity.claim.metadata.mgt.ClaimMetadataManagementService;
import org.wso2.carbon.identity.core.handler.HandlerComparator;
import org.wso2.carbon.identity.event.services.IdentityEventService;
import org.wso2.carbon.identity.functions.library.mgt.FunctionLibraryManagementService;
import org.wso2.carbon.identity.handler.event.account.lock.service.AccountLockService;
import org.wso2.carbon.identity.multi.attribute.login.mgt.MultiAttributeLoginService;
import org.wso2.carbon.identity.organization.management.service.OrganizationManagementInitialize;
import org.wso2.carbon.identity.user.profile.mgt.association.federation.FederatedAssociationManager;
import org.wso2.carbon.idp.mgt.IdpManager;
import org.wso2.carbon.registry.core.service.RegistryService;
import org.wso2.carbon.user.core.service.RealmService;

import java.util.ArrayList;
import java.util.Comparator;
import java.util.HashMap;
import java.util.Iterator;
import java.util.List;
import java.util.Map;

/**
 * Authentication framework data holder.
 */
public class FrameworkServiceDataHolder {

    private static final Log log = LogFactory.getLog(FrameworkServiceDataHolder.class);
    private static FrameworkServiceDataHolder instance = new FrameworkServiceDataHolder();
    private BundleContext bundleContext = null;
    private RealmService realmService = null;
    private RegistryService registryService = null;
    private List<ApplicationAuthenticator> authenticators = new ArrayList<>();
    private long nanoTimeReference = 0;
    private long unixTimeReference = 0;
    private List<IdentityProcessor> identityProcessors = new ArrayList<>();
    private List<HttpIdentityRequestFactory> httpIdentityRequestFactories = new ArrayList<>();
    private List<HttpIdentityResponseFactory> httpIdentityResponseFactories = new ArrayList<>();
    private AuthenticationDataPublisher authnDataPublisherProxy = null;
    private SequenceLoader sequenceLoader = null;
    private JsGraphBuilderFactory jsGraphBuilderFactory;
    private AuthenticationMethodNameTranslator authenticationMethodNameTranslator;
    private List<PostAuthenticationHandler> postAuthenticationHandlers = new ArrayList<>();
    private PostAuthenticationMgtService postAuthenticationMgtService = null;
    private ConsentManager consentManager = null;
    private ClaimMetadataManagementService claimMetadataManagementService = null;
    private SSOConsentService ssoConsentService;
    private JsFunctionRegistry jsFunctionRegistry;
    private List<ClaimFilter> claimFilters = new ArrayList<>();
    private AsyncSequenceExecutor asyncSequenceExecutor;
    private LongWaitStatusStoreService longWaitStatusStoreService;
    private IdentityEventService identityEventService;
    private FunctionLibraryManagementService functionLibraryManagementService = null;
    private String requireCode = "";
    private boolean userSessionMappingEnabled;
    private FederatedAssociationManager federatedAssociationManager;
    private ServerSessionManagementService serverSessionManagementService;
    private MultiAttributeLoginService multiAttributeLoginService;
    private Map<String, SessionContextMgtListener> sessionContextMgtListeners = new HashMap<>();
    private SessionSerializer sessionSerializer;

    private AccountLockService accountLockService;
    private JSExecutionSupervisor jsExecutionSupervisor;
    private IdpManager idPManager;
    private ApplicationManagementService applicationManagementService;

    private boolean isAdaptiveAuthenticationAvailable = false;
    private boolean isOrganizationManagementEnable = false;

    private FrameworkServiceDataHolder() {

        setNanoTimeReference(System.nanoTime());
        setUnixTimeReference(System.currentTimeMillis());
    }

    public static FrameworkServiceDataHolder getInstance() {

        return instance;
    }

    public RegistryService getRegistryService() {

        return registryService;
    }

    public void setRegistryService(RegistryService registryService) {

        this.registryService = registryService;
    }

    public RealmService getRealmService() {

        return realmService;
    }

    public void setRealmService(RealmService realmService) {

        this.realmService = realmService;
    }

    /**
     * @return
     * @throws FrameworkException
     * @Deprecated The usage of bundle context outside of the component should never be needed. Component should
     * provide necessary wiring for any place which require the BundleContext.
     */
    @Deprecated
    public BundleContext getBundleContext() {

        return bundleContext;
    }

    public void setBundleContext(BundleContext bundleContext) {

        this.bundleContext = bundleContext;
    }

    public List<ApplicationAuthenticator> getAuthenticators() {

        return authenticators;
    }

    public long getNanoTimeReference() {

        return nanoTimeReference;
    }

    private void setNanoTimeReference(long nanoTimeReference) {

        this.nanoTimeReference = nanoTimeReference;
    }

    public long getUnixTimeReference() {

        return unixTimeReference;
    }

    private void setUnixTimeReference(long unixTimeReference) {

        this.unixTimeReference = unixTimeReference;
    }

    public List<HttpIdentityRequestFactory> getHttpIdentityRequestFactories() {

        return httpIdentityRequestFactories;
    }

    public List<IdentityProcessor> getIdentityProcessors() {

        return identityProcessors;
    }

    public List<HttpIdentityResponseFactory> getHttpIdentityResponseFactories() {

        return httpIdentityResponseFactories;
    }

    public AuthenticationDataPublisher getAuthnDataPublisherProxy() {

        return authnDataPublisherProxy;
    }

    public void setAuthnDataPublisherProxy(AuthenticationDataPublisher authnDataPublisherProxy) {

        this.authnDataPublisherProxy = authnDataPublisherProxy;
    }

    public SequenceLoader getSequenceLoader() {

        return sequenceLoader;
    }

    public void setSequenceLoader(SequenceLoader sequenceLoader) {

        this.sequenceLoader = sequenceLoader;
    }

    public AuthenticationMethodNameTranslator getAuthenticationMethodNameTranslator() {

        return authenticationMethodNameTranslator;
    }

    public void setAuthenticationMethodNameTranslator(
            AuthenticationMethodNameTranslator authenticationMethodNameTranslator) {

        this.authenticationMethodNameTranslator = authenticationMethodNameTranslator;
    }

    public JsGraphBuilderFactory getJsGraphBuilderFactory() {

        return jsGraphBuilderFactory;
    }

    public void setJsGraphBuilderFactory(JsGraphBuilderFactory jsGraphBuilderFactory) {

        this.jsGraphBuilderFactory = jsGraphBuilderFactory;
    }

    public MultiAttributeLoginService getMultiAttributeLoginService() {

        return multiAttributeLoginService;
    }

    public void setMultiAttributeLoginService(MultiAttributeLoginService multiAttributeLoginService) {

        this.multiAttributeLoginService = multiAttributeLoginService;
    }

    /**
     * Adds a post authentication handler.
     *
     * @param postAuthenticationHandler Post authentication handler implementation.
     */
    public void addPostAuthenticationHandler(PostAuthenticationHandler postAuthenticationHandler) {

        synchronized (postAuthenticationHandlers) {
            this.postAuthenticationHandlers.add(postAuthenticationHandler);
            postAuthenticationHandlers.sort(new HandlerComparator());
        }
    }

    /**
     * Get set of post authentication handlers registered via OSGI services.
     *
     * @return List of Post Authentication handlers.
     */
    public List<PostAuthenticationHandler> getPostAuthenticationHandlers() {

        return this.postAuthenticationHandlers;
    }

    /**
     * Get post authentication management service.
     *
     * @return Post authentication management service.
     */
    public PostAuthenticationMgtService getPostAuthenticationMgtService() {

        return this.postAuthenticationMgtService;
    }

    /**
     * Set post authentication management service.
     *
     * @param postAuthenticationMgtService Post authentication management service.
     */
    public void setPostAuthenticationMgtService(PostAuthenticationMgtService postAuthenticationMgtService) {

        this.postAuthenticationMgtService = postAuthenticationMgtService;
    }

    /**
     * Get {@link ConsentManager} service.
     *
     * @return Consent manager service
     */
    public ConsentManager getConsentManager() {

        return consentManager;
    }

    /**
     * Set {@link ConsentManager} service.
     *
     * @param consentManager Instance of {@link ConsentManager} service.
     */
    public void setConsentManager(ConsentManager consentManager) {

        this.consentManager = consentManager;
    }

    /**
     * Get {@link ClaimMetadataManagementService}.
     *
     * @return ClaimMetadataManagementService.
     */
    public ClaimMetadataManagementService getClaimMetadataManagementService() {

        return claimMetadataManagementService;
    }

    /**
     * Set {@link ClaimMetadataManagementService}.
     *
     * @param claimMetadataManagementService Instance of {@link ClaimMetadataManagementService}.
     */
    public void setClaimMetadataManagementService(ClaimMetadataManagementService claimMetadataManagementService) {

        this.claimMetadataManagementService = claimMetadataManagementService;
    }

    /**
     * Get {@link SSOConsentService}.
     *
     * @return SSOConsentService.
     */
    public SSOConsentService getSSOConsentService() {

        return ssoConsentService;
    }

    /**
     * Set {@link SSOConsentService}.
     *
     * @param ssoConsentService Instance of {@link SSOConsentService}.
     */
    public void setSSOConsentService(SSOConsentService ssoConsentService) {

        this.ssoConsentService = ssoConsentService;
    }

    /**
     * Get the {@link JsFunctionRegistry}
     *
     * @return JsFunctionRegistry which hold the native functions
     */
    public JsFunctionRegistry getJsFunctionRegistry() {

        return jsFunctionRegistry;
    }

    /**
     * Set the {@link JsFunctionRegistry}
     *
     * @param jsFunctionRegistry JsFunctionRegistry which hold the native functions
     */
    public void setJsFunctionRegistry(JsFunctionRegistry jsFunctionRegistry) {

        this.jsFunctionRegistry = jsFunctionRegistry;
    }

    /**
     * @return The Claim Filter with the highest priority.
     */
    public ClaimFilter getHighestPriorityClaimFilter() {

        if (claimFilters.isEmpty()) {
            log.info("No Registered Claim Filters available. Using the default claim filter.");
            return new DefaultClaimFilter();
        }
        return claimFilters.get(0);
    }

    /**
     * Get all the registered claim filters.
     *
     * @return list of claim filters
     */
    public List<ClaimFilter> getClaimFilters() {

        return claimFilters;
    }

    /**
     * Add claim filters.
     *
     * @param claimFilter a claim filter
     */
    public void addClaimFilter(ClaimFilter claimFilter) {

        claimFilters.add(claimFilter);
        claimFilters.sort(getClaimFilterComparator());

    }

    public void removeClaimFilter(ClaimFilter claimFilter) {

        Iterator<ClaimFilter> claimFilterIterator = claimFilters.iterator();
        while (claimFilterIterator.hasNext()) {
            if (claimFilterIterator.next().getClass().getName().equals(claimFilter.getClass().getName())) {
                claimFilterIterator.remove();
            }
        }
    }

    public AsyncSequenceExecutor getAsyncSequenceExecutor() {

        return asyncSequenceExecutor;
    }

    public void setAsyncSequenceExecutor(AsyncSequenceExecutor asyncSequenceExecutor) {

        this.asyncSequenceExecutor = asyncSequenceExecutor;
    }

    public LongWaitStatusStoreService getLongWaitStatusStoreService() {

        return longWaitStatusStoreService;
    }

    public void setLongWaitStatusStoreService(LongWaitStatusStoreService longWaitStatusStoreService) {

        this.longWaitStatusStoreService = longWaitStatusStoreService;
    }

    private Comparator<ClaimFilter> getClaimFilterComparator() {

        // Sort based on priority in descending order, ie. highest priority comes to the first element of the list.
        return Comparator.comparingInt(ClaimFilter::getPriority).reversed();
    }

    /**
     * Get {@link IdentityEventService}.
     *
     * @return IdentityEventService.
     */
    public IdentityEventService getIdentityEventService() {

        return identityEventService;
    }

    /**
     * Set {@link IdentityEventService}.
     *
     * @param identityEventService Instance of {@link IdentityEventService}.
     */
    public void setIdentityEventService(IdentityEventService identityEventService) {

        this.identityEventService = identityEventService;
    }

    /**
     * Get function library management service.
     *
     * @return functionLibraryManagementService
     */
    public FunctionLibraryManagementService getFunctionLibraryManagementService() {

        return functionLibraryManagementService;
    }

    /**
     * Set function library management service.
     *
     * @param functionLibraryManagementService functionLibraryManagementService
     */
    public void setFunctionLibraryManagementService(FunctionLibraryManagementService functionLibraryManagementService) {

        this.functionLibraryManagementService = functionLibraryManagementService;
    }

    /**
     * Get require() function's code.
     *
     * @return code snippet of require()
     */
    public String getCodeForRequireFunction() {

        return requireCode;
    }

    /**
     * Set require() function's code.
     *
     * @param requireCode code snippet of require() function
     */
    public void setCodeForRequireFunction(String requireCode) {

        this.requireCode = requireCode;
    }

    /**
     * Is user session mapping enabled.
     *
     * @return return true if user session mapping enabled.
     */
    public boolean isUserSessionMappingEnabled() {

        return this.userSessionMappingEnabled;
    }

    /**
     * Set user session mapping enabled.
     *
     * @param userSessionMappingEnabled
     */
    public void setUserSessionMappingEnabled(boolean userSessionMappingEnabled) {

        if (log.isDebugEnabled()) {
            if (userSessionMappingEnabled) {
                log.debug("User session mapping enabled for server.");
            } else {
                log.debug("User session mapping not enabled for server.");
            }
        }

        this.userSessionMappingEnabled = userSessionMappingEnabled;
    }

    public FederatedAssociationManager getFederatedAssociationManager() {

        return federatedAssociationManager;
    }

    public void setFederatedAssociationManager(FederatedAssociationManager federatedAssociationManager) {

        this.federatedAssociationManager = federatedAssociationManager;
    }

    public ServerSessionManagementService getServerSessionManagementService() {

        return serverSessionManagementService;
    }

    public void setServerSessionManagementService(
            ServerSessionManagementService sessionManagementService) {

        this.serverSessionManagementService = sessionManagementService;
    }

    public JSExecutionSupervisor getJsExecutionSupervisor() {

        return jsExecutionSupervisor;
    }

    public void setJsExecutionSupervisor(JSExecutionSupervisor jsExecutionSupervisor) {

        this.jsExecutionSupervisor = jsExecutionSupervisor;
    }

    public SessionContextMgtListener getSessionContextMgtListener(String inboundType) {

        return sessionContextMgtListeners.get(inboundType);
    }

    public void setSessionContextMgtListener(String inboundType, SessionContextMgtListener sessionContextMgtListener) {

        sessionContextMgtListeners.put(inboundType, sessionContextMgtListener);
    }

    public void removeSessionContextMgtListener(String inboundType) {

        sessionContextMgtListeners.remove(inboundType);
    }

    public SessionSerializer getSessionSerializer() {
        return sessionSerializer;
    }

    public void setAccountLockService(AccountLockService accountLockService) {

        this.accountLockService = accountLockService;
    }

    public AccountLockService getAccountLockService() {

        return accountLockService;
    }

    public void setSessionSerializer(SessionSerializer sessionSerializer) {
        this.sessionSerializer = sessionSerializer;
    }

    /**
     * Get adaptive authentication available or not.
     *
     * @return isAdaptiveAuthenticationAvailable
     */
    public boolean isAdaptiveAuthenticationAvailable() {

        return isAdaptiveAuthenticationAvailable;
    }

    /**
     * Set adaptive authentication availability.
     *
     * @param adaptiveAuthenticationAvailable adaptiveAuthenticationAvailable
     */
    public void setAdaptiveAuthenticationAvailable(boolean adaptiveAuthenticationAvailable) {

        isAdaptiveAuthenticationAvailable = adaptiveAuthenticationAvailable;
    }

<<<<<<< HEAD
    public void setIdPManager(IdpManager idPManager) {

        this.idPManager = idPManager;
    }

    public IdpManager getIdPManager() {

        return idPManager;
    }

    public void setApplicationManagementService(ApplicationManagementService applicationManagementService) {

        this.applicationManagementService = applicationManagementService;
    }

    public ApplicationManagementService getApplicationManagementService() {

        return applicationManagementService;
=======
    /**
     * Get is organization management enabled.
     *
     * @return True if organization management is enabled.
     */
    public boolean isOrganizationManagementEnabled() {

        return isOrganizationManagementEnable;
    }

    /**
     * Set organization management enable/disable state.
     *
     * @param organizationManagementInitializeService OrganizationManagementInitializeInstance.
     */
    public void setOrganizationManagementEnable(
            OrganizationManagementInitialize organizationManagementInitializeService) {

        if (organizationManagementInitializeService != null) {
            isOrganizationManagementEnable = organizationManagementInitializeService.isOrganizationManagementEnabled();
        }
>>>>>>> 28b3ab3d
    }
}<|MERGE_RESOLUTION|>--- conflicted
+++ resolved
@@ -614,26 +614,6 @@
         isAdaptiveAuthenticationAvailable = adaptiveAuthenticationAvailable;
     }
 
-<<<<<<< HEAD
-    public void setIdPManager(IdpManager idPManager) {
-
-        this.idPManager = idPManager;
-    }
-
-    public IdpManager getIdPManager() {
-
-        return idPManager;
-    }
-
-    public void setApplicationManagementService(ApplicationManagementService applicationManagementService) {
-
-        this.applicationManagementService = applicationManagementService;
-    }
-
-    public ApplicationManagementService getApplicationManagementService() {
-
-        return applicationManagementService;
-=======
     /**
      * Get is organization management enabled.
      *
@@ -655,6 +635,25 @@
         if (organizationManagementInitializeService != null) {
             isOrganizationManagementEnable = organizationManagementInitializeService.isOrganizationManagementEnabled();
         }
->>>>>>> 28b3ab3d
+    }
+
+    public void setIdPManager(IdpManager idPManager) {
+
+        this.idPManager = idPManager;
+    }
+
+    public IdpManager getIdPManager() {
+
+        return idPManager;
+    }
+
+    public void setApplicationManagementService(ApplicationManagementService applicationManagementService) {
+
+        this.applicationManagementService = applicationManagementService;
+    }
+
+    public ApplicationManagementService getApplicationManagementService() {
+
+        return applicationManagementService;
     }
 }