/*
 * Copyright (c) 2015, WSO2 LLC. (http://www.wso2.org) All Rights Reserved.
 *
 * WSO2 Inc. licenses this file to you under the Apache License,
 * Version 2.0 (the "License"); you may not use this file except
 * in compliance with the License.
 * You may obtain a copy of the License at
 *
 * http://www.apache.org/licenses/LICENSE-2.0
 *
 * Unless required by applicable law or agreed to in writing,
 * software distributed under the License is distributed on an
 * "AS IS" BASIS, WITHOUT WARRANTIES OR CONDITIONS OF ANY
 * KIND, either express or implied. See the License for the
 * specific language governing permissions and limitations
 * under the License.
 */

package org.wso2.carbon.identity.application.authentication.framework.internal;

import org.apache.commons.logging.Log;
import org.apache.commons.logging.LogFactory;
import org.osgi.framework.BundleContext;
import org.wso2.carbon.consent.mgt.core.ConsentManager;
import org.wso2.carbon.identity.application.authentication.framework.ApplicationAuthenticator;
import org.wso2.carbon.identity.application.authentication.framework.AuthenticationDataPublisher;
import org.wso2.carbon.identity.application.authentication.framework.AuthenticationMethodNameTranslator;
import org.wso2.carbon.identity.application.authentication.framework.JsFunctionRegistry;
import org.wso2.carbon.identity.application.authentication.framework.ServerSessionManagementService;
import org.wso2.carbon.identity.application.authentication.framework.config.loader.SequenceLoader;
import org.wso2.carbon.identity.application.authentication.framework.config.model.graph.JSExecutionSupervisor;
import org.wso2.carbon.identity.application.authentication.framework.config.model.graph.JsBaseGraphBuilderFactory;
import org.wso2.carbon.identity.application.authentication.framework.exception.FrameworkException;
import org.wso2.carbon.identity.application.authentication.framework.handler.claims.ClaimFilter;
import org.wso2.carbon.identity.application.authentication.framework.handler.claims.impl.DefaultClaimFilter;
import org.wso2.carbon.identity.application.authentication.framework.handler.request.PostAuthenticationHandler;
import org.wso2.carbon.identity.application.authentication.framework.handler.request.impl.consent.SSOConsentService;
import org.wso2.carbon.identity.application.authentication.framework.handler.sequence.impl.AsyncSequenceExecutor;
import org.wso2.carbon.identity.application.authentication.framework.inbound.HttpIdentityRequestFactory;
import org.wso2.carbon.identity.application.authentication.framework.inbound.HttpIdentityResponseFactory;
import org.wso2.carbon.identity.application.authentication.framework.inbound.IdentityProcessor;
import org.wso2.carbon.identity.application.authentication.framework.listener.SessionContextMgtListener;
import org.wso2.carbon.identity.application.authentication.framework.services.PostAuthenticationMgtService;
import org.wso2.carbon.identity.application.authentication.framework.store.LongWaitStatusStoreService;
import org.wso2.carbon.identity.application.authentication.framework.store.SessionSerializer;
import org.wso2.carbon.identity.application.mgt.ApplicationManagementService;
import org.wso2.carbon.identity.claim.metadata.mgt.ClaimMetadataManagementService;
import org.wso2.carbon.identity.core.handler.HandlerComparator;
import org.wso2.carbon.identity.event.services.IdentityEventService;
import org.wso2.carbon.identity.functions.library.mgt.FunctionLibraryManagementService;
import org.wso2.carbon.identity.handler.event.account.lock.service.AccountLockService;
import org.wso2.carbon.identity.multi.attribute.login.mgt.MultiAttributeLoginService;
import org.wso2.carbon.identity.organization.management.service.OrganizationManagementInitialize;
import org.wso2.carbon.identity.user.profile.mgt.association.federation.FederatedAssociationManager;
import org.wso2.carbon.idp.mgt.IdpManager;
import org.wso2.carbon.registry.core.service.RegistryService;
import org.wso2.carbon.user.core.service.RealmService;

import java.util.ArrayList;
import java.util.Comparator;
import java.util.HashMap;
import java.util.Iterator;
import java.util.List;
import java.util.Map;

/**
 * Authentication framework data holder.
 */
public class FrameworkServiceDataHolder {

    private static final Log log = LogFactory.getLog(FrameworkServiceDataHolder.class);
    private static FrameworkServiceDataHolder instance = new FrameworkServiceDataHolder();
    private BundleContext bundleContext = null;
    private RealmService realmService = null;
    private RegistryService registryService = null;
    private List<ApplicationAuthenticator> authenticators = new ArrayList<>();
    private long nanoTimeReference = 0;
    private long unixTimeReference = 0;
    private List<IdentityProcessor> identityProcessors = new ArrayList<>();
    private List<HttpIdentityRequestFactory> httpIdentityRequestFactories = new ArrayList<>();
    private List<HttpIdentityResponseFactory> httpIdentityResponseFactories = new ArrayList<>();
    private AuthenticationDataPublisher authnDataPublisherProxy = null;
    private SequenceLoader sequenceLoader = null;
    private JsBaseGraphBuilderFactory jsGraphBuilderFactory;
    private AuthenticationMethodNameTranslator authenticationMethodNameTranslator;
    private List<PostAuthenticationHandler> postAuthenticationHandlers = new ArrayList<>();
    private PostAuthenticationMgtService postAuthenticationMgtService = null;
    private ConsentManager consentManager = null;
    private ClaimMetadataManagementService claimMetadataManagementService = null;
    private SSOConsentService ssoConsentService;
    private JsFunctionRegistry jsFunctionRegistry;
    private List<ClaimFilter> claimFilters = new ArrayList<>();
    private AsyncSequenceExecutor asyncSequenceExecutor;
    private LongWaitStatusStoreService longWaitStatusStoreService;
    private IdentityEventService identityEventService;
    private FunctionLibraryManagementService functionLibraryManagementService = null;
    private String requireCode = "";
    private boolean userSessionMappingEnabled;
    private FederatedAssociationManager federatedAssociationManager;
    private ServerSessionManagementService serverSessionManagementService;
    private MultiAttributeLoginService multiAttributeLoginService;
    private Map<String, SessionContextMgtListener> sessionContextMgtListeners = new HashMap<>();
    private SessionSerializer sessionSerializer;

    private AccountLockService accountLockService;
    private JSExecutionSupervisor jsExecutionSupervisor;
    private IdpManager identityProviderManager = null;
    private IdpManager idPManager;
    private ApplicationManagementService applicationManagementService;

    private boolean isAdaptiveAuthenticationAvailable = false;
    private boolean isOrganizationManagementEnable = false;
    private IdpManager idPManager;
    private ApplicationManagementService applicationManagementService;

    private FrameworkServiceDataHolder() {

        setNanoTimeReference(System.nanoTime());
        setUnixTimeReference(System.currentTimeMillis());
    }

    public static FrameworkServiceDataHolder getInstance() {

        return instance;
    }

    public RegistryService getRegistryService() {

        return registryService;
    }

    public void setRegistryService(RegistryService registryService) {

        this.registryService = registryService;
    }

    public RealmService getRealmService() {

        return realmService;
    }

    public void setRealmService(RealmService realmService) {

        this.realmService = realmService;
    }

    /**
     * @return
     * @throws FrameworkException
     * @Deprecated The usage of bundle context outside of the component should never be needed. Component should
     * provide necessary wiring for any place which require the BundleContext.
     */
    @Deprecated
    public BundleContext getBundleContext() {

        return bundleContext;
    }

    public void setBundleContext(BundleContext bundleContext) {

        this.bundleContext = bundleContext;
    }

    public List<ApplicationAuthenticator> getAuthenticators() {

        return authenticators;
    }

    public long getNanoTimeReference() {

        return nanoTimeReference;
    }

    private void setNanoTimeReference(long nanoTimeReference) {

        this.nanoTimeReference = nanoTimeReference;
    }

    public long getUnixTimeReference() {

        return unixTimeReference;
    }

    private void setUnixTimeReference(long unixTimeReference) {

        this.unixTimeReference = unixTimeReference;
    }

    public List<HttpIdentityRequestFactory> getHttpIdentityRequestFactories() {

        return httpIdentityRequestFactories;
    }

    public List<IdentityProcessor> getIdentityProcessors() {

        return identityProcessors;
    }

    public List<HttpIdentityResponseFactory> getHttpIdentityResponseFactories() {

        return httpIdentityResponseFactories;
    }

    public AuthenticationDataPublisher getAuthnDataPublisherProxy() {

        return authnDataPublisherProxy;
    }

    public void setAuthnDataPublisherProxy(AuthenticationDataPublisher authnDataPublisherProxy) {

        this.authnDataPublisherProxy = authnDataPublisherProxy;
    }

    public SequenceLoader getSequenceLoader() {

        return sequenceLoader;
    }

    public void setSequenceLoader(SequenceLoader sequenceLoader) {

        this.sequenceLoader = sequenceLoader;
    }

    public AuthenticationMethodNameTranslator getAuthenticationMethodNameTranslator() {

        return authenticationMethodNameTranslator;
    }

    public void setAuthenticationMethodNameTranslator(
            AuthenticationMethodNameTranslator authenticationMethodNameTranslator) {

        this.authenticationMethodNameTranslator = authenticationMethodNameTranslator;
    }

    public JsBaseGraphBuilderFactory getJsGraphBuilderFactory() {

        return jsGraphBuilderFactory;
    }

    public void setJsGraphBuilderFactory(JsBaseGraphBuilderFactory jsGraphBuilderFactory) {

        this.jsGraphBuilderFactory = jsGraphBuilderFactory;
    }

    public MultiAttributeLoginService getMultiAttributeLoginService() {

        return multiAttributeLoginService;
    }

    public void setMultiAttributeLoginService(MultiAttributeLoginService multiAttributeLoginService) {

        this.multiAttributeLoginService = multiAttributeLoginService;
    }

    /**
     * Adds a post authentication handler.
     *
     * @param postAuthenticationHandler Post authentication handler implementation.
     */
    public void addPostAuthenticationHandler(PostAuthenticationHandler postAuthenticationHandler) {

        synchronized (postAuthenticationHandlers) {
            this.postAuthenticationHandlers.add(postAuthenticationHandler);
            postAuthenticationHandlers.sort(new HandlerComparator());
        }
    }

    /**
     * Get set of post authentication handlers registered via OSGI services.
     *
     * @return List of Post Authentication handlers.
     */
    public List<PostAuthenticationHandler> getPostAuthenticationHandlers() {

        return this.postAuthenticationHandlers;
    }

    /**
     * Get post authentication management service.
     *
     * @return Post authentication management service.
     */
    public PostAuthenticationMgtService getPostAuthenticationMgtService() {

        return this.postAuthenticationMgtService;
    }

    /**
     * Set post authentication management service.
     *
     * @param postAuthenticationMgtService Post authentication management service.
     */
    public void setPostAuthenticationMgtService(PostAuthenticationMgtService postAuthenticationMgtService) {

        this.postAuthenticationMgtService = postAuthenticationMgtService;
    }

    /**
     * Get {@link ConsentManager} service.
     *
     * @return Consent manager service
     */
    public ConsentManager getConsentManager() {

        return consentManager;
    }

    /**
     * Set {@link ConsentManager} service.
     *
     * @param consentManager Instance of {@link ConsentManager} service.
     */
    public void setConsentManager(ConsentManager consentManager) {

        this.consentManager = consentManager;
    }

    /**
     * Get {@link ClaimMetadataManagementService}.
     *
     * @return ClaimMetadataManagementService.
     */
    public ClaimMetadataManagementService getClaimMetadataManagementService() {

        return claimMetadataManagementService;
    }

    /**
     * Set {@link ClaimMetadataManagementService}.
     *
     * @param claimMetadataManagementService Instance of {@link ClaimMetadataManagementService}.
     */
    public void setClaimMetadataManagementService(ClaimMetadataManagementService claimMetadataManagementService) {

        this.claimMetadataManagementService = claimMetadataManagementService;
    }

    /**
     * Get {@link SSOConsentService}.
     *
     * @return SSOConsentService.
     */
    public SSOConsentService getSSOConsentService() {

        return ssoConsentService;
    }

    /**
     * Set {@link SSOConsentService}.
     *
     * @param ssoConsentService Instance of {@link SSOConsentService}.
     */
    public void setSSOConsentService(SSOConsentService ssoConsentService) {

        this.ssoConsentService = ssoConsentService;
    }

    /**
     * Get the {@link JsFunctionRegistry}
     *
     * @return JsFunctionRegistry which hold the native functions
     */
    public JsFunctionRegistry getJsFunctionRegistry() {

        return jsFunctionRegistry;
    }

    /**
     * Set the {@link JsFunctionRegistry}
     *
     * @param jsFunctionRegistry JsFunctionRegistry which hold the native functions
     */
    public void setJsFunctionRegistry(JsFunctionRegistry jsFunctionRegistry) {

        this.jsFunctionRegistry = jsFunctionRegistry;
    }

    /**
     * @return The Claim Filter with the highest priority.
     */
    public ClaimFilter getHighestPriorityClaimFilter() {

        if (claimFilters.isEmpty()) {
            log.info("No Registered Claim Filters available. Using the default claim filter.");
            return new DefaultClaimFilter();
        }
        return claimFilters.get(0);
    }

    /**
     * Get all the registered claim filters.
     *
     * @return list of claim filters
     */
    public List<ClaimFilter> getClaimFilters() {

        return claimFilters;
    }

    /**
     * Add claim filters.
     *
     * @param claimFilter a claim filter
     */
    public void addClaimFilter(ClaimFilter claimFilter) {

        claimFilters.add(claimFilter);
        claimFilters.sort(getClaimFilterComparator());

    }

    public void removeClaimFilter(ClaimFilter claimFilter) {

        Iterator<ClaimFilter> claimFilterIterator = claimFilters.iterator();
        while (claimFilterIterator.hasNext()) {
            if (claimFilterIterator.next().getClass().getName().equals(claimFilter.getClass().getName())) {
                claimFilterIterator.remove();
            }
        }
    }

    public AsyncSequenceExecutor getAsyncSequenceExecutor() {

        return asyncSequenceExecutor;
    }

    public void setAsyncSequenceExecutor(AsyncSequenceExecutor asyncSequenceExecutor) {

        this.asyncSequenceExecutor = asyncSequenceExecutor;
    }

    public LongWaitStatusStoreService getLongWaitStatusStoreService() {

        return longWaitStatusStoreService;
    }

    public void setLongWaitStatusStoreService(LongWaitStatusStoreService longWaitStatusStoreService) {

        this.longWaitStatusStoreService = longWaitStatusStoreService;
    }

    private Comparator<ClaimFilter> getClaimFilterComparator() {

        // Sort based on priority in descending order, ie. highest priority comes to the first element of the list.
        return Comparator.comparingInt(ClaimFilter::getPriority).reversed();
    }

    /**
     * Get {@link IdentityEventService}.
     *
     * @return IdentityEventService.
     */
    public IdentityEventService getIdentityEventService() {

        return identityEventService;
    }

    /**
     * Set {@link IdentityEventService}.
     *
     * @param identityEventService Instance of {@link IdentityEventService}.
     */
    public void setIdentityEventService(IdentityEventService identityEventService) {

        this.identityEventService = identityEventService;
    }

    /**
     * Get function library management service.
     *
     * @return functionLibraryManagementService
     */
    public FunctionLibraryManagementService getFunctionLibraryManagementService() {

        return functionLibraryManagementService;
    }

    /**
     * Set function library management service.
     *
     * @param functionLibraryManagementService functionLibraryManagementService
     */
    public void setFunctionLibraryManagementService(FunctionLibraryManagementService functionLibraryManagementService) {

        this.functionLibraryManagementService = functionLibraryManagementService;
    }

    /**
     * Get require() function's code.
     *
     * @return code snippet of require()
     */
    public String getCodeForRequireFunction() {

        return requireCode;
    }

    /**
     * Set require() function's code.
     *
     * @param requireCode code snippet of require() function
     */
    public void setCodeForRequireFunction(String requireCode) {

        this.requireCode = requireCode;
    }

    /**
     * Is user session mapping enabled.
     *
     * @return return true if user session mapping enabled.
     */
    public boolean isUserSessionMappingEnabled() {

        return this.userSessionMappingEnabled;
    }

    /**
     * Set user session mapping enabled.
     *
     * @param userSessionMappingEnabled
     */
    public void setUserSessionMappingEnabled(boolean userSessionMappingEnabled) {

        if (log.isDebugEnabled()) {
            if (userSessionMappingEnabled) {
                log.debug("User session mapping enabled for server.");
            } else {
                log.debug("User session mapping not enabled for server.");
            }
        }

        this.userSessionMappingEnabled = userSessionMappingEnabled;
    }

    public FederatedAssociationManager getFederatedAssociationManager() {

        return federatedAssociationManager;
    }

    public void setFederatedAssociationManager(FederatedAssociationManager federatedAssociationManager) {

        this.federatedAssociationManager = federatedAssociationManager;
    }

    public ServerSessionManagementService getServerSessionManagementService() {

        return serverSessionManagementService;
    }

    public void setServerSessionManagementService(
            ServerSessionManagementService sessionManagementService) {

        this.serverSessionManagementService = sessionManagementService;
    }

    public JSExecutionSupervisor getJsExecutionSupervisor() {

        return jsExecutionSupervisor;
    }

    public void setJsExecutionSupervisor(JSExecutionSupervisor jsExecutionSupervisor) {

        this.jsExecutionSupervisor = jsExecutionSupervisor;
    }

    public SessionContextMgtListener getSessionContextMgtListener(String inboundType) {

        return sessionContextMgtListeners.get(inboundType);
    }

    public void setSessionContextMgtListener(String inboundType, SessionContextMgtListener sessionContextMgtListener) {

        sessionContextMgtListeners.put(inboundType, sessionContextMgtListener);
    }

    public void removeSessionContextMgtListener(String inboundType) {

        sessionContextMgtListeners.remove(inboundType);
    }

    public SessionSerializer getSessionSerializer() {
        return sessionSerializer;
    }

    public void setAccountLockService(AccountLockService accountLockService) {

        this.accountLockService = accountLockService;
    }

    public AccountLockService getAccountLockService() {

        return accountLockService;
    }

    public void setSessionSerializer(SessionSerializer sessionSerializer) {
        this.sessionSerializer = sessionSerializer;
    }

    /**
     * Get adaptive authentication available or not.
     *
     * @return isAdaptiveAuthenticationAvailable
     */
    public boolean isAdaptiveAuthenticationAvailable() {

        return isAdaptiveAuthenticationAvailable;
    }

    /**
     * Set adaptive authentication availability.
     *
     * @param adaptiveAuthenticationAvailable adaptiveAuthenticationAvailable
     */
    public void setAdaptiveAuthenticationAvailable(boolean adaptiveAuthenticationAvailable) {

        isAdaptiveAuthenticationAvailable = adaptiveAuthenticationAvailable;
    }

    /**
     * Get is organization management enabled.
     *
     * @return True if organization management is enabled.
     */
    public boolean isOrganizationManagementEnabled() {

        return isOrganizationManagementEnable;
    }

    /**
     * Set organization management enable/disable state.
     *
     * @param organizationManagementInitializeService OrganizationManagementInitializeInstance.
     */
    public void setOrganizationManagementEnable(
            OrganizationManagementInitialize organizationManagementInitializeService) {

        if (organizationManagementInitializeService != null) {
            isOrganizationManagementEnable = organizationManagementInitializeService.isOrganizationManagementEnabled();
        }
    }

    public IdpManager getIdentityProviderManager() {

        return identityProviderManager;
    }

    public void setIdentityProviderManager(IdpManager identityProviderManager) {

        this.identityProviderManager = identityProviderManager;
    }

<<<<<<< HEAD
    public void setIdPManager(IdpManager idPManager) {

        this.idPManager = idPManager;
    }

    public IdpManager getIdPManager() {

        return idPManager;
    }

=======
>>>>>>> 4d48a4c4
    public void setApplicationManagementService(ApplicationManagementService applicationManagementService) {

        this.applicationManagementService = applicationManagementService;
    }

    public ApplicationManagementService getApplicationManagementService() {

        return applicationManagementService;
    }
}<|MERGE_RESOLUTION|>--- conflicted
+++ resolved
@@ -110,8 +110,6 @@
 
     private boolean isAdaptiveAuthenticationAvailable = false;
     private boolean isOrganizationManagementEnable = false;
-    private IdpManager idPManager;
-    private ApplicationManagementService applicationManagementService;
 
     private FrameworkServiceDataHolder() {
 
@@ -650,19 +648,6 @@
         this.identityProviderManager = identityProviderManager;
     }
 
-<<<<<<< HEAD
-    public void setIdPManager(IdpManager idPManager) {
-
-        this.idPManager = idPManager;
-    }
-
-    public IdpManager getIdPManager() {
-
-        return idPManager;
-    }
-
-=======
->>>>>>> 4d48a4c4
     public void setApplicationManagementService(ApplicationManagementService applicationManagementService) {
 
         this.applicationManagementService = applicationManagementService;
