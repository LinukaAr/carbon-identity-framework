--- conflicted
+++ resolved
@@ -320,7 +320,14 @@
         }
     }
 
-<<<<<<< HEAD
+    public static class ContentTypes {
+
+        public static final String TYPE_APPLICATION_JSON = "application/json";
+
+        private ContentTypes() {
+        }
+    }
+
     /**
      * Constants related with Consent management.
      */
@@ -333,13 +340,5 @@
         public static final String PII_CATEGORY = "piiCategory";
         public static final String EXPLICIT_CONSENT_TYPE = "EXPLICIT";
         public static final String INFINITE_TERMINATION = "DATE_UNTIL:INDEFINITE";
-=======
-    public static class ContentTypes {
-
-        public static final String TYPE_APPLICATION_JSON = "application/json";
-
-        private ContentTypes() {
-        }
->>>>>>> e0ba5b12
     }
 }