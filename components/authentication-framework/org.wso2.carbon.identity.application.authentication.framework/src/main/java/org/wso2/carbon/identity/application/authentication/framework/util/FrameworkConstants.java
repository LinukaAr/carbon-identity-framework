--- conflicted
+++ resolved
@@ -356,11 +356,8 @@
         public static final String RESTART_FLOW = "restart_flow";
         public static final String LOGIN_TENANT_DOMAIN = "t";
         public static final String USER_TENANT_DOMAIN_HINT = "ut";
-<<<<<<< HEAD
+        public static final String CORRELATION_ID = "crId";
         public static final String IS_IDF_INITIATED_FROM_AUTHENTICATOR = "isIdfInitiatedFromAuthenticator";
-=======
-        public static final String CORRELATION_ID = "crId";
->>>>>>> b2093d1a
 
         private RequestParams() {
         }
