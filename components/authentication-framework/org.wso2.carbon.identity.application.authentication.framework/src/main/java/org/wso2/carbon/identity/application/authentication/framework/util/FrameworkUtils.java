--- conflicted
+++ resolved
@@ -2123,7 +2123,6 @@
         return false;
     }
 
-<<<<<<< HEAD
     public static boolean isConsentPageSkippedForSP(ServiceProvider serviceProvider) {
 
         if (serviceProvider == null) {
@@ -2141,7 +2140,9 @@
             }
         }
 
-=======
+        return false;
+    }
+
     /**
      * Check whether the specified column of the specified table exists in the Identity database.
      *
@@ -2181,7 +2182,6 @@
             log.debug("Column - " + columnName + " in table - " + tableName + " is not available in the " +
                     "Identity database.");
         }
->>>>>>> 55aa9b57
         return false;
     }
 }
