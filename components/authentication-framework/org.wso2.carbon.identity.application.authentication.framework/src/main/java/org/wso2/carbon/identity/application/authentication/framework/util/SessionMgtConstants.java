--- conflicted
+++ resolved
@@ -46,8 +46,6 @@
     public static final String TERMINATE_SESSION_ACTION = "TerminateSession";
     public static final String SESSION_LAST_ACCESSED_TIMESTAMP = "LastAccessedTimestamp";
     public static final String SESSION_TERMINATE_TIMESTAMP = "TerminatedTimestamp";
-
-
 
     // Filtering constants.
     public static final String COL_IP_ADDRESS = "IP_ADDRESS";
@@ -145,15 +143,12 @@
         ERROR_CODE_UNABLE_TO_GET_APP_DATA("USM-10010",
                 "SQL Error",
                 "Error while retrieving application data."),
-<<<<<<< HEAD
         ERROR_CODE_INVALID_DATA("USM-10011",
                 "Invalid data",
-                "Data validation has failed, %s.");
-=======
+                "Data validation has failed, %s."),
         ERROR_CODE_INVALID_SESSION_ID("USM-10011",
                 "Invalid Session",
                 "Session cannot be found for the given session ID.");
->>>>>>> 941c83fb
 
         private final String code;
         private final String message;
@@ -181,6 +176,5 @@
         public String toString() {
             return code + " - " + message;
         }
-
     }
 }