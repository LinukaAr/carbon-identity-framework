/*
 * Copyright (c) 2017, WSO2 Inc. (http://www.wso2.org) All Rights Reserved.
 *
 * WSO2 Inc. licenses this file to you under the Apache License,
 * Version 2.0 (the "License"); you may not use this file except
 * in compliance with the License.
 * You may obtain a copy of the License at
 *
 * http://www.apache.org/licenses/LICENSE-2.0
 *
 * Unless required by applicable law or agreed to in writing,
 * software distributed under the License is distributed on an
 * "AS IS" BASIS, WITHOUT WARRANTIES OR CONDITIONS OF ANY
 * KIND, either express or implied.  See the License for the
 * specific language governing permissions and limitations
 * under the License.
 */

package org.wso2.carbon.identity.application.authentication.framework.handler.sequence.impl;

import org.testng.annotations.AfterClass;
import org.testng.annotations.BeforeClass;
import org.testng.annotations.BeforeMethod;
import org.testng.annotations.Parameters;
import org.wso2.carbon.identity.application.authentication.framework.AbstractFrameworkTest;
import org.wso2.carbon.identity.application.authentication.framework.JsFunctionRegistry;
import org.wso2.carbon.identity.application.authentication.framework.MockAuthenticator;
import org.wso2.carbon.identity.application.authentication.framework.config.builder.FileBasedConfigurationBuilder;
import org.wso2.carbon.identity.application.authentication.framework.config.loader.UIBasedConfigurationLoader;
import org.wso2.carbon.identity.application.authentication.framework.config.model.graph.JsFunctionRegistryImpl;
import org.wso2.carbon.identity.application.authentication.framework.config.model.graph.JsGraphBuilderFactory;
import org.wso2.carbon.identity.application.authentication.framework.config.model.graph.JsNashornGraphBuilderFactory;
import org.wso2.carbon.identity.application.authentication.framework.config.model.graph.JsPolyglotGraphBuilderFactory;
<<<<<<< HEAD
=======
import org.wso2.carbon.identity.application.authentication.framework.config.model.graph.JsWrapperFactorySingleton;
>>>>>>> 97b7b1cd
import org.wso2.carbon.identity.application.authentication.framework.context.AuthenticationContext;
import org.wso2.carbon.identity.application.authentication.framework.handler.SubjectCallback;
import org.wso2.carbon.identity.application.authentication.framework.internal.FrameworkServiceDataHolder;
import org.wso2.carbon.identity.application.authentication.framework.model.AuthenticatedUser;
import org.wso2.carbon.identity.application.authentication.framework.util.FrameworkConstants;
import org.wso2.carbon.identity.application.common.model.ClaimMapping;
import org.wso2.carbon.identity.core.util.IdentityTenantUtil;
import org.wso2.carbon.idp.mgt.IdentityProviderManager;
import org.wso2.carbon.idp.mgt.dao.CacheBackedIdPMgtDAO;
import org.wso2.carbon.user.api.UserStoreException;
import org.wso2.carbon.user.core.service.RealmService;
import org.wso2.carbon.user.core.tenant.TenantManager;

import java.io.File;
import java.io.Serializable;
import java.lang.reflect.Field;
import java.net.URISyntaxException;
import java.net.URL;
import java.nio.file.Paths;
import java.util.HashMap;
import java.util.Map;
import javax.servlet.http.HttpServletRequest;

import static org.mockito.Matchers.anyObject;
import static org.mockito.Matchers.anyString;
import static org.mockito.Mockito.doAnswer;
import static org.mockito.Mockito.mock;
import static org.mockito.Mockito.when;

public class GraphBasedSequenceHandlerAbstractTest extends AbstractFrameworkTest {

    protected static final String APPLICATION_AUTHENTICATION_FILE_NAME = "application-authentication-GraphStepHandlerTest.xml";
    protected GraphBasedSequenceHandler graphBasedSequenceHandler = new GraphBasedSequenceHandler();
    protected UIBasedConfigurationLoader configurationLoader;
    protected JsGraphBuilderFactory<?> graphBuilderFactory;

    @BeforeClass
    @Parameters({"scriptEngine"})
    protected void setupSuite(String scriptEngine) {

        configurationLoader = new UIBasedConfigurationLoader();
<<<<<<< HEAD
        graphBuilderFactory = new JsPolyglotGraphBuilderFactory();
//        graphBuilderFactory = new JsNashornGraphBuilderFactory();
=======

        if(scriptEngine.contentEquals("nashorn")) {
            graphBuilderFactory = new JsNashornGraphBuilderFactory();
        } else if (scriptEngine.contentEquals("graaljs")) {
            graphBuilderFactory = new JsPolyglotGraphBuilderFactory();
        }
>>>>>>> 97b7b1cd

        JsFunctionRegistryImpl jsFunctionRegistry = new JsFunctionRegistryImpl();
        org.wso2.carbon.identity.application.authentication.framework.handler.sequence.impl.graal.SelectAcrFromFunction selectAcrFromFunction = new org.wso2.carbon.identity.application.authentication.framework.handler.sequence.impl.graal.SelectAcrFromFunction();
        jsFunctionRegistry.register(JsFunctionRegistry.Subsystem.SEQUENCE_HANDLER,
                FrameworkConstants.JSAttributes.JS_FUNC_SELECT_ACR_FROM, selectAcrFromFunction);
        FrameworkServiceDataHolder.getInstance().setJsFunctionRegistry(jsFunctionRegistry);

        graphBuilderFactory.init();
        FrameworkServiceDataHolder.getInstance().setJsGraphBuilderFactory(graphBuilderFactory);

        AsyncSequenceExecutor asyncSequenceExecutor = new AsyncSequenceExecutor();
        asyncSequenceExecutor.init();
        FrameworkServiceDataHolder.getInstance().setAsyncSequenceExecutor(asyncSequenceExecutor);
    }

    @BeforeMethod
    protected void setUp() throws UserStoreException, NoSuchFieldException, IllegalAccessException,
            NoSuchMethodException, URISyntaxException {

        URL root = this.getClass().getClassLoader().getResource(".");
        File file = new File(root.getPath());
        System.setProperty("carbon.home", file.toString());
        resetAuthenticators();

        FrameworkServiceDataHolder.getInstance().setRealmService(mock(RealmService.class));

        CacheBackedIdPMgtDAO cacheBackedIdPMgtDAO = mock(CacheBackedIdPMgtDAO.class);
        Field daoField = IdentityProviderManager.class.getDeclaredField("dao");
        daoField.setAccessible(true);
        daoField.set(IdentityProviderManager.getInstance(), cacheBackedIdPMgtDAO);

        RealmService mockRealmService = mock(RealmService.class);
        TenantManager tenantManager = mock(TenantManager.class);
        when(tenantManager.getTenantId(anyString())).thenReturn(1);
        when(mockRealmService.getTenantManager()).thenReturn(tenantManager);
        IdentityTenantUtil.setRealmService(mockRealmService);

        Field configFilePathField = FileBasedConfigurationBuilder.class.getDeclaredField("configFilePath");
        configFilePathField.setAccessible(true);
        URL url = this.getClass().getResource(APPLICATION_AUTHENTICATION_FILE_NAME);
        configFilePathField.set(null, Paths.get(url.toURI()).toString());
    }

    protected void resetAuthenticators() {

        FrameworkServiceDataHolder.getInstance().getAuthenticators().clear();
        FrameworkServiceDataHolder.getInstance().getAuthenticators()
                .add(new MockAuthenticator("BasicMockAuthenticator", new MockSubjectCallback()));
        FrameworkServiceDataHolder.getInstance().getAuthenticators().add(new MockAuthenticator("HwkMockAuthenticator"));
        FrameworkServiceDataHolder.getInstance().getAuthenticators().add(new MockAuthenticator("FptMockAuthenticator"));
    }

    protected static class MockSubjectCallback implements SubjectCallback, Serializable {

        private static final long serialVersionUID = 597048141496121100L;

        @Override
        public AuthenticatedUser getAuthenticatedUser(AuthenticationContext context) {

            AuthenticatedUser result = AuthenticatedUser.createLocalAuthenticatedUserFromSubjectIdentifier("test_user");
            result.getUserAttributes().put(ClaimMapping
                            .build("http://wso2.org/claims/givenname", "http://wso2.org/claims/givenname", "Test", false),
                    "Test");
            result.getUserAttributes().put(ClaimMapping
                            .build("http://wso2.org/claims/lastname", "http://wso2.org/claims/lastname", "Test", false),
                    "User");
            return result;
        }
    }

    protected HttpServletRequest createMockHttpServletRequest() {

        HttpServletRequest req = mock(HttpServletRequest.class);
        Map<String, Object> attributes = new HashMap<>();
        doAnswer(m -> attributes.put(m.getArgumentAt(0, String.class), m.getArgumentAt(1, Object.class))).when(req)
                .setAttribute(anyString(), anyObject());

        doAnswer(m -> attributes.get(m.getArgumentAt(0, String.class))).when(req).getAttribute(anyString());

        return req;
    }

    @AfterClass
    protected void unSet() {
        JsWrapperFactorySingleton.clearInstance();
    }
}<|MERGE_RESOLUTION|>--- conflicted
+++ resolved
@@ -31,10 +31,7 @@
 import org.wso2.carbon.identity.application.authentication.framework.config.model.graph.JsGraphBuilderFactory;
 import org.wso2.carbon.identity.application.authentication.framework.config.model.graph.JsNashornGraphBuilderFactory;
 import org.wso2.carbon.identity.application.authentication.framework.config.model.graph.JsPolyglotGraphBuilderFactory;
-<<<<<<< HEAD
-=======
 import org.wso2.carbon.identity.application.authentication.framework.config.model.graph.JsWrapperFactorySingleton;
->>>>>>> 97b7b1cd
 import org.wso2.carbon.identity.application.authentication.framework.context.AuthenticationContext;
 import org.wso2.carbon.identity.application.authentication.framework.handler.SubjectCallback;
 import org.wso2.carbon.identity.application.authentication.framework.internal.FrameworkServiceDataHolder;
@@ -76,22 +73,14 @@
     protected void setupSuite(String scriptEngine) {
 
         configurationLoader = new UIBasedConfigurationLoader();
-<<<<<<< HEAD
-        graphBuilderFactory = new JsPolyglotGraphBuilderFactory();
-//        graphBuilderFactory = new JsNashornGraphBuilderFactory();
-=======
 
         if(scriptEngine.contentEquals("nashorn")) {
             graphBuilderFactory = new JsNashornGraphBuilderFactory();
         } else if (scriptEngine.contentEquals("graaljs")) {
             graphBuilderFactory = new JsPolyglotGraphBuilderFactory();
         }
->>>>>>> 97b7b1cd
 
         JsFunctionRegistryImpl jsFunctionRegistry = new JsFunctionRegistryImpl();
-        org.wso2.carbon.identity.application.authentication.framework.handler.sequence.impl.graal.SelectAcrFromFunction selectAcrFromFunction = new org.wso2.carbon.identity.application.authentication.framework.handler.sequence.impl.graal.SelectAcrFromFunction();
-        jsFunctionRegistry.register(JsFunctionRegistry.Subsystem.SEQUENCE_HANDLER,
-                FrameworkConstants.JSAttributes.JS_FUNC_SELECT_ACR_FROM, selectAcrFromFunction);
         FrameworkServiceDataHolder.getInstance().setJsFunctionRegistry(jsFunctionRegistry);
 
         graphBuilderFactory.init();
