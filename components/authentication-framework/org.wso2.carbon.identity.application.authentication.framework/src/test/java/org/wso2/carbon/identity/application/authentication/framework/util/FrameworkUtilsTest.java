--- conflicted
+++ resolved
@@ -82,11 +82,8 @@
 import org.wso2.carbon.user.core.UserCoreConstants;
 
 import java.io.UnsupportedEncodingException;
-<<<<<<< HEAD
 import java.util.ArrayList;
-=======
 import java.util.Arrays;
->>>>>>> bb7a6ec4
 import java.util.Collections;
 import java.util.HashMap;
 import java.util.List;
@@ -186,19 +183,14 @@
     @BeforeClass
     public void setFrameworkServiceComponent() {
 
-<<<<<<< HEAD
         removeAllSystemDefinedAuthenticators();
         ApplicationAuthenticatorManager.getInstance().addSystemDefinedAuthenticator(
                 new MockAuthenticator("BasicAuthenticator"));
         ApplicationAuthenticatorManager.getInstance().addSystemDefinedAuthenticator(
                 new MockAuthenticator("HwkMockAuthenticator"));
-=======
-        FrameworkServiceComponent.getAuthenticators().clear();
-        FrameworkServiceComponent.getAuthenticators().add(new MockAuthenticator("BasicAuthenticator"));
-        FrameworkServiceComponent.getAuthenticators().add(new MockAuthenticator("HwkMockAuthenticator"));
-        FrameworkServiceComponent.getAuthenticators().add(
+        ApplicationAuthenticatorManager.getInstance().addSystemDefinedAuthenticator(
                 new MockAuthenticator("FederatedAuthenticator", null, "sampleClaimDialectURI"));
->>>>>>> bb7a6ec4
+           
         authenticationContext.setTenantDomain("abc");
     }
 
@@ -1024,14 +1016,6 @@
         }
     }
 
-<<<<<<< HEAD
-    private void removeAllSystemDefinedAuthenticators() {
-
-        List<ApplicationAuthenticator> authenticatorList = new ArrayList<>(
-                ApplicationAuthenticatorManager.getInstance().getSystemDefinedAuthenticators());
-        for (ApplicationAuthenticator authenticator : authenticatorList) {
-            ApplicationAuthenticatorManager.getInstance().removeSystemDefinedAuthenticator(authenticator);
-=======
     @Test
     public void testGetAppAssociatedRolesFromFederatedUserAttributesValidAttributes() throws Exception {
 
@@ -1152,7 +1136,15 @@
             String result = FrameworkUtils.getEffectiveIdpGroupClaimUri(mockedIdentityProvider, DUMMY_TENANT_DOMAIN);
 
             assertEquals(result, "rolesClaimInDialect");
->>>>>>> bb7a6ec4
+        }
+    }
+ 
+    private void removeAllSystemDefinedAuthenticators() {
+
+        List<ApplicationAuthenticator> authenticatorList = new ArrayList<>(
+                ApplicationAuthenticatorManager.getInstance().getSystemDefinedAuthenticators());
+        for (ApplicationAuthenticator authenticator : authenticatorList) {
+            ApplicationAuthenticatorManager.getInstance().removeSystemDefinedAuthenticator(authenticator);
         }
     }
 }