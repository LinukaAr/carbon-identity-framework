<?xml version="1.0" encoding="utf-8"?>
<!--
    ~ Copyright (c) 2009-2010, WSO2 Inc. (http://www.wso2.org) All Rights
    Reserved. ~ ~ Licensed under the Apache License, Version 2.0 (the
    "License"); ~ you may not use this file except in compliance with the
    License. ~ You may obtain a copy of the License at ~ ~
    http://www.apache.org/licenses/LICENSE-2.0 ~ ~ Unless required by
    applicable law or agreed to in writing, software ~ distributed under
    the License is distributed on an "AS IS" BASIS, ~ WITHOUT WARRANTIES
    OR CONDITIONS OF ANY KIND, either express or implied. ~ See the
    License for the specific language governing permissions and ~
    limitations under the License.
-->

<project xmlns="http://maven.apache.org/POM/4.0.0" xmlns:xsi="http://www.w3.org/2001/XMLSchema-instance" xsi:schemaLocation="http://maven.apache.org/POM/4.0.0 http://maven.apache.org/maven-v4_0_0.xsd">

    <parent>
        <groupId>org.wso2.carbon.identity.framework</groupId>
        <artifactId>identity-framework</artifactId>
<<<<<<< HEAD
        <version>7.6.9</version>
=======
        <version>7.7.8-SNAPSHOT</version>
>>>>>>> ae33bafa
        <relativePath>../../pom.xml</relativePath>
    </parent>

    <modelVersion>4.0.0</modelVersion>
    <artifactId>carbon-authenticators</artifactId>
    <packaging>pom</packaging>
    <name>WSO2 Carbon - Identity Authenticators</name>
    <description>This is a Carbon bundle that represent authenticators.</description>
    <url>http://wso2.org</url>

    <modules>
        <module>thrift-authenticator</module>
    </modules>
</project><|MERGE_RESOLUTION|>--- conflicted
+++ resolved
@@ -17,11 +17,7 @@
     <parent>
         <groupId>org.wso2.carbon.identity.framework</groupId>
         <artifactId>identity-framework</artifactId>
-<<<<<<< HEAD
-        <version>7.6.9</version>
-=======
         <version>7.7.8-SNAPSHOT</version>
->>>>>>> ae33bafa
         <relativePath>../../pom.xml</relativePath>
     </parent>
 
