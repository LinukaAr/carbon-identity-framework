--- conflicted
+++ resolved
@@ -17,11 +17,7 @@
     <parent>
         <groupId>org.wso2.carbon.identity.framework</groupId>
         <artifactId>identity-framework</artifactId>
-<<<<<<< HEAD
-        <version>7.7.253</version>
-=======
         <version>7.8.68-SNAPSHOT</version>
->>>>>>> 34651b18
         <relativePath>../../pom.xml</relativePath>
     </parent>
 
