--- conflicted
+++ resolved
@@ -62,12 +62,9 @@
 import static org.wso2.carbon.identity.claim.metadata.mgt.util.ClaimConstants.ErrorMessage.ERROR_CODE_INVALID_SHARED_PROFILE_VALUE_RESOLVING_METHOD;
 import static org.wso2.carbon.identity.claim.metadata.mgt.util.ClaimConstants.IS_SYSTEM_CLAIM;
 import static org.wso2.carbon.identity.claim.metadata.mgt.util.ClaimConstants.LOCAL_CLAIM_DIALECT_URI;
-<<<<<<< HEAD
+import static org.wso2.carbon.identity.claim.metadata.mgt.util.ClaimConstants.SHARED_PROFILE_VALUE_RESOLVING_METHOD;
 import static org.wso2.carbon.identity.claim.metadata.mgt.util.ClaimConstants.REQUIRED_PROPERTY;
 import static org.wso2.carbon.identity.claim.metadata.mgt.util.ClaimConstants.SUPPORTED_BY_DEFAULT_PROPERTY;
-=======
-import static org.wso2.carbon.identity.claim.metadata.mgt.util.ClaimConstants.SHARED_PROFILE_VALUE_RESOLVING_METHOD;
->>>>>>> 30612945
 import static org.wso2.carbon.identity.testutil.Whitebox.setInternalState;
 
 @WithCarbonHome
@@ -136,8 +133,7 @@
             service.addExternalClaim(externalClaim, SUPER_TENANT_DOMAIN_NAME);
         });
 
-        when(unifiedClaimMetadataManager.isLocalClaimMappedWithinDialect(MAPPED_LOCAL_CLAIM_URI,
-                EXTERNAL_CLAIM_DIALECT_URI,
+        when(unifiedClaimMetadataManager.isLocalClaimMappedWithinDialect(MAPPED_LOCAL_CLAIM_URI, EXTERNAL_CLAIM_DIALECT_URI,
                 SUPER_TENANT_ID)).thenReturn(Boolean.TRUE);
         assertThrows(ClaimMetadataException.class, () -> {
             service.addExternalClaim(externalClaim, SUPER_TENANT_DOMAIN_NAME);
@@ -162,8 +158,8 @@
 
         when(unifiedClaimMetadataManager.getExternalClaims(anyString(), anyInt()))
                 .thenReturn(Collections.singletonList(externalClaim));
-        when(unifiedClaimMetadataManager.isLocalClaimMappedWithinDialect(MAPPED_LOCAL_CLAIM_URI,
-                EXTERNAL_CLAIM_DIALECT_URI, SUPER_TENANT_ID)).thenReturn(Boolean.TRUE);
+        when(unifiedClaimMetadataManager.isLocalClaimMappedWithinDialect(MAPPED_LOCAL_CLAIM_URI, EXTERNAL_CLAIM_DIALECT_URI,
+                SUPER_TENANT_ID)).thenReturn(Boolean.TRUE);
 
         service.addExternalClaim(externalClaim, SUPER_TENANT_DOMAIN_NAME);
     }
