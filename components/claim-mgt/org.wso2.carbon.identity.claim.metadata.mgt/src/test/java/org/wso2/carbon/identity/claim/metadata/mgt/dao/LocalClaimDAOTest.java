/*
 * Copyright (c) 2018, WSO2 Inc. (http://www.wso2.org) All Rights Reserved.
 *
 * Licensed under the Apache License, Version 2.0 (the "License");
 * you may not use this file except in compliance with the License.
 * You may obtain a copy of the License at
 *
 * http://www.apache.org/licenses/LICENSE-2.0
 *
 * Unless required by applicable law or agreed to in writing, software
 * distributed under the License is distributed on an "AS IS" BASIS,
 * WITHOUT WARRANTIES OR CONDITIONS OF ANY KIND, either express or implied.
 * See the License for the specific language governing permissions and
 * limitations under the License.
 */
package org.wso2.carbon.identity.claim.metadata.mgt.dao;

import org.testng.annotations.BeforeMethod;
import org.testng.annotations.DataProvider;
import org.testng.annotations.Test;
import org.wso2.carbon.identity.claim.metadata.mgt.exception.ClaimMetadataException;
import org.wso2.carbon.identity.claim.metadata.mgt.model.AttributeMapping;
import org.wso2.carbon.identity.claim.metadata.mgt.model.ClaimDialect;
import org.wso2.carbon.identity.claim.metadata.mgt.model.LocalClaim;
import org.wso2.carbon.identity.claim.metadata.mgt.util.ClaimConstants;
import org.wso2.carbon.identity.claim.metadata.mgt.util.ClaimConstants.ClaimUniquenessScope;
import org.wso2.carbon.identity.common.testng.WithCarbonHome;
import org.wso2.carbon.identity.common.testng.WithH2Database;
import org.wso2.carbon.identity.core.util.IdentityDatabaseUtil;

import java.sql.Connection;
import java.sql.SQLException;
import java.util.ArrayList;
import java.util.Arrays;
import java.util.HashMap;
import java.util.List;
import java.util.Map;
import java.util.Objects;

import static org.testng.Assert.assertEquals;
import static org.testng.Assert.assertFalse;
import static org.testng.Assert.assertNotNull;
<<<<<<< HEAD
=======
import static org.testng.Assert.assertThrows;
>>>>>>> 37bd1b36
import static org.testng.Assert.assertTrue;

@Test
@WithH2Database(jndiName = "jdbc/WSO2IdentityDB",
                files = { "dbScripts/claim_properties.sql" })
@WithCarbonHome
public class LocalClaimDAOTest {

    private static final int TEST_LOCAL_TENANT_ID = -1234;

    LocalClaim localClaim1;
    LocalClaim localClaim2;
    LocalClaim localClaim3;

    List<AttributeMapping> mappedAttributes1;
    List<AttributeMapping> mappedAttributes2;
    List<AttributeMapping> mappedAttributes3;

    AttributeMapping attributeMapping1;
    AttributeMapping attributeMapping2;
    AttributeMapping attributeMapping3;

    Map<String, String> claimProperties1;
    Map<String, String> claimProperties2;
    Map<String, String> claimProperties3;

    @BeforeMethod
    public void initTest() throws Exception {

        attributeMapping1 = new AttributeMapping("PRIMARY", "givenname");
        attributeMapping2 = new AttributeMapping("PRIMARY", "nickname");
        attributeMapping3 = new AttributeMapping("PRIMARY", "username");

        claimProperties1 = new HashMap<>();
        claimProperties1.put("Description", "TestDescription1");
        claimProperties1.put("FriendlyName", "Given Name");

        claimProperties2 = new HashMap<>();
        claimProperties2.put("Description", "TestDescription2");
        claimProperties2.put("FriendlyName", "Nick Name");

        claimProperties3 = new HashMap<>();
        claimProperties3.put("Description", "TestDescription3");
        claimProperties3.put("FriendlyName", "UserName");

        mappedAttributes1 = new ArrayList<>();
        mappedAttributes1.add(attributeMapping1);

        mappedAttributes2 = new ArrayList<>();
        mappedAttributes2.add(attributeMapping2);

        mappedAttributes3 = new ArrayList<>();
        mappedAttributes3.add(attributeMapping3);

        localClaim1 = new LocalClaim("http://wso2.org/claims/test1");
        localClaim1.setMappedAttributes(mappedAttributes1);
        localClaim1.setClaimProperties(claimProperties1);

        localClaim2 = new LocalClaim("http://wso2.org/claims/test2");
        localClaim2.setMappedAttributes(mappedAttributes2);
        localClaim2.setClaimProperties(claimProperties2);

        localClaim3 = new LocalClaim("http://wso2.org/claims/test3");
        localClaim3.setMappedAttributes(mappedAttributes3);
        localClaim3.setClaimProperties(claimProperties3);
    }

    @Test(dataProvider = "getLocalClaim")
    public void testGetLocalClaims(Object localClaim, int tenantId) throws ClaimMetadataException {

        ClaimDialectDAO claimDialectDAO = new ClaimDialectDAO();
        ClaimDialect claimDialect = new ClaimDialect(ClaimConstants.LOCAL_CLAIM_DIALECT_URI);
        claimDialectDAO.addClaimDialect(claimDialect, tenantId);

        LocalClaimDAO localClaimDAO = new LocalClaimDAO();

        localClaimDAO.addLocalClaim(((LocalClaim) localClaim), tenantId);

        List<LocalClaim> localClaimsFromDB = localClaimDAO.getLocalClaims(tenantId);

        assertNotNull(localClaimsFromDB, "Failed to retrieve the claim id.");

        assertEquals(localClaimsFromDB.size(), 1, "Failed to retrieve the claim id.");

        assertEquals(localClaimsFromDB.get(0).getClaimURI(), ((LocalClaim) localClaim).getClaimURI(),
                "Failed to retrieve the claim id.");

        localClaimDAO.removeLocalClaim(((LocalClaim) localClaim).getClaimURI(), tenantId);

        // Test for removal of local claims
        assertEquals(localClaimDAO.getLocalClaims(tenantId).size(), 0, "Failed to retrieve the claim id.");

        claimDialectDAO.removeClaimDialect(claimDialect, tenantId);
    }

    @DataProvider(name = "getLocalClaim")
    public Object[][] testGetLocalClaimData() {
        return new Object[][] {
                {
                        localClaim1, TEST_LOCAL_TENANT_ID
                }, {
                        localClaim2, TEST_LOCAL_TENANT_ID
                }, {
                        localClaim3, TEST_LOCAL_TENANT_ID
                },

                };
    }

    @Test(dataProvider = "updateLocalClaim")
    public void testUpdateLocalClaim(Object localClaim, int tenantId) throws ClaimMetadataException {

        ClaimDialectDAO claimDialectDAO = new ClaimDialectDAO();
        ClaimDialect claimDialect = new ClaimDialect(ClaimConstants.LOCAL_CLAIM_DIALECT_URI);
        claimDialectDAO.addClaimDialect(claimDialect, tenantId);

        LocalClaimDAO localClaimDAO = new LocalClaimDAO();
        localClaimDAO.addLocalClaim(((LocalClaim) localClaim), tenantId);

        AttributeMapping attributeMapping = new AttributeMapping("PRIMARY", "newValue");
        List<AttributeMapping> mappedAttributes = new ArrayList<>();
        mappedAttributes.add(attributeMapping);

        Map<String, String> claimProperties = new HashMap<>();
        claimProperties.put("Description", "NewTestDescription1");
        claimProperties.put("FriendlyName", "NewFriendlyName");

        ((LocalClaim) localClaim).setMappedAttributes(mappedAttributes);
        ((LocalClaim) localClaim).setClaimProperties(claimProperties);

        localClaimDAO.updateLocalClaim(((LocalClaim) localClaim), tenantId);

        assertEquals(localClaimDAO.getLocalClaims(tenantId).size(), 1, "Fail to update local claim");

        assertEquals(localClaimDAO.getLocalClaims(tenantId).get(0).getMappedAttributes().get(0).getAttributeName(),
                "newValue", "Fail to update local claim");

        assertEquals(localClaimDAO.getLocalClaims(tenantId).get(0).getClaimProperties().get("Description"),
                "NewTestDescription1", "Fail to update local claim");

        assertEquals(localClaimDAO.getLocalClaims(tenantId).get(0).getClaimProperties().get("FriendlyName"),
                "NewFriendlyName", "Fail to update local claim");

        localClaimDAO.removeLocalClaim(((LocalClaim) localClaim).getClaimURI(), tenantId);

        claimDialectDAO.removeClaimDialect(claimDialect, tenantId);
    }

    @DataProvider(name = "updateLocalClaim")
    public Object[][] testUpdateLocalClaimData() {
        return new Object[][] {
                {
                        localClaim1, TEST_LOCAL_TENANT_ID
                }, {
                        localClaim2, TEST_LOCAL_TENANT_ID
                }, {
                        localClaim3, TEST_LOCAL_TENANT_ID
                },

                };
    }

<<<<<<< HEAD
    @Test
    public void testAddLocalClaimWithUniqueProperty() throws ClaimMetadataException {

        // Add claim dialect
=======
    @Test(dataProvider = "updateLocalClaimMappings")
    public void testUpdateLocalClaimMappings(List<LocalClaim> claimsToBeUpdated, List<LocalClaim> claimsInDB,
                                             List<LocalClaim> resultClaims, String userStoreDomain)
            throws ClaimMetadataException {

>>>>>>> 37bd1b36
        ClaimDialectDAO claimDialectDAO = new ClaimDialectDAO();
        ClaimDialect claimDialect = new ClaimDialect(ClaimConstants.LOCAL_CLAIM_DIALECT_URI);
        claimDialectDAO.addClaimDialect(claimDialect, TEST_LOCAL_TENANT_ID);

<<<<<<< HEAD
        // Add claim
        localClaim3.getClaimProperties().put(ClaimConstants.IS_UNIQUE_CLAIM_PROPERTY, "true");
        LocalClaimDAO localClaimDAO = new LocalClaimDAO();
        localClaimDAO.addLocalClaim(localClaim3, TEST_LOCAL_TENANT_ID);

        // Retrieve and verify
        List<LocalClaim> retrievedClaims = localClaimDAO.getLocalClaims(TEST_LOCAL_TENANT_ID);
        assertNotNull(retrievedClaims, "Retrieved claims should not be null");
        assertEquals(retrievedClaims.size(), 1, "Should have retrieved exactly one claim");

        LocalClaim retrievedClaim = retrievedClaims.get(0);
        Map<String, String> retrievedProperties = retrievedClaim.getClaimProperties();

        // Verify property transformation
        verifyUniqueClaimProperties(retrievedProperties);

        // Clean up
        localClaimDAO.removeLocalClaim(localClaim3.getClaimURI(), TEST_LOCAL_TENANT_ID);
        claimDialectDAO.removeClaimDialect(claimDialect, TEST_LOCAL_TENANT_ID);
    }

    @Test(dataProvider = "uniquenessValidationPropertiesData")
    public void testGetLocalClaimsWithUniquenessValidationProperties(Map<String, String> uniquenessValidationProperties)
            throws ClaimMetadataException, SQLException {

        // Add claim dialect
        ClaimDialectDAO claimDialectDAO = new ClaimDialectDAO();
        ClaimDialect claimDialect = new ClaimDialect(ClaimConstants.LOCAL_CLAIM_DIALECT_URI);
        claimDialectDAO.addClaimDialect(claimDialect, TEST_LOCAL_TENANT_ID);

        // Add initial claim
        LocalClaimDAO localClaimDAO = new LocalClaimDAO();
        localClaimDAO.addLocalClaim(localClaim3, TEST_LOCAL_TENANT_ID);

        // Get claim ID and add uniqueness validation property/properties directly using ClaimDAO
        try (Connection connection = IdentityDatabaseUtil.getDBConnection(true)) {
            ClaimDAO claimDAO = new ClaimDAO();
            int claimId = claimDAO.getClaimId(connection, ClaimConstants.LOCAL_CLAIM_DIALECT_URI,
                    localClaim3.getClaimURI(), TEST_LOCAL_TENANT_ID);

            claimDAO.addClaimProperties(connection, claimId, uniquenessValidationProperties, TEST_LOCAL_TENANT_ID);

            IdentityDatabaseUtil.commitTransaction(connection);
        }

        // Retrieve and verify
        List<LocalClaim> retrievedClaims = localClaimDAO.getLocalClaims(TEST_LOCAL_TENANT_ID);
        assertNotNull(retrievedClaims, "Retrieved claims should not be null");
        assertEquals(retrievedClaims.size(), 1, "Should have retrieved exactly one claim");

        LocalClaim retrievedClaim = retrievedClaims.get(0);
        Map<String, String> retrievedProperties = retrievedClaim.getClaimProperties();

        // Verify property transformation
        verifyUniqueClaimProperties(retrievedProperties);

        // Clean up
        localClaimDAO.removeLocalClaim(localClaim3.getClaimURI(), TEST_LOCAL_TENANT_ID);
        claimDialectDAO.removeClaimDialect(claimDialect, TEST_LOCAL_TENANT_ID);
    }

    @DataProvider(name = "uniquenessValidationPropertiesData")
    public Object[][] getUniquenessValidationPropertiesData() {

        Map<String, String> singleProperty = new HashMap<>();
        singleProperty.put(ClaimConstants.IS_UNIQUE_CLAIM_PROPERTY, "true");

        Map<String, String> bothProperties = new HashMap<>();
        bothProperties.put(ClaimConstants.IS_UNIQUE_CLAIM_PROPERTY, "true");
        bothProperties.put(ClaimConstants.CLAIM_UNIQUENESS_SCOPE_PROPERTY,
                ClaimUniquenessScope.ACROSS_USERSTORES.toString());

        return new Object[][]{
                {singleProperty},
                {bothProperties}
        };
    }

    @Test
    public void testUpdateLocalClaimWithUniqueProperty() throws ClaimMetadataException {

        // Setup initial claim without isUnique property
        ClaimDialectDAO claimDialectDAO = new ClaimDialectDAO();
        ClaimDialect claimDialect = new ClaimDialect(ClaimConstants.LOCAL_CLAIM_DIALECT_URI);
        claimDialectDAO.addClaimDialect(claimDialect, TEST_LOCAL_TENANT_ID);

        LocalClaimDAO localClaimDAO = new LocalClaimDAO();
        localClaimDAO.addLocalClaim(localClaim3, TEST_LOCAL_TENANT_ID);

        // Update claim with isUnique property
        Map<String, String> updatedProperties = new HashMap<>(localClaim3.getClaimProperties());
        updatedProperties.put(ClaimConstants.IS_UNIQUE_CLAIM_PROPERTY, "true");
        localClaim3.setClaimProperties(updatedProperties);

        localClaimDAO.updateLocalClaim(localClaim3, TEST_LOCAL_TENANT_ID);

        // Retrieve and verify
        List<LocalClaim> retrievedClaims = localClaimDAO.getLocalClaims(TEST_LOCAL_TENANT_ID);
        assertNotNull(retrievedClaims, "Retrieved claims should not be null");
        assertEquals(retrievedClaims.size(), 1, "Should have retrieved exactly one claim");

        LocalClaim retrievedClaim = retrievedClaims.get(0);
        Map<String, String> retrievedProperties = retrievedClaim.getClaimProperties();

        // Verify property transformation
        verifyUniqueClaimProperties(retrievedProperties);

        // Clean up
        localClaimDAO.removeLocalClaim(localClaim3.getClaimURI(), TEST_LOCAL_TENANT_ID);
        claimDialectDAO.removeClaimDialect(claimDialect, TEST_LOCAL_TENANT_ID);
    }

    /**
     * Verifies that the claim properties have been correctly transformed for unique claims.
     *
     * @param retrievedProperties The map of claim properties to verify
     */
    private void verifyUniqueClaimProperties(Map<String, String> retrievedProperties) {

        assertFalse(retrievedProperties.containsKey(ClaimConstants.IS_UNIQUE_CLAIM_PROPERTY),
                "isUnique property should have been removed");
        assertTrue(retrievedProperties.containsKey(ClaimConstants.CLAIM_UNIQUENESS_SCOPE_PROPERTY),
                "UniquenessScope property should have been added");
        assertEquals(ClaimConstants.ClaimUniquenessScope.ACROSS_USERSTORES.toString(),
                retrievedProperties.get(ClaimConstants.CLAIM_UNIQUENESS_SCOPE_PROPERTY),
                "UniquenessScope should be set to ACROSS_USERSTORES");
=======
        LocalClaimDAO localClaimDAO = new LocalClaimDAO();
        for (LocalClaim localClaim : claimsInDB) {
            localClaimDAO.addLocalClaim(localClaim, TEST_LOCAL_TENANT_ID);
        }

        localClaimDAO.updateLocalClaimMappings(claimsToBeUpdated, TEST_LOCAL_TENANT_ID, userStoreDomain);

        List<LocalClaim> localClaimsFromDB = localClaimDAO.getLocalClaims(TEST_LOCAL_TENANT_ID);
        assertEquals(localClaimsFromDB.size(), resultClaims.size(), "Failed to update local claim mappings");

        for (LocalClaim localClaimInResultSet : resultClaims) {
            LocalClaim localClaimFromDB = localClaimsFromDB.stream()
                    .filter(claim -> claim.getClaimURI().equals(localClaimInResultSet.getClaimURI()))
                    .findFirst()
                    .orElse(null);
            assert localClaimFromDB != null;
            assertTrue(areLocalClaimsEqual(localClaimInResultSet, localClaimFromDB));
        }

        claimDialectDAO.removeClaimDialect(claimDialect, TEST_LOCAL_TENANT_ID);
        assertThrows(ClaimMetadataException.class, () -> localClaimDAO.updateLocalClaimMappings(claimsToBeUpdated,
                TEST_LOCAL_TENANT_ID, userStoreDomain));
    }

    @DataProvider(name = "updateLocalClaimMappings")
    public Object[][] testUpdateLocalClaimMappingsData() {

        String testUserStoreDomain = "TEST_DOMAIN";

        // Local claims to be updated.
        List<LocalClaim> localClaimsToBeUpdated = Arrays.asList(
                createLocalClaim("http://wso2.org/claims/test1", "TestDescription1",
                        createAttributeMappings("PRIMARY", "givenname", "TEST_DOMAIN", "firstname")),
                createLocalClaim("http://wso2.org/claims/test2", "TestDescription2",
                        createAttributeMappings("PRIMARY", "givenname", "TEST_DOMAIN", "firstname")),
                createLocalClaim("http://wso2.org/claims/test3", "TestDescription3",
                        createAttributeMappings("TEST_DOMAIN", "firstname")),
                createLocalClaim("http://wso2.org/claims/test4", null,
                        createAttributeMappings("TEST_DOMAIN", "firstname"))
        );

        // Local claims in DB.
        List<LocalClaim> localClaimsInDB = Arrays.asList(
                createLocalClaim("http://wso2.org/claims/test2", "TestDescription2",
                        createAttributeMappings("PRIMARY", "firstname", "TEST_DOMAIN", "givenname")),
                createLocalClaim("http://wso2.org/claims/test3", "TestDescription3",
                        createAttributeMappings("PRIMARY", "givenname")),
                createLocalClaim("http://wso2.org/claims/test4", "TestDescription4",
                        null)
        );

        // Expected result local claims.
        List<LocalClaim> resultLocalClaims = Arrays.asList(
                createLocalClaim("http://wso2.org/claims/test1", "TestDescription1",
                        createAttributeMappings("PRIMARY", "givenname", "TEST_DOMAIN", "firstname")),
                createLocalClaim("http://wso2.org/claims/test2", "TestDescription2",
                        createAttributeMappings("PRIMARY", "firstname", "TEST_DOMAIN", "firstname")),
                createLocalClaim("http://wso2.org/claims/test3", "TestDescription3",
                        createAttributeMappings("PRIMARY", "givenname", "TEST_DOMAIN", "firstname")),
                createLocalClaim("http://wso2.org/claims/test4", "TestDescription4",
                        createAttributeMappings("TEST_DOMAIN", "firstname"))
        );

        return new Object[][] {
                { localClaimsToBeUpdated, localClaimsInDB, resultLocalClaims, testUserStoreDomain }
        };
    }

    private LocalClaim createLocalClaim(String uri, String description, List<AttributeMapping> attributeMappings) {
        LocalClaim localClaim = new LocalClaim(uri);
        if (description != null) {
            Map<String, String> claimProperties = new HashMap<>();
            claimProperties.put("Description", description);
            localClaim.setClaimProperties(claimProperties);
        }
        if (attributeMappings != null) {
            localClaim.setMappedAttributes(attributeMappings);
        }
        return localClaim;
    }

    private List<AttributeMapping> createAttributeMappings(String... mappings) {
        List<AttributeMapping> attributeMappings = new ArrayList<>();
        for (int i = 0; i < mappings.length; i += 2) {
            attributeMappings.add(new AttributeMapping(mappings[i], mappings[i + 1]));
        }
        return attributeMappings;
    }

    private boolean areLocalClaimsEqual(LocalClaim localClaim1, LocalClaim localClaim2) {

        if (localClaim1 == localClaim2) {
            return true;
        }
        return localClaim1 != null && localClaim2 != null
                && Objects.equals(localClaim1.getClaimURI(), localClaim2.getClaimURI())
                && Objects.equals(localClaim1.getClaimProperties(), localClaim2.getClaimProperties())
                && areAttributeMappingsEqual(localClaim1.getMappedAttributes(), localClaim2.getMappedAttributes());
    }

    private boolean areAttributeMappingsEqual(List<AttributeMapping> attributeMappings1,
                                              List<AttributeMapping> attributeMappings2) {

        if (attributeMappings1 == attributeMappings2) {
            return true;
        }
        if (attributeMappings1 == null || attributeMappings2 == null) {
            return false;
        }
        if (attributeMappings1.size() != attributeMappings2.size()) {
            return false;
        }
        for (AttributeMapping attributeMapping1 : attributeMappings1) {
            boolean found = false;
            for (AttributeMapping attributeMapping2 : attributeMappings2) {
                if (Objects.equals(attributeMapping1.getUserStoreDomain(), attributeMapping2.getUserStoreDomain())
                        && Objects.equals(attributeMapping1.getAttributeName(), attributeMapping2.getAttributeName())) {
                    found = true;
                    break;
                }
            }
            if (!found) {
                return false;
            }
        }
        return true;
>>>>>>> 37bd1b36
    }
}<|MERGE_RESOLUTION|>--- conflicted
+++ resolved
@@ -40,10 +40,7 @@
 import static org.testng.Assert.assertEquals;
 import static org.testng.Assert.assertFalse;
 import static org.testng.Assert.assertNotNull;
-<<<<<<< HEAD
-=======
 import static org.testng.Assert.assertThrows;
->>>>>>> 37bd1b36
 import static org.testng.Assert.assertTrue;
 
 @Test
@@ -206,150 +203,15 @@
                 };
     }
 
-<<<<<<< HEAD
-    @Test
-    public void testAddLocalClaimWithUniqueProperty() throws ClaimMetadataException {
-
-        // Add claim dialect
-=======
     @Test(dataProvider = "updateLocalClaimMappings")
     public void testUpdateLocalClaimMappings(List<LocalClaim> claimsToBeUpdated, List<LocalClaim> claimsInDB,
                                              List<LocalClaim> resultClaims, String userStoreDomain)
             throws ClaimMetadataException {
 
->>>>>>> 37bd1b36
         ClaimDialectDAO claimDialectDAO = new ClaimDialectDAO();
         ClaimDialect claimDialect = new ClaimDialect(ClaimConstants.LOCAL_CLAIM_DIALECT_URI);
         claimDialectDAO.addClaimDialect(claimDialect, TEST_LOCAL_TENANT_ID);
 
-<<<<<<< HEAD
-        // Add claim
-        localClaim3.getClaimProperties().put(ClaimConstants.IS_UNIQUE_CLAIM_PROPERTY, "true");
-        LocalClaimDAO localClaimDAO = new LocalClaimDAO();
-        localClaimDAO.addLocalClaim(localClaim3, TEST_LOCAL_TENANT_ID);
-
-        // Retrieve and verify
-        List<LocalClaim> retrievedClaims = localClaimDAO.getLocalClaims(TEST_LOCAL_TENANT_ID);
-        assertNotNull(retrievedClaims, "Retrieved claims should not be null");
-        assertEquals(retrievedClaims.size(), 1, "Should have retrieved exactly one claim");
-
-        LocalClaim retrievedClaim = retrievedClaims.get(0);
-        Map<String, String> retrievedProperties = retrievedClaim.getClaimProperties();
-
-        // Verify property transformation
-        verifyUniqueClaimProperties(retrievedProperties);
-
-        // Clean up
-        localClaimDAO.removeLocalClaim(localClaim3.getClaimURI(), TEST_LOCAL_TENANT_ID);
-        claimDialectDAO.removeClaimDialect(claimDialect, TEST_LOCAL_TENANT_ID);
-    }
-
-    @Test(dataProvider = "uniquenessValidationPropertiesData")
-    public void testGetLocalClaimsWithUniquenessValidationProperties(Map<String, String> uniquenessValidationProperties)
-            throws ClaimMetadataException, SQLException {
-
-        // Add claim dialect
-        ClaimDialectDAO claimDialectDAO = new ClaimDialectDAO();
-        ClaimDialect claimDialect = new ClaimDialect(ClaimConstants.LOCAL_CLAIM_DIALECT_URI);
-        claimDialectDAO.addClaimDialect(claimDialect, TEST_LOCAL_TENANT_ID);
-
-        // Add initial claim
-        LocalClaimDAO localClaimDAO = new LocalClaimDAO();
-        localClaimDAO.addLocalClaim(localClaim3, TEST_LOCAL_TENANT_ID);
-
-        // Get claim ID and add uniqueness validation property/properties directly using ClaimDAO
-        try (Connection connection = IdentityDatabaseUtil.getDBConnection(true)) {
-            ClaimDAO claimDAO = new ClaimDAO();
-            int claimId = claimDAO.getClaimId(connection, ClaimConstants.LOCAL_CLAIM_DIALECT_URI,
-                    localClaim3.getClaimURI(), TEST_LOCAL_TENANT_ID);
-
-            claimDAO.addClaimProperties(connection, claimId, uniquenessValidationProperties, TEST_LOCAL_TENANT_ID);
-
-            IdentityDatabaseUtil.commitTransaction(connection);
-        }
-
-        // Retrieve and verify
-        List<LocalClaim> retrievedClaims = localClaimDAO.getLocalClaims(TEST_LOCAL_TENANT_ID);
-        assertNotNull(retrievedClaims, "Retrieved claims should not be null");
-        assertEquals(retrievedClaims.size(), 1, "Should have retrieved exactly one claim");
-
-        LocalClaim retrievedClaim = retrievedClaims.get(0);
-        Map<String, String> retrievedProperties = retrievedClaim.getClaimProperties();
-
-        // Verify property transformation
-        verifyUniqueClaimProperties(retrievedProperties);
-
-        // Clean up
-        localClaimDAO.removeLocalClaim(localClaim3.getClaimURI(), TEST_LOCAL_TENANT_ID);
-        claimDialectDAO.removeClaimDialect(claimDialect, TEST_LOCAL_TENANT_ID);
-    }
-
-    @DataProvider(name = "uniquenessValidationPropertiesData")
-    public Object[][] getUniquenessValidationPropertiesData() {
-
-        Map<String, String> singleProperty = new HashMap<>();
-        singleProperty.put(ClaimConstants.IS_UNIQUE_CLAIM_PROPERTY, "true");
-
-        Map<String, String> bothProperties = new HashMap<>();
-        bothProperties.put(ClaimConstants.IS_UNIQUE_CLAIM_PROPERTY, "true");
-        bothProperties.put(ClaimConstants.CLAIM_UNIQUENESS_SCOPE_PROPERTY,
-                ClaimUniquenessScope.ACROSS_USERSTORES.toString());
-
-        return new Object[][]{
-                {singleProperty},
-                {bothProperties}
-        };
-    }
-
-    @Test
-    public void testUpdateLocalClaimWithUniqueProperty() throws ClaimMetadataException {
-
-        // Setup initial claim without isUnique property
-        ClaimDialectDAO claimDialectDAO = new ClaimDialectDAO();
-        ClaimDialect claimDialect = new ClaimDialect(ClaimConstants.LOCAL_CLAIM_DIALECT_URI);
-        claimDialectDAO.addClaimDialect(claimDialect, TEST_LOCAL_TENANT_ID);
-
-        LocalClaimDAO localClaimDAO = new LocalClaimDAO();
-        localClaimDAO.addLocalClaim(localClaim3, TEST_LOCAL_TENANT_ID);
-
-        // Update claim with isUnique property
-        Map<String, String> updatedProperties = new HashMap<>(localClaim3.getClaimProperties());
-        updatedProperties.put(ClaimConstants.IS_UNIQUE_CLAIM_PROPERTY, "true");
-        localClaim3.setClaimProperties(updatedProperties);
-
-        localClaimDAO.updateLocalClaim(localClaim3, TEST_LOCAL_TENANT_ID);
-
-        // Retrieve and verify
-        List<LocalClaim> retrievedClaims = localClaimDAO.getLocalClaims(TEST_LOCAL_TENANT_ID);
-        assertNotNull(retrievedClaims, "Retrieved claims should not be null");
-        assertEquals(retrievedClaims.size(), 1, "Should have retrieved exactly one claim");
-
-        LocalClaim retrievedClaim = retrievedClaims.get(0);
-        Map<String, String> retrievedProperties = retrievedClaim.getClaimProperties();
-
-        // Verify property transformation
-        verifyUniqueClaimProperties(retrievedProperties);
-
-        // Clean up
-        localClaimDAO.removeLocalClaim(localClaim3.getClaimURI(), TEST_LOCAL_TENANT_ID);
-        claimDialectDAO.removeClaimDialect(claimDialect, TEST_LOCAL_TENANT_ID);
-    }
-
-    /**
-     * Verifies that the claim properties have been correctly transformed for unique claims.
-     *
-     * @param retrievedProperties The map of claim properties to verify
-     */
-    private void verifyUniqueClaimProperties(Map<String, String> retrievedProperties) {
-
-        assertFalse(retrievedProperties.containsKey(ClaimConstants.IS_UNIQUE_CLAIM_PROPERTY),
-                "isUnique property should have been removed");
-        assertTrue(retrievedProperties.containsKey(ClaimConstants.CLAIM_UNIQUENESS_SCOPE_PROPERTY),
-                "UniquenessScope property should have been added");
-        assertEquals(ClaimConstants.ClaimUniquenessScope.ACROSS_USERSTORES.toString(),
-                retrievedProperties.get(ClaimConstants.CLAIM_UNIQUENESS_SCOPE_PROPERTY),
-                "UniquenessScope should be set to ACROSS_USERSTORES");
-=======
         LocalClaimDAO localClaimDAO = new LocalClaimDAO();
         for (LocalClaim localClaim : claimsInDB) {
             localClaimDAO.addLocalClaim(localClaim, TEST_LOCAL_TENANT_ID);
@@ -476,6 +338,141 @@
             }
         }
         return true;
->>>>>>> 37bd1b36
+    }
+
+    @Test
+    public void testAddLocalClaimWithUniqueProperty() throws ClaimMetadataException {
+
+        // Add claim dialect
+        ClaimDialectDAO claimDialectDAO = new ClaimDialectDAO();
+        ClaimDialect claimDialect = new ClaimDialect(ClaimConstants.LOCAL_CLAIM_DIALECT_URI);
+        claimDialectDAO.addClaimDialect(claimDialect, TEST_LOCAL_TENANT_ID);
+
+        // Add claim
+        localClaim3.getClaimProperties().put(ClaimConstants.IS_UNIQUE_CLAIM_PROPERTY, "true");
+        LocalClaimDAO localClaimDAO = new LocalClaimDAO();
+        localClaimDAO.addLocalClaim(localClaim3, TEST_LOCAL_TENANT_ID);
+
+        // Retrieve and verify
+        List<LocalClaim> retrievedClaims = localClaimDAO.getLocalClaims(TEST_LOCAL_TENANT_ID);
+        assertNotNull(retrievedClaims, "Retrieved claims should not be null");
+        assertEquals(retrievedClaims.size(), 1, "Should have retrieved exactly one claim");
+
+        LocalClaim retrievedClaim = retrievedClaims.get(0);
+        Map<String, String> retrievedProperties = retrievedClaim.getClaimProperties();
+
+        // Verify property transformation
+        verifyUniqueClaimProperties(retrievedProperties);
+
+        // Clean up
+        localClaimDAO.removeLocalClaim(localClaim3.getClaimURI(), TEST_LOCAL_TENANT_ID);
+        claimDialectDAO.removeClaimDialect(claimDialect, TEST_LOCAL_TENANT_ID);
+    }
+
+    @Test(dataProvider = "uniquenessValidationPropertiesData")
+    public void testGetLocalClaimsWithUniquenessValidationProperties(Map<String, String> uniquenessValidationProperties)
+            throws ClaimMetadataException, SQLException {
+
+        // Add claim dialect
+        ClaimDialectDAO claimDialectDAO = new ClaimDialectDAO();
+        ClaimDialect claimDialect = new ClaimDialect(ClaimConstants.LOCAL_CLAIM_DIALECT_URI);
+        claimDialectDAO.addClaimDialect(claimDialect, TEST_LOCAL_TENANT_ID);
+
+        // Add initial claim
+        LocalClaimDAO localClaimDAO = new LocalClaimDAO();
+        localClaimDAO.addLocalClaim(localClaim3, TEST_LOCAL_TENANT_ID);
+
+        // Get claim ID and add uniqueness validation property/properties directly using ClaimDAO
+        try (Connection connection = IdentityDatabaseUtil.getDBConnection(true)) {
+            ClaimDAO claimDAO = new ClaimDAO();
+            int claimId = claimDAO.getClaimId(connection, ClaimConstants.LOCAL_CLAIM_DIALECT_URI,
+                    localClaim3.getClaimURI(), TEST_LOCAL_TENANT_ID);
+
+            claimDAO.addClaimProperties(connection, claimId, uniquenessValidationProperties, TEST_LOCAL_TENANT_ID);
+
+            IdentityDatabaseUtil.commitTransaction(connection);
+        }
+
+        // Retrieve and verify
+        List<LocalClaim> retrievedClaims = localClaimDAO.getLocalClaims(TEST_LOCAL_TENANT_ID);
+        assertNotNull(retrievedClaims, "Retrieved claims should not be null");
+        assertEquals(retrievedClaims.size(), 1, "Should have retrieved exactly one claim");
+
+        LocalClaim retrievedClaim = retrievedClaims.get(0);
+        Map<String, String> retrievedProperties = retrievedClaim.getClaimProperties();
+
+        // Verify property transformation
+        verifyUniqueClaimProperties(retrievedProperties);
+
+        // Clean up
+        localClaimDAO.removeLocalClaim(localClaim3.getClaimURI(), TEST_LOCAL_TENANT_ID);
+        claimDialectDAO.removeClaimDialect(claimDialect, TEST_LOCAL_TENANT_ID);
+    }
+
+    @DataProvider(name = "uniquenessValidationPropertiesData")
+    public Object[][] getUniquenessValidationPropertiesData() {
+
+        Map<String, String> singleProperty = new HashMap<>();
+        singleProperty.put(ClaimConstants.IS_UNIQUE_CLAIM_PROPERTY, "true");
+
+        Map<String, String> bothProperties = new HashMap<>();
+        bothProperties.put(ClaimConstants.IS_UNIQUE_CLAIM_PROPERTY, "true");
+        bothProperties.put(ClaimConstants.CLAIM_UNIQUENESS_SCOPE_PROPERTY,
+                ClaimUniquenessScope.ACROSS_USERSTORES.toString());
+
+        return new Object[][]{
+                {singleProperty},
+                {bothProperties}
+        };
+    }
+
+    @Test
+    public void testUpdateLocalClaimWithUniqueProperty() throws ClaimMetadataException {
+
+        // Setup initial claim without isUnique property
+        ClaimDialectDAO claimDialectDAO = new ClaimDialectDAO();
+        ClaimDialect claimDialect = new ClaimDialect(ClaimConstants.LOCAL_CLAIM_DIALECT_URI);
+        claimDialectDAO.addClaimDialect(claimDialect, TEST_LOCAL_TENANT_ID);
+
+        LocalClaimDAO localClaimDAO = new LocalClaimDAO();
+        localClaimDAO.addLocalClaim(localClaim3, TEST_LOCAL_TENANT_ID);
+
+        // Update claim with isUnique property
+        Map<String, String> updatedProperties = new HashMap<>(localClaim3.getClaimProperties());
+        updatedProperties.put(ClaimConstants.IS_UNIQUE_CLAIM_PROPERTY, "true");
+        localClaim3.setClaimProperties(updatedProperties);
+
+        localClaimDAO.updateLocalClaim(localClaim3, TEST_LOCAL_TENANT_ID);
+
+        // Retrieve and verify
+        List<LocalClaim> retrievedClaims = localClaimDAO.getLocalClaims(TEST_LOCAL_TENANT_ID);
+        assertNotNull(retrievedClaims, "Retrieved claims should not be null");
+        assertEquals(retrievedClaims.size(), 1, "Should have retrieved exactly one claim");
+
+        LocalClaim retrievedClaim = retrievedClaims.get(0);
+        Map<String, String> retrievedProperties = retrievedClaim.getClaimProperties();
+
+        // Verify property transformation
+        verifyUniqueClaimProperties(retrievedProperties);
+
+        // Clean up
+        localClaimDAO.removeLocalClaim(localClaim3.getClaimURI(), TEST_LOCAL_TENANT_ID);
+        claimDialectDAO.removeClaimDialect(claimDialect, TEST_LOCAL_TENANT_ID);
+    }
+
+    /**
+     * Verifies that the claim properties have been correctly transformed for unique claims.
+     *
+     * @param retrievedProperties The map of claim properties to verify
+     */
+    private void verifyUniqueClaimProperties(Map<String, String> retrievedProperties) {
+
+        assertFalse(retrievedProperties.containsKey(ClaimConstants.IS_UNIQUE_CLAIM_PROPERTY),
+                "isUnique property should have been removed");
+        assertTrue(retrievedProperties.containsKey(ClaimConstants.CLAIM_UNIQUENESS_SCOPE_PROPERTY),
+                "UniquenessScope property should have been added");
+        assertEquals(ClaimConstants.ClaimUniquenessScope.ACROSS_USERSTORES.toString(),
+                retrievedProperties.get(ClaimConstants.CLAIM_UNIQUENESS_SCOPE_PROPERTY),
+                "UniquenessScope should be set to ACROSS_USERSTORES");
     }
 }