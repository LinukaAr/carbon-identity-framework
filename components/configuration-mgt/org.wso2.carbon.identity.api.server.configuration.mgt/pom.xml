<?xml version="1.0" encoding="UTF-8"?>
<!--
  ~ Copyright (c) 2021, WSO2 Inc. (http://www.wso2.org) All Rights Reserved.
  ~
  ~  WSO2 Inc. licenses this file to you under the Apache License,
  ~  Version 2.0 (the "License"); you may not use this file except
  ~  in compliance with the License.
  ~  You may obtain a copy of the License at
  ~
  ~      http://www.apache.org/licenses/LICENSE-2.0
  ~
  ~  Unless required by applicable law or agreed to in writing,
  ~  software distributed under the License is distributed on an
  ~  "AS IS" BASIS, WITHOUT WARRANTIES OR CONDITIONS OF ANY
  ~  KIND, either express or implied.  See the License for the
  ~  specific language governing permissions and limitations
  ~  under the License.
  -->

<project xmlns="http://maven.apache.org/POM/4.0.0" xmlns:xsi="http://www.w3.org/2001/XMLSchema-instance" xsi:schemaLocation="http://maven.apache.org/POM/4.0.0 http://maven.apache.org/xsd/maven-4.0.0.xsd">
    <modelVersion>4.0.0</modelVersion>

    <parent>
        <groupId>org.wso2.carbon.identity.framework</groupId>
        <artifactId>configuration-mgt</artifactId>
<<<<<<< HEAD
        <version>7.6.9</version>
    </parent>

    <artifactId>org.wso2.carbon.identity.api.server.configuration.mgt</artifactId>
    <version>7.6.9</version>
=======
        <version>7.7.8-SNAPSHOT</version>
    </parent>

    <artifactId>org.wso2.carbon.identity.api.server.configuration.mgt</artifactId>
    <version>7.7.8-SNAPSHOT</version>
>>>>>>> ae33bafa
    <packaging>jar</packaging>
    <name>WSO2 Carbon - Configuration Management API</name>
    <description>Identity Configuration Management API</description>
    <url>http://wso2.org</url>

    <dependencies>
        <dependency>
            <groupId>org.apache.cxf</groupId>
            <artifactId>cxf-rt-frontend-jaxrs</artifactId>
            <version>${org.apache.cxf.version}</version>
            <scope>provided</scope>
            <exclusions>
                <exclusion>
                    <groupId>javax.ws.rs</groupId>
                    <artifactId>javax.ws.rs-api</artifactId>
                </exclusion>
            </exclusions>
        </dependency>
        <dependency>
            <groupId>org.apache.cxf</groupId>
            <artifactId>cxf-rt-rs-extension-search</artifactId>
            <version>${org.apache.cxf.version}</version>
            <scope>provided</scope>
        </dependency>
        <!-- If working with OData -->
        <dependency>
            <groupId>org.apache.olingo</groupId>
            <artifactId>olingo-odata2-core-incubating</artifactId>
            <version>${org.apache.olingo.version}</version>
            <exclusions>
                <exclusion>
                    <groupId>javax.ws.rs</groupId>
                    <artifactId>javax.ws.rs-api</artifactId>
                </exclusion>
                <exclusion>
                    <groupId>com.google.code.gson</groupId>
                    <artifactId>gson</artifactId>
                </exclusion>
            </exclusions>
        </dependency>
        <dependency>
            <groupId>org.apache.cxf</groupId>
            <artifactId>cxf-rt-rs-service-description</artifactId>
            <version>${org.apache.cxf.version}</version>
            <scope>provided</scope>
        </dependency>
        <dependency>
            <groupId>org.apache.cxf</groupId>
            <artifactId>cxf-core</artifactId>
            <scope>provided</scope>
        </dependency>
        <dependency>
            <groupId>com.fasterxml.jackson.jaxrs</groupId>
            <artifactId>jackson-jaxrs-json-provider</artifactId>
            <version>${com.fasterxml.jackson.jaxrs-json-provider-version}</version>
            <scope>provided</scope>
        </dependency>
        <dependency>
            <groupId>com.fasterxml.jackson.core</groupId>
            <artifactId>jackson-annotations</artifactId>
            <scope>provided</scope>
        </dependency>
        <dependency>
            <groupId>com.fasterxml.jackson.core</groupId>
            <artifactId>jackson-core</artifactId>
            <version>${com.fasterxml.jackson.version}</version>
            <scope>provided</scope>
        </dependency>
        <dependency>
            <groupId>com.fasterxml.jackson.core</groupId>
            <artifactId>jackson-databind</artifactId>
            <scope>provided</scope>
        </dependency>
        <dependency>
            <groupId>org.springframework</groupId>
            <artifactId>spring-web</artifactId>
            <version>${springframework.spring-web.version}</version>
            <scope>provided</scope>
        </dependency>
        <dependency>
            <groupId>junit</groupId>
            <artifactId>junit</artifactId>
            <version>${junit.version}</version>
            <scope>test</scope>
        </dependency>
        <dependency>
            <groupId>io.swagger</groupId>
            <artifactId>swagger-jaxrs</artifactId>
            <version>${io.swagger.version}</version>
            <exclusions>
                <exclusion>
                    <groupId>com.fasterxml.jackson.core</groupId>
                    <artifactId>jackson-databind</artifactId>
                </exclusion>
                <exclusion>
                    <groupId>javax.ws.rs</groupId>
                    <artifactId>jsr311-api</artifactId>
                </exclusion>
                <exclusion>
                    <groupId>com.google.code.findbugs</groupId>
                    <artifactId>jsr305</artifactId>
                </exclusion>
                <exclusion>
                    <groupId>com.fasterxml.jackson.dataformat</groupId>
                    <artifactId>jackson-dataformat-yaml</artifactId>
                </exclusion>
                <exclusion>
                    <groupId>org.slf4j</groupId>
                    <artifactId>slf4j-api</artifactId>
                </exclusion>
                <exclusion>
                    <groupId>com.google.guava</groupId>
                    <artifactId>guava</artifactId>
                </exclusion>
            </exclusions>
        </dependency>
        <dependency>
            <groupId>org.wso2.carbon.identity.framework</groupId>
            <artifactId>org.wso2.carbon.identity.configuration.mgt.core</artifactId>
            <scope>provided</scope>
        </dependency>
        <dependency>
            <groupId>org.wso2.carbon</groupId>
            <artifactId>org.wso2.carbon.utils</artifactId>
            <scope>provided</scope>
        </dependency>
        <dependency>
            <groupId>org.json.wso2</groupId>
            <artifactId>json</artifactId>
            <version>${json.wso2.version}</version>
            <scope>provided</scope>
        </dependency>
    </dependencies>

    <build>
        <plugins>
            <plugin>
                <groupId>org.codehaus.mojo</groupId>
                <artifactId>build-helper-maven-plugin</artifactId>
                <version>${maven.build.helper.plugin.version}</version>
                <executions>
                    <execution>
                        <id>add-source</id>
                        <phase>generate-sources</phase>
                        <goals>
                            <goal>add-source</goal>
                        </goals>
                        <configuration>
                            <sources>
                                <source>src/gen/java</source>
                            </sources>
                        </configuration>
                    </execution>
                </executions>
            </plugin>
            <plugin>
                <groupId>org.apache.maven.plugins</groupId>
                <artifactId>maven-checkstyle-plugin</artifactId>
                <configuration>
                    <skip>true</skip>
                </configuration>
            </plugin>
            <plugin>
                <groupId>com.github.spotbugs</groupId>
                <artifactId>spotbugs-maven-plugin</artifactId>
                <configuration>
                    <skip>true</skip>
                </configuration>
            </plugin>
        </plugins>
    </build>
</project><|MERGE_RESOLUTION|>--- conflicted
+++ resolved
@@ -23,19 +23,11 @@
     <parent>
         <groupId>org.wso2.carbon.identity.framework</groupId>
         <artifactId>configuration-mgt</artifactId>
-<<<<<<< HEAD
-        <version>7.6.9</version>
-    </parent>
-
-    <artifactId>org.wso2.carbon.identity.api.server.configuration.mgt</artifactId>
-    <version>7.6.9</version>
-=======
         <version>7.7.8-SNAPSHOT</version>
     </parent>
 
     <artifactId>org.wso2.carbon.identity.api.server.configuration.mgt</artifactId>
     <version>7.7.8-SNAPSHOT</version>
->>>>>>> ae33bafa
     <packaging>jar</packaging>
     <name>WSO2 Carbon - Configuration Management API</name>
     <description>Identity Configuration Management API</description>
