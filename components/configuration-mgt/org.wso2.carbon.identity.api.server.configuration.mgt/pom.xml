<?xml version="1.0" encoding="UTF-8"?>
<!--
  ~ Copyright (c) 2021, WSO2 Inc. (http://www.wso2.org) All Rights Reserved.
  ~
  ~  WSO2 Inc. licenses this file to you under the Apache License,
  ~  Version 2.0 (the "License"); you may not use this file except
  ~  in compliance with the License.
  ~  You may obtain a copy of the License at
  ~
  ~      http://www.apache.org/licenses/LICENSE-2.0
  ~
  ~  Unless required by applicable law or agreed to in writing,
  ~  software distributed under the License is distributed on an
  ~  "AS IS" BASIS, WITHOUT WARRANTIES OR CONDITIONS OF ANY
  ~  KIND, either express or implied.  See the License for the
  ~  specific language governing permissions and limitations
  ~  under the License.
  -->

<project xmlns="http://maven.apache.org/POM/4.0.0" xmlns:xsi="http://www.w3.org/2001/XMLSchema-instance" xsi:schemaLocation="http://maven.apache.org/POM/4.0.0 http://maven.apache.org/xsd/maven-4.0.0.xsd">
    <modelVersion>4.0.0</modelVersion>

    <parent>
        <groupId>org.wso2.carbon.identity.framework</groupId>
        <artifactId>configuration-mgt</artifactId>
<<<<<<< HEAD
        <version>7.7.35-SNAPSHOT</version>
    </parent>

    <artifactId>org.wso2.carbon.identity.api.server.configuration.mgt</artifactId>
    <version>7.7.35-SNAPSHOT</version>
=======
        <version>7.7.38-SNAPSHOT</version>
    </parent>

    <artifactId>org.wso2.carbon.identity.api.server.configuration.mgt</artifactId>
    <version>7.7.38-SNAPSHOT</version>
>>>>>>> 65ae6fed
    <packaging>jar</packaging>
    <name>WSO2 Carbon - Configuration Management API</name>
    <description>Identity Configuration Management API</description>
    <url>http://wso2.org</url>

    <dependencies>
        <dependency>
            <groupId>org.apache.cxf</groupId>
            <artifactId>cxf-rt-frontend-jaxrs</artifactId>
            <version>${org.apache.cxf.version}</version>
            <scope>provided</scope>
            <exclusions>
                <exclusion>
                    <groupId>javax.ws.rs</groupId>
                    <artifactId>javax.ws.rs-api</artifactId>
                </exclusion>
            </exclusions>
        </dependency>
        <dependency>
            <groupId>org.apache.cxf</groupId>
            <artifactId>cxf-rt-rs-extension-search</artifactId>
            <version>${org.apache.cxf.version}</version>
            <scope>provided</scope>
        </dependency>
        <!-- If working with OData -->
        <dependency>
            <groupId>org.apache.olingo</groupId>
            <artifactId>olingo-odata2-core-incubating</artifactId>
            <version>${org.apache.olingo.version}</version>
            <exclusions>
                <exclusion>
                    <groupId>javax.ws.rs</groupId>
                    <artifactId>javax.ws.rs-api</artifactId>
                </exclusion>
                <exclusion>
                    <groupId>com.google.code.gson</groupId>
                    <artifactId>gson</artifactId>
                </exclusion>
            </exclusions>
        </dependency>
        <dependency>
            <groupId>org.apache.cxf</groupId>
            <artifactId>cxf-rt-rs-service-description</artifactId>
            <version>${org.apache.cxf.version}</version>
            <scope>provided</scope>
        </dependency>
        <dependency>
            <groupId>org.apache.cxf</groupId>
            <artifactId>cxf-core</artifactId>
            <scope>provided</scope>
        </dependency>
        <dependency>
            <groupId>com.fasterxml.jackson.jaxrs</groupId>
            <artifactId>jackson-jaxrs-json-provider</artifactId>
            <version>${com.fasterxml.jackson.jaxrs-json-provider-version}</version>
            <scope>provided</scope>
        </dependency>
        <dependency>
            <groupId>com.fasterxml.jackson.core</groupId>
            <artifactId>jackson-annotations</artifactId>
            <scope>provided</scope>
        </dependency>
        <dependency>
            <groupId>com.fasterxml.jackson.core</groupId>
            <artifactId>jackson-core</artifactId>
            <version>${com.fasterxml.jackson.version}</version>
            <scope>provided</scope>
        </dependency>
        <dependency>
            <groupId>com.fasterxml.jackson.core</groupId>
            <artifactId>jackson-databind</artifactId>
            <scope>provided</scope>
        </dependency>
        <dependency>
            <groupId>org.springframework</groupId>
            <artifactId>spring-web</artifactId>
            <version>${springframework.spring-web.version}</version>
            <scope>provided</scope>
        </dependency>
        <dependency>
            <groupId>junit</groupId>
            <artifactId>junit</artifactId>
            <version>${junit.version}</version>
            <scope>test</scope>
        </dependency>
        <dependency>
            <groupId>io.swagger</groupId>
            <artifactId>swagger-jaxrs</artifactId>
            <version>${io.swagger.version}</version>
            <exclusions>
                <exclusion>
                    <groupId>com.fasterxml.jackson.core</groupId>
                    <artifactId>jackson-databind</artifactId>
                </exclusion>
                <exclusion>
                    <groupId>javax.ws.rs</groupId>
                    <artifactId>jsr311-api</artifactId>
                </exclusion>
                <exclusion>
                    <groupId>com.google.code.findbugs</groupId>
                    <artifactId>jsr305</artifactId>
                </exclusion>
                <exclusion>
                    <groupId>com.fasterxml.jackson.dataformat</groupId>
                    <artifactId>jackson-dataformat-yaml</artifactId>
                </exclusion>
                <exclusion>
                    <groupId>org.slf4j</groupId>
                    <artifactId>slf4j-api</artifactId>
                </exclusion>
                <exclusion>
                    <groupId>com.google.guava</groupId>
                    <artifactId>guava</artifactId>
                </exclusion>
            </exclusions>
        </dependency>
        <dependency>
            <groupId>org.wso2.carbon.identity.framework</groupId>
            <artifactId>org.wso2.carbon.identity.configuration.mgt.core</artifactId>
            <scope>provided</scope>
        </dependency>
        <dependency>
            <groupId>org.wso2.carbon</groupId>
            <artifactId>org.wso2.carbon.utils</artifactId>
            <scope>provided</scope>
        </dependency>
        <dependency>
            <groupId>org.json.wso2</groupId>
            <artifactId>json</artifactId>
            <version>${json.wso2.version}</version>
            <scope>provided</scope>
        </dependency>
    </dependencies>

    <build>
        <plugins>
            <plugin>
                <groupId>org.codehaus.mojo</groupId>
                <artifactId>build-helper-maven-plugin</artifactId>
                <version>${maven.build.helper.plugin.version}</version>
                <executions>
                    <execution>
                        <id>add-source</id>
                        <phase>generate-sources</phase>
                        <goals>
                            <goal>add-source</goal>
                        </goals>
                        <configuration>
                            <sources>
                                <source>src/gen/java</source>
                            </sources>
                        </configuration>
                    </execution>
                </executions>
            </plugin>
            <plugin>
                <groupId>org.apache.maven.plugins</groupId>
                <artifactId>maven-checkstyle-plugin</artifactId>
                <configuration>
                    <skip>true</skip>
                </configuration>
            </plugin>
            <plugin>
                <groupId>com.github.spotbugs</groupId>
                <artifactId>spotbugs-maven-plugin</artifactId>
                <configuration>
                    <skip>true</skip>
                </configuration>
            </plugin>
        </plugins>
    </build>
</project><|MERGE_RESOLUTION|>--- conflicted
+++ resolved
@@ -23,19 +23,11 @@
     <parent>
         <groupId>org.wso2.carbon.identity.framework</groupId>
         <artifactId>configuration-mgt</artifactId>
-<<<<<<< HEAD
-        <version>7.7.35-SNAPSHOT</version>
-    </parent>
-
-    <artifactId>org.wso2.carbon.identity.api.server.configuration.mgt</artifactId>
-    <version>7.7.35-SNAPSHOT</version>
-=======
         <version>7.7.38-SNAPSHOT</version>
     </parent>
 
     <artifactId>org.wso2.carbon.identity.api.server.configuration.mgt</artifactId>
     <version>7.7.38-SNAPSHOT</version>
->>>>>>> 65ae6fed
     <packaging>jar</packaging>
     <name>WSO2 Carbon - Configuration Management API</name>
     <description>Identity Configuration Management API</description>
