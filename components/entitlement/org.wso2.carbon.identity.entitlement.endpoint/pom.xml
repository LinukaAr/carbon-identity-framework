--- conflicted
+++ resolved
@@ -22,11 +22,7 @@
         <groupId>org.wso2.carbon.identity.framework</groupId>
         <artifactId>entitlement</artifactId>
         <relativePath>../pom.xml</relativePath>
-<<<<<<< HEAD
-        <version>5.12.182-SNAPSHOT</version>
-=======
         <version>5.12.185-SNAPSHOT</version>
->>>>>>> 7a37fca9
     </parent>
 
     <artifactId>org.wso2.carbon.identity.entitlement.endpoint</artifactId>
