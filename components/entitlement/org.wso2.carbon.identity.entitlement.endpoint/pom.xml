<?xml version="1.0" encoding="UTF-8"?>
<!--
 ~ Copyright (c) 2016, WSO2 Inc. (http://www.wso2.org) All Rights Reserved.
 ~
 ~ WSO2 Inc. licenses this file to you under the Apache License,
 ~ Version 2.0 (the "License"); you may not use this file except
 ~ in compliance with the License.
 ~ You may obtain a copy of the License at
 ~
 ~      http://www.apache.org/licenses/LICENSE-2.0
 ~
 ~ Unless required by applicable law or agreed to in writing, software
 ~ distributed under the License is distributed on an "AS IS" BASIS,
 ~ WITHOUT WARRANTIES OR CONDITIONS OF ANY KIND, either express or implied.
 ~ See the License for the specific language governing permissions and
 ~ limitations under the License.
 -->
<project xmlns="http://maven.apache.org/POM/4.0.0" xmlns:xsi="http://www.w3.org/2001/XMLSchema-instance" xsi:schemaLocation="http://maven.apache.org/POM/4.0.0 http://maven.apache.org/xsd/maven-4.0.0.xsd">
    <modelVersion>4.0.0</modelVersion>

    <parent>
        <groupId>org.wso2.carbon.identity.framework</groupId>
        <artifactId>entitlement</artifactId>
        <relativePath>../pom.xml</relativePath>
<<<<<<< HEAD
        <version>5.12.84-SNAPSHOT</version>
=======
        <version>5.12.102-SNAPSHOT</version>
>>>>>>> 769036ce
    </parent>

    <artifactId>org.wso2.carbon.identity.entitlement.endpoint</artifactId>
    <name>WSO2 Carbon - Entitlement REST</name>
    <packaging>war</packaging>

    <dependencies>
        <dependency>
            <groupId>javax.ws.rs</groupId>
            <artifactId>jsr311-api</artifactId>
            <scope>provided</scope>
        </dependency>
        <!-- CXF dependency-->
        <dependency>
            <groupId>org.wso2.orbit.org.apache.cxf</groupId>
            <artifactId>cxf-bundle</artifactId>
            <scope>provided</scope>
        </dependency>
        <dependency>
            <groupId>org.wso2.carbon</groupId>
            <artifactId>org.wso2.carbon.user.core</artifactId>
            <scope>provided</scope>
        </dependency>
        <dependency>
            <groupId>org.wso2.carbon</groupId>
            <artifactId>org.wso2.carbon.utils</artifactId>
            <scope>provided</scope>
        </dependency>
        <dependency>
            <groupId>org.wso2.carbon.identity.framework</groupId>
            <artifactId>org.wso2.carbon.identity.core</artifactId>
            <scope>provided</scope>
        </dependency>
        <dependency>
            <groupId>org.wso2.carbon.identity.framework</groupId>
            <artifactId>org.wso2.carbon.identity.entitlement</artifactId>
            <scope>provided</scope>
        </dependency>
        <dependency>
            <groupId>com.fasterxml.jackson.core</groupId>
            <artifactId>jackson-core</artifactId>
        </dependency>
        <dependency>
            <groupId>com.fasterxml.jackson.core</groupId>
            <artifactId>jackson-annotations</artifactId>
        </dependency>
        <dependency>
            <groupId>com.fasterxml.jackson.core</groupId>
            <artifactId>jackson-databind</artifactId>
        </dependency>
        <dependency>
            <groupId>com.fasterxml.jackson.jaxrs</groupId>
            <artifactId>jackson-jaxrs-json-provider</artifactId>
        </dependency>

        <dependency>
            <groupId>org.slf4j</groupId>
            <artifactId>slf4j-api</artifactId>
        </dependency>
        <dependency>
            <groupId>org.slf4j</groupId>
            <artifactId>slf4j-simple</artifactId>
        </dependency>

        <!-- SWAGGER -->
        <dependency>
            <groupId>io.swagger</groupId>
            <artifactId>swagger-jaxrs</artifactId>
        </dependency>

        <!-- GSON -->
        <dependency>
            <groupId>com.google.code.gson</groupId>
            <artifactId>gson</artifactId>
            <scope>provided</scope>
        </dependency>

        <dependency>
            <groupId>org.testng</groupId>
            <artifactId>testng</artifactId>
            <scope>test</scope>
        </dependency>
        <dependency>
            <groupId>org.wso2.carbon.identity.framework</groupId>
            <artifactId>org.wso2.carbon.identity.application.common</artifactId>
            <scope>provided</scope>
        </dependency>
        <dependency>
            <groupId>org.wso2.carbon.identity.framework</groupId>
            <artifactId>org.wso2.carbon.identity.testutil</artifactId>
            <scope>test</scope>
        </dependency>
    </dependencies>

    <build>
        <plugins>
            <plugin>
                <artifactId>maven-compiler-plugin</artifactId>
            </plugin>
            <plugin>
                <artifactId>maven-war-plugin</artifactId>
                <version>2.2</version>
                <configuration>
                    <warName>api#identity#entitlement</warName>
                </configuration>
            </plugin>
        </plugins>
    </build>
</project><|MERGE_RESOLUTION|>--- conflicted
+++ resolved
@@ -22,11 +22,7 @@
         <groupId>org.wso2.carbon.identity.framework</groupId>
         <artifactId>entitlement</artifactId>
         <relativePath>../pom.xml</relativePath>
-<<<<<<< HEAD
-        <version>5.12.84-SNAPSHOT</version>
-=======
         <version>5.12.102-SNAPSHOT</version>
->>>>>>> 769036ce
     </parent>
 
     <artifactId>org.wso2.carbon.identity.entitlement.endpoint</artifactId>
