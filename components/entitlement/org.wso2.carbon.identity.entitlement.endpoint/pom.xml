<?xml version="1.0" encoding="UTF-8"?>
<!--
 ~ Copyright (c) 2016, WSO2 Inc. (http://www.wso2.org) All Rights Reserved.
 ~
 ~ WSO2 Inc. licenses this file to you under the Apache License,
 ~ Version 2.0 (the "License"); you may not use this file except
 ~ in compliance with the License.
 ~ You may obtain a copy of the License at
 ~
 ~      http://www.apache.org/licenses/LICENSE-2.0
 ~
 ~ Unless required by applicable law or agreed to in writing, software
 ~ distributed under the License is distributed on an "AS IS" BASIS,
 ~ WITHOUT WARRANTIES OR CONDITIONS OF ANY KIND, either express or implied.
 ~ See the License for the specific language governing permissions and
 ~ limitations under the License.
 -->
<project xmlns="http://maven.apache.org/POM/4.0.0" xmlns:xsi="http://www.w3.org/2001/XMLSchema-instance" xsi:schemaLocation="http://maven.apache.org/POM/4.0.0 http://maven.apache.org/xsd/maven-4.0.0.xsd">
    <modelVersion>4.0.0</modelVersion>

    <parent>
        <groupId>org.wso2.carbon.identity.framework</groupId>
        <artifactId>entitlement</artifactId>
        <relativePath>../pom.xml</relativePath>
<<<<<<< HEAD
        <version>5.19.56-SNAPSHOT</version>
=======
        <version>5.20.2-SNAPSHOT</version>
>>>>>>> e14d9266
    </parent>

    <artifactId>org.wso2.carbon.identity.entitlement.endpoint</artifactId>
    <name>WSO2 Carbon - Entitlement REST</name>
    <packaging>jar</packaging>

    <dependencies>
        <dependency>
            <groupId>javax.ws.rs</groupId>
            <artifactId>javax.ws.rs-api</artifactId>
            <scope>provided</scope>
        </dependency>
        <!-- CXF dependency-->
        <dependency>
            <groupId>org.apache.cxf</groupId>
            <artifactId>cxf-core</artifactId>
            <scope>provided</scope>
        </dependency>
        <dependency>
            <groupId>org.wso2.carbon</groupId>
            <artifactId>org.wso2.carbon.user.core</artifactId>
            <scope>provided</scope>
        </dependency>
        <dependency>
            <groupId>org.wso2.carbon</groupId>
            <artifactId>org.wso2.carbon.utils</artifactId>
            <scope>provided</scope>
        </dependency>
        <dependency>
            <groupId>org.wso2.carbon.identity.framework</groupId>
            <artifactId>org.wso2.carbon.identity.core</artifactId>
            <scope>provided</scope>
            <exclusions>
                <exclusion>
                    <groupId>org.apache.commons</groupId>
                    <artifactId>commons-lang3</artifactId>
                </exclusion>
            </exclusions>
        </dependency>
        <dependency>
            <groupId>org.wso2.carbon.identity.framework</groupId>
            <artifactId>org.wso2.carbon.identity.entitlement</artifactId>
            <scope>provided</scope>
        </dependency>
        <dependency>
            <groupId>com.fasterxml.jackson.core</groupId>
            <artifactId>jackson-core</artifactId>
            <scope>provided</scope>
        </dependency>
        <dependency>
            <groupId>com.fasterxml.jackson.core</groupId>
            <artifactId>jackson-annotations</artifactId>
            <scope>provided</scope>
        </dependency>
        <dependency>
            <groupId>com.fasterxml.jackson.core</groupId>
            <artifactId>jackson-databind</artifactId>
            <scope>provided</scope>
        </dependency>
        <dependency>
            <groupId>com.fasterxml.jackson.jaxrs</groupId>
            <artifactId>jackson-jaxrs-json-provider</artifactId>
            <scope>provided</scope>
        </dependency>

        <dependency>
            <groupId>org.slf4j</groupId>
            <artifactId>slf4j-api</artifactId>
            <scope>provided</scope>
        </dependency>
        <dependency>
            <groupId>org.slf4j</groupId>
            <artifactId>slf4j-simple</artifactId>
        </dependency>
        <dependency>
            <groupId>org.apache.logging.log4j</groupId>
            <artifactId>log4j-api</artifactId>
            <scope>test</scope>
        </dependency>
        <dependency>
            <groupId>org.apache.logging.log4j</groupId>
            <artifactId>log4j-core</artifactId>
            <scope>test</scope>
        </dependency>

        <!-- SWAGGER -->
        <dependency>
            <groupId>io.swagger</groupId>
            <artifactId>swagger-jaxrs</artifactId>
            <exclusions>
                <exclusion>
                    <groupId>com.google.guava</groupId>
                    <artifactId>guava</artifactId>
                </exclusion>
                <exclusion>
                    <groupId>com.fasterxml.jackson.dataformat</groupId>
                    <artifactId>jackson-dataformat-yaml</artifactId>
                </exclusion>
                <exclusion>
                    <groupId>javax.ws.rs</groupId>
                    <artifactId>jsr311-api</artifactId>
                </exclusion>
            </exclusions>
        </dependency>

        <!-- GSON -->
        <dependency>
            <groupId>com.google.code.gson</groupId>
            <artifactId>gson</artifactId>
            <scope>provided</scope>
        </dependency>

        <dependency>
            <groupId>com.google.guava</groupId>
            <artifactId>guava</artifactId>
            <scope>provided</scope>
            <exclusions>
                <exclusion>
                    <groupId>com.google.code.findbugs</groupId>
                    <artifactId>jsr305</artifactId>
                </exclusion>
            </exclusions>
        </dependency>

        <dependency>
            <groupId>org.powermock</groupId>
            <artifactId>powermock-module-testng</artifactId>
            <scope>test</scope>
        </dependency>
        <dependency>
            <groupId>org.wso2.carbon.identity.framework</groupId>
            <artifactId>org.wso2.carbon.identity.application.common</artifactId>
            <scope>provided</scope>
        </dependency>
        <dependency>
            <groupId>org.wso2.carbon.identity.framework</groupId>
            <artifactId>org.wso2.carbon.identity.testutil</artifactId>
            <scope>test</scope>
        </dependency>
        <dependency>
            <groupId>org.apache.cxf</groupId>
            <artifactId>cxf-rt-rs-client</artifactId>
            <scope>test</scope>
        </dependency>

    </dependencies>

    <build>
        <plugins>
            <plugin>
                <artifactId>maven-compiler-plugin</artifactId>
            </plugin>
            <plugin>
                <groupId>org.apache.maven.plugins</groupId>
                <artifactId>maven-surefire-plugin</artifactId>
                <configuration>
                    <classpathDependencyExcludes>
                        <classpathDependencyExclude>org.ops4j.pax.logging</classpathDependencyExclude>
                    </classpathDependencyExcludes>
                </configuration>
            </plugin>
            <plugin>
                <groupId>org.apache.maven.plugins</groupId>
                <artifactId>maven-checkstyle-plugin</artifactId>
                <configuration>
                    <skip>true</skip>
                </configuration>
            </plugin>
            <plugin>
                <groupId>org.codehaus.mojo</groupId>
                <artifactId>findbugs-maven-plugin</artifactId>
                <configuration>
                    <skip>true</skip>
                </configuration>
            </plugin>
        </plugins>
    </build>
</project><|MERGE_RESOLUTION|>--- conflicted
+++ resolved
@@ -22,11 +22,7 @@
         <groupId>org.wso2.carbon.identity.framework</groupId>
         <artifactId>entitlement</artifactId>
         <relativePath>../pom.xml</relativePath>
-<<<<<<< HEAD
-        <version>5.19.56-SNAPSHOT</version>
-=======
         <version>5.20.2-SNAPSHOT</version>
->>>>>>> e14d9266
     </parent>
 
     <artifactId>org.wso2.carbon.identity.entitlement.endpoint</artifactId>
