--- conflicted
+++ resolved
@@ -77,15 +77,6 @@
 
         clearFlowResolveCache(tenantID);
         GraphConfig flowConfig = new GraphBuilder().withSteps(flowDTO.getSteps()).build();
-<<<<<<< HEAD
-        flowDAO.updateFlow(flowDTO.getFlowType(), flowConfig, tenantID, DEFAULT_FLOW_NAME);
-        AuditLog.AuditLogBuilder auditLogBuilder =
-                new AuditLog.AuditLogBuilder(getInitiatorId(), LoggerUtils.getInitiatorType(getInitiatorId()),
-                                             flowConfig.getId(),
-                                             LoggerUtils.Target.Flow.name(),
-                        String.format("%s%s", LogConstants.FlowManagement.UPDATE_FLOW, flowDTO.getFlowType()));
-        triggerAuditLogEvent(auditLogBuilder);
-=======
         FLOW_DAO.updateFlow(flowDTO.getFlowType(), flowConfig, tenantID, DEFAULT_FLOW_NAME);
         if (isEnableV2AuditLogs()) {
             AuditLog.AuditLogBuilder auditLogBuilder =
@@ -95,7 +86,6 @@
                             String.format("%s%s", LogConstants.FlowManagement.UPDATE_FLOW, flowDTO.getFlowType()));
             triggerAuditLogEvent(auditLogBuilder, true);
         }
->>>>>>> e6d2cb92
     }
 
     /**
