--- conflicted
+++ resolved
@@ -21,11 +21,7 @@
     <parent>
         <artifactId>functions-library-mgt</artifactId>
         <groupId>org.wso2.carbon.identity.framework</groupId>
-<<<<<<< HEAD
-        <version>7.6.9</version>
-=======
         <version>7.7.8-SNAPSHOT</version>
->>>>>>> ae33bafa
         <relativePath>../pom.xml</relativePath>
     </parent>
     <modelVersion>4.0.0</modelVersion>
