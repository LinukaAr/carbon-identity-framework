/*
 *  Copyright (c) 2016, WSO2 Inc. (http://www.wso2.org) All Rights Reserved.
 *
 *  WSO2 Inc. licenses this file to you under the Apache License,
 *  Version 2.0 (the "License"); you may not use this file except
 *  in compliance with the License.
 *  You may obtain a copy of the License at
 *
 *    http://www.apache.org/licenses/LICENSE-2.0
 *
 * Unless required by applicable law or agreed to in writing,
 * software distributed under the License is distributed on an
 * "AS IS" BASIS, WITHOUT WARRANTIES OR CONDITIONS OF ANY
 * KIND, either express or implied.  See the License for the
 * specific language governing permissions and limitations
 * under the License.
 */

package org.wso2.carbon.identity.core.bean.context;

import org.apache.commons.collections.MapUtils;
import org.wso2.carbon.identity.base.IdentityRuntimeException;

import java.util.Collections;
import java.util.HashMap;
import java.util.Map;

public abstract class MessageContext<T1 extends Object,T2 extends Object> {

    protected Map<T1,T2> parameters = new HashMap<>();

<<<<<<< HEAD
    public MessageContext() {

    }

    public MessageContext(Map<T1, T2> parameters){
        this.parameters = parameters;
=======
    public MessageContext(Map<T1,T2> parameters){
        if(parameters != null || MapUtils.isNotEmpty(parameters)) {
            this.parameters = parameters;
        }
    }

    public MessageContext() {
>>>>>>> 225df4a0
    }

    public void addParameter(T1 key, T2 value){
        if(this.parameters.containsKey(key)) {
            throw IdentityRuntimeException.error("Parameters map trying to override existing key " +
                    key);
        }
        parameters.put(key, value);
    }

    public void addParameters(Map<T1,T2> parameters){
        for (Map.Entry<T1,T2> parameter : parameters.entrySet()) {
            if(this.parameters.containsKey(parameter.getKey())) {
                throw IdentityRuntimeException.error("Parameters map trying to override existing key " + parameter.getKey());
            }
            parameters.put(parameter.getKey(), parameter.getValue());
        }
    }

    public Map<T1,T2> getParameters(){
        return Collections.unmodifiableMap(parameters);
    }

    public T2 getParameter(T1 key){
        return parameters.get(key);
    }

}<|MERGE_RESOLUTION|>--- conflicted
+++ resolved
@@ -29,14 +29,6 @@
 
     protected Map<T1,T2> parameters = new HashMap<>();
 
-<<<<<<< HEAD
-    public MessageContext() {
-
-    }
-
-    public MessageContext(Map<T1, T2> parameters){
-        this.parameters = parameters;
-=======
     public MessageContext(Map<T1,T2> parameters){
         if(parameters != null || MapUtils.isNotEmpty(parameters)) {
             this.parameters = parameters;
@@ -44,7 +36,6 @@
     }
 
     public MessageContext() {
->>>>>>> 225df4a0
     }
 
     public void addParameter(T1 key, T2 value){
