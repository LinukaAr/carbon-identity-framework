--- conflicted
+++ resolved
@@ -38,7 +38,12 @@
                 EnumSet.of(InitiatingPersona.ADMIN, InitiatingPersona.APPLICATION));
         FLOW_DEFINITIONS.put(Name.PROFILE_UPDATE,
                 EnumSet.of(InitiatingPersona.ADMIN, InitiatingPersona.APPLICATION, InitiatingPersona.USER));
-<<<<<<< HEAD
+        FLOW_DEFINITIONS.put(Name.BULK_RESOURCE_UPDATE,
+                EnumSet.of(InitiatingPersona.ADMIN, InitiatingPersona.APPLICATION));
+        FLOW_DEFINITIONS.put(Name.USER_GROUP_UPDATE,
+                EnumSet.of(InitiatingPersona.ADMIN, InitiatingPersona.APPLICATION));
+        FLOW_DEFINITIONS.put(Name.GROUP_UPDATE,
+                EnumSet.of(InitiatingPersona.ADMIN, InitiatingPersona.APPLICATION));
         FLOW_DEFINITIONS.put(Name.LOGOUT,
                 EnumSet.of(InitiatingPersona.APPLICATION, InitiatingPersona.USER));
         FLOW_DEFINITIONS.put(Name.DELETE_USER,
@@ -51,14 +56,6 @@
                 EnumSet.of(InitiatingPersona.ADMIN, InitiatingPersona.USER, InitiatingPersona.APPLICATION));
         FLOW_DEFINITIONS.put(Name.SESSION_REVOKE,
                 EnumSet.of(InitiatingPersona.ADMIN, InitiatingPersona.APPLICATION, InitiatingPersona.USER));
-=======
-        FLOW_DEFINITIONS.put(Name.BULK_RESOURCE_UPDATE,
-                EnumSet.of(InitiatingPersona.ADMIN, InitiatingPersona.APPLICATION));
-        FLOW_DEFINITIONS.put(Name.USER_GROUP_UPDATE,
-                EnumSet.of(InitiatingPersona.ADMIN, InitiatingPersona.APPLICATION));
-        FLOW_DEFINITIONS.put(Name.GROUP_UPDATE,
-                EnumSet.of(InitiatingPersona.ADMIN, InitiatingPersona.APPLICATION));
->>>>>>> ed19cc9e
     }
 
     /**
@@ -70,19 +67,17 @@
         PASSWORD_RESET,
         USER_REGISTRATION_INVITE_WITH_PASSWORD,
         PROFILE_UPDATE,
-<<<<<<< HEAD
+        BULK_RESOURCE_UPDATE,
+        USER_GROUP_UPDATE,
+        GROUP_UPDATE,
         LOGOUT,
         UPDATE_CREDENTIAL_PASSWORD,
         DELETE_USER,
         ACCOUNT_LOCK,
         ACCOUNT_DISABLE,
         SESSION_REVOKE
-=======
-        BULK_RESOURCE_UPDATE,
-        USER_GROUP_UPDATE,
-        GROUP_UPDATE
->>>>>>> ed19cc9e
     }
+
     /**
      * Enum for Initiator Persona.
      * Specifies the type of entity responsible for initiating the Flow.
