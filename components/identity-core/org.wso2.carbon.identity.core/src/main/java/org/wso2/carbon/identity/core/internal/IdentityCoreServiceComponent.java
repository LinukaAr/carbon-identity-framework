--- conflicted
+++ resolved
@@ -25,13 +25,10 @@
 import org.wso2.carbon.base.api.ServerConfigurationService;
 import org.wso2.carbon.core.util.KeyStoreManager;
 import org.wso2.carbon.identity.base.IdentityConstants;
-<<<<<<< HEAD
+import org.wso2.carbon.identity.core.migrate.MigrationClient;
+import org.wso2.carbon.identity.core.migrate.MigrationClientException;
 import org.wso2.carbon.identity.core.KeyProviderService;
 import org.wso2.carbon.identity.core.KeyStoreManagerExtension;
-=======
-import org.wso2.carbon.identity.core.migrate.MigrationClient;
-import org.wso2.carbon.identity.core.migrate.MigrationClientException;
->>>>>>> c58c0dfc
 import org.wso2.carbon.identity.core.persistence.JDBCPersistenceManager;
 import org.wso2.carbon.identity.core.persistence.UmPersistenceManager;
 import org.wso2.carbon.identity.core.persistence.registry.RegistryResourceMgtService;
@@ -65,15 +62,12 @@
  * @scr.reference name="registry.loader.default"
  * interface="org.wso2.carbon.registry.core.service.TenantRegistryLoader"
  * cardinality="1..1" policy="dynamic" bind="setTenantRegistryLoader" unbind="unsetTenantRegistryLoader"
-<<<<<<< HEAD
+ * @scr.reference name="is.migration.client"
+ * interface="org.wso2.carbon.identity.core.migrate.MigrationClient"
+ * cardinality="0..1" policy="dynamic" bind="setMigrationClient" unbind="unsetMigrationClient"
  * @scr.reference name="identity.core.keystore.extension"
  * interface="org.wso2.carbon.identity.core.KeyStoreManagerExtension"
  * cardinality="0..1" policy="dynamic" bind="setKeyStoreManagerExtension" unbind="unsetKeyStoreManagerExtension"
-=======
- * @scr.reference name="is.migration.client"
- * interface="org.wso2.carbon.identity.core.migrate.MigrationClient"
- * cardinality="0..1" policy="dynamic" bind="setMigrationClient" unbind="unsetMigrationClient"
->>>>>>> c58c0dfc
  */
 
 public class IdentityCoreServiceComponent {
@@ -201,15 +195,12 @@
                     new IdentityCoreInitializedEventImpl(), null);
 
 
-<<<<<<< HEAD
             defaultKeystoreManagerServiceRef = ctxt.getBundleContext().registerService(KeyProviderService.class,
                     defaultKeyProviderService, null);
-=======
         } catch (MigrationClientException e) {
             // Throwing migration client exception to wait till migration client implementation bundle starts if
             // -Dmigrate option is used.
             throw e;
->>>>>>> c58c0dfc
         } catch (Throwable e) {
             log.error("Error occurred while populating identity configuration properties", e);
         }
@@ -285,7 +276,21 @@
         configurationContextService = null;
     }
 
-<<<<<<< HEAD
+    /**
+     *
+     * @param client
+     */
+    protected void setMigrationClient(MigrationClient client) {
+        migrationClient = client;
+    }
+
+    /**
+     * @param client
+     */
+    protected void unsetMigrationClient(MigrationClient client) {
+        migrationClient = null;
+    }
+
     protected void setKeyStoreManagerExtension(KeyStoreManagerExtension keyStoreManagerExtension) {
         if (log.isDebugEnabled()) {
             log.debug("KeyStoreManagerExtension is being set by an OSGI component. The extension class is: "
@@ -297,21 +302,4 @@
     protected void unsetKeyStoreManagerExtension(KeyStoreManagerExtension keyStoreManagerExtension) {
         defaultKeyProviderService.setKeyStoreManagerExtension(defaultKeystoreManagerExtension);
     }
-=======
-    /**
-     *
-     * @param client
-     */
-    protected void setMigrationClient(MigrationClient client) {
-        migrationClient = client;
-    }
-
-    /**
-     * @param client
-     */
-    protected void unsetMigrationClient(MigrationClient client) {
-        migrationClient = null;
-    }
-
->>>>>>> c58c0dfc
 }