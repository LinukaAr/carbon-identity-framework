--- conflicted
+++ resolved
@@ -830,10 +830,6 @@
             throw IdentityRuntimeException.error("Query URL cannot contain \'#\': " + baseUrl);
         }
         StringBuilder queryString = new StringBuilder(baseUrl);
-<<<<<<< HEAD
-        if (queryString.indexOf("?") < 0) {
-            queryString.append("?");
-=======
 
         if (parameterMap.size() > 0) {
             if(queryString.indexOf("?") < 0) {
@@ -842,7 +838,6 @@
                 queryString.append("&");
             }
             queryString.append(buildQueryComponent(parameterMap));
->>>>>>> 4afced53
         }
 
         return queryString.toString();
