/*
 * Copyright (c) 2015, WSO2 Inc. (http://www.wso2.org) All Rights Reserved.
 *
 * WSO2 Inc. licenses this file to you under the Apache License,
 * Version 2.0 (the "License"); you may not use this file except
 * in compliance with the License.
 * You may obtain a copy of the License at
 *
 *  http://www.apache.org/licenses/LICENSE-2.0
 *
 * Unless required by applicable law or agreed to in writing,
 * software distributed under the License is distributed on an
 * "AS IS" BASIS, WITHOUT WARRANTIES OR CONDITIONS OF ANY
 * KIND, either express or implied.  See the License for the
 * specific language governing permissions and limitations
 * under the License.
 */

package org.wso2.carbon.identity.event;

/**
 * Identity management related constants
 */
public class IdentityEventConstants {

    private IdentityEventConstants(){}

    public class PropertyConfig {

        private PropertyConfig(){}

        public static final String CONFIG_FILE_NAME = "identity-event.properties";
        public static final String ACCOUNT_LOCK_ENABLE = "Account.Lock.Enable";
        public static final String AUTH_POLICY_ENABLE = "Authentication.Policy.Enable";
        public static final String AUTH_POLICY_ACCOUNT_EXIST = "Authentication.Policy.Check.Account.Exist";
        public static final String AUTH_POLICY_ACCOUNT_LOCKING_FAIL_ATTEMPTS = "Authentication.Policy.Account.Lock.On" +
                ".Failure.Max.Attempts";
        public static final String PASSWORD_POLICY_EXTENSIONS = "Password.policy.extensions";
        public static final String EXTENSION_USER_DATA_STORE = "Identity.Mgt.User.Data.Store";
        public static final String EXTENSION_USER_RECOVERY_DATA_STORE = "Identity.Mgt.User.Recovery.Data.Store";
        public static final String NOTIFICATION_LINK_EXPIRE_TIME = "Notification.Expire.Time";
        public static final String ALREADY_WRITTEN_PROPERTY_KEY = "AlreadyWritten";
        public static final String ALREADY_WRITTEN_PROPERTY_VALUE = "true";

    }

    public class Event {

        private Event(){}

        public static final String PRE_AUTHENTICATION = "PRE_AUTHENTICATION";
        public static final String POST_AUTHENTICATION = "POST_AUTHENTICATION";
        public static final String PRE_SET_USER_CLAIMS = "PRE_SET_USER_CLAIMS";
        public static final String POST_SET_USER_CLAIMS = "POST_SET_USER_CLAIMS";
        public static final String PRE_ADD_USER= "PRE_ADD_USER";
        public static final String POST_ADD_USER= "POST_ADD_USER";
        public static final String PRE_UPDATE_CREDENTIAL= "PRE_UPDATE_CREDENTIAL";
        public static final String POST_UPDATE_CREDENTIAL= "POST_UPDATE_CREDENTIAL";
        public static final String PRE_UPDATE_CREDENTIAL_BY_ADMIN= "PRE_UPDATE_CREDENTIAL_BY_ADMIN";
        public static final String POST_UPDATE_CREDENTIAL_BY_ADMIN= "POST_UPDATE_CREDENTIAL_BY_ADMIN";
        public static final String PRE_DELETE_USER= "PRE_DELETE_USER";
        public static final String POST_DELETE_USER= "POST_DELETE_USER";
        public static final String PRE_SET_USER_CLAIM= "PRE_SET_USER_CLAIM";
        public static final String PRE_GET_USER_CLAIM= "PRE_GET_USER_CLAIM";
        public static final String PRE_GET_USER_CLAIMS= "PRE_GET_USER_CLAIMS";
        public static final String POST_GET_USER_CLAIMS= "POST_GET_USER_CLAIMS";
        public static final String POST_GET_USER_CLAIM= "POST_GET_USER_CLAIM";
        public static final String POST_SET_USER_CLAIM= "POST_SET_USER_CLAIM";
        public static final String PRE_DELETE_USER_CLAIMS= "PRE_DELETE_USER_CLAIMS";
        public static final String POST_DELETE_USER_CLAIMS= "POST_DELETE_USER_CLAIMS";
        public static final String PRE_DELETE_USER_CLAIM= "PRE_DELETE_USER_CLAIM";
        public static final String POST_DELETE_USER_CLAIM= "POST_DELETE_USER_CLAIM";
        public static final String PRE_ADD_ROLE= "PRE_ADD_ROLE";
        public static final String POST_ADD_ROLE= "POST_ADD_ROLE";
        public static final String PRE_DELETE_ROLE= "PRE_DELETE_ROLE";
        public static final String POST_DELETE_ROLE= "POST_DELETE_ROLE";
        public static final String PRE_UPDATE_ROLE= "PRE_UPDATE_ROLE";
        public static final String POST_UPDATE_ROLE= "POST_UPDATE_ROLE";
        public static final String PRE_UPDATE_USER_LIST_OF_ROLE= "PRE_UPDATE_USER_LIST_OF_ROLE";
        public static final String POST_UPDATE_USER_LIST_OF_ROLE= "POST_UPDATE_USER_LIST_OF_ROLE";
        public static final String POST_UPDATE_USER_LIST_OF_HYBRID_ROLE= "POST_UPDATE_USER_LIST_OF_HYBRID_ROLE";
        public static final String PRE_UPDATE_ROLE_LIST_OF_USER= "PRE_UPDATE_ROLE_LIST_OF_USER";
        public static final String POST_UPDATE_ROLE_LIST_OF_USER= "POST_UPDATE_ROLE_LIST_OF_USER";

        public static final String PRE_ADD_ROLE_EVENT = "PRE_ADD_ROLE_EVENT";
        public static final String POST_ADD_ROLE_EVENT = "POST_ADD_ROLE_EVENT";
        public static final String PRE_GET_ROLES_EVENT = "PRE_GET_ROLES_EVENT";
        public static final String POST_GET_ROLES_EVENT = "POST_GET_ROLES_EVENT";
        public static final String PRE_GET_ROLES_COUNT_EVENT = "PRE_GET_ROLES_COUNT_EVENT";
        public static final String POST_GET_ROLES_COUNT_EVENT = "POST_GET_ROLES_COUNT_EVENT";
        public static final String PRE_GET_ROLE_EVENT = "PRE_GET_ROLE_EVENT";
        public static final String POST_GET_ROLE_EVENT = "POST_GET_ROLE_EVENT";
        public static final String PRE_UPDATE_ROLE_NAME_EVENT = "PRE_UPDATE_ROLE_NAME_EVENT";
        public static final String POST_UPDATE_ROLE_NAME_EVENT = "POST_UPDATE_ROLE_NAME_EVENT";
        public static final String PRE_DELETE_ROLE_EVENT = "PRE_DELETE_ROLE_EVENT";
        public static final String POST_DELETE_ROLE_EVENT = "POST_DELETE_ROLE_EVENT";
        public static final String PRE_GET_USER_LIST_OF_ROLE_EVENT = "PRE_GET_USER_LIST_OF_ROLE_EVENT";
        public static final String POST_GET_USER_LIST_OF_ROLE_EVENT = "POST_GET_USER_LIST_OF_ROLE_EVENT";
        public static final String PRE_UPDATE_USER_LIST_OF_ROLE_EVENT = "PRE_UPDATE_USER_LIST_OF_ROLE_EVENT";
        public static final String POST_UPDATE_USER_LIST_OF_ROLE_EVENT = "POST_UPDATE_USER_LIST_OF_ROLE_EVENT";
        public static final String PRE_GET_GROUP_LIST_OF_ROLES_EVENT = "PRE_GET_GROUP_LIST_OF_ROLES_EVENT";
        public static final String POST_GET_GROUP_LIST_OF_ROLES_EVENT = "POST_GET_GROUP_LIST_OF_ROLES_EVENT";
        public static final String PRE_UPDATE_GROUP_LIST_OF_ROLE_EVENT = "PRE_UPDATE_GROUP_LIST_OF_ROLE_EVENT";
        public static final String POST_UPDATE_GROUP_LIST_OF_ROLE_EVENT = "POST_UPDATE_GROUP_LIST_OF_ROLE_EVENT";
        public static final String PRE_GET_PERMISSION_LIST_OF_ROLE_EVENT = "PRE_GET_PERMISSION_LIST_OF_ROLE_EVENT";
        public static final String POST_GET_PERMISSION_LIST_OF_ROLE_EVENT = "POST_GET_PERMISSION_LIST_OF_ROLE_EVENT";
        public static final String PRE_SET_PERMISSIONS_FOR_ROLE_EVENT = "PRE_SET_PERMISSIONS_FOR_ROLE_EVENT";
        public static final String POST_SET_PERMISSIONS_FOR_ROLE_EVENT = "POST_SET_PERMISSIONS_FOR_ROLE_EVENT";

        public static final String UPDATE_GOVERNANCE_CONFIGURATION= "UPDATE_GOVERNANCE_CONFIGURATION";
        public static final String PRE_ADD_NEW_PASSWORD = "PRE_ADD_NEW_PASSWORD";
        public static final String POST_ADD_NEW_PASSWORD = "POST_ADD_NEW_PASSWORD";
        public static final String PRE_SEND_RECOVERY_NOTIFICATION = "PRE_SEND_RECOVERY_NOTIFICATION";
        public static final String POST_SEND_RECOVERY_NOTIFICATION = "POST_SEND_RECOVERY_NOTIFICATION";
        public static final String POST_ACCOUNT_SUSPENSION = "POST_ACCOUNT_SUSPENSION";      
        public static final String TRIGGER_NOTIFICATION = "TRIGGER_NOTIFICATION";
        public static final String TRIGGER_SMS_NOTIFICATION = "TRIGGER_SMS_NOTIFICATION";
        public static final String PRE_ACCOUNT_RECOVERY = "PRE_ACCOUNT_RECOVERY";
        public static final String POST_ACCOUNT_RECOVERY = "POST_ACCOUNT_RECOVERY";
        public static final String PRE_GET_USER_RECOVERY_DATA = "PRE_GET_USER_RECOVERY_DATA";
        public static final String POST_GET_USER_RECOVERY_DATA = "POST_GET_USER_RECOVERY_DATA";
        public static final String VALIDATE_PASSWORD = "VALIDATE_PASSWORD";

        public static final String PRE_ADD_INTERNAL_ROLE_WITH_ID = "PRE_ADD_INTERNAL_ROLE_WITH_ID";
        public static final String POST_ADD_INTERNAL_ROLE_WITH_ID = "POST_ADD_INTERNAL_ROLE_WITH_ID";
        public static final String PRE_GET_USER_CLAIM_VALUE_WITH_ID = "PRE_GET_USER_CLAIM_VALUE_WITH_ID";
        public static final String PRE_GET_USER_CLAIM_VALUES_WITH_ID = "PRE_GET_USER_CLAIM_VALUES_WITH_ID";
        public static final String POST_GET_USER_CLAIM_VALUE_WITH_ID = "POST_GET_USER_CLAIM_VALUE_WITH_ID";
        public static final String POST_GET_USER_CLAIM_VALUES_WITH_ID = "POST_GET_USER_CLAIM_VALUES_WITH_ID";
        public static final String PRE_GET_USER_LIST_WITH_ID = "PRE_GET_USER_LIST_WITH_ID";
        public static final String PRE_GET_USER_LIST_PAGINATION_WITH_ID = "PRE_GET_USER_LIST_PAGINATION_WITH_ID";
        public static final String PRE_GET_USER_LIST_CONDITION_WITH_ID = "PRE_GET_USER_LIST_CONDITION_WITH_ID";
        public static final String POST_GET_USER_LIST_WITH_ID = "POST_GET_USER_LIST_WITH_ID";
        public static final String POST_GET_USER_LIST_PAGINATION_WITH_ID = "POST_GET_USER_LIST_PAGINATION_WITH_ID";
        public static final String POST_GET_USER_LIST_CONDITION_WITH_ID = "POST_GET_USER_LIST_CONDITION_WITH_ID";
        public static final String PRE_GET_USER_WITH_ID = "PRE_GET_USER_WITH_ID";
        public static final String POST_GET_USER_WITH_ID = "POST_GET_USER_WITH_ID";
        public static final String POST_GET_PAGINATED_USER_LIST_WITH_ID = "POST_GET_PAGINATED_USER_LIST_WITH_ID";
        public static final String POST_LIST_USERS_WITH_ID = "POST_LIST_USERS_WITH_ID";
        public static final String POST_GET_ROLE_LIST_OF_USER_WITH_ID = "POST_GET_ROLE_LIST_OF_USER_WITH_ID";
        public static final String POST_GET_USER_LIST_OF_ROLE_WITH_ID = "POST_GET_USER_LIST_OF_ROLE_WITH_ID";
        public static final String POST_GET_USERS_CLAIM_VALUES_WITH_ID = "POST_GET_USERS_CLAIM_VALUES_WITH_ID";
        public static final String PRE_AUTHENTICATE_WITH_ID = "PRE_AUTHENTICATE_WITH_ID";
        public static final String POST_AUTHENTICATE_WITH_ID = "POST_AUTHENTICATE_WITH_ID";
        public static final String PRE_AUTHENTICATE_CLAIM_WITH_ID = "PRE_AUTHENTICATE_CLAIM_WITH_ID";
        public static final String POST_AUTHENTICATE_CLAIM_WITH_ID = "POST_AUTHENTICATE_CLAIM_WITH_ID";
        public static final String PRE_AUTHENTICATE_LOGIN_IDENTIFIER_WITH_ID = "PRE_AUTHENTICATE_LOGIN_IDENTIFIER_WITH_ID";
        public static final String POST_AUTHENTICATE_LOGIN_IDENTIFIER_WITH_ID = "POST_AUTHENTICATE_LOGIN_IDENTIFIER_WITH_ID";
        public static final String PRE_ADD_USER_WITH_ID = "PRE_ADD_USER_WITH_ID";
        public static final String POST_ADD_USER_WITH_ID = "POST_ADD_USER_WITH_ID";
        public static final String PRE_UPDATE_CREDENTIAL_WITH_ID = "PRE_UPDATE_CREDENTIAL_WITH_ID";
        public static final String POST_UPDATE_CREDENTIAL_WITH_ID = "POST_UPDATE_CREDENTIAL_WITH_ID";
        public static final String PRE_UPDATE_CREDENTIAL_BY_ADMIN_WITH_ID = "PRE_UPDATE_CREDENTIAL_BY_ADMIN_WITH_ID";
        public static final String POST_UPDATE_CREDENTIAL_BY_ADMIN_WITH_ID = "POST_UPDATE_CREDENTIAL_BY_ADMIN_WITH_ID";
        public static final String PRE_DELETE_USER_WITH_ID = "PRE_DELETE_USER_WITH_ID";
        public static final String POST_DELETE_USER_WITH_ID = "POST_DELETE_USER_WITH_ID";
        public static final String PRE_SET_USER_CLAIM_VALUE_WITH_ID = "PRE_SET_USER_CLAIM_VALUE_WITH_ID";
        public static final String POST_SET_USER_CLAIM_VALUE_WITH_ID = "POST_SET_USER_CLAIM_VALUE_WITH_ID";
        public static final String PRE_SET_USER_CLAIM_VALUES_WITH_ID = "PRE_SET_USER_CLAIM_VALUES_WITH_ID";
        public static final String POST_SET_USER_CLAIM_VALUES_WITH_ID = "POST_SET_USER_CLAIM_VALUES_WITH_ID";
        public static final String PRE_DELETE_USER_CLAIM_VALUES_WITH_ID = "PRE_DELETE_USER_CLAIM_VALUES_WITH_ID";
        public static final String POST_DELETE_USER_CLAIM_VALUES_WITH_ID = "POST_DELETE_USER_CLAIM_VALUES_WITH_ID";
        public static final String PRE_DELETE_USER_CLAIM_VALUE_WITH_ID = "PRE_DELETE_USER_CLAIM_VALUE_WITH_ID";
        public static final String POST_DELETE_USER_CLAIM_VALUE_WITH_ID = "POST_DELETE_USER_CLAIM_VALUE_WITH_ID";
        public static final String PRE_ADD_ROLE_WITH_ID = "PRE_ADD_ROLE_WITH_ID";
        public static final String POST_ADD_ROLE_WITH_ID = "POST_ADD_ROLE_WITH_ID";
        public static final String PRE_UPDATE_USER_LIST_OF_ROLE_WITH_ID = "PRE_UPDATE_USER_LIST_OF_ROLE_WITH_ID";
        public static final String POST_UPDATE_USER_LIST_OF_ROLE_WITH_ID = "POST_UPDATE_USER_LIST_OF_ROLE_WITH_ID";
        public static final String POST_UPDATE_USER_LIST_OF_HYBRID_ROLE_WITH_ID=
                "POST_UPDATE_USER_LIST_OF_HYBRID_ROLE_WITH_ID";
        public static final String PRE_UPDATE_ROLE_LIST_OF_USER_WITH_ID = "PRE_UPDATE_ROLE_LIST_OF_USER_WITH_ID";
        public static final String POST_UPDATE_ROLE_LIST_OF_USER_WITH_ID = "POST_UPDATE_ROLE_LIST_OF_USER_WITH_ID";
        public static final String POST_GET_ROLE_LIST_OF_USERS_WITH_ID = "POST_GET_ROLE_LIST_OF_USERS_WITH_ID";
        public static final String PRE_SET_CHALLENGE_QUESTION_ANSWERS = "PRE_SET_CHALLENGE_QUESTION_ANSWERS";
        public static final String POST_SET_CHALLENGE_QUESTION_ANSWERS = "POST_SET_CHALLENGE_QUESTION_ANSWERS";
        public static final String PRE_USER_ACCOUNT_CONFIRMATION = "PRE_USER_ACCOUNT_CONFIRMATION";
        public static final String POST_USER_ACCOUNT_CONFIRMATION = "POST_USER_ACCOUNT_CONFIRMATION";
        public static final String PRE_SELF_SIGNUP_REGISTER = "PRE_SELF_SIGNUP_REGISTER";
        public static final String POST_SELF_SIGNUP_REGISTER = "POST_SELF_SIGNUP_REGISTER";
        public static final String PRE_SELF_SIGNUP_CONFIRM = "PRE_SELF_SIGNUP_CONFIRM";
        public static final String POST_SELF_SIGNUP_CONFIRM = "POST_SELF_SIGNUP_CONFIRM";
        public static final String PRE_EMAIL_CHANGE_VERIFICATION = "PRE_EMAIL_CHANGE_VERIFICATION";
        public static final String POST_EMAIL_CHANGE_VERIFICATION = "POST_EMAIL_CHANGE_VERIFICATION";
        public static final String PRE_LOCK_ACCOUNT = "PRE_LOCK_ACCOUNT";
        public static final String POST_LOCK_ACCOUNT = "POST_LOCK_ACCOUNT";
        public static final String PRE_UNLOCK_ACCOUNT = "PRE_UNLOCK_ACCOUNT";
        public static final String POST_UNLOCK_ACCOUNT = "POST_UNLOCK_ACCOUNT";
        public static final String PRE_DISABLE_ACCOUNT = "PRE_DISABLE_ACCOUNT";
        public static final String POST_DISABLE_ACCOUNT = "POST_DISABLE_ACCOUNT";
        public static final String PRE_ENABLE_ACCOUNT = "PRE_ENABLE_ACCOUNT";
        public static final String POST_ENABLE_ACCOUNT = "POST_ENABLE_ACCOUNT";
        public static final String PRE_ADD_USER_WITH_ASK_PASSWORD = "PRE_ADD_USER_WITH_ASK_PASSWORD";
        public static final String POST_ADD_USER_WITH_ASK_PASSWORD = "POST_ADD_USER_WITH_ASK_PASSWORD";
        public static final String PRE_FORCE_PASSWORD_RESET_BY_ADMIN = "PRE_FORCE_PASSWORD_RESET_BY_ADMIN";
        public static final String POST_FORCE_PASSWORD_RESET_BY_ADMIN = "POST_FORCE_PASSWORD_RESET_BY_ADMIN";
        public static final String PRE_VERIFY_EMAIL_CLAIM = "PRE_VERIFY_EMAIL_CLAIM";
        public static final String POST_VERIFY_EMAIL_CLAIM = "POST_VERIFY_EMAIL_CLAIM";
        public static final String POST_GENERATE_EMAIL_OTP = "POST_GENERATE_EMAIL_OTP";
        public static final String POST_VALIDATE_EMAIL_OTP = "POST_VALIDATE_EMAIL_OTP";
        public static final String POST_GENERATE_SMS_OTP = "POST_GENERATE_SMS_OTP";
        public static final String POST_VALIDATE_SMS_OTP = "POST_VALIDATE_SMS_OTP";
        public static final String SESSION_EXTENSION = "SESSION_EXTENSION";

        // Claim metadata operation related events.
        public static final String PRE_ADD_CLAIM_DIALECT = "PRE_ADD_CLAIM_DIALECT";
        public static final String PRE_UPDATE_CLAIM_DIALECT = "PRE_UPDATE_CLAIM_DIALECT";
        public static final String PRE_DELETE_CLAIM_DIALECT = "PRE_DELETE_CLAIM_DIALECT";
        public static final String PRE_ADD_LOCAL_CLAIM = "PRE_LOCAL_CLAIM_ADD";
        public static final String PRE_UPDATE_LOCAL_CLAIM = "PRE_UPDATE_LOCAL_CLAIM";
        public static final String PRE_DELETE_LOCAL_CLAIM = "POST_DELETE_LOCAL_CLAIM";
        public static final String PRE_ADD_EXTERNAL_CLAIM = "PRE_ADD_EXTERNAL_CLAIM";
        public static final String PRE_UPDATE_EXTERNAL_CLAIM = "PRE_UPDATE_EXTERNAL_CLAIM";
        public static final String PRE_DELETE_EXTERNAL_CLAIM = "PRE_DELETE_EXTERNAL_CLAIM";
        public static final String POST_ADD_CLAIM_DIALECT = "POST_ADD_CLAIM_DIALECT";
        public static final String POST_UPDATE_CLAIM_DIALECT = "POST_RENAME_CLAIM_DIALECT";
        public static final String POST_DELETE_CLAIM_DIALECT = "POST_DELETE_CLAIM_DIALECT";
        public static final String POST_ADD_LOCAL_CLAIM = "POST_LOCAL_CLAIM_ADD";
        public static final String POST_UPDATE_LOCAL_CLAIM = "POST_UPDATE_LOCAL_CLAIM";
        public static final String POST_DELETE_LOCAL_CLAIM = "POST_DELETE_LOCAL_CLAIM";
        public static final String POST_ADD_EXTERNAL_CLAIM = "POST_ADD_EXTERNAL_CLAIM";
        public static final String POST_UPDATE_EXTERNAL_CLAIM = "POST_UPDATE_EXTERNAL_CLAIM";
        public static final String POST_DELETE_EXTERNAL_CLAIM = "POST_DELETE_EXTERNAL_CLAIM";
        public static final String POST_NON_BASIC_AUTHENTICATION = "POST_NON_BASIC_AUTHENTICATION";

        // Loggers related events.
        public static final String PUBLISH_AUDIT_LOG = "PUBLISH_AUDIT_LOG";
        public static final String PUBLISH_DIAGNOSTIC_LOG = "PUBLISH_DIAGNOSTIC_LOG";

<<<<<<< HEAD
        // Role-Mgt V2 events
        public static final String PRE_ADD_ROLE_V2_EVENT = "PRE_ADD_ROLE_V2_EVENT";
        public static final String POST_ADD_ROLE_V2_EVENT = "POST_ADD_ROLE_V2_EVENT";
        public static final String PRE_GET_ROLES_V2_EVENT = "PRE_GET_ROLES_V2_EVENT";
        public static final String POST_GET_ROLES_V2_EVENT = "POST_GET_ROLES_V2_EVENT";
        public static final String PRE_GET_ROLES_V2_COUNT_EVENT = "PRE_GET_ROLES_V2_COUNT_EVENT";
        public static final String POST_GET_ROLES_V2_COUNT_EVENT = "POST_GET_ROLES_V2_COUNT_EVENT";
        public static final String PRE_GET_ROLE_V2_EVENT = "PRE_GET_ROLE_V2_EVENT";
        public static final String POST_GET_ROLE_V2_EVENT = "POST_GET_ROLE_V2_EVENT";
        public static final String PRE_UPDATE_ROLE_V2_NAME_EVENT = "PRE_UPDATE_ROLE_V2_NAME_EVENT";
        public static final String POST_UPDATE_ROLE_V2_NAME_EVENT = "POST_UPDATE_ROLE_V2_NAME_EVENT";
        public static final String PRE_DELETE_ROLE_V2_EVENT = "PRE_DELETE_ROLE_V2_EVENT";
        public static final String POST_DELETE_ROLE_V2_EVENT = "POST_DELETE_ROLE_V2_EVENT";
        public static final String PRE_GET_USER_LIST_OF_ROLE_V2_EVENT = "PRE_GET_USER_LIST_OF_ROLE_V2_EVENT";
        public static final String POST_GET_USER_LIST_OF_ROLE_V2_EVENT = "POST_GET_USER_LIST_OF_ROLE_V2_EVENT";
        public static final String PRE_UPDATE_USER_LIST_OF_ROLE_V2_EVENT = "PRE_UPDATE_USER_LIST_OF_ROLE_V2_EVENT";
        public static final String POST_UPDATE_USER_LIST_OF_ROLE_V2_EVENT = "POST_UPDATE_USER_LIST_OF_ROLE_V2_EVENT";
        public static final String PRE_GET_GROUP_LIST_OF_ROLES_V2_EVENT = "PRE_GET_GROUP_LIST_OF_ROLES_V2_EVENT";
        public static final String POST_GET_GROUP_LIST_OF_ROLES_V2_EVENT = "POST_GET_GROUP_LIST_OF_ROLES_V2_EVENT";
        public static final String PRE_UPDATE_GROUP_LIST_OF_ROLE_V2_EVENT = "PRE_UPDATE_GROUP_LIST_OF_ROLE_V2_EVENT";
        public static final String POST_UPDATE_GROUP_LIST_OF_ROLE_V2_EVENT = "POST_UPDATE_GROUP_LIST_OF_ROLE_V2_EVENT";
        public static final String PRE_GET_PERMISSION_LIST_OF_ROLE_V2_EVENT = "PRE_GET_PERMISSION_LIST_OF_ROLE_V2_EVENT";
        public static final String POST_GET_PERMISSION_LIST_OF_ROLE_V2_EVENT = "POST_GET_PERMISSION_LIST_OF_ROLE_V2_EVENT";
        public static final String PRE_UPDATE_PERMISSIONS_FOR_ROLE_V2_EVENT = "PRE_UPDATE_PERMISSIONS_FOR_ROLE_V2_EVENT";
        public static final String POST_UPDATE_PERMISSIONS_FOR_ROLE_V2_EVENT = "POST_UPDATE_PERMISSIONS_FOR_ROLE_V2_EVENT";
=======
        public static final String POST_APP_USER_ATTRIBUTE_UPDATE = "POST_APP_USER_ATTRIBUTE_UPDATE";
>>>>>>> 3f284ad9
    }

    /**
     * Data Publishing Event Handler related constants triggered when a session is changed.
     */
    public enum EventName {

        AUTHENTICATION_STEP_SUCCESS,
        AUTHENTICATION_STEP_FAILURE,
        AUTHENTICATION_SUCCESS,
        AUTHENTICATION_FAILURE,
        SESSION_CREATE,
        SESSION_UPDATE,
        SESSION_TERMINATE,
        SESSION_EXPIRE,
        SESSION_EXTEND
    }

    public class EventProperty {

        private EventProperty(){}

        public static final String NOTIFICATION_CHANNEL = "notification-channel";
        public static final String MODULE = "module";
        public static final String USER_NAME = "user-name";
        public static final String ROLE_NAME = "role-name";
        public static final String ROLE_ID = "role-id";
        public static final String USER_STORE_DOMAIN = "userstore-domain";
        public static final String CONFIRMATION_CODE = "confirmation-code";
        public static final String TEMPORARY_PASSWORD = "temporary-password";
        public static final String URL_USER_NAME = "url:user-name";
        public static final String IDENTITY_MGT_CONFIG = "identityMgtConfig";
        public static final String TENANT_ID = "tenantId";
        public static final String TENANT_DOMAIN = "tenant-domain";
        public static final String OPERATION_STATUS = "OPERATION_STATUS";
        public static final String OPERATION_DESCRIPTION = "OPERATION_DESCRIPTION";
        public static final String USER_STORE_MANAGER = "userStoreManager";
        public static final String USER_CLAIMS = "USER_CLAIMS";
        public static final String ROLE_LIST = "ROLE_LIST";
        public static final String NEW_USER_ID_LIST = "NEW_USER_ID_LIST";
        public static final String DELETE_USER_ID_LIST = "DELETE_USER_ID_LIST";
        public static final String GROUP_LIST = "GROUP_LIST";
        public static final String NEW_GROUP_ID_LIST = "NEW_GROUP_ID_LIST";
        public static final String DELETE_GROUP_ID_LIST = "DELETE_GROUP_ID_LIST";
        public static final String CREDENTIAL = "CREDENTIAL";
        public static final String CLAIM_URI = "CLAIM_URI";
        public static final String CLAIM_VALUE = "CLAIM_VALUE";
        public static final String USER_LIST = "USER_LIST";
        public static final String PERMISSIONS = "PERMISSIONS";
        public static final String ADDED_PERMISSIONS = "ADDED_PERMISSIONS";
        public static final String DELETED_PERMISSIONS = "DELETED_PERMISSIONS";
        public static final String OLD_CREDENTIAL = "OLD_CREDENTIAL";
        public static final String NEW_ROLE_NAME = "NEW_ROLE_NAME";
        public static final String DELETED_USERS = "DELETED_USERS";
        public static final String NEW_USERS = "NEW_USERS";
        public static final String DELETED_ROLES = "DELETED_ROLES";
        public static final String NEW_ROLES = "NEW_ROLES";
        public static final String PROFILE_NAME = "PROFILE_NAME";
        public static final String VERIFIED_CHANNEL = "VERIFIED_CHANNEL";
        public static final String VERIFIED_EMAIL = "VERIFIED_EMAIL";
        public static final String RECOVERY_SCENARIO = "RECOVERY_SCENARIO";
        public static final String USER_RECOVERY_DATA = "USER_RECOVERY_DATA";
        public static final String GET_USER_RECOVERY_DATA_SCENARIO = "GET_USER_RECOVERY_DATA_SCENARIO";
        public static final String GET_USER_RECOVERY_DATA_SCENARIO_WITH_CODE_EXPIRY_VALIDATION =
                "GET_USER_RECOVERY_DATA_SCENARIO_WITH_CODE_EXPIRY_VALIDATION";
        public static final String GET_USER_RECOVERY_DATA_SCENARIO_WITHOUT_CODE_EXPIRY_VALIDATION =
                "GET_USER_RECOVERY_DATA_SCENARIO_WITHOUT_CODE_EXPIRY_VALIDATION";

        public static final String REQUEST = "request";
        public static final String USER_ID = "USER_ID";
        public static final String USER_IDS = "USER_IDS";
        public static final String CONDITION = "CONDITION";
        public static final String LIMIT = "LIMIT";
        public static final String AUTHENTICATION_RESULT = "AUTHENTICATION_RESULT";
        public static final String OFFSET = "OFFSET";
        public static final String SORT_BY = "SORT_BY";
        public static final String SORT_ORDER = "SORT_ORDER";
        public static final String USER = "USER";
        public static final String FILTER = "FILTER";
        public static final String USER_CLAIM_SEARCH_ENTRIES = "USER_CLAIM_SEARCH_ENTRIES";
        public static final String LOGIN_IDENTIFIERS = "LOGIN_IDENTIFIERS";
        public static final String CONTEXT = "context";
        public static final String SESSION_CONTEXT = "sessionContext";
        public static final String PARAMS = "params";
        public static final String AUTHENTICATION_STATUS = "authenticationStatus";
        public static final String USER_CHALLENGE_ANSWERS = "userChallengeAnswers";
        public static final String USER_OLD_CHALLENGE_ANSWERS = "userOldChallengeAnswers";
        public static final String SELF_REGISTRATION_CODE = "selfsignup-code";
        public static final String SELF_REGISTRATION_VERIFIED_CHANNEL = "selfsignup-verify-channel";
        public static final String SELF_REGISTRATION_VERIFIED_CHANNEL_CLAIM = "selfsignup-verify-channel-claim";
        public static final String SELF_SIGNUP_CONFIRM_TIME = "selfsignup-confirm-time";
        public static final String LAST_PASSWORD_UPDATE_TIME = "lastPasswordUpdateTime";
        public static final String LAST_LOGIN_TIME = "lastLoginTime";
        public static final String UPDATED_LOCKED_STATUS = "updatedLockStatus";
        public static final String UPDATED_DISABLED_STATUS = "updatedDisableStatus";
        public static final String CORRELATION_ID = "correlation-id";
        public static final String APPLICATION_NAME = "application-name";
        public static final String APPLICATION_ID = "application-id";
        public static final String USER_AGENT = "user-agent";
        public static final String RESEND_CODE = "resend-code";
        public static final String GENERATED_OTP = "generated-otp";
        public static final String USER_INPUT_OTP = "user-input-otp";
        public static final String CLIENT_IP = "client-ip";
        public static final String OTP_GENERATED_TIME = "otp-generated-time";
        public static final String OTP_EXPIRY_TIME = "otp-expiry-time";
        public static final String OTP_USED_TIME = "otp-used-time";
        public static final String OTP_STATUS = "otp-status";
        public static final String TRACE_ID = "traceId";
        public static final String SESSION_CONTEXT_ID = "sessionContextId";
        public static final String LOCAL_CLAIM_URI = "localClaimUri";
        public static final String LOCAL_CLAIM_PROPERTIES = "localClaimProperties";
        public static final String EXTERNAL_CLAIM_URI = "externalClaimUri";
        public static final String CLAIM_DIALECT_URI = "claimDialectUri";
        public static final String OLD_CLAIM_DIALECT_URI = "oldClaimDialectUri";
        public static final String NEW_CLAIM_DIALECT_URI = "newClaimDialectUri";
        public static final String EXTERNAL_CLAIM_PROPERTIES = "externalClaimProperties";
        public static final String PROPERTY_FAILED_LOGIN_ATTEMPTS_CLAIM = "PropertyFailedLoginAttemptsClaim";
        public static final String AUTHENTICATOR_NAME = "authenticatorName";
        public static final String MAPPED_ATTRIBUTES = "mappedAttributes";
        public static final String MAPPED_LOCAL_CLAIM_URI = "mappedLocalClaimUri";
<<<<<<< HEAD
        public static final String AUDIENCE = "audience";
        public static final String AUDIENCE_ID = "audienceId";
=======
        public static final String UPDATED_CLAIM_MAPPINGS = "updatedClaimMappings";
>>>>>>> 3f284ad9
    }

    public class ErrorMessage {

        private ErrorMessage(){}

        public static final String FAILURE = "Failure";
        public static final String FAILED_AUTHENTICATION = "Authentication Failed.";
        public static final String FAILED_ENCRYPTION = "Encryption Failed";

    }


    public class Claim {

        private Claim(){}

        public static final String FAIL_LOGIN_ATTEMPTS = "http://wso2.org/claims/identity/failedLoginAttempts";
        public static final String UNLOCKING_TIME = "http://wso2.org/claims/identity/unlockTime";
        public static final String ACCOUNT_LOCK = "http://wso2.org/claims/identity/accountLocked";

    }
}<|MERGE_RESOLUTION|>--- conflicted
+++ resolved
@@ -226,7 +226,6 @@
         public static final String PUBLISH_AUDIT_LOG = "PUBLISH_AUDIT_LOG";
         public static final String PUBLISH_DIAGNOSTIC_LOG = "PUBLISH_DIAGNOSTIC_LOG";
 
-<<<<<<< HEAD
         // Role-Mgt V2 events
         public static final String PRE_ADD_ROLE_V2_EVENT = "PRE_ADD_ROLE_V2_EVENT";
         public static final String POST_ADD_ROLE_V2_EVENT = "POST_ADD_ROLE_V2_EVENT";
@@ -252,9 +251,8 @@
         public static final String POST_GET_PERMISSION_LIST_OF_ROLE_V2_EVENT = "POST_GET_PERMISSION_LIST_OF_ROLE_V2_EVENT";
         public static final String PRE_UPDATE_PERMISSIONS_FOR_ROLE_V2_EVENT = "PRE_UPDATE_PERMISSIONS_FOR_ROLE_V2_EVENT";
         public static final String POST_UPDATE_PERMISSIONS_FOR_ROLE_V2_EVENT = "POST_UPDATE_PERMISSIONS_FOR_ROLE_V2_EVENT";
-=======
+
         public static final String POST_APP_USER_ATTRIBUTE_UPDATE = "POST_APP_USER_ATTRIBUTE_UPDATE";
->>>>>>> 3f284ad9
     }
 
     /**
@@ -375,12 +373,11 @@
         public static final String AUTHENTICATOR_NAME = "authenticatorName";
         public static final String MAPPED_ATTRIBUTES = "mappedAttributes";
         public static final String MAPPED_LOCAL_CLAIM_URI = "mappedLocalClaimUri";
-<<<<<<< HEAD
+
         public static final String AUDIENCE = "audience";
         public static final String AUDIENCE_ID = "audienceId";
-=======
+
         public static final String UPDATED_CLAIM_MAPPINGS = "updatedClaimMappings";
->>>>>>> 3f284ad9
     }
 
     public class ErrorMessage {
