/*
 * Copyright (c) 2015, WSO2 Inc. (http://www.wso2.org) All Rights Reserved.
 *
 * WSO2 Inc. licenses this file to you under the Apache License,
 * Version 2.0 (the "License"); you may not use this file except
 * in compliance with the License.
 * You may obtain a copy of the License at
 *
 *  http://www.apache.org/licenses/LICENSE-2.0
 *
 * Unless required by applicable law or agreed to in writing,
 * software distributed under the License is distributed on an
 * "AS IS" BASIS, WITHOUT WARRANTIES OR CONDITIONS OF ANY
 * KIND, either express or implied.  See the License for the
 * specific language governing permissions and limitations
 * under the License.
 */

package org.wso2.carbon.identity.event;

/**
 * Identity management related constants
 */
public class IdentityEventConstants {

    private IdentityEventConstants(){}

    public class PropertyConfig {

        private PropertyConfig(){}

        public static final String CONFIG_FILE_NAME = "identity-event.properties";
        public static final String ACCOUNT_LOCK_ENABLE = "Account.Lock.Enable";
        public static final String AUTH_POLICY_ENABLE = "Authentication.Policy.Enable";
        public static final String AUTH_POLICY_ACCOUNT_EXIST = "Authentication.Policy.Check.Account.Exist";
        public static final String AUTH_POLICY_ACCOUNT_LOCKING_FAIL_ATTEMPTS = "Authentication.Policy.Account.Lock.On" +
                ".Failure.Max.Attempts";
        public static final String PASSWORD_POLICY_EXTENSIONS = "Password.policy.extensions";
        public static final String EXTENSION_USER_DATA_STORE = "Identity.Mgt.User.Data.Store";
        public static final String EXTENSION_USER_RECOVERY_DATA_STORE = "Identity.Mgt.User.Recovery.Data.Store";
        public static final String NOTIFICATION_LINK_EXPIRE_TIME = "Notification.Expire.Time";
        public static final String ALREADY_WRITTEN_PROPERTY_KEY = "AlreadyWritten";
        public static final String ALREADY_WRITTEN_PROPERTY_VALUE = "true";

    }

    public class Event {

        private Event(){}

        public static final String PRE_AUTHENTICATION = "PRE_AUTHENTICATION";
        public static final String POST_AUTHENTICATION = "POST_AUTHENTICATION";
        public static final String PRE_SET_USER_CLAIMS = "PRE_SET_USER_CLAIMS";
        public static final String POST_SET_USER_CLAIMS = "POST_SET_USER_CLAIMS";
        public static final String PRE_ADD_USER= "PRE_ADD_USER";
        public static final String POST_ADD_USER= "POST_ADD_USER";
        public static final String PRE_UPDATE_CREDENTIAL= "PRE_UPDATE_CREDENTIAL";
        public static final String POST_UPDATE_CREDENTIAL= "POST_UPDATE_CREDENTIAL";
        public static final String PRE_UPDATE_CREDENTIAL_BY_ADMIN= "PRE_UPDATE_CREDENTIAL_BY_ADMIN";
        public static final String POST_UPDATE_CREDENTIAL_BY_ADMIN= "POST_UPDATE_CREDENTIAL_BY_ADMIN";
        public static final String PRE_DELETE_USER= "PRE_DELETE_USER";
        public static final String POST_DELETE_USER= "POST_DELETE_USER";
        public static final String PRE_SET_USER_CLAIM= "PRE_SET_USER_CLAIM";
        public static final String PRE_GET_USER_CLAIM= "PRE_GET_USER_CLAIM";
        public static final String PRE_GET_USER_CLAIMS= "PRE_GET_USER_CLAIMS";
        public static final String POST_GET_USER_CLAIMS= "POST_GET_USER_CLAIMS";
        public static final String POST_GET_USER_CLAIM= "POST_GET_USER_CLAIM";
        public static final String POST_SET_USER_CLAIM= "POST_SET_USER_CLAIM";
        public static final String PRE_DELETE_USER_CLAIMS= "PRE_DELETE_USER_CLAIMS";
        public static final String POST_DELETE_USER_CLAIMS= "POST_DELETE_USER_CLAIMS";
        public static final String PRE_DELETE_USER_CLAIM= "PRE_DELETE_USER_CLAIM";
        public static final String POST_DELETE_USER_CLAIM= "POST_DELETE_USER_CLAIM";
        public static final String PRE_ADD_ROLE= "PRE_ADD_ROLE";
        public static final String POST_ADD_ROLE= "POST_ADD_ROLE";
        public static final String PRE_DELETE_ROLE= "PRE_DELETE_ROLE";
        public static final String POST_DELETE_ROLE= "POST_DELETE_ROLE";
        public static final String PRE_UPDATE_ROLE= "PRE_UPDATE_ROLE";
        public static final String POST_UPDATE_ROLE= "POST_UPDATE_ROLE";
        public static final String PRE_UPDATE_USER_LIST_OF_ROLE= "PRE_UPDATE_USER_LIST_OF_ROLE";
        public static final String POST_UPDATE_USER_LIST_OF_ROLE= "POST_UPDATE_USER_LIST_OF_ROLE";
        public static final String PRE_UPDATE_ROLE_LIST_OF_USER= "PRE_UPDATE_ROLE_LIST_OF_USER";
        public static final String POST_UPDATE_ROLE_LIST_OF_USER= "POST_UPDATE_ROLE_LIST_OF_USER";
        public static final String UPDATE_GOVERNANCE_CONFIGURATION= "UPDATE_GOVERNANCE_CONFIGURATION";
        public static final String PRE_ADD_NEW_PASSWORD = "PRE_ADD_NEW_PASSWORD";
        public static final String POST_ADD_NEW_PASSWORD = "POST_ADD_NEW_PASSWORD";
        public static final String PRE_SEND_RECOVERY_NOTIFICATION = "PRE_SEND_RECOVERY_NOTIFICATION";
        public static final String POST_SEND_RECOVERY_NOTIFICATION = "POST_SEND_RECOVERY_NOTIFICATION";
        public static final String POST_ACCOUNT_SUSPENSION = "POST_ACCOUNT_SUSPENSION";      
        public static final String TRIGGER_NOTIFICATION = "TRIGGER_NOTIFICATION";
        public static final String TRIGGER_SMS_NOTIFICATION = "TRIGGER_SMS_NOTIFICATION";
        public static final String PRE_ACCOUNT_RECOVERY = "PRE_ACCOUNT_RECOVERY";
        public static final String POST_ACCOUNT_RECOVERY = "POST_ACCOUNT_RECOVERY";
        public static final String PRE_GET_USER_RECOVERY_DATA = "PRE_GET_USER_RECOVERY_DATA";
        public static final String POST_GET_USER_RECOVERY_DATA = "POST_GET_USER_RECOVERY_DATA";

        public static final String PRE_ADD_INTERNAL_ROLE_WITH_ID = "PRE_ADD_INTERNAL_ROLE_WITH_ID";
        public static final String POST_ADD_INTERNAL_ROLE_WITH_ID = "POST_ADD_INTERNAL_ROLE_WITH_ID";
        public static final String PRE_GET_USER_CLAIM_VALUE_WITH_ID = "PRE_GET_USER_CLAIM_VALUE_WITH_ID";
        public static final String PRE_GET_USER_CLAIM_VALUES_WITH_ID = "PRE_GET_USER_CLAIM_VALUES_WITH_ID";
        public static final String POST_GET_USER_CLAIM_VALUE_WITH_ID = "POST_GET_USER_CLAIM_VALUE_WITH_ID";
        public static final String POST_GET_USER_CLAIM_VALUES_WITH_ID = "POST_GET_USER_CLAIM_VALUES_WITH_ID";
        public static final String PRE_GET_USER_LIST_WITH_ID = "PRE_GET_USER_LIST_WITH_ID";
        public static final String PRE_GET_USER_LIST_PAGINATION_WITH_ID = "PRE_GET_USER_LIST_PAGINATION_WITH_ID";
        public static final String PRE_GET_USER_LIST_CONDITION_WITH_ID = "PRE_GET_USER_LIST_CONDITION_WITH_ID";
        public static final String POST_GET_USER_LIST_WITH_ID = "POST_GET_USER_LIST_WITH_ID";
        public static final String POST_GET_USER_LIST_PAGINATION_WITH_ID = "POST_GET_USER_LIST_PAGINATION_WITH_ID";
        public static final String POST_GET_USER_LIST_CONDITION_WITH_ID = "POST_GET_USER_LIST_CONDITION_WITH_ID";
        public static final String PRE_GET_USER_WITH_ID = "PRE_GET_USER_WITH_ID";
        public static final String POST_GET_USER_WITH_ID = "POST_GET_USER_WITH_ID";
        public static final String POST_GET_PAGINATED_USER_LIST_WITH_ID = "POST_GET_PAGINATED_USER_LIST_WITH_ID";
        public static final String POST_LIST_USERS_WITH_ID = "POST_LIST_USERS_WITH_ID";
        public static final String POST_GET_ROLE_LIST_OF_USER_WITH_ID = "POST_GET_ROLE_LIST_OF_USER_WITH_ID";
        public static final String POST_GET_USER_LIST_OF_ROLE_WITH_ID = "POST_GET_USER_LIST_OF_ROLE_WITH_ID";
        public static final String POST_GET_USERS_CLAIM_VALUES_WITH_ID = "POST_GET_USERS_CLAIM_VALUES_WITH_ID";
        public static final String PRE_AUTHENTICATE_WITH_ID = "PRE_AUTHENTICATE_WITH_ID";
        public static final String POST_AUTHENTICATE_WITH_ID = "POST_AUTHENTICATE_WITH_ID";
        public static final String PRE_AUTHENTICATE_CLAIM_WITH_ID = "PRE_AUTHENTICATE_CLAIM_WITH_ID";
        public static final String POST_AUTHENTICATE_CLAIM_WITH_ID = "POST_AUTHENTICATE_CLAIM_WITH_ID";
        public static final String PRE_AUTHENTICATE_LOGIN_IDENTIFIER_WITH_ID = "PRE_AUTHENTICATE_LOGIN_IDENTIFIER_WITH_ID";
        public static final String POST_AUTHENTICATE_LOGIN_IDENTIFIER_WITH_ID = "POST_AUTHENTICATE_LOGIN_IDENTIFIER_WITH_ID";
        public static final String PRE_ADD_USER_WITH_ID = "PRE_ADD_USER_WITH_ID";
        public static final String POST_ADD_USER_WITH_ID = "POST_ADD_USER_WITH_ID";
        public static final String PRE_UPDATE_CREDENTIAL_WITH_ID = "PRE_UPDATE_CREDENTIAL_WITH_ID";
        public static final String POST_UPDATE_CREDENTIAL_WITH_ID = "POST_UPDATE_CREDENTIAL_WITH_ID";
        public static final String PRE_UPDATE_CREDENTIAL_BY_ADMIN_WITH_ID = "PRE_UPDATE_CREDENTIAL_BY_ADMIN_WITH_ID";
        public static final String POST_UPDATE_CREDENTIAL_BY_ADMIN_WITH_ID = "POST_UPDATE_CREDENTIAL_BY_ADMIN_WITH_ID";
        public static final String PRE_DELETE_USER_WITH_ID = "PRE_DELETE_USER_WITH_ID";
        public static final String POST_DELETE_USER_WITH_ID = "POST_DELETE_USER_WITH_ID";
        public static final String PRE_SET_USER_CLAIM_VALUE_WITH_ID = "PRE_SET_USER_CLAIM_VALUE_WITH_ID";
        public static final String POST_SET_USER_CLAIM_VALUE_WITH_ID = "POST_SET_USER_CLAIM_VALUE_WITH_ID";
        public static final String PRE_SET_USER_CLAIM_VALUES_WITH_ID = "PRE_SET_USER_CLAIM_VALUES_WITH_ID";
        public static final String POST_SET_USER_CLAIM_VALUES_WITH_ID = "POST_SET_USER_CLAIM_VALUES_WITH_ID";
        public static final String PRE_DELETE_USER_CLAIM_VALUES_WITH_ID = "PRE_DELETE_USER_CLAIM_VALUES_WITH_ID";
        public static final String POST_DELETE_USER_CLAIM_VALUES_WITH_ID = "POST_DELETE_USER_CLAIM_VALUES_WITH_ID";
        public static final String PRE_DELETE_USER_CLAIM_VALUE_WITH_ID = "PRE_DELETE_USER_CLAIM_VALUE_WITH_ID";
        public static final String POST_DELETE_USER_CLAIM_VALUE_WITH_ID = "POST_DELETE_USER_CLAIM_VALUE_WITH_ID";
        public static final String PRE_ADD_ROLE_WITH_ID = "PRE_ADD_ROLE_WITH_ID";
        public static final String POST_ADD_ROLE_WITH_ID = "POST_ADD_ROLE_WITH_ID";
        public static final String PRE_UPDATE_USER_LIST_OF_ROLE_WITH_ID = "PRE_UPDATE_USER_LIST_OF_ROLE_WITH_ID";
        public static final String POST_UPDATE_USER_LIST_OF_ROLE_WITH_ID = "POST_UPDATE_USER_LIST_OF_ROLE_WITH_ID";
        public static final String PRE_UPDATE_ROLE_LIST_OF_USER_WITH_ID = "PRE_UPDATE_ROLE_LIST_OF_USER_WITH_ID";
        public static final String POST_UPDATE_ROLE_LIST_OF_USER_WITH_ID = "POST_UPDATE_ROLE_LIST_OF_USER_WITH_ID";
        public static final String POST_GET_ROLE_LIST_OF_USERS_WITH_ID = "POST_GET_ROLE_LIST_OF_USERS_WITH_ID";
        public static final String PRE_SET_CHALLENGE_QUESTION_ANSWERS = "PRE_SET_CHALLENGE_QUESTION_ANSWERS";
        public static final String POST_SET_CHALLENGE_QUESTION_ANSWERS = "POST_SET_CHALLENGE_QUESTION_ANSWERS";
        public static final String PRE_USER_ACCOUNT_CONFIRMATION = "PRE_USER_ACCOUNT_CONFIRMATION";
        public static final String POST_USER_ACCOUNT_CONFIRMATION = "POST_USER_ACCOUNT_CONFIRMATION";
        public static final String PRE_SELF_SIGNUP_REGISTER = "PRE_SELF_SIGNUP_REGISTER";
        public static final String POST_SELF_SIGNUP_REGISTER = "POST_SELF_SIGNUP_REGISTER";
        public static final String PRE_SELF_SIGNUP_CONFIRM = "PRE_SELF_SIGNUP_CONFIRM";
        public static final String POST_SELF_SIGNUP_CONFIRM = "POST_SELF_SIGNUP_CONFIRM";
        public static final String PRE_EMAIL_CHANGE_VERIFICATION = "PRE_EMAIL_CHANGE_VERIFICATION";
        public static final String POST_EMAIL_CHANGE_VERIFICATION = "POST_EMAIL_CHANGE_VERIFICATION";
        public static final String PRE_LOCK_ACCOUNT = "PRE_LOCK_ACCOUNT";
        public static final String POST_LOCK_ACCOUNT = "POST_LOCK_ACCOUNT";
        public static final String PRE_UNLOCK_ACCOUNT = "PRE_UNLOCK_ACCOUNT";
        public static final String POST_UNLOCK_ACCOUNT = "POST_UNLOCK_ACCOUNT";
        public static final String PRE_DISABLE_ACCOUNT = "PRE_DISABLE_ACCOUNT";
        public static final String POST_DISABLE_ACCOUNT = "POST_DISABLE_ACCOUNT";
        public static final String PRE_ENABLE_ACCOUNT = "PRE_ENABLE_ACCOUNT";
        public static final String POST_ENABLE_ACCOUNT = "POST_ENABLE_ACCOUNT";
        public static final String PRE_ADD_USER_WITH_ASK_PASSWORD = "PRE_ADD_USER_WITH_ASK_PASSWORD";
        public static final String POST_ADD_USER_WITH_ASK_PASSWORD = "POST_ADD_USER_WITH_ASK_PASSWORD";
        public static final String PRE_FORCE_PASSWORD_RESET_BY_ADMIN = "PRE_FORCE_PASSWORD_RESET_BY_ADMIN";
        public static final String POST_FORCE_PASSWORD_RESET_BY_ADMIN = "POST_FORCE_PASSWORD_RESET_BY_ADMIN";
        public static final String PRE_VERIFY_EMAIL_CLAIM = "PRE_VERIFY_EMAIL_CLAIM";
        public static final String POST_VERIFY_EMAIL_CLAIM = "POST_VERIFY_EMAIL_CLAIM";
        public static final String POST_GENERATE_EMAIL_OTP = "POST_GENERATE_EMAIL_OTP";
        public static final String POST_VALIDATE_EMAIL_OTP = "POST_VALIDATE_EMAIL_OTP";
        public static final String POST_GENERATE_SMS_OTP = "POST_GENERATE_SMS_OTP";
        public static final String POST_VALIDATE_SMS_OTP = "POST_VALIDATE_SMS_OTP";
        public static final String SESSION_EXTENSION = "SESSION_EXTENSION";

        // Claim metadata operation related events.
        public static final String PRE_ADD_CLAIM_DIALECT = "PRE_ADD_CLAIM_DIALECT";
        public static final String PRE_UPDATE_CLAIM_DIALECT = "PRE_UPDATE_CLAIM_DIALECT";
        public static final String PRE_DELETE_CLAIM_DIALECT = "PRE_DELETE_CLAIM_DIALECT";
        public static final String PRE_ADD_LOCAL_CLAIM = "PRE_LOCAL_CLAIM_ADD";
        public static final String PRE_UPDATE_LOCAL_CLAIM = "PRE_UPDATE_LOCAL_CLAIM";
        public static final String PRE_DELETE_LOCAL_CLAIM = "POST_DELETE_LOCAL_CLAIM";
        public static final String PRE_ADD_EXTERNAL_CLAIM = "PRE_ADD_EXTERNAL_CLAIM";
        public static final String PRE_UPDATE_EXTERNAL_CLAIM = "PRE_UPDATE_EXTERNAL_CLAIM";
        public static final String PRE_DELETE_EXTERNAL_CLAIM = "PRE_DELETE_EXTERNAL_CLAIM";
        public static final String POST_ADD_CLAIM_DIALECT = "POST_ADD_CLAIM_DIALECT";
        public static final String POST_UPDATE_CLAIM_DIALECT = "POST_RENAME_CLAIM_DIALECT";
        public static final String POST_DELETE_CLAIM_DIALECT = "POST_DELETE_CLAIM_DIALECT";
        public static final String POST_ADD_LOCAL_CLAIM = "POST_LOCAL_CLAIM_ADD";
        public static final String POST_UPDATE_LOCAL_CLAIM = "POST_UPDATE_LOCAL_CLAIM";
        public static final String POST_DELETE_LOCAL_CLAIM = "POST_DELETE_LOCAL_CLAIM";
        public static final String POST_ADD_EXTERNAL_CLAIM = "POST_ADD_EXTERNAL_CLAIM";
        public static final String POST_UPDATE_EXTERNAL_CLAIM = "POST_UPDATE_EXTERNAL_CLAIM";
        public static final String POST_DELETE_EXTERNAL_CLAIM = "POST_DELETE_EXTERNAL_CLAIM";
    }

    /**
     * Data Publishing Event Handler related constants triggered when a session is changed.
     */
    public enum EventName {

        AUTHENTICATION_STEP_SUCCESS,
        AUTHENTICATION_STEP_FAILURE,
        AUTHENTICATION_SUCCESS,
        AUTHENTICATION_FAILURE,
        SESSION_CREATE,
        SESSION_UPDATE,
        SESSION_TERMINATE,
        SESSION_EXPIRE,
        SESSION_EXTEND
    }

    public class EventProperty {

        private EventProperty(){}

        public static final String NOTIFICATION_CHANNEL = "notification-channel";
        public static final String MODULE = "module";
        public static final String USER_NAME = "user-name";
        public static final String ROLE_NAME = "role-name";
        public static final String USER_STORE_DOMAIN = "userstore-domain";
        public static final String CONFIRMATION_CODE = "confirmation-code";
        public static final String TEMPORARY_PASSWORD = "temporary-password";
        public static final String URL_USER_NAME = "url:user-name";
        public static final String IDENTITY_MGT_CONFIG = "identityMgtConfig";
        public static final String TENANT_ID = "tenantId";
        public static final String TENANT_DOMAIN = "tenant-domain";
        public static final String OPERATION_STATUS = "OPERATION_STATUS";
        public static final String OPERATION_DESCRIPTION = "OPERATION_DESCRIPTION";
        public static final String USER_STORE_MANAGER = "userStoreManager";
        public static final String USER_CLAIMS = "USER_CLAIMS";
        public static final String ROLE_LIST = "ROLE_LIST";
        public static final String CREDENTIAL = "CREDENTIAL";
        public static final String CLAIM_URI = "CLAIM_URI";
        public static final String CLAIM_VALUE = "CLAIM_VALUE";
        public static final String USER_LIST = "USER_LIST";
        public static final String PERMISSIONS = "PERMISSIONS";
        public static final String OLD_CREDENTIAL = "OLD_CREDENTIAL";
        public static final String NEW_ROLE_NAME = "NEW_ROLE_NAME";
        public static final String DELETED_USERS = "DELETED_USERS";
        public static final String NEW_USERS = "NEW_USERS";
        public static final String DELETED_ROLES = "DELETED_ROLES";
        public static final String NEW_ROLES = "NEW_ROLES";
        public static final String PROFILE_NAME = "PROFILE_NAME";
        public static final String VERIFIED_CHANNEL = "VERIFIED_CHANNEL";
        public static final String VERIFIED_EMAIL = "VERIFIED_EMAIL";
        public static final String RECOVERY_SCENARIO = "RECOVERY_SCENARIO";
        public static final String USER_RECOVERY_DATA = "USER_RECOVERY_DATA";
        public static final String GET_USER_RECOVERY_DATA_SCENARIO = "GET_USER_RECOVERY_DATA_SCENARIO";
        public static final String GET_USER_RECOVERY_DATA_SCENARIO_WITH_CODE_EXPIRY_VALIDATION =
                "GET_USER_RECOVERY_DATA_SCENARIO_WITH_CODE_EXPIRY_VALIDATION";
        public static final String GET_USER_RECOVERY_DATA_SCENARIO_WITHOUT_CODE_EXPIRY_VALIDATION =
                "GET_USER_RECOVERY_DATA_SCENARIO_WITHOUT_CODE_EXPIRY_VALIDATION";

        public static final String REQUEST = "request";
        public static final String USER_ID = "USER_ID";
        public static final String USER_IDS = "USER_IDS";
        public static final String CONDITION = "CONDITION";
        public static final String LIMIT = "LIMIT";
        public static final String AUTHENTICATION_RESULT = "AUTHENTICATION_RESULT";
        public static final String OFFSET = "OFFSET";
        public static final String SORT_BY = "SORT_BY";
        public static final String SORT_ORDER = "SORT_ORDER";
        public static final String USER = "USER";
        public static final String FILTER = "FILTER";
        public static final String USER_CLAIM_SEARCH_ENTRIES = "USER_CLAIM_SEARCH_ENTRIES";
        public static final String LOGIN_IDENTIFIERS = "LOGIN_IDENTIFIERS";
        public static final String CONTEXT = "context";
        public static final String SESSION_CONTEXT = "sessionContext";
        public static final String PARAMS = "params";
        public static final String AUTHENTICATION_STATUS = "authenticationStatus";
        public static final String USER_CHALLENGE_ANSWERS = "userChallengeAnswers";
        public static final String USER_OLD_CHALLENGE_ANSWERS = "userOldChallengeAnswers";
        public static final String SELF_REGISTRATION_CODE = "selfsignup-code";
        public static final String SELF_REGISTRATION_VERIFIED_CHANNEL = "selfsignup-verify-channel";
        public static final String SELF_REGISTRATION_VERIFIED_CHANNEL_CLAIM = "selfsignup-verify-channel-claim";
        public static final String SELF_SIGNUP_CONFIRM_TIME = "selfsignup-confirm-time";
        public static final String LAST_PASSWORD_UPDATE_TIME = "lastPasswordUpdateTime";
        public static final String LAST_LOGIN_TIME = "lastLoginTime";
        public static final String UPDATED_LOCKED_STATUS = "updatedLockStatus";
        public static final String UPDATED_DISABLED_STATUS = "updatedDisableStatus";
        public static final String CORRELATION_ID = "correlation-id";
        public static final String APPLICATION_NAME = "application-name";
        public static final String USER_AGENT = "user-agent";
        public static final String RESEND_CODE = "resend-code";
        public static final String GENERATED_OTP = "generated-otp";
        public static final String USER_INPUT_OTP = "user-input-otp";
        public static final String CLIENT_IP = "client-ip";
        public static final String OTP_GENERATED_TIME = "otp-generated-time";
        public static final String OTP_EXPIRY_TIME = "otp-expiry-time";
        public static final String OTP_USED_TIME = "otp-used-time";
        public static final String OTP_STATUS = "otp-status";
        public static final String TRACE_ID = "traceId";
        public static final String SESSION_CONTEXT_ID = "sessionContextId";
        public static final String LOCAL_CLAIM_URI = "localClaimUri";
        public static final String LOCAL_CLAIM_PROPERTIES = "localClaimProperties";
        public static final String EXTERNAL_CLAIM_URI = "externalClaimUri";
        public static final String CLAIM_DIALECT_URI = "claimDialectUri";
        public static final String OLD_CLAIM_DIALECT_URI = "oldClaimDialectUri";
        public static final String NEW_CLAIM_DIALECT_URI = "newClaimDialectUri";
        public static final String EXTERNAL_CLAIM_PROPERTIES = "externalClaimProperties";
<<<<<<< HEAD
        public static final String PROPERTY_FAILED_LOGIN_ATTEMPTS_CLAIM = "PropertyFailedLoginAttemptsClaim";
        public static final String AUTHENTICATOR_NAME = "authenticatorName";
=======
        public static final String MAPPED_ATTRIBUTES = "mappedAttributes";
        public static final String MAPPED_LOCAL_CLAIM_URI = "mappedLocalClaimUri";
>>>>>>> 1941c23c
    }

    public class ErrorMessage {

        private ErrorMessage(){}

        public static final String FAILURE = "Failure";
        public static final String FAILED_AUTHENTICATION = "Authentication Failed.";
        public static final String FAILED_ENCRYPTION = "Encryption Failed";

    }


    public class Claim {

        private Claim(){}

        public static final String FAIL_LOGIN_ATTEMPTS = "http://wso2.org/claims/identity/failedLoginAttempts";
        public static final String UNLOCKING_TIME = "http://wso2.org/claims/identity/unlockTime";
        public static final String ACCOUNT_LOCK = "http://wso2.org/claims/identity/accountLocked";

    }
}<|MERGE_RESOLUTION|>--- conflicted
+++ resolved
@@ -297,13 +297,10 @@
         public static final String OLD_CLAIM_DIALECT_URI = "oldClaimDialectUri";
         public static final String NEW_CLAIM_DIALECT_URI = "newClaimDialectUri";
         public static final String EXTERNAL_CLAIM_PROPERTIES = "externalClaimProperties";
-<<<<<<< HEAD
         public static final String PROPERTY_FAILED_LOGIN_ATTEMPTS_CLAIM = "PropertyFailedLoginAttemptsClaim";
         public static final String AUTHENTICATOR_NAME = "authenticatorName";
-=======
         public static final String MAPPED_ATTRIBUTES = "mappedAttributes";
         public static final String MAPPED_LOCAL_CLAIM_URI = "mappedLocalClaimUri";
->>>>>>> 1941c23c
     }
 
     public class ErrorMessage {
