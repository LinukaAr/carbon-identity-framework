/*
 * Copyright (c) 2016, WSO2 Inc. (http://www.wso2.org) All Rights Reserved.
 *
 *  WSO2 Inc. licenses this file to you under the Apache License,
 *  Version 2.0 (the "License"); you may not use this file except
 *  in compliance with the License.
 *  You may obtain a copy of the License at
 *
 *    http://www.apache.org/licenses/LICENSE-2.0
 *
 * Unless required by applicable law or agreed to in writing,
 * software distributed under the License is distributed on an
 * "AS IS" BASIS, WITHOUT WARRANTIES OR CONDITIONS OF ANY
 * KIND, either express or implied.  See the License for the
 * specific language governing permissions and limitations
 * under the License.
 */

package org.wso2.carbon.identity.mgt.endpoint.util;

import com.google.gson.Gson;
import com.google.gson.JsonSyntaxException;
import org.apache.axiom.om.util.Base64;
import org.apache.axis2.client.ServiceClient;
import org.apache.commons.collections.MapUtils;
import org.apache.commons.lang.ArrayUtils;
import org.apache.commons.lang.StringUtils;
import org.apache.commons.logging.Log;
import org.apache.commons.logging.LogFactory;
import org.apache.cxf.Bus;
import org.apache.cxf.bus.spring.SpringBusFactory;
import org.apache.cxf.jaxrs.client.JAXRSClientFactoryBean;
import org.json.JSONArray;
import org.json.JSONObject;
import org.owasp.encoder.Encode;
import org.wso2.carbon.base.MultitenantConstants;
import org.wso2.carbon.identity.base.IdentityRuntimeException;
import org.wso2.carbon.identity.core.ServiceURLBuilder;
import org.wso2.carbon.identity.core.URLBuilderException;
import org.wso2.carbon.identity.core.util.IdentityTenantUtil;
import org.wso2.carbon.identity.mgt.endpoint.util.client.ApiException;
import org.wso2.carbon.identity.mgt.endpoint.util.client.ApplicationDataRetrievalClient;
import org.wso2.carbon.identity.mgt.endpoint.util.client.ApplicationDataRetrievalClientException;
import org.wso2.carbon.identity.mgt.endpoint.util.client.model.Claim;
import org.wso2.carbon.identity.mgt.endpoint.util.client.model.Error;
import org.wso2.carbon.identity.mgt.endpoint.util.client.model.RetryError;
import org.wso2.carbon.identity.mgt.endpoint.util.client.model.User;
import org.wso2.carbon.identity.mgt.stub.beans.VerificationBean;
import org.wso2.securevault.SecretResolver;
import org.wso2.securevault.SecretResolverFactory;
import org.wso2.securevault.commons.MiscellaneousUtil;

import java.io.IOException;
import java.io.InputStream;
import java.net.MalformedURLException;
import java.net.URI;
import java.net.URISyntaxException;
import java.net.URL;
import java.nio.charset.StandardCharsets;
import java.util.Arrays;
import java.util.Enumeration;
import java.util.HashMap;
import java.util.List;
import java.util.Map;
import java.util.Properties;
import java.util.ResourceBundle;
import java.util.StringTokenizer;
import java.util.regex.Pattern;
import java.util.stream.Collectors;
import javax.servlet.http.HttpServletRequest;

import static org.wso2.carbon.identity.mgt.endpoint.util.IdentityManagementEndpointConstants.My_ACCOUNT_APPLICATION_NAME;
import static org.wso2.carbon.identity.mgt.endpoint.util.IdentityManagementEndpointConstants.SUPER_TENANT;
import static org.wso2.carbon.identity.mgt.endpoint.util.IdentityManagementEndpointConstants.USER_TENANT_HINT_PLACE_HOLDER;

/**
 * This class defines utility methods used within this web application.
 */
public class IdentityManagementEndpointUtil {

    public static final String PADDING_CHAR = "=";
    public static final String UNDERSCORE = "_";
    public static final String SPLITTING_CHAR = "&";
    public static final String PII_CATEGORIES = "piiCategories";
    public static final String PII_CATEGORY = "piiCategory";
    public static final String PURPOSES = "purposes";
    public static final String MANDATORY = "mandatory";
    public static final String DISPLAY_NAME = "displayName";
    private static final String PROTECTED_TOKENS = "protectedTokens";
    private static final String DEFAULT_CALLBACK_HANDLER = "org.wso2.carbon.securevault.DefaultSecretCallbackHandler";
    private static final String SECRET_PROVIDER = "secretProvider";

    private static final Log log = LogFactory.getLog(IdentityManagementEndpointUtil.class);
    private static final String CODE = "51007";
    private static final String UNEXPECTED_ERROR = "Unexpected Error.";

    private static String accessUsername = null;
    private static String accessPassword = null;

    private IdentityManagementEndpointUtil() {

    }

    /**
     * Reruns the full qualified username of the user in below format.
     * <user_store_domain>/<username>@<tenant_domain>
     *
     * @param username        username of the user
     * @param tenantDomain    tenant domain the user belongs to
     * @param userStoreDomain user store domain usee belongs to
     * @return full qualified username
     */
    public static final String getFullQualifiedUsername(String username, String tenantDomain, String userStoreDomain) {

        String fullQualifiedUsername = username;
        if (StringUtils.isNotBlank(userStoreDomain) && !IdentityManagementEndpointConstants.PRIMARY_USER_STORE_DOMAIN
                .equals(userStoreDomain)) {
            fullQualifiedUsername = userStoreDomain + IdentityManagementEndpointConstants.USER_STORE_DOMAIN_SEPARATOR
                    + fullQualifiedUsername;
        }

        if (StringUtils.isNotBlank(tenantDomain) && !IdentityManagementEndpointConstants.SUPER_TENANT.equals
                (tenantDomain)) {
            fullQualifiedUsername = fullQualifiedUsername + IdentityManagementEndpointConstants
                    .TENANT_DOMAIN_SEPARATOR + tenantDomain;
        }

        return fullQualifiedUsername;
    }

    /**
     * Returns the error to be viewed for end user.
     *
     * @param errorMsgSummary  required error message to be viewed
     * @param optionalErrorMsg optional content to be viewed
     * @param verificationBean info recovery confirmation bean
     * @return error message to be viewed
     */
    public static String getPrintableError(String errorMsgSummary, String optionalErrorMsg, VerificationBean
            verificationBean) {

        StringBuilder errorMsg = new StringBuilder(errorMsgSummary);

        if (verificationBean != null && StringUtils.isNotBlank(verificationBean.getError())) {
            String[] error = verificationBean.getError().split(" ", 2);
            errorMsg.append(" ").append(error[1]);
        } else if (StringUtils.isNotBlank(optionalErrorMsg)) {
            errorMsg.append(" ").append(optionalErrorMsg);
        }

        return errorMsg.toString();
    }

    /**
     * Returns the end user portal url.
     *
     * @param userPortalUrl configured user portal url
     * @return configured url or the default url if configured url is empty
     */
    @Deprecated
    public static final String getUserPortalUrl(String userPortalUrl) {

        return getUserPortalUrl(userPortalUrl, null);
    }

    /**
     * Returns the My Account access url for the specific tenant.
     *
     * @param userPortalUrl configured user portal url
     * @param tenantDomain tenant domain of the user
     * @return configured url or the default url if configured url is empty
     */
    public static final String getUserPortalUrl(String userPortalUrl, String tenantDomain) {

        if (StringUtils.isNotBlank(userPortalUrl)) {
            return userPortalUrl;
        }
        try {
            if (StringUtils.isNotEmpty(tenantDomain)) {
                ApplicationDataRetrievalClient applicationDataRetrievalClient = new ApplicationDataRetrievalClient();
                try {
                    String myAccountAccessUrl = applicationDataRetrievalClient.getApplicationAccessURL(SUPER_TENANT,
                            My_ACCOUNT_APPLICATION_NAME);
                    if (StringUtils.isNotEmpty(myAccountAccessUrl)) {
                        return replaceUserTenantHintPlaceholder(myAccountAccessUrl, tenantDomain);
                    }
                } catch (ApplicationDataRetrievalClientException e) {
                    // Falling back to building the url.
                }
            }
            return ServiceURLBuilder.create().addPath(IdentityManagementEndpointConstants.USER_PORTAL_URL).build()
                    .getAbsolutePublicURL();
        } catch (URLBuilderException e) {
            throw new IdentityRuntimeException(
                    "Error while building url for context: " + IdentityManagementEndpointConstants.USER_PORTAL_URL);
        }
    }

    /**
     * Replace the ${UserTenantHint} placeholder in the url with the tenant domain.
     *
     * @param url           Url with the placeholder.
     * @param tenantDomain  Tenant Domain.
     * @return              Processed url.
     */
    public static String replaceUserTenantHintPlaceholder(String url, String tenantDomain) {

        if (StringUtils.isBlank(url)) {
            return url;
        }
        if (!url.contains(USER_TENANT_HINT_PLACE_HOLDER)) {
            return url;
        }
        if (StringUtils.isBlank(tenantDomain)) {
            tenantDomain = SUPER_TENANT;
        }
        return url.replaceAll(Pattern.quote(USER_TENANT_HINT_PLACE_HOLDER), tenantDomain)
                .replaceAll(Pattern.quote("/t/" + SUPER_TENANT), "");
    }

    /**
     * Cast the provided Object to a Boolean
     *
     * @param value Object
     * @return Boolean
     */
    public static boolean getBooleanValue(Object value) {

        if (value != null && value instanceof Boolean) {
            return (Boolean) value;
        }

        return false;
    }

    /**
     * Cast the provided Object to a String
     *
     * @param value Object
     * @return String
     */
    public static String getStringValue(Object value) {

        if (value != null && value instanceof String) {
            return (String) value;
        }

        return "";
    }

    /**
     * Cast provided Object to an Integer
     *
     * @param value Object
     * @return Integer
     */
    public static int getIntValue(Object value) {

        if (value != null && value instanceof Integer) {
            return (Integer) value;
        }

        return 0;
    }

    /**
     * Cast provided Object to a String[]
     *
     * @param value Object
     * @return String[]
     */
    public static String[] getStringArray(Object value) {

        if (value != null && value instanceof String[]) {
            return (String[]) value;
        }

        return ArrayUtils.EMPTY_STRING_ARRAY;
    }

    public static <T> T create(String baseAddress, Class<T> cls, List<?> providers, String configLocation,
                               Map<String, String> headers) {

        JAXRSClientFactoryBean bean = getBean(baseAddress, cls, configLocation, headers);
        bean.setProviders(providers);
        return bean.create(cls, new Object[0]);
    }

    private static JAXRSClientFactoryBean getBean(String baseAddress, Class<?> cls, String configLocation,
                                                  Map<String, String> headers) {

        JAXRSClientFactoryBean bean = getBean(baseAddress, configLocation, headers);
        bean.setServiceClass(cls);
        return bean;
    }

    static JAXRSClientFactoryBean getBean(String baseAddress, String configLocation, Map<String, String> headers) {

        JAXRSClientFactoryBean bean = new JAXRSClientFactoryBean();
        if (configLocation != null) {
            SpringBusFactory bf = new SpringBusFactory();
            Bus bus = bf.createBus(configLocation);
            bean.setBus(bus);
        }
        bean.setAddress(baseAddress);
        if (headers != null && !headers.isEmpty()) {
            bean.setHeaders(headers);
        }
        return bean;
    }

    public static void addReCaptchaHeaders(HttpServletRequest request, Map<String, List<String>> headers) {

        if (headers != null && headers.get("reCaptcha") != null) {
            request.setAttribute("reCaptcha", Boolean.TRUE.toString());
            request.setAttribute("reCaptchaAPI", headers.get("reCaptchaAPI").get(0));
            request.setAttribute("reCaptchaKey", headers.get("reCaptchaKey").get(0));
        }
    }

    /**
     * Builds consent string according to consent API. This string can be used as the body of add receipt API
     *
     * @param username               Username of the user.
     * @param consent                Consent String which contains services.
     * @param jurisdiction           Jurisdiction.
     * @param collectionMethod       Collection Method.
     * @param language               Language.
     * @param policyURL              Policy URL.
     * @param consentType            Consent Type.
     * @param isPrimaryPurpose       Whether this this receipt is for primary purpose.
     * @param isThirdPartyDisclosure Whether this receipt can be disclosed to thrid parties.
     * @param termination            Termination date.
     * @return Consent string which contains above facts.
     */
    public static String buildConsentForResidentIDP(String username, String consent, String jurisdiction,
                                                    String collectionMethod, String language, String policyURL,
                                                    String consentType, boolean isPrimaryPurpose, boolean
                                                            isThirdPartyDisclosure, String termination) {

        if (StringUtils.isEmpty(consent)) {
            if (log.isDebugEnabled()) {
                log.debug("Empty consent string. Hence returning without building consent from endpoint");
            }
            return consent;
        }
        String piiPrincipalId = getPiiPrincipalID(username);
        JSONObject receipt = new JSONObject(consent);
        receipt.put(IdentityManagementEndpointConstants.Consent.JURISDICTION_KEY, jurisdiction);
        receipt.put(IdentityManagementEndpointConstants.Consent.COLLECTION_METHOD_KEY, collectionMethod);
        receipt.put(IdentityManagementEndpointConstants.Consent.LANGUAGE_KEY, language);
        receipt.put(IdentityManagementEndpointConstants.Consent.PII_PRINCIPAL_ID_KEY, piiPrincipalId);
        receipt.put(IdentityManagementEndpointConstants.Consent.POLICY_URL_KEY, policyURL);
        buildServices(receipt, consentType, isPrimaryPurpose,
                isThirdPartyDisclosure, termination);
        if (log.isDebugEnabled()) {
            log.debug("Built consent from endpoint util : " + consent);
        }

        return receipt.toString();
    }

    private static String getPiiPrincipalID(String username) {

        User user = IdentityManagementServiceUtil.getInstance().getUser(username);
        String piiPrincipalId;

        if (StringUtils.isNotBlank(user.getRealm()) && !IdentityManagementEndpointConstants.PRIMARY_USER_STORE_DOMAIN
                .equals(user.getRealm())) {
            piiPrincipalId = user.getRealm() + IdentityManagementEndpointConstants.USER_STORE_DOMAIN_SEPARATOR
                    + user.getUsername();
        } else {
            piiPrincipalId = user.getUsername();
        }
        return piiPrincipalId;
    }

    private static void buildServices(JSONObject receipt, String consentType, boolean isPrimaryPurpose, boolean
            isThirdPartyDisclosure, String termination) {

        JSONArray services = (JSONArray) receipt.get(IdentityManagementEndpointConstants.Consent.SERVICES);
        for (int serviceIndex = 0; serviceIndex < services.length(); serviceIndex++) {
            buildService((JSONObject) services.get(serviceIndex), consentType, isPrimaryPurpose,
                    isThirdPartyDisclosure, termination);
        }
    }

    private static void buildService(JSONObject service, String consentType, boolean isPrimaryPurpose, boolean
            isThirdPartyDisclosure, String termination) {

        JSONArray purposes = (JSONArray) service.get(IdentityManagementEndpointConstants.Consent.PURPOSES);

        for (int purposeIndex = 0; purposeIndex < purposes.length(); purposeIndex++) {
            buildPurpose((JSONObject) purposes.get(purposeIndex), consentType, isPrimaryPurpose,
                    isThirdPartyDisclosure, termination);
        }
    }

    private static void buildPurpose(JSONObject purpose, String consentType, boolean isPrimaryPurpose, boolean
            isThirdPartyDisclosure, String termination) {

        purpose.put(IdentityManagementEndpointConstants.Consent.CONSENT_TYPE_KEY, consentType);
        purpose.put(IdentityManagementEndpointConstants.Consent.PRIMARY_PURPOSE_KEY, isPrimaryPurpose);
        purpose.put(IdentityManagementEndpointConstants.Consent.THRID_PARTY_DISCLOSURE_KEY, isThirdPartyDisclosure);
        purpose.put(IdentityManagementEndpointConstants.Consent.TERMINATION_KEY, termination);
        JSONArray piiCategories = (JSONArray) purpose.get(IdentityManagementEndpointConstants.Consent.PII_CATEGORY);
        for (int categoryIndex = 0; categoryIndex < piiCategories.length(); categoryIndex++) {
            buildCategory((JSONObject) piiCategories.get(categoryIndex), termination);
        }
    }

    private static void buildCategory(JSONObject piiCategory, String validity) {

        piiCategory.put(IdentityManagementEndpointConstants.Consent.VALIDITY_KEY, validity);
    }

    /**
     * To get the property value for the given key from the ResourceBundle
     * Retrieve the value of property entry for key, return key if a value is not found for key
     *
     * @param resourceBundle name of the resourcebundle object
     * @param key            name of the key
     * @return property value entry of the key or key value itself
     */
    public static String i18n(ResourceBundle resourceBundle, String key) {

        try {
            return Encode.forHtml((StringUtils.isNotBlank(resourceBundle.getString(key)) ?
                    resourceBundle.getString(key) : key));
        } catch (Exception e) {
            // Intentionally catching Exception and if something goes wrong while finding the value for key, return
            // default, not to break the UI
            return Encode.forHtml(key);
        }
    }

    /**
     * To get the property value for the base64 encoded value of the key from the ResourceBundle
     * Retrieve the value of property entry for where key is obtained after replacing "=" with "_" of base64 encoded
     * value of the given key,
     * return key if a value is not found for above calculated
     *
     * @param resourceBundle name of the resourcebundle object
     * @param key            name of the key
     * @return property value entry of the base64 encoded key value or key value itself
     */
    public static String i18nBase64(ResourceBundle resourceBundle, String key) {

        String base64Key = Base64.encode(key.getBytes(StandardCharsets.UTF_8)).replaceAll(PADDING_CHAR, UNDERSCORE);
        try {
            return Encode.forHtml((StringUtils.isNotBlank(resourceBundle.getString(base64Key)) ?
                    resourceBundle.getString(base64Key) : key));
        } catch (Exception e) {
            // Intentionally catching Exception and if something goes wrong while finding the value for key, return
            // default, not to break the UI
            return Encode.forHtml(key);
        }
    }

    /**
     * Get unique PIIs out of given purposes.
     *
     * @param purposesResponseString Purposes response JSON received from Consent Mgt API.
     * @return Unique PIIs out of given purposes in the purposes JSON String.
     */
    public static Map<String, Claim> getUniquePIIs(String purposesResponseString) {

        Map<String, Claim> claimsMap = new HashMap<>();
        JSONObject purposes = new JSONObject(purposesResponseString);
        JSONArray purposesArray = purposes.getJSONArray(PURPOSES);
        for (int i = 0; i < purposesArray.length(); i++) {
            JSONObject purpose = purposesArray.getJSONObject(i);
            JSONArray piis = (JSONArray) purpose.get(PII_CATEGORIES);
            for (int j = 0; j < piis.length(); j++) {
                JSONObject pii = piis.getJSONObject(j);
                if (claimsMap.get(pii.getString(PII_CATEGORY)) == null) {
                    Claim claim = new Claim();
                    claim.displayName(getStringValue(pii.get(DISPLAY_NAME)));
                    claim.setUri(getStringValue(pii.get(PII_CATEGORY)));
                    claim.required(pii.getBoolean(MANDATORY));
                    claimsMap.put(getStringValue(pii.get(PII_CATEGORY)), claim);
                } else {
                    Claim claim = claimsMap.get(pii.getString(PII_CATEGORY));
                    if (pii.getBoolean(MANDATORY)) {
                        claim.required(true);
                    }
                }
            }
        }
        return claimsMap;
    }

    public static Map<String, Claim> fillPiisWithClaimInfo(Map<String, Claim> piis, List<Claim> defaultClaims) {

        if (piis != null) {
            for (Claim defaultClaim : defaultClaims) {
                if (defaultClaim != null && defaultClaim.getUri() != null && piis.get(defaultClaim.getUri()) != null) {
                    piis.get(defaultClaim.getUri()).setValidationRegex(defaultClaim.getValidationRegex());
                    piis.get(defaultClaim.getUri()).setReadOnly(defaultClaim.getReadOnly());
                }
            }
        } else {
            piis = new HashMap<>();
            for (Claim defaultClaim : defaultClaims) {
                if (defaultClaim != null && defaultClaim.getUri() != null) {
                    piis.put(defaultClaim.getUri(), defaultClaim);
                }
            }
        }
        return piis;
    }

    /**
     * Encode query params of the call back url. Method supports all URL formats supported in
     * {@link #getURLEncodedCallback(String)} and URLs containing spaces
     *
     * @param callbackUrl callback url from the request.
     * @return encoded callback url.
     * @throws MalformedURLException Malformed URL Exception.
     */
    public static String encodeURL(String callbackUrl) throws MalformedURLException {

        URL url = new URL(callbackUrl);
        StringBuilder encodedCallbackUrl = new StringBuilder(
                new URL(url.getProtocol(), url.getHost(), url.getPort(), url.getPath(), null).toString());
<<<<<<< HEAD

        String malformedQueryParam = getMalformedQueryParam(url.getQuery());
        if (malformedQueryParam != null) {
            throw new MalformedURLException(
                    String.format("The query param: %s does not contain a value", malformedQueryParam));
        }
=======
>>>>>>> e14d9266
        Map<String, String> encodedQueryMap = getEncodedQueryParamMap(url.getQuery());

        if (MapUtils.isNotEmpty(encodedQueryMap)) {
            encodedCallbackUrl.append("?");
            encodedCallbackUrl.append(encodedQueryMap.keySet().stream().map(key -> key + PADDING_CHAR
                    + encodedQueryMap.get(key)).collect(Collectors.joining(SPLITTING_CHAR)));
        }

        return encodedCallbackUrl.toString();
    }

    /**
     * Encode query params of the call back url.
     *
     * @param callbackUrl Callback url from the request.
     * @return Encoded callback url.
     * @throws URISyntaxException URI Syntax Exception.
     * @deprecated
     * This method is no longer acceptable to encode query params of the call back url. Because this method
     * doesn't support URLs with spaces.
     * Use the {@link #encodeURL(String)} method instead.
     */
    @Deprecated
    public static String getURLEncodedCallback(String callbackUrl) throws URISyntaxException {

        if (StringUtils.isBlank(callbackUrl)) {
            return callbackUrl;
        }

        callbackUrl = callbackUrl.trim().replace(" ", "%20");
        URI uri = new URI(callbackUrl);
        StringBuilder encodedCallbackUrl = new StringBuilder(
                new URI(uri.getScheme(), uri.getAuthority(), uri.getPath(), null, null).toString());
<<<<<<< HEAD

        String malformedQueryParam = getMalformedQueryParam(uri.getQuery());
        if (malformedQueryParam != null) {
            throw new URISyntaxException(malformedQueryParam,
                    String.format("The query param: %s does not contain a value", malformedQueryParam));
        }
=======
>>>>>>> e14d9266
        Map<String, String> encodedQueryMap = getEncodedQueryParamMap(uri.getQuery());

        if (MapUtils.isNotEmpty(encodedQueryMap)) {
            encodedCallbackUrl.append("?");
            encodedCallbackUrl.append(encodedQueryMap.keySet().stream().map(key -> key + PADDING_CHAR + encodedQueryMap.get(key))
                    .collect(Collectors.joining(SPLITTING_CHAR)));
        }

        return encodedCallbackUrl.toString();
    }

    /**
     * Encode query params of the call back url one by one.
     *
     * @param queryParams String of query params.
     * @return map of the encoded query params.
     */
    public static Map<String, String> getEncodedQueryParamMap(String queryParams) {

        Map<String, String> encodedQueryMap = new HashMap<>();
        if (StringUtils.isBlank(queryParams)) {
            return encodedQueryMap;
        }
        String[] params = queryParams.split(SPLITTING_CHAR);
        if (ArrayUtils.isEmpty(params)) {
            return encodedQueryMap;
        }
        for (String param : params) {
            String[] queryParamWithValue = param.split(PADDING_CHAR);
            if (queryParamWithValue.length > 1) {
                encodedQueryMap.put(Encode.forUriComponent(queryParamWithValue[0]),
                        Encode.forUriComponent(queryParamWithValue[1]));
            }
        }
        return encodedQueryMap;
    }

    /**
     * Construct the URL depending on the path and the resource name.
     *
     * @param path path of the url
     * @return endpoint url
     */
    @Deprecated
    public static String buildEndpointUrl(String path) {

        String serviceContextURL = IdentityManagementServiceUtil.getInstance().getServiceContextURL();
        String endpointUrl = replaceLastOccurrence(serviceContextURL,
                IdentityManagementEndpointConstants.UserInfoRecovery.SERVICE_CONTEXT_URL, "");

        if (path.startsWith("/")) {
            return endpointUrl + path;
        } else {
            return endpointUrl + "/" + path;
        }
    }

    /**
     * Get malformed query param if the query string contains any. A malformed query param will be any param with no
     * value.
     *
     * @param queryParams Query params.
     * @return Malformed query param. Null will be returned if there are no malformed query params.
     */
    private static String getMalformedQueryParam(String queryParams) {

        if (StringUtils.isBlank(queryParams)) {
            return null;
        }
        String[] params = queryParams.split(SPLITTING_CHAR);
        if (ArrayUtils.isEmpty(params)) {
            return null;
        }
        for (String param : params) {
            if (StringUtils.isNotBlank(param) && param.split(PADDING_CHAR).length < 2) {
                return param;
            }
        }
        return null;
    }

    /**
     * Method to replace the last occurrence of the provided string in the base string.
     *
     * issue: https://services.mnm.local:9443/services => https://am/identity/concent-mgt/v1.mnm.local:9443/services/
     * Fix: https://services.mnm.local:9443/services => https://services.mnm.local:9443/am/identity/concent-mgt/v1/
     *
     * @param base The base string
     * @param toReplace The string which needs to be find and replaced
     * @param replaceWith The replacement string.
     * @return String with the replaced value.
     * */
    private static String replaceLastOccurrence(String base, String toReplace, String replaceWith) {
        int lastIndex = base.lastIndexOf(toReplace);

        if (lastIndex == -1) {
            return base;
        }

        String begin = base.substring(0, lastIndex);
        String end = base.substring(lastIndex + toReplace.length());
        return begin + replaceWith + end;
    }

    public static void addErrorInformation(HttpServletRequest request, Exception e) {
        Error error = buildError(e);
        addErrorInformation(request, error);
    }

    public static void addErrorInformation(HttpServletRequest request, Error errorD) {
        request.setAttribute("error", true);
        if (errorD != null) {
            request.setAttribute("errorMsg", errorD.getDescription());
            request.setAttribute("errorCode", errorD.getCode());
        }
    }

    public static Error buildError(Exception e) {

        try {
            return new Gson().fromJson(e.getMessage(), Error.class);
        } catch (JsonSyntaxException ex) {
            // We cannot build proper error code and error messages from the exception.
            log.error("Exception while retrieving error details from original exception. Original exception:", e);
            return buildUnexpectedError();

        }
    }

    private static Error buildUnexpectedError() {

        Error error = new Error();
        error.setCode(CODE);
        error.setMessage(UNEXPECTED_ERROR);
        error.setDescription(UNEXPECTED_ERROR);
        return error;
    }

    private static RetryError buildUnexpectedRetryError() {

        RetryError error = new RetryError();
        error.setCode(CODE);
        error.setMessage(UNEXPECTED_ERROR);
        error.setDescription(UNEXPECTED_ERROR);
        return error;
    }

    public static RetryError buildRetryError(Exception e) {

        try {
            return new Gson().fromJson(e.getMessage(), RetryError.class);
        } catch (JsonSyntaxException ex) {
            // We cannot build proper error code and error messages from the exception.
            log.error("Exception while retrieving error details from original exception. Original exception:", e);
            return buildUnexpectedRetryError();
        }
    }

    public static void authenticate(ServiceClient client) throws Exception {

        if (accessPassword == null || accessUsername == null) {
            loadCredentials();
        }

        if (accessUsername != null && accessPassword != null) {
            setOptions(client, accessUsername, accessPassword);
        } else {
            throw new Exception("Authentication username or password not set");
        }
    }

    private static void loadCredentials() throws IOException {

        Properties properties = new Properties();
        try (InputStream inputStream = IdentityManagementServiceUtil.class.getClassLoader().getResourceAsStream
                (IdentityManagementEndpointConstants.SERVICE_CONFIG_FILE_NAME)) {
            properties.load(inputStream);

            // Resolve encrypted properties with secure vault.
            resolveSecrets(properties);
        }

        accessUsername = properties.getProperty(IdentityManagementEndpointConstants.ServiceConfigConstants
                .SERVICE_ACCESS_USERNAME);
        accessPassword = properties.getProperty(IdentityManagementEndpointConstants.ServiceConfigConstants
                .SERVICE_ACCESS_PASSWORD);
    }

    public static void setOptions(ServiceClient client, String accessUsername, String accessPassword) {

        IdentityManagementServiceUtil.setAutheticationOptions(client, accessUsername, accessPassword);
    }

    /**
     * Get base path URL for API clients.
     *
     * @param tenantDomain tenant Domain.
     * @param context      URL context.
     * @return base path.
     * @throws ApiException ApiException.
     */
    public static String getBasePath(String tenantDomain, String context) throws ApiException {

        return getBasePath(tenantDomain, context, true);
    }

    /**
     * Get base path URL for API clients.
     *
     * @param tenantDomain          Tenant Domain.
     * @param context               URL context.
     * @param isEndpointTenantAware Whether the endpoint is tenant aware.
     * @return Base path.
     * @throws ApiException ApiException.
     */
    public static String getBasePath(String tenantDomain, String context, boolean isEndpointTenantAware)
            throws ApiException {

        String basePath;
        String serverUrl = IdentityManagementServiceUtil.getInstance().getContextURLFromFile();
        try {
            if (StringUtils.isBlank(serverUrl)) {
                if (IdentityTenantUtil.isTenantQualifiedUrlsEnabled()) {
                    basePath = ServiceURLBuilder.create().addPath(context).setTenant(tenantDomain).build()
                            .getAbsoluteInternalURL();
                } else {
                    serverUrl = ServiceURLBuilder.create().build().getAbsoluteInternalURL();
                    if (StringUtils.isNotBlank(tenantDomain) && !MultitenantConstants.SUPER_TENANT_DOMAIN_NAME
                            .equalsIgnoreCase(tenantDomain) && isEndpointTenantAware) {
                        basePath = serverUrl + "/t/" + tenantDomain + context;
                    } else {
                        basePath = serverUrl + context;
                    }
                }
            } else {
                basePath = serverUrl + context;
            }
        } catch (URLBuilderException e) {
            throw new ApiException("Error while building url for context: " + context);
        }
        return basePath;
    }

    /**
     * Get status of the availability of secured (with secure vault) properties
     *
     * @return availability of secured properties
     */
    private static boolean isSecuredPropertyAvailable(Properties properties) {

        Enumeration propertyNames = properties.propertyNames();

        while (propertyNames.hasMoreElements()) {
            String key = (String) propertyNames.nextElement();
            if (PROTECTED_TOKENS.equals(key) && StringUtils.isNotBlank(properties.getProperty(key))) {
                return true;
            }
        }
        return false;
    }

    /**
     * There can be sensitive information like passwords in configuration file. If they are encrypted using secure
     * vault, this method will resolve them and replace with original values.
     */
    private static void resolveSecrets(Properties properties) {

        String secretProvider = (String) properties.get(SECRET_PROVIDER);
        if (StringUtils.isBlank(secretProvider)) {
            properties.put(SECRET_PROVIDER, DEFAULT_CALLBACK_HANDLER);
        }
        SecretResolver secretResolver = SecretResolverFactory.create(properties);
        if (secretResolver != null && secretResolver.isInitialized()) {
            for (Map.Entry<Object, Object> entry : properties.entrySet()) {
                String key = entry.getKey().toString();
                String value = entry.getValue().toString();
                if (value != null) {
                    value = MiscellaneousUtil.resolve(value, secretResolver);
                }
                properties.put(key, value);
            }
        }
        // Support the protectedToken alias used for encryption. ProtectedToken alias is deprecated.
        if (isSecuredPropertyAvailable(properties)) {
            SecretResolver resolver = SecretResolverFactory.create(properties, "");
            String protectedTokens = (String) properties.get(PROTECTED_TOKENS);
            StringTokenizer st = new StringTokenizer(protectedTokens, ",");
            while (st.hasMoreElements()) {
                String element = st.nextElement().toString().trim();

                if (resolver.isTokenProtected(element)) {
                    if (log.isDebugEnabled()) {
                        log.debug("Resolving and replacing secret for " + element);
                    }
                    // Replaces the original encrypted property with resolved property
                    properties.put(element, resolver.resolve(element));
                } else {
                    if (log.isDebugEnabled()) {
                        log.debug("No encryption done for value with key :" + element);
                    }
                }
            }
        } else {
            if (log.isDebugEnabled()) {
                log.debug("Secure vault encryption ignored since no protected tokens available.");
            }
        }
    }

    /**
     * Get a query parameter value from a URL.
     *
     * @param url               URL.
     * @param queryParameter    Required query parameter name.
     * @return Query parameter value.
     * @throws URISyntaxException If url is not in valid syntax.
     */
    public static String getQueryParameter(String url, String queryParameter) throws URISyntaxException {

        String queryParams = new URI(url).getQuery();
        Map<String, String> queryParamMap = new HashMap<>();
        if (StringUtils.isNotBlank(queryParams)) {
            queryParamMap = Arrays.stream(queryParams.split(SPLITTING_CHAR))
                    .map(entry -> entry.split(PADDING_CHAR))
                    .collect(Collectors.toMap(entry -> entry[0], entry -> entry[1]));
        }
        return queryParamMap.get(queryParameter);
    }
}<|MERGE_RESOLUTION|>--- conflicted
+++ resolved
@@ -523,15 +523,6 @@
         URL url = new URL(callbackUrl);
         StringBuilder encodedCallbackUrl = new StringBuilder(
                 new URL(url.getProtocol(), url.getHost(), url.getPort(), url.getPath(), null).toString());
-<<<<<<< HEAD
-
-        String malformedQueryParam = getMalformedQueryParam(url.getQuery());
-        if (malformedQueryParam != null) {
-            throw new MalformedURLException(
-                    String.format("The query param: %s does not contain a value", malformedQueryParam));
-        }
-=======
->>>>>>> e14d9266
         Map<String, String> encodedQueryMap = getEncodedQueryParamMap(url.getQuery());
 
         if (MapUtils.isNotEmpty(encodedQueryMap)) {
@@ -565,15 +556,6 @@
         URI uri = new URI(callbackUrl);
         StringBuilder encodedCallbackUrl = new StringBuilder(
                 new URI(uri.getScheme(), uri.getAuthority(), uri.getPath(), null, null).toString());
-<<<<<<< HEAD
-
-        String malformedQueryParam = getMalformedQueryParam(uri.getQuery());
-        if (malformedQueryParam != null) {
-            throw new URISyntaxException(malformedQueryParam,
-                    String.format("The query param: %s does not contain a value", malformedQueryParam));
-        }
-=======
->>>>>>> e14d9266
         Map<String, String> encodedQueryMap = getEncodedQueryParamMap(uri.getQuery());
 
         if (MapUtils.isNotEmpty(encodedQueryMap)) {
@@ -629,30 +611,6 @@
         } else {
             return endpointUrl + "/" + path;
         }
-    }
-
-    /**
-     * Get malformed query param if the query string contains any. A malformed query param will be any param with no
-     * value.
-     *
-     * @param queryParams Query params.
-     * @return Malformed query param. Null will be returned if there are no malformed query params.
-     */
-    private static String getMalformedQueryParam(String queryParams) {
-
-        if (StringUtils.isBlank(queryParams)) {
-            return null;
-        }
-        String[] params = queryParams.split(SPLITTING_CHAR);
-        if (ArrayUtils.isEmpty(params)) {
-            return null;
-        }
-        for (String param : params) {
-            if (StringUtils.isNotBlank(param) && param.split(PADDING_CHAR).length < 2) {
-                return param;
-            }
-        }
-        return null;
     }
 
     /**
