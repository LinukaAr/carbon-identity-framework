/*
 * Copyright (c) 2021, WSO2 Inc. (http://www.wso2.org) All Rights Reserved.
 *
 * WSO2 Inc. licenses this file to you under the Apache License,
 * Version 2.0 (the "License"); you may not use this file except
 * in compliance with the License.
 * You may obtain a copy of the License at
 *
 * http://www.apache.org/licenses/LICENSE-2.0
 *
 * Unless required by applicable law or agreed to in writing,
 * software distributed under the License is distributed on an
 * "AS IS" BASIS, WITHOUT WARRANTIES OR CONDITIONS OF ANY
 * KIND, either express or implied.  See the License for the
 * specific language governing permissions and limitations
 * under the License.
 */

package org.wso2.carbon.identity.mgt.endpoint.util.client;

import org.apache.axis2.transport.http.HTTPConstants;
import org.apache.commons.lang.StringUtils;
import org.apache.commons.codec.binary.Base64;
import org.apache.commons.logging.Log;
import org.apache.commons.logging.LogFactory;
import org.apache.http.HttpStatus;
import org.apache.http.client.methods.CloseableHttpResponse;
import org.apache.http.client.methods.HttpPost;
import org.apache.http.client.methods.HttpRequestBase;
import org.apache.http.entity.ContentType;
import org.apache.http.entity.StringEntity;
import org.apache.http.impl.client.CloseableHttpClient;
import org.apache.http.impl.client.HttpClientBuilder;
<<<<<<< HEAD
import org.apache.logging.log4j.LogManager;
import org.apache.logging.log4j.Logger;
=======
>>>>>>> 487476c5
import org.json.JSONArray;
import org.json.JSONObject;
import org.json.JSONTokener;
import org.wso2.carbon.identity.mgt.endpoint.util.IdentityManagementEndpointUtil;
import org.wso2.carbon.identity.mgt.endpoint.util.IdentityManagementServiceUtil;

import java.io.IOException;
import java.io.InputStreamReader;
import java.nio.charset.Charset;
import java.nio.charset.StandardCharsets;
import java.util.ArrayList;
import java.util.List;

/**
 * Client which retrieves preferences.
 */
public class PreferenceRetrievalClient {

    private static final String CLIENT = "Client ";
    private static final String PROPERTIES = "properties";
<<<<<<< HEAD
    private static final Logger log = LogManager.getLogger(PreferenceRetrievalClient.class);
=======
    private static final Log log = LogFactory.getLog(PreferenceRetrievalClient.class);
>>>>>>> 487476c5
    private static final String PREFERENCE_API_RELATIVE_PATH = "/api/server/v1/identity-governance/preferences";
    private static final String SELF_REGISTRATION_PROPERTY = "SelfRegistration.Enable";
    private static final String USERNAME_RECOVERY_PROPERTY = "Recovery.Notification.Username.Enable";
    private static final String NOTIFICATION_PASSWORD_RECOVERY_PROPERTY = "Recovery.Notification.Password.Enable";
    private static final String QUESTION_PASSWORD_RECOVERY_PROPERTY = "Recovery.Question.Password.Enable";
    private static final String SELF_SIGN_UP_LOCK_ON_CREATION_PROPERTY = "SelfRegistration.LockOnCreation";
    private static final String MULTI_ATTRIBUTE_LOGIN_PROPERTY = "account.multiattributelogin.handler.enable";
    private static final String CONNECTOR_NAME = "connector-name";
    private static final String SELF_SIGN_UP_CONNECTOR = "self-sign-up";
    private static final String RECOVERY_CONNECTOR = "account-recovery";
    private static final String MULTI_ATTRIBUTE_LOGIN_HANDLER = "multiattribute.login.handler";
    private static final String PROPERTY_NAME = "name";
    private static final String PROPERTY_VALUE = "value";
    private static final String TYPING_DNA_CONNECTOR = "typingdna-config";
    private static final String TYPING_DNA_PROPERTY = "adaptive_authentication.tdna.enable";
    private static final String AUTO_LOGIN_AFTER_SELF_SIGN_UP = "SelfRegistration.AutoLogin.Enable";
    private static final String AUTO_LOGIN_AFTER_PASSWORD_RECOVERY = "Recovery.AutoLogin.Enable";

    /**
     * Check self registration is enabled or not.
     *
     * @param tenant tenant domain name.
     * @return returns true if self registration enabled.
     * @throws PreferenceRetrievalClientException
     */
    public boolean checkSelfRegistration(String tenant) throws PreferenceRetrievalClientException {

        return checkPreference(tenant, SELF_SIGN_UP_CONNECTOR, SELF_REGISTRATION_PROPERTY);
    }

    /**
     * Check lock on self registration is enabled or not.
     *
     * @param tenant tenant domain name.
     * @return returns true if lock on self registration enabled.
     * @throws PreferenceRetrievalClientException
     */
    public boolean checkSelfRegistrationLockOnCreation(String tenant) throws PreferenceRetrievalClientException {

        return checkPreference(tenant, SELF_SIGN_UP_CONNECTOR, SELF_SIGN_UP_LOCK_ON_CREATION_PROPERTY);
    }

    /**
     * Check username recovery is enabled or not.
     *
     * @param tenant tenant domain name.
     * @return returns true if  username recovery enabled.
     * @throws PreferenceRetrievalClientException
     */
    public boolean checkUsernameRecovery(String tenant) throws PreferenceRetrievalClientException {

        return checkPreference(tenant, RECOVERY_CONNECTOR, USERNAME_RECOVERY_PROPERTY);
    }

    /**
     * Check notification based password recovery is enabled or not.
     *
     * @param tenant tenant domain name.
     * @return returns true if  notification based password recovery enabled.
     * @throws PreferenceRetrievalClientException
     */
    public boolean checkNotificationBasedPasswordRecovery(String tenant) throws PreferenceRetrievalClientException {

        return checkPreference(tenant, RECOVERY_CONNECTOR, NOTIFICATION_PASSWORD_RECOVERY_PROPERTY);
    }

    /**
     * Check question based password recovery is enabled or not.
     *
     * @param tenant tenant domain name.
     * @return returns true if  question based password recovery enabled.
     * @throws PreferenceRetrievalClientException
     */
    public boolean checkQuestionBasedPasswordRecovery(String tenant) throws PreferenceRetrievalClientException {

        return checkPreference(tenant, RECOVERY_CONNECTOR, QUESTION_PASSWORD_RECOVERY_PROPERTY);
    }

    /**
     * Check password recovery is enabled or not.
     *
     * @param tenant tenant domain name.
     * @return returns true if password recovery enabled.
     * @throws PreferenceRetrievalClientException
     */
    public boolean checkPasswordRecovery(String tenant) throws PreferenceRetrievalClientException {

        List<String> propertyNameList = new ArrayList<String>();
        propertyNameList.add(NOTIFICATION_PASSWORD_RECOVERY_PROPERTY);
        propertyNameList.add(QUESTION_PASSWORD_RECOVERY_PROPERTY);
        return checkMultiplePreference(tenant, RECOVERY_CONNECTOR, propertyNameList);
    }

    /**
     * Check multiple attribute login is enabled or not.
     *
     * @param tenant tenant domain name.
     * @return returns true if password multi-attribute login enabled.
     * @throws PreferenceRetrievalClientException
     */
    public boolean checkMultiAttributeLogin(String tenant) throws PreferenceRetrievalClientException {

        return checkPreference(tenant, MULTI_ATTRIBUTE_LOGIN_HANDLER, MULTI_ATTRIBUTE_LOGIN_PROPERTY);
    }

    /**
     * Check typingDNA authentication is enabled or not.
     *
     * @param tenant Tenant domain name.
     * @return returns true if typingDNA enabled.
     * @throws PreferenceRetrievalClientException PreferenceRetrievalClientException.
     */
    public boolean checkTypingDNA(String tenant) throws PreferenceRetrievalClientException {

        return checkPreference(tenant, TYPING_DNA_CONNECTOR, TYPING_DNA_PROPERTY, false);
    }

    /**
     * Check auto login after self sign up is enabled or not.
     *
     * @param tenant tenant domain name.
     * @return returns true if auto login after self sign up is enabled .
     * @throws PreferenceRetrievalClientException
     */
    public boolean checkAutoLoginAfterSelfRegistrationEnabled(String tenant) throws PreferenceRetrievalClientException {

        return checkPreference(tenant, SELF_SIGN_UP_CONNECTOR, AUTO_LOGIN_AFTER_SELF_SIGN_UP);
    }

    /**
     * Check auto login after password recovery is enabled or not.
     *
     * @param tenant tenant domain name.
     * @return returns true if auto login after password recover is enabled .
     * @throws PreferenceRetrievalClientException
     */
    public boolean checkAutoLoginAfterPasswordRecoveryEnabled(String tenant) throws PreferenceRetrievalClientException {

        return checkPreference(tenant, RECOVERY_CONNECTOR, AUTO_LOGIN_AFTER_PASSWORD_RECOVERY);
    }

    /**
     * Check for preference in the given tenant.
     *
     * @param tenant        tenant domain name.
     * @param connectorName name of the connector.
     * @param propertyName  property to check.
     * @return returns true if the property is enabled.
     * @throws PreferenceRetrievalClientException
     */
    public boolean checkPreference(String tenant, String connectorName, String propertyName)
            throws PreferenceRetrievalClientException {

        return checkPreference(tenant, connectorName, propertyName, true);
    }

    /**
     * Check for preference in the given tenant.
     *
     * @param tenant        Tenant domain name.
     * @param connectorName Name of the connector.
     * @param propertyName  Property name to check.
     * @param defaultValue  Default value to be returned if there is any error.
     * @return returns true if the property is enabled.
     * @throws PreferenceRetrievalClientException PreferenceRetrievalClientException.
     */
    public boolean checkPreference(String tenant, String connectorName, String propertyName, boolean defaultValue)
            throws PreferenceRetrievalClientException {

        try (CloseableHttpClient httpclient = HttpClientBuilder.create().useSystemProperties().build()) {
            JSONArray main = new JSONArray();
            JSONObject preference = new JSONObject();
            preference.put(CONNECTOR_NAME, connectorName);
            JSONArray properties = new JSONArray();
            properties.put(propertyName);
            preference.put(PROPERTIES, properties);
            main.put(preference);
            HttpPost post = new HttpPost(getUserGovernancePreferenceEndpoint(tenant));
            setAuthorizationHeader(post);
            post.setEntity(new StringEntity(main.toString(), ContentType.create(HTTPConstants
                    .MEDIA_TYPE_APPLICATION_JSON, Charset.forName(StandardCharsets.UTF_8.name()))));

            try (CloseableHttpResponse response = httpclient.execute(post)) {

                if (response.getStatusLine().getStatusCode() == HttpStatus.SC_OK) {
                    JSONArray jsonResponse = new JSONArray(
                            new JSONTokener(new InputStreamReader(response.getEntity().getContent())));
                    JSONObject connector = (JSONObject) jsonResponse.get(0);
                    JSONArray responseProperties = connector.getJSONArray(PROPERTIES);
                    for (int itemIndex = 0, totalObject = responseProperties.length();
                         itemIndex < totalObject; itemIndex++) {
                        JSONObject config = responseProperties.getJSONObject(itemIndex);
                        if (StringUtils.equalsIgnoreCase(
                                responseProperties.getJSONObject(itemIndex).getString(PROPERTY_NAME), propertyName)) {
                            return Boolean.valueOf(config.getString(PROPERTY_VALUE));
                        }
                    }
                }
                return defaultValue;
            } finally {
                post.releaseConnection();
            }
        } catch (IOException e) {
            // Logging and throwing since this is a client.
            String msg = "Error while checking preference for connector : " + connectorName + " in tenant : " + tenant;
            if (log.isDebugEnabled()) {
                log.debug(msg, e);
            }
            throw new PreferenceRetrievalClientException(msg, e);
        }
    }

    /**
     * Check multiple preferences and returns true if one preference is enabled.
     *
     * @param tenant        tenant domain name.
     * @param connectorName name of the connector.
     * @param propertyNames list of properties to check.
     * @return return true of one property is enabled.
     * @throws PreferenceRetrievalClientException
     */
    public boolean checkMultiplePreference(String tenant, String connectorName, List<String> propertyNames)
            throws PreferenceRetrievalClientException {

        try (CloseableHttpClient httpclient = HttpClientBuilder.create().useSystemProperties().build()) {
            JSONArray requestBody = new JSONArray();
            JSONObject preference = new JSONObject();
            preference.put(CONNECTOR_NAME, connectorName);
            JSONArray properties = new JSONArray();
            for (String propertyName : propertyNames) {
                properties.put(propertyName);
            }
            preference.put(PROPERTIES, properties);
            requestBody.put(preference);
            HttpPost post = new HttpPost(getUserGovernancePreferenceEndpoint(tenant));
            setAuthorizationHeader(post);
            post.setEntity(new StringEntity(requestBody.toString(), ContentType.create(HTTPConstants
                    .MEDIA_TYPE_APPLICATION_JSON, Charset.forName(StandardCharsets.UTF_8.name()))));

            try (CloseableHttpResponse response = httpclient.execute(post)) {

                if (response.getStatusLine().getStatusCode() == HttpStatus.SC_OK) {
                    JSONArray jsonResponse = new JSONArray(
                            new JSONTokener(new InputStreamReader(response.getEntity().getContent())));
                    JSONObject connector = (JSONObject) jsonResponse.get(0);
                    JSONArray responseProperties = connector.getJSONArray(PROPERTIES);
                    for (int itemIndex = 0, totalObject = responseProperties.length(); itemIndex < totalObject; itemIndex++) {
                        JSONObject config = responseProperties.getJSONObject(itemIndex);
                        if (Boolean.valueOf(config.getString(PROPERTY_VALUE))) {
                            return true;
                        }
                    }
                    return false;
                }
                return false;
            } finally {
                post.releaseConnection();
            }
        } catch (IOException e) {
            // Logging and throwing since this is a client.
            String msg = "Error while check preference for connector : " + connectorName + " in tenant : " + tenant;
            if (log.isDebugEnabled()) {
                log.debug(msg, e);
            }
            throw new PreferenceRetrievalClientException(msg, e);
        }
    }

    private String getUserGovernancePreferenceEndpoint(String tenantDomain) throws PreferenceRetrievalClientException {

        return getEndpoint(tenantDomain, PREFERENCE_API_RELATIVE_PATH);
    }

    private String getEndpoint(String tenantDomain, String context) throws PreferenceRetrievalClientException {

        try {
            return IdentityManagementEndpointUtil.getBasePath(tenantDomain, context);
        } catch (ApiException e) {
            throw new PreferenceRetrievalClientException("Error while building url for context: " + context);
        }
    }

    private void setAuthorizationHeader(HttpRequestBase httpMethod) {

        String toEncode = IdentityManagementServiceUtil.getInstance().getAppName() + ":"
                + String.valueOf(IdentityManagementServiceUtil.getInstance().getAppPassword());
        byte[] encoding = Base64.encodeBase64(toEncode.getBytes());
        String authHeader = new String(encoding, Charset.defaultCharset());
        httpMethod.addHeader(HTTPConstants.HEADER_AUTHORIZATION, CLIENT + authHeader);
    }
}<|MERGE_RESOLUTION|>--- conflicted
+++ resolved
@@ -31,11 +31,6 @@
 import org.apache.http.entity.StringEntity;
 import org.apache.http.impl.client.CloseableHttpClient;
 import org.apache.http.impl.client.HttpClientBuilder;
-<<<<<<< HEAD
-import org.apache.logging.log4j.LogManager;
-import org.apache.logging.log4j.Logger;
-=======
->>>>>>> 487476c5
 import org.json.JSONArray;
 import org.json.JSONObject;
 import org.json.JSONTokener;
@@ -56,11 +51,7 @@
 
     private static final String CLIENT = "Client ";
     private static final String PROPERTIES = "properties";
-<<<<<<< HEAD
-    private static final Logger log = LogManager.getLogger(PreferenceRetrievalClient.class);
-=======
     private static final Log log = LogFactory.getLog(PreferenceRetrievalClient.class);
->>>>>>> 487476c5
     private static final String PREFERENCE_API_RELATIVE_PATH = "/api/server/v1/identity-governance/preferences";
     private static final String SELF_REGISTRATION_PROPERTY = "SelfRegistration.Enable";
     private static final String USERNAME_RECOVERY_PROPERTY = "Recovery.Notification.Username.Enable";
