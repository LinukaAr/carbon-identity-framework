/*
 *
 *  Copyright (c) 2018, WSO2 Inc. (http://www.wso2.org) All Rights Reserved.
 *
 *  WSO2 Inc. licenses this file to you under the Apache License,
 *  Version 2.0 (the "License"); you may not use this file except
 *  in compliance with the License.
 *  You may obtain a copy of the License at
 *
 *  http://www.apache.org/licenses/LICENSE-2.0
 *
 *  Unless required by applicable law or agreed to in writing,
 *  software distributed under the License is distributed on an
 *  "AS IS" BASIS, WITHOUT WARRANTIES OR CONDITIONS OF ANY
 *  KIND, either express or implied.  See the License for the
 *  specific language governing permissions and limitations
 *  under the License.
 *
 */

package org.wso2.carbon.identity.mgt.endpoint.util.client;

import org.apache.axis2.transport.http.HTTPConstants;
import org.apache.commons.codec.binary.Base64;
import org.apache.commons.lang.StringUtils;
import org.apache.commons.logging.Log;
import org.apache.commons.logging.LogFactory;
import org.apache.http.HttpStatus;
import org.apache.http.client.methods.CloseableHttpResponse;
import org.apache.http.client.methods.HttpGet;
import org.apache.http.client.methods.HttpPost;
import org.apache.http.client.methods.HttpRequestBase;
import org.apache.http.entity.ContentType;
import org.apache.http.entity.StringEntity;
import org.apache.http.impl.client.CloseableHttpClient;
import org.apache.http.impl.client.HttpClientBuilder;
<<<<<<< HEAD
import org.apache.logging.log4j.LogManager;
import org.apache.logging.log4j.Logger;
=======
>>>>>>> 487476c5
import org.json.JSONArray;
import org.json.JSONObject;
import org.json.JSONTokener;
import org.wso2.carbon.base.MultitenantConstants;
import org.wso2.carbon.identity.core.ServiceURLBuilder;
import org.wso2.carbon.identity.core.URLBuilderException;
import org.wso2.carbon.identity.core.util.IdentityTenantUtil;
import org.wso2.carbon.identity.mgt.constants.SelfRegistrationStatusCodes;
import org.wso2.carbon.identity.mgt.endpoint.util.IdentityManagementEndpointConstants;
import org.wso2.carbon.identity.mgt.endpoint.util.IdentityManagementEndpointUtil;
import org.wso2.carbon.identity.mgt.endpoint.util.IdentityManagementServiceUtil;
import org.wso2.carbon.identity.mgt.endpoint.util.client.model.User;

import java.io.BufferedReader;
import java.io.IOException;
import java.io.InputStreamReader;
import java.nio.charset.Charset;
import java.nio.charset.StandardCharsets;

/**
 * Client which invokes consent mgt remote operations.
 */
public class SelfRegistrationMgtClient {

    private static final String CLIENT = "Client ";
    public static final String CODE = "code";
    public static final String STATUS_CODE = "statusCode";
<<<<<<< HEAD
    private static final Logger log = LogManager.getLogger(SelfRegistrationMgtClient.class);
=======
    private static final Log log = LogFactory.getLog(SelfRegistrationMgtClient.class);
>>>>>>> 487476c5
    private static final String CONSENT_API_RELATIVE_PATH = "/api/identity/consent-mgt/v1.0";
    private static final String USERNAME_VALIDATE_API_RELATIVE_PATH = "/api/identity/user/v1.0/validate-username";
    private static final String PURPOSE_ID = "purposeId";
    private static final String PURPOSES_ENDPOINT_RELATIVE_PATH = "/consents/purposes";
    private static final String PURPOSES_CATEGORIES_ENDPOINT_RELATIVE_PATH = "/consents/purpose-categories";
    private static final String PURPOSES = "purposes";
    private static final String PURPOSE = "purpose";
    private static final String PII_CATEGORIES = "piiCategories";
    private static final String PURPOSE_CATEGORY = "purposeCategory";
    private static final String PURPOSE_CATEGORY_ID = "purposeCategoryId";
    private static final String DEFAULT = "DEFAULT";
    private static final String USERNAME = "username";
    private static final String PROPERTIES = "properties";

    /**
     * Returns a JSON which contains a set of purposes with piiCategories
     *
     * @param tenantDomain Tenant Domain.
     * @return A JSON string which contains purposes.
     * @throws SelfRegistrationMgtClientException SelfRegistrationMgtClientException
     */
    public String getPurposes(String tenantDomain, String group, String groupType) throws
            SelfRegistrationMgtClientException {

        String purposesEndpoint;
        String purposesJsonString = "";

        purposesEndpoint = getPurposesEndpoint(tenantDomain);
        purposesEndpoint = purposesEndpoint + "?group=" + group + "&groupType=" + groupType;
        try {
            String purposesResponse = executeGet(purposesEndpoint);
            JSONArray purposes = new JSONArray(purposesResponse);
            JSONArray purposesResponseArray = new JSONArray();

            for (int purposeIndex = 0; purposeIndex < purposes.length(); purposeIndex++) {
                JSONObject purpose = (JSONObject) purposes.get(purposeIndex);
                if (!isDefaultPurpose(purpose)) {
                    purpose = retrievePurpose(purpose.getInt(PURPOSE_ID), tenantDomain);
                    if (hasPIICategories(purpose)) {
                        purposesResponseArray.put(purpose);
                    }
                }
            }
            if (purposesResponseArray.length() != 0) {
                JSONObject purposesJson = new JSONObject();
                purposesJson.put(PURPOSES, purposesResponseArray);
                purposesJsonString = purposesJson.toString();
            }
            return purposesJsonString;
        } catch (IOException e) {
            throw new SelfRegistrationMgtClientException("Error while retrieving purposes", e);
        }
    }

    public int getDefaultPurposeId(String tenantDomain) throws SelfRegistrationMgtClientException {

        try {
            String purposesCategoriesResponse = executeGet(getPurposeCategoriesEndpoint(tenantDomain));
            JSONArray purposesCategories = new JSONArray(purposesCategoriesResponse);
            for (int purpseCatIndex = 0; purpseCatIndex < purposesCategories.length(); purpseCatIndex++) {
                JSONObject purposeCategory = (JSONObject) purposesCategories.get(purpseCatIndex);
                if (DEFAULT.equals(purposeCategory.getString(PURPOSE_CATEGORY))) {
                    return purposeCategory.getInt(PURPOSE_CATEGORY_ID);
                }
            }
        } catch (IOException e) {
            throw new SelfRegistrationMgtClientException("Error while retrieving default purpose for tenant: " +
                    tenantDomain, e);
        }
        throw new SelfRegistrationMgtClientException("Couldn't find default purpose for tenant: " + tenantDomain);
    }

    private String getPurposesEndpoint(String tenantDomain) throws SelfRegistrationMgtClientException {

        return getEndpoint(tenantDomain, CONSENT_API_RELATIVE_PATH + PURPOSES_ENDPOINT_RELATIVE_PATH);
    }

    private String getPurposeCategoriesEndpoint(String tenantDomain) throws SelfRegistrationMgtClientException {

        return getEndpoint(tenantDomain, CONSENT_API_RELATIVE_PATH + PURPOSES_CATEGORIES_ENDPOINT_RELATIVE_PATH);
    }

    private String getUserAPIEndpoint(String tenantDomain) throws SelfRegistrationMgtClientException {

        return getEndpoint(tenantDomain, USERNAME_VALIDATE_API_RELATIVE_PATH);
    }

    private String getEndpoint(String tenantDomain, String context) throws SelfRegistrationMgtClientException {

        try {
            return IdentityManagementEndpointUtil.getBasePath(tenantDomain, context);
        } catch (ApiException e) {
            throw new SelfRegistrationMgtClientException("Error while building url for context: " + context);
        }
    }

    private String executeGet(String url) throws SelfRegistrationMgtClientException, IOException {

        boolean isDebugEnabled = log.isDebugEnabled();
        try (CloseableHttpClient httpclient = HttpClientBuilder.create().useSystemProperties().build()) {

            HttpGet httpGet = new HttpGet(url);
            setAuthorizationHeader(httpGet);

            try (CloseableHttpResponse response = httpclient.execute(httpGet)) {

                if (isDebugEnabled) {
                    log.debug("HTTP status " + response.getStatusLine().getStatusCode() + " when invoking GET for URL: "
                            + url);
                }
                if (response.getStatusLine().getStatusCode() == HttpStatus.SC_OK) {
                    BufferedReader reader = new BufferedReader(new InputStreamReader(response.getEntity().getContent()));
                    String inputLine;
                    StringBuilder responseString = new StringBuilder();

                    while ((inputLine = reader.readLine()) != null) {
                        responseString.append(inputLine);
                    }
                    return responseString.toString();
                } else {
                    throw new SelfRegistrationMgtClientException("Error while retrieving data from " + url + ". " +
                            "Found http status " + response.getStatusLine());
                }
            } finally {
                httpGet.releaseConnection();
            }
        }
    }

    /**
     * To check the validity of the user name.
     *
     * @param username Name of the user.
     * @return the status code of user name validity check.
     * @throws SelfRegistrationMgtClientException SelfRegistrationMgtClientException will be thrown.
     */
    public Integer checkUsernameValidity(String username) throws SelfRegistrationMgtClientException {
        return checkUsernameValidity(username, false);
    }

    /**
     * Checks whether a given username is valid or not.
     *
     * @param username Username.
     * @param skipSignUpCheck To specify whether to enable or disable the check whether sign up is enabled for this
     *                        tenant.
     * @return An integer with status code.
     * @throws SelfRegistrationMgtClientException Self Registration Management Exception.
     * @deprecated Use {@link #checkUsernameValidity(User user, boolean skipSignUpCheck)}
     */
    @Deprecated
    public Integer checkUsernameValidity(String username, boolean skipSignUpCheck) throws
            SelfRegistrationMgtClientException {

        User user = new User();
        user.setUsername(username);
        return checkUsernameValidity(user, skipSignUpCheck);
    }

    /**
     * Validates user attributes.
     *
     * @param user User object to validate.
     * @param skipSignUpCheck To specify whether to enable or disable the check whether sign up is enabled for this
     *                        tenant.
     * @return An integer with status code.
     * @throws SelfRegistrationMgtClientException Self Registration Management Exception.
     */
    public Integer checkUsernameValidity(User user, boolean skipSignUpCheck) throws
            SelfRegistrationMgtClientException {

        return checkUserNameValidityInternal(user, skipSignUpCheck).getInt(CODE);
    }

    /**
     * Checks whether a given username is valid or not and return a JSON object with API response.
     *
     * @param user            User.
     * @param skipSignUpCheck To specify whether to enable or disable the check whether sign up is enabled for this
     *                        tenant.
     * @return A JSON object with API response data.
     * @throws SelfRegistrationMgtClientException Self Registration Management Exception.
     */
    public JSONObject checkUsernameValidityStatus(User user, boolean skipSignUpCheck)
            throws SelfRegistrationMgtClientException {

        return checkUserNameValidityInternal(user, skipSignUpCheck);
    }

    private JSONObject checkUserNameValidityInternal(User user, boolean skipSignUpCheck) throws
            SelfRegistrationMgtClientException {

        if (log.isDebugEnabled()) {
            log.debug("Checking username validating for username: " + user.getUsername()
                    + ". SkipSignUpCheck flag is set to " + skipSignUpCheck);
        }

        try (CloseableHttpClient httpclient = HttpClientBuilder.create().useSystemProperties().build()) {
            JSONObject userObject = new JSONObject();
            userObject.put(USERNAME, user.getUsername());

            JSONArray properties = new JSONArray();
            JSONObject property = new JSONObject();
            property.put(
                    IdentityManagementEndpointConstants.KEY, IdentityManagementEndpointConstants.SKIP_SIGN_UP_ENABLE_CHECK);
            property.put(IdentityManagementEndpointConstants.VALUE, skipSignUpCheck);
            properties.put(property);

            if (StringUtils.isNotBlank(user.getTenantDomain())) {
                JSONObject tenantProperty = new JSONObject();
                tenantProperty.put(IdentityManagementEndpointConstants.KEY,
                        IdentityManagementEndpointConstants.TENANT_DOMAIN);
                tenantProperty.put(IdentityManagementEndpointConstants.VALUE, user.getTenantDomain());
                properties.put(tenantProperty);
            }

            userObject.put(PROPERTIES, properties);
            // Get tenant qualified endpoint.
            HttpPost post = new HttpPost(getUserAPIEndpoint(user.getTenantDomain()));
            setAuthorizationHeader(post);

            post.setEntity(new StringEntity(userObject.toString(), ContentType.create(HTTPConstants
                    .MEDIA_TYPE_APPLICATION_JSON, Charset.forName(StandardCharsets.UTF_8.name()))));

            try (CloseableHttpResponse response = httpclient.execute(post)) {

                if (log.isDebugEnabled()) {
                    log.debug("HTTP status " + response.getStatusLine().getStatusCode() + " when validating username: "
                            + user.getUsername());
                }

                if (response.getStatusLine().getStatusCode() == HttpStatus.SC_OK ||
                        response.getStatusLine().getStatusCode() == HttpStatus.SC_BAD_REQUEST) {
                    JSONObject jsonResponse = new JSONObject(
                            new JSONTokener(new InputStreamReader(response.getEntity().getContent())));
                    if (log.isDebugEnabled()) {
                        log.debug("Username validation response: " + jsonResponse.toString(2) + " for username: " + user
                                .getUsername());
                    }
                    // Adding "code" attribute since in 200 OK instances, we're getting only statusCode
                    if (response.getStatusLine().getStatusCode() == HttpStatus.SC_OK && jsonResponse.has(STATUS_CODE)) {
                        if (jsonResponse.has(CODE)) {
                            if (log.isDebugEnabled()) {
                                log.debug("Trying to add code attribute in a success instance but the attribute " +
                                        "already exists with the value: " + jsonResponse.get(CODE));
                            }
                        } else {
                            jsonResponse.put(CODE, jsonResponse.get(STATUS_CODE));
                        }
                    }
                    return jsonResponse;
                } else {
                    // Handle invalid tenant domain error thrown by the TenantContextRewriteValve.
                    if (response.getStatusLine().getStatusCode() == HttpStatus.SC_NOT_FOUND) {
                        JSONObject jsonResponse = new JSONObject(
                                new JSONTokener(new InputStreamReader(response.getEntity().getContent())));
                        String content = null;
                        if (jsonResponse.get("message") != null) {
                            content = (String) jsonResponse.get("message");
                        } else if (jsonResponse.get("description") != null) {
                            content = (String) jsonResponse.get("description");
                        }
                        if (StringUtils.isNotBlank(content) && content.contains("invalid tenant domain")) {
                            jsonResponse.put(CODE, SelfRegistrationStatusCodes.ERROR_CODE_INVALID_TENANT);
                            return jsonResponse;
                        }
                    }
                    // Logging and throwing since this is a client
                    if (log.isDebugEnabled()) {
                        log.debug("Unexpected response code found: " + response.getStatusLine().getStatusCode()
                                + " when validating username: " + user.getUsername());
                    }
                    throw new SelfRegistrationMgtClientException("Error while checking username validity for user : "
                            + user.getUsername());
                }

            } finally {
                post.releaseConnection();
            }
        } catch (IOException e) {
            // Logging and throwing since this is a client.
            String msg = "Error while check username validity for user : " + user.getUsername();
            if (log.isDebugEnabled()) {
                log.debug(msg, e);
            }
            throw new SelfRegistrationMgtClientException(msg, e);
        }
    }

    /**
     * adding OAuth authorization headers to a httpMethod
     *
     * @param httpMethod method which wants to add Authorization header
     */
    private void setAuthorizationHeader(HttpRequestBase httpMethod) {

        String toEncode = IdentityManagementServiceUtil.getInstance().getAppName() + ":"
                + String.valueOf(IdentityManagementServiceUtil.getInstance().getAppPassword());
        byte[] encoding = Base64.encodeBase64(toEncode.getBytes());
        String authHeader = new String(encoding, Charset.defaultCharset());
        httpMethod.addHeader(HTTPConstants.HEADER_AUTHORIZATION,
                CLIENT + authHeader);

    }

    private JSONObject retrievePurpose(int purposeId, String tenantDomain) throws SelfRegistrationMgtClientException,
            IOException {

        String purposeResponse = executeGet(getPurposesEndpoint(tenantDomain) + "/" + purposeId);
        return new JSONObject(purposeResponse);
    }

    private boolean isDefaultPurpose(JSONObject purpose) {

        return DEFAULT.equalsIgnoreCase(purpose.getString(PURPOSE));
    }

    private boolean hasPIICategories(JSONObject purpose) {

        JSONArray piiCategories = (JSONArray) purpose.get(PII_CATEGORIES);
        return piiCategories.length() > 0;
    }
}<|MERGE_RESOLUTION|>--- conflicted
+++ resolved
@@ -34,11 +34,6 @@
 import org.apache.http.entity.StringEntity;
 import org.apache.http.impl.client.CloseableHttpClient;
 import org.apache.http.impl.client.HttpClientBuilder;
-<<<<<<< HEAD
-import org.apache.logging.log4j.LogManager;
-import org.apache.logging.log4j.Logger;
-=======
->>>>>>> 487476c5
 import org.json.JSONArray;
 import org.json.JSONObject;
 import org.json.JSONTokener;
@@ -66,11 +61,7 @@
     private static final String CLIENT = "Client ";
     public static final String CODE = "code";
     public static final String STATUS_CODE = "statusCode";
-<<<<<<< HEAD
-    private static final Logger log = LogManager.getLogger(SelfRegistrationMgtClient.class);
-=======
     private static final Log log = LogFactory.getLog(SelfRegistrationMgtClient.class);
->>>>>>> 487476c5
     private static final String CONSENT_API_RELATIVE_PATH = "/api/identity/consent-mgt/v1.0";
     private static final String USERNAME_VALIDATE_API_RELATIVE_PATH = "/api/identity/user/v1.0/validate-username";
     private static final String PURPOSE_ID = "purposeId";
