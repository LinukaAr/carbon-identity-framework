/*
 * Copyright (c) 2016, WSO2 Inc. (http://www.wso2.org) All Rights Reserved.
 *
 *  WSO2 Inc. licenses this file to you under the Apache License,
 *  Version 2.0 (the "License"); you may not use this file except
 *  in compliance with the License.
 *  You may obtain a copy of the License at
 *
 *    http://www.apache.org/licenses/LICENSE-2.0
 *
 * Unless required by applicable law or agreed to in writing,
 * software distributed under the License is distributed on an
 * "AS IS" BASIS, WITHOUT WARRANTIES OR CONDITIONS OF ANY
 * KIND, either express or implied.  See the License for the
 * specific language governing permissions and limitations
 * under the License.
 */

package org.wso2.carbon.identity.mgt.endpoint;

/**
 * This class defines the constants used within this web app.
 */
public class IdentityManagementEndpointConstants {

    public static final class ConfigConstants {
        public static final String ENABLE_EMAIL_NOTIFICATION = "EnableEmailNotification";
        public static final String PROCESS_ALL_SECURITY_QUESTIONS = "ProcessAllSecurityQuestions";
        public static final String ENABLE_CAPTCHA_VERIFICATION = "EnableCaptchaVerification";
        public static final String USER_PORTAL_URL = "UserPortalUrl";
    }

    public static final class ServiceConfigConstants {
        public static final String SERVICE_ACCESS_USERNAME = "identity.server.service.access.username";
        public static final String SERVICE_ACCESS_PASSWORD = "identity.server.service.access.password";
        public static final String SERVICE_CONTEXT_URL = "identity.server.service.contextURL";
        public static final String APP_NAME = "app.name";
        public static final String APP_PASSWORD = "app.password";
    }

    public static final class ServiceEndpoints {
        public static final String USER_REGISTRATION_SERVICE = "/UserRegistrationAdminService" +
                                                               ".UserRegistrationAdminServiceHttpsSoap11Endpoint/";
        public static final String USER_INFORMATION_RECOVERY_SERVICE = "/UserInformationRecoveryService" +
                                                                       ".UserInformationRecoveryServiceHttpsSoap11Endpoint/";

        public static final String USER_IDENTITY_MANAGEMENT_SERVICE = "/UserIdentityManagementAdminService" +
                                                                      ".UserIdentityManagementAdminServiceHttpsSoap11Endpoint/";
    }

    public static final class PasswordRecoveryOptions {
        public static final String EMAIL = "EMAIL";
        public static final String SECURITY_QUESTIONS = "SECURITY_QUESTIONS";
    }

    public static final class ClaimURIs {
        public static final String FIRST_NAME_CLAIM = "http://wso2.org/claims/givenname";
        public static final String LAST_NAME_CLAIM = "http://wso2.org/claims/lastname";
        public static final String EMAIL_CLAIM = "http://wso2.org/claims/emailaddress";
        public static final String CHALLENGE_QUESTION_URI_CLAIM = "http://wso2.org/claims/challengeQuestionUris";
        public static final String CHALLENGE_QUESTION_1_CLAIM = "http://wso2.org/claims/challengeQuestion1";
        public static final String CHALLENGE_QUESTION_2_CLAIM = "http://wso2.org/claims/challengeQuestion2";
    }

    public static final class UserInfoRecovery {
        public static final String SERVICE_CONTEXT_URL = "/services";
        // Inorder to preserve the backward compatibility this constant is remained purposely.
        public static final String SERVICE_CONTEXT_URL_DOMAIN = "services";
        public static final String REST_API_URL_DOMAIN = "account-recovery";
<<<<<<< HEAD
        public static final String RECOVERY_API_RELATIVE_PATH = "/api/identity/recovery/v0.9";
        public static final String USER_API_RELATIVE_PATH = "/api/identity/user/v1.0";
=======
        public static final String RECOVERY_CALLBACK_REGEX = "Recovery.CallbackRegex";
>>>>>>> afc4cc63
    }

    public static final class UserInfoRecoveryErrorDesc {
        public static final String NOTIFICATION_ERROR_1 = "Failed to send email notification for password recovery.";
        public static final String NOTIFICATION_ERROR_2 = "Cannot verify the user with given username or confirmation key.";
        public static final String NOTIFICATION_ERROR_3 = "Failed to reset password.";
        public static final String NOTIFICATION_ERROR_4 = "Missing confirmation code or invalid session. Cannot proceed further.";
        public static final String NOTIFICATION_ERROR_5 = "Failed to send email notification for username recovery.";
    }

    public static final class RecoveryOptions {

        public static final String ENABLE_MULTI_TENANCY = "EnableMultiTenancy";
    }

    public static final String SUPER_TENANT = "carbon.super";
    public static final String PRIMARY_USER_STORE_DOMAIN = "PRIMARY";
    public static final String TENANT_DOMAIN = "tenantdomain";

    public static final String TENANT_DOMAIN_SEPARATOR = "@";
    public static final String USER_STORE_DOMAIN_SEPARATOR = "/";

    public static final String WSO2_DIALECT = "http://wso2.org/claims";

    public static final String DEFAULT_USER_PORTAL_URL = "../dashboard/index.jag";

    public static final String RELATIVE_PATH_START_CHAR = ".";
    public static final String SERVICE_CONFIG_RELATIVE_PATH =
            "./repository/conf/identity/RecoveryEndpointConfig.properties";
    public static final String SERVICE_CONFIG_FILE_NAME = "RecoveryEndpointConfig.properties";

    public static final String SECRET_ALIAS = "secretAlias:";
    public static final String SECRET_ALIAS_SEPARATOR = ":";
    public static final String SKIP_SIGN_UP_ENABLE_CHECK = "skipsignupenablecheck";
    public static final String KEY = "key";
    public static final String VALUE = "value";

    public static final String UTF_8 = "UTF-8";

    public static class Consent {

        public static final String COLLECTION_METHOD_SELF_REGISTRATION = "Web Form - Self Registration";
        public static final String LANGUAGE_ENGLISH = "en";
        public static final String CONSENT_TYPE_KEY = "consentType";
        public static final String PRIMARY_PURPOSE_KEY = "primaryPurpose";
        public static final String THRID_PARTY_DISCLOSURE_KEY = "thirdPartyDisclosure";
        public static final String TERMINATION_KEY = "termination";
        public static final String VALIDITY_KEY = "validity";
        public static final String JURISDICTION_KEY = "jurisdiction";
        public static final String COLLECTION_METHOD_KEY = "collectionMethod";
        public static final String LANGUAGE_KEY = "language";
        public static final String PII_PRINCIPAL_ID_KEY = "piiPrincipalId";
        public static final String POLICY_URL_KEY = "policyURL";
        public static final String SERVICES = "services";
        public static final String PURPOSES = "purposes";
        public static final String PII_CATEGORY = "piiCategory";
        public static final String EXPLICIT_CONSENT_TYPE = "EXPLICIT";
        public static final String INFINITE_TERMINATION = "DATE_UNTIL:INDEFINITE";
    }

    private IdentityManagementEndpointConstants() {
    }
}<|MERGE_RESOLUTION|>--- conflicted
+++ resolved
@@ -67,12 +67,9 @@
         // Inorder to preserve the backward compatibility this constant is remained purposely.
         public static final String SERVICE_CONTEXT_URL_DOMAIN = "services";
         public static final String REST_API_URL_DOMAIN = "account-recovery";
-<<<<<<< HEAD
         public static final String RECOVERY_API_RELATIVE_PATH = "/api/identity/recovery/v0.9";
         public static final String USER_API_RELATIVE_PATH = "/api/identity/user/v1.0";
-=======
         public static final String RECOVERY_CALLBACK_REGEX = "Recovery.CallbackRegex";
->>>>>>> afc4cc63
     }
 
     public static final class UserInfoRecoveryErrorDesc {
