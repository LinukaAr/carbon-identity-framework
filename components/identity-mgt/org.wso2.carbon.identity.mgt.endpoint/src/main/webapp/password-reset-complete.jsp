--- conflicted
+++ resolved
@@ -19,72 +19,57 @@
 <%@ page import="org.owasp.encoder.Encode" %>
 <%@ page import="org.wso2.carbon.identity.mgt.endpoint.IdentityManagementEndpointConstants" %>
 <%@ page import="org.wso2.carbon.identity.mgt.endpoint.IdentityManagementEndpointUtil" %>
-<<<<<<< HEAD
-<%@ page import="org.wso2.carbon.identity.mgt.endpoint.serviceclient.UserInformationRecoveryClient" %>
-<%@ page import="org.wso2.carbon.identity.mgt.stub.beans.VerificationBean" %>
-<%@ page import="org.owasp.encoder.Encode" %>
-<%@ page import="org.wso2.carbon.identity.mgt.endpoint.serviceclient.beans.UserPassword" %>
+<%@ page import="org.wso2.carbon.identity.mgt.endpoint.serviceclient.PasswordRecoverySecurityQuestionClient" %>
+<%@ page import="org.wso2.carbon.identity.mgt.endpoint.serviceclient.UserInfoRecoveryWithNotificationClient" %>
 <%@ page import="org.wso2.carbon.identity.mgt.endpoint.serviceclient.beans.ChallengeQuestionResponse" %>
 <%@ page import="org.wso2.carbon.identity.mgt.endpoint.serviceclient.beans.User" %>
-<%@ page import="org.wso2.carbon.identity.mgt.endpoint.serviceclient.beans.VerifyAnswerRequest" %>
-<%@ page import="org.wso2.carbon.identity.mgt.endpoint.serviceclient.model.ChallengeQuestion" %>
-<%@ page import="org.wso2.carbon.identity.mgt.endpoint.serviceclient.model.UserChallengeAnswer" %>
-<%@ page import="org.wso2.carbon.identity.mgt.endpoint.serviceclient.model.UserChallengeQuestion" %>
-<%@ page import="org.wso2.carbon.identity.mgt.endpoint.serviceclient.PasswordRecoverySecurityQuestionClient" %>
+
+<%@ page import="org.wso2.carbon.identity.mgt.endpoint.serviceclient.beans.UserPassword" %>
+<%@ page import="org.wso2.carbon.identity.mgt.util.Utils" %>
+<%@ page import="org.wso2.carbon.utils.multitenancy.MultitenantUtils" %>
 <%@ page import="javax.ws.rs.core.Response" %>
 <%
 
-=======
-<%@ page import="org.wso2.carbon.identity.mgt.endpoint.serviceclient.UserInfoRecoveryWithNotificationClient" %>
-<%@ page import="org.wso2.carbon.identity.mgt.util.Utils" %>
-<%@ page import="org.wso2.carbon.utils.multitenancy.MultitenantUtils" %>
-<%@ page import="javax.ws.rs.core.Response" %>
-
-<%
-
     UserInfoRecoveryWithNotificationClient userInfoRecoveryWithNotificationClient = new UserInfoRecoveryWithNotificationClient();
+    PasswordRecoverySecurityQuestionClient pwRecoverySecurityQuestionClient = new PasswordRecoverySecurityQuestionClient();
     String username = IdentityManagementEndpointUtil.getStringValue(request.getSession().getAttribute("username"));
     String confirmationKey =
             IdentityManagementEndpointUtil.getStringValue(request.getSession().getAttribute("confirmationKey"));
->>>>>>> 63e555e8
+    boolean isPasswordRecoveryEmailConfirmation =
+            Boolean.parseBoolean(request.getParameter("isPasswordRecoveryEmailConfirmation"));
 
     Response resetPasswordResponse = null;
 
     String newPassword = request.getParameter("reset-password");
 
-<<<<<<< HEAD
-
-    if (StringUtils.isNotBlank(newPassword)) {
-
-        PasswordRecoverySecurityQuestionClient pwRecoverySecurityQuestionClient = new PasswordRecoverySecurityQuestionClient();
-
-        ChallengeQuestionResponse challengeQuestionResponse = (ChallengeQuestionResponse)session.getAttribute("challengeQuestionResponse");
-        User user = (User) session.getAttribute("user");
-
-        UserPassword userPassword = new UserPassword();
-        userPassword.setCode(challengeQuestionResponse.getCode());
-        userPassword.setUser(user);
-        userPassword.setPassword(newPassword);
-        pwRecoverySecurityQuestionClient.updatePassword(userPassword);
-
-=======
     String userStoreDomain = Utils.getUserStoreDomainName(username);
     String tenantDomain = MultitenantUtils.getTenantDomain(username);
 
     if (StringUtils.isNotBlank(newPassword)) {
-        resetPasswordResponse = userInfoRecoveryWithNotificationClient.resetPassword(username, tenantDomain, userStoreDomain, confirmationKey, newPassword);
+        if (isPasswordRecoveryEmailConfirmation) {
+            resetPasswordResponse = userInfoRecoveryWithNotificationClient.resetPassword(username, tenantDomain, userStoreDomain, confirmationKey, newPassword);
 
-        if ((resetPasswordResponse == null) || (StringUtils.isBlank(Integer.toString(resetPasswordResponse.getStatus()))) ||
-                !(IdentityManagementEndpointConstants.UserInfoRecoveryStatusCodes.SUCCESS.equals(resetPasswordResponse.getStatus()))) {
-            request.setAttribute("error", true);
-            request.setAttribute("errorMsg",
-                    IdentityManagementEndpointUtil.getPrintableError("Failed to reset password.",
-                            "Missing confirmation code or invalid session. Cannot proceed further.",
-                            resetPasswordResponse.getStatusInfo()));
-            request.getRequestDispatcher("error.jsp").forward(request, response);
-            return;
+            if ((resetPasswordResponse == null) || (StringUtils.isBlank(Integer.toString(resetPasswordResponse.getStatus()))) ||
+                    !(IdentityManagementEndpointConstants.UserInfoRecoveryStatusCodes.SUCCESS.equals(resetPasswordResponse.getStatus()))) {
+                request.setAttribute("error", true);
+                request.setAttribute("errorMsg",
+                        IdentityManagementEndpointUtil.getPrintableError("Failed to reset password.",
+                                "Missing confirmation code or invalid session. Cannot proceed further.",
+                                resetPasswordResponse.getStatusInfo()));
+                request.getRequestDispatcher("error.jsp").forward(request, response);
+                return;
+            }
+        } else {
+            ChallengeQuestionResponse challengeQuestionResponse = (ChallengeQuestionResponse) session.getAttribute("challengeQuestionResponse");
+            User user = (User) session.getAttribute("user");
+
+            UserPassword userPassword = new UserPassword();
+            userPassword.setCode(challengeQuestionResponse.getCode());
+            userPassword.setUser(user);
+            userPassword.setPassword(newPassword);
+            pwRecoverySecurityQuestionClient.updatePassword(userPassword);
         }
->>>>>>> 63e555e8
+
     } else {
         request.setAttribute("error", true);
         request.setAttribute("errorMsg", "Password cannot be empty.");
