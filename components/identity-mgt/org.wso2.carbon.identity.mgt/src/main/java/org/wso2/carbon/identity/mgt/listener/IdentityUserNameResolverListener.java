/*
 * Copyright (c) 2019, WSO2 Inc. (http://www.wso2.org) All Rights Reserved.
 *
 * WSO2 Inc. licenses this file to you under the Apache License,
 * Version 2.0 (the "License"); you may not use this file except
 * in compliance with the License.
 * You may obtain a copy of the License at
 *
 * http://www.apache.org/licenses/LICENSE-2.0
 *
 * Unless required by applicable law or agreed to in writing,
 * software distributed under the License is distributed on an
 * "AS IS" BASIS, WITHOUT WARRANTIES OR CONDITIONS OF ANY
 * KIND, either express or implied. See the License for the
 * specific language governing permissions and limitations
 * under the License.
 */

package org.wso2.carbon.identity.mgt.listener;

import org.apache.commons.lang.StringUtils;
import org.apache.commons.logging.Log;
import org.apache.commons.logging.LogFactory;
import org.wso2.carbon.identity.core.AbstractIdentityUserOperationEventListener;
import org.wso2.carbon.identity.core.util.IdentityCoreConstants;
import org.wso2.carbon.identity.core.util.IdentityUtil;
import org.wso2.carbon.identity.mgt.internal.IdentityMgtServiceDataHolder;
import org.wso2.carbon.user.api.Permission;
import org.wso2.carbon.user.core.UserCoreConstants;
import org.wso2.carbon.user.core.UserStoreException;
import org.wso2.carbon.user.core.UserStoreManager;
import org.wso2.carbon.user.core.common.AbstractUserStoreManager;
import org.wso2.carbon.user.core.common.AuthenticationResult;
import org.wso2.carbon.user.core.common.LoginIdentifier;
import org.wso2.carbon.user.core.common.User;
import org.wso2.carbon.user.core.listener.UserOperationEventListener;
import org.wso2.carbon.user.core.model.Condition;
import org.wso2.carbon.user.core.model.UniqueIDUserClaimSearchEntry;
import org.wso2.carbon.user.core.model.UserClaimSearchEntry;
import org.wso2.carbon.user.core.util.UserCoreUtil;

import java.util.ArrayList;
import java.util.Collection;
import java.util.List;
import java.util.Map;
import java.util.stream.Collectors;

/**
 * This is an implementation of UniqueIDUserOperationEventListener. This will call the
 * relevant UserOperationEventListener methods when the user ID related listeners are being called. This has been
 * implemented to preserve the backwards compatibility.
 */
public class IdentityUserNameResolverListener extends AbstractIdentityUserOperationEventListener {

    private static final Log log = LogFactory.getLog(IdentityUserNameResolverListener.class);
    private static final String DO_PRE_DELETE_USER_USER_NAME = "doPreDeleteUserUserName";

    @Override
    public int getExecutionOrderId() {

        int orderId = getOrderId();
        if (orderId != IdentityCoreConstants.EVENT_LISTENER_ORDER_ID) {
            return orderId;
        }
        return 14;
    }

    @Override
    public boolean doPreAuthenticateWithID(String userID, Object credential, UserStoreManager userStoreManager)
            throws UserStoreException {

        if (!isEnable()) {
            return true;
        }

        String userName = ((AbstractUserStoreManager) userStoreManager).getUserNameFromUserID(userID);
        if (userName == null) {
            return handleUserNameResolveFailure(userID, userStoreManager);
        }

        for (UserOperationEventListener listener : getUserStoreManagerListeners()) {
            if (isNotAResolverListener(listener)) {
                if (!listener.doPreAuthenticate(userName, credential, userStoreManager)) {
                    return false;
                }
            }
        }

        return true;
    }

    @Override
    public boolean doPostAuthenticateWithID(String userID, AuthenticationResult authenticationResult,
                                            UserStoreManager userStoreManager) throws UserStoreException {

        if (!isEnable()) {
            return true;
        }

        String userName;
        boolean authenticated =
                authenticationResult.getAuthenticationStatus() == AuthenticationResult.AuthenticationStatus.SUCCESS;

        if (authenticated) {
            userName = authenticationResult.getAuthenticatedUser().get().getUsername();
        } else {
            userName = ((AbstractUserStoreManager) userStoreManager).getUserNameFromUserID(userID);
        }

        for (UserOperationEventListener listener : getUserStoreManagerListeners()) {
            if (isNotAResolverListener(listener)) {
                if (!listener.doPostAuthenticate(userName, authenticated, userStoreManager)) {
                    return false;
                }
            }
        }

        return true;
    }

    @Override
    public boolean doPreAddUserWithID(String userName, Object credential, String[] roleList, Map<String, String> claims,
                                      String profile, UserStoreManager userStoreManager) throws UserStoreException {

        if (!isEnable()) {
            return true;
        }

        for (UserOperationEventListener listener : getUserStoreManagerListeners()) {
            if (isNotAResolverListener(listener)) {
                if (!listener.doPreAddUser(userName, credential, roleList, claims, profile, userStoreManager)) {
                    return false;
                }
            }
        }

        return true;
    }

<<<<<<< HEAD
=======
    // TODO: 12/19/19 This doPostAddUserWithID signature will be changed in the carbon-kernel 4.6.0-beta. This should
    //  be updated accordingly.
>>>>>>> 53381c03
    @Override
    public boolean doPostAddUserWithID(User user, Object credential, String[] roleList, Map<String, String> claims,
                                       String profile, UserStoreManager userStoreManager) throws UserStoreException {

        if (!isEnable()) {
            return true;
        }

        String userName = ((AbstractUserStoreManager) userStoreManager).getUserNameFromUserID(user.getUserID());
        if (userName == null) {
            return handleUserNameResolveFailure(user.getUserID(), userStoreManager);
        }

        for (UserOperationEventListener listener : getUserStoreManagerListeners()) {
            if (isNotAResolverListener(listener)) {
                if (!listener.doPostAddUser(userName, credential, roleList, claims, profile, userStoreManager)) {
                    return false;
                }
            }
        }

        return true;
    }

    @Override
    public boolean doPreUpdateCredentialWithID(String userID, Object newCredential, Object oldCredential,
                                               UserStoreManager userStoreManager) throws UserStoreException {

        if (!isEnable()) {
            return true;
        }

        String userName = ((AbstractUserStoreManager) userStoreManager).getUserNameFromUserID(userID);
        if (userName == null) {
            return handleUserNameResolveFailure(userID, userStoreManager);
        }

        for (UserOperationEventListener listener : getUserStoreManagerListeners()) {
            if (isNotAResolverListener(listener)) {
                if (!listener.doPreUpdateCredential(userName, newCredential, oldCredential, userStoreManager)) {
                    return false;
                }
            }
        }

        return true;
    }

    @Override
    public boolean doPostUpdateCredentialWithID(String userID, Object credential, UserStoreManager userStoreManager)
            throws UserStoreException {

        if (!isEnable()) {
            return true;
        }

        String userName = ((AbstractUserStoreManager) userStoreManager).getUserNameFromUserID(userID);
        if (userName == null) {
            return handleUserNameResolveFailure(userID, userStoreManager);
        }

        for (UserOperationEventListener listener : getUserStoreManagerListeners()) {
            if (isNotAResolverListener(listener)) {
                if (!listener.doPostUpdateCredential(userName, credential, userStoreManager)) {
                    return false;
                }

            }
        }

        return true;
    }

    @Override
    public boolean doPreUpdateCredentialByAdminWithID(String userID, Object newCredential,
                                                      UserStoreManager userStoreManager) throws UserStoreException {

        if (!isEnable()) {
            return true;
        }

        String userName = ((AbstractUserStoreManager) userStoreManager).getUserNameFromUserID(userID);
        if (userName == null) {
            return handleUserNameResolveFailure(userID, userStoreManager);
        }

        for (UserOperationEventListener listener : getUserStoreManagerListeners()) {
            if (isNotAResolverListener(listener)) {
                if (!listener.doPreUpdateCredentialByAdmin(userName, newCredential, userStoreManager)) {
                    return false;
                }
            }
        }

        return true;
    }

    @Override
    public boolean doPostUpdateCredentialByAdminWithID(String userID, Object credential,
                                                       UserStoreManager userStoreManager) throws UserStoreException {

        if (!isEnable()) {
            return true;
        }

        String userName = ((AbstractUserStoreManager) userStoreManager).getUserNameFromUserID(userID);
        if (userName == null) {
            return handleUserNameResolveFailure(userID, userStoreManager);
        }

        for (UserOperationEventListener listener : getUserStoreManagerListeners()) {
            if (isNotAResolverListener(listener)) {
                if (!listener.doPostUpdateCredentialByAdmin(userName, credential, userStoreManager)) {
                    return false;
                }
            }
        }

        return true;
    }

    @Override
    public boolean doPreDeleteUserWithID(String userID, UserStoreManager userStoreManager) throws UserStoreException {

        if (!isEnable()) {
            return true;
        }

        String userName = ((AbstractUserStoreManager) userStoreManager).getUserNameFromUserID(userID);
        if (userName == null) {
            return handleUserNameResolveFailure(userID, userStoreManager);
        }

        // Setting the thread-local to keep userName for doPostDeleteUserWithID listener.
        IdentityUtil.threadLocalProperties.get().put(DO_PRE_DELETE_USER_USER_NAME, userName);

        for (UserOperationEventListener listener : getUserStoreManagerListeners()) {
            if (isNotAResolverListener(listener)) {
                if (!listener.doPreDeleteUser(userName, userStoreManager)) {
                    return false;
                }
            }
        }

        return true;
    }

    @Override
    public boolean doPostDeleteUserWithID(String userID, UserStoreManager userStoreManager) throws UserStoreException {

        if (!isEnable()) {
            return true;
        }

        try {
            // Getting the userName from thread-local which has been set from doPreDeleteUserWithID.
            String userName = (String) IdentityUtil.threadLocalProperties.get().get(DO_PRE_DELETE_USER_USER_NAME);

            for (UserOperationEventListener listener : getUserStoreManagerListeners()) {
                if (isNotAResolverListener(listener)) {
                    if (!listener.doPostDeleteUser(userName, userStoreManager)) {
                        return false;
                    }
                }
            }
        } finally {
            // Remove thread local variable.
            IdentityUtil.threadLocalProperties.get().remove(DO_PRE_DELETE_USER_USER_NAME);
        }

        return true;
    }

    @Override
    public boolean doPreSetUserClaimValueWithID(String userID, String claimURI, String claimValue, String profileName,
                                                UserStoreManager userStoreManager) throws UserStoreException {

        if (!isEnable()) {
            return true;
        }

        String userName = ((AbstractUserStoreManager) userStoreManager).getUserNameFromUserID(userID);
        if (userName == null) {
            return handleUserNameResolveFailure(userID, userStoreManager);
        }

        for (UserOperationEventListener listener : getUserStoreManagerListeners()) {
            if (isNotAResolverListener(listener)) {
                if (!listener.doPreSetUserClaimValue(userName, claimURI, claimValue, profileName, userStoreManager)) {
                    return false;
                }
            }
        }

        return true;
    }

    @Override
    public boolean doPostSetUserClaimValueWithID(String userID, UserStoreManager userStoreManager)
            throws UserStoreException {

        if (!isEnable()) {
            return true;
        }

        String userName = ((AbstractUserStoreManager) userStoreManager).getUserNameFromUserID(userID);
        if (userName == null) {
            return handleUserNameResolveFailure(userID, userStoreManager);
        }

        for (UserOperationEventListener listener : getUserStoreManagerListeners()) {
            if (isNotAResolverListener(listener)) {
                if (!listener.doPostSetUserClaimValue(userName, userStoreManager)) {
                    return false;
                }
            }
        }

        return true;
    }

    @Override
    public boolean doPreSetUserClaimValuesWithID(String userID, Map<String, String> claims, String profileName,
                                                 UserStoreManager userStoreManager) throws UserStoreException {

        if (!isEnable()) {
            return true;
        }

        String userName = ((AbstractUserStoreManager) userStoreManager).getUserNameFromUserID(userID);
        if (userName == null) {
            return handleUserNameResolveFailure(userID, userStoreManager);
        }

        for (UserOperationEventListener listener : getUserStoreManagerListeners()) {
            if (isNotAResolverListener(listener)) {
                if (!listener.doPreSetUserClaimValues(userName, claims, profileName, userStoreManager)) {
                    return false;
                }
            }
        }

        return true;
    }

    @Override
    public boolean doPostSetUserClaimValuesWithID(String userID, Map<String, String> claims, String profileName,
                                                  UserStoreManager userStoreManager) throws UserStoreException {

        if (!isEnable()) {
            return true;
        }

        String userName = ((AbstractUserStoreManager) userStoreManager).getUserNameFromUserID(userID);
        if (userName == null) {
            return handleUserNameResolveFailure(userID, userStoreManager);
        }

        for (UserOperationEventListener listener : getUserStoreManagerListeners()) {
            if (isNotAResolverListener(listener)) {
                if (!listener.doPostSetUserClaimValues(userName, claims, profileName, userStoreManager)) {
                    return false;
                }
            }
        }

        return true;
    }

    @Override
    public boolean doPreDeleteUserClaimValuesWithID(String userID, String[] claims, String profileName,
                                                    UserStoreManager userStoreManager) throws UserStoreException {

        if (!isEnable()) {
            return true;
        }

        String userName = ((AbstractUserStoreManager) userStoreManager).getUserNameFromUserID(userID);
        if (userName == null) {
            return handleUserNameResolveFailure(userID, userStoreManager);
        }

        for (UserOperationEventListener listener : getUserStoreManagerListeners()) {
            if (isNotAResolverListener(listener)) {
                if (!listener.doPreDeleteUserClaimValues(userName, claims, profileName, userStoreManager)) {
                    return false;
                }
            }
        }

        return true;
    }

    @Override
    public boolean doPostDeleteUserClaimValuesWithID(String userID, UserStoreManager userStoreManager)
            throws UserStoreException {

        if (!isEnable()) {
            return true;
        }

        String userName = ((AbstractUserStoreManager) userStoreManager).getUserNameFromUserID(userID);
        if (userName == null) {
            return handleUserNameResolveFailure(userID, userStoreManager);
        }

        for (UserOperationEventListener listener : getUserStoreManagerListeners()) {
            if (isNotAResolverListener(listener)) {
                if (!listener.doPostDeleteUserClaimValues(userName, userStoreManager)) {
                    return false;
                }
            }
        }

        return true;
    }

    @Override
    public boolean doPreDeleteUserClaimValueWithID(String userID, String claimURI, String profileName,
                                                   UserStoreManager userStoreManager) throws UserStoreException {

        if (!isEnable()) {
            return true;
        }

        String userName = ((AbstractUserStoreManager) userStoreManager).getUserNameFromUserID(userID);
        if (userName == null) {
            return handleUserNameResolveFailure(userID, userStoreManager);
        }

        for (UserOperationEventListener listener : getUserStoreManagerListeners()) {
            if (isNotAResolverListener(listener)) {
                if (!listener.doPreDeleteUserClaimValue(userName, claimURI, profileName, userStoreManager)) {
                    return false;
                }
            }
        }

        return true;
    }

    @Override
    public boolean doPostDeleteUserClaimValueWithID(String userID, UserStoreManager userStoreManager)
            throws UserStoreException {

        if (!isEnable()) {
            return true;
        }

        String userName = ((AbstractUserStoreManager) userStoreManager).getUserNameFromUserID(userID);
        if (userName == null) {
            return handleUserNameResolveFailure(userID, userStoreManager);
        }

        for (UserOperationEventListener listener : getUserStoreManagerListeners()) {
            if (isNotAResolverListener(listener)) {
                if (!listener.doPostDeleteUserClaimValue(userName, userStoreManager)) {
                    return false;
                }
            }
        }

        return true;
    }

    @Override
    public boolean doPreAddRoleWithID(String roleName, String[] userIDList, Permission[] permissions,
                                      UserStoreManager userStoreManager) throws UserStoreException {

        if (!isEnable()) {
            return true;
        }

        String[] userNames = getUserNamesFromUserIDs(userIDList, (AbstractUserStoreManager) userStoreManager);

        for (UserOperationEventListener listener : getUserStoreManagerListeners()) {
            if (isNotAResolverListener(listener)) {
                if (!listener.doPreAddRole(roleName, userNames, permissions, userStoreManager)) {
                    return false;
                }
            }
        }

        return true;
    }

    @Override
    public boolean doPostAddRoleWithID(String roleName, String[] userIDList, Permission[] permissions,
                                       UserStoreManager userStoreManager) throws UserStoreException {

        if (!isEnable()) {
            return true;
        }

        String[] userNames = getUserNamesFromUserIDs(userIDList, (AbstractUserStoreManager) userStoreManager);

        for (UserOperationEventListener listener : getUserStoreManagerListeners()) {
            if (isNotAResolverListener(listener)) {
                if (!listener.doPostAddRole(roleName, userNames, permissions, userStoreManager)) {
                    return false;
                }
            }
        }

        return true;
    }

    @Override
    public boolean doPreAddInternalRoleWithID(String roleName, String[] userIDList, Permission[] permissions,
                                              UserStoreManager userStoreManager) throws UserStoreException {

        if (!isEnable()) {
            return true;
        }

        String[] userNames = getUserNamesFromUserIDs(userIDList, (AbstractUserStoreManager) userStoreManager);

        for (UserOperationEventListener listener : getUserStoreManagerListeners()) {
            if (isNotAResolverListener(listener)) {
                if (!listener.doPreAddInternalRole(roleName, userNames, permissions, userStoreManager)) {
                    return false;
                }
            }
        }

        return true;
    }

    @Override
    public boolean doPostAddInternalRoleWithID(String roleName, String[] userIDList, Permission[] permissions,
                                               UserStoreManager userStoreManager) throws UserStoreException {

        if (!isEnable()) {
            return true;
        }

        String[] userNames = getUserNamesFromUserIDs(userIDList, (AbstractUserStoreManager) userStoreManager);

        for (UserOperationEventListener listener : getUserStoreManagerListeners()) {
            if (isNotAResolverListener(listener)) {
                if (!listener.doPostAddInternalRole(roleName, userNames, permissions, userStoreManager)) {
                    return false;
                }
            }
        }

        return true;
    }

    @Override
    public boolean doPreUpdateUserListOfRoleWithID(String roleName, String[] deletedUserIDs, String[] newUserIDs,
                                                   UserStoreManager userStoreManager) throws UserStoreException {

        if (!isEnable()) {
            return true;
        }

        String[] deletedUserNames = getUserNamesFromUserIDs(deletedUserIDs,
                (AbstractUserStoreManager) userStoreManager);
        String[] newUserNames = getUserNamesFromUserIDs(newUserIDs, (AbstractUserStoreManager) userStoreManager);

        for (UserOperationEventListener listener : getUserStoreManagerListeners()) {
            if (isNotAResolverListener(listener)) {
                if (!listener.doPreUpdateUserListOfRole(roleName, deletedUserNames, newUserNames, userStoreManager)) {
                    return false;
                }
            }
        }

        return true;
    }

    @Override
    public boolean doPostUpdateUserListOfRoleWithID(String roleName, String[] deletedUserIDs, String[] newUserIDs,
                                                    UserStoreManager userStoreManager) throws UserStoreException {

        if (!isEnable()) {
            return true;
        }

        String[] deletedUserNames = getUserNamesFromUserIDs(deletedUserIDs,
                (AbstractUserStoreManager) userStoreManager);
        String[] newUserNames = getUserNamesFromUserIDs(newUserIDs, (AbstractUserStoreManager) userStoreManager);

        for (UserOperationEventListener listener : getUserStoreManagerListeners()) {
            if (isNotAResolverListener(listener)) {
                if (!listener.doPostUpdateUserListOfRole(roleName, deletedUserNames, newUserNames, userStoreManager)) {
                    return false;
                }
            }
        }

        return true;
    }

    @Override
    public boolean doPreUpdateRoleListOfUserWithID(String userID, String[] deletedRoles, String[] newRoles,
                                                   UserStoreManager userStoreManager) throws UserStoreException {

        if (!isEnable()) {
            return true;
        }

        String userName = ((AbstractUserStoreManager) userStoreManager).getUserNameFromUserID(userID);
        if (userName == null) {
            return handleUserNameResolveFailure(userID, userStoreManager);
        }

        for (UserOperationEventListener listener : getUserStoreManagerListeners()) {
            if (isNotAResolverListener(listener)) {
                if (!listener.doPreUpdateRoleListOfUser(userName, deletedRoles, newRoles, userStoreManager)) {
                    return false;
                }
            }
        }

        return true;
    }

    @Override
    public boolean doPostUpdateRoleListOfUserWithID(String userID, String[] deletedRoles, String[] newRoles,
                                                    UserStoreManager userStoreManager) throws UserStoreException {

        if (!isEnable()) {
            return true;
        }

        String userName = ((AbstractUserStoreManager) userStoreManager).getUserNameFromUserID(userID);
        if (userName == null) {
            return handleUserNameResolveFailure(userID, userStoreManager);
        }

        for (UserOperationEventListener listener : getUserStoreManagerListeners()) {
            if (isNotAResolverListener(listener)) {
                if (!listener.doPostUpdateRoleListOfUser(userName, deletedRoles, newRoles, userStoreManager)) {
                    return false;
                }
            }
        }

        return true;
    }

    @Override
    public boolean doPreGetUserClaimValueWithID(String userID, String claim, String profileName,
                                                UserStoreManager userStoreManager) throws UserStoreException {

        if (!isEnable()) {
            return true;
        }

        String userName = ((AbstractUserStoreManager) userStoreManager).getUserNameFromUserID(userID);
        if (userName == null) {
            return handleUserNameResolveFailure(userID, userStoreManager);
        }

        for (UserOperationEventListener listener : getUserStoreManagerListeners()) {
            if (isNotAResolverListener(listener)) {
                if (!listener.doPreGetUserClaimValue(userName, claim, profileName, userStoreManager)) {
                    return false;
                }
            }
        }

        return true;
    }

    @Override
    public boolean doPreGetUserClaimValuesWithID(String userID, String[] claims, String profileName,
                                                 Map<String, String> claimMap, UserStoreManager userStoreManager)
            throws UserStoreException {

        if (!isEnable()) {
            return true;
        }

        String userName = ((AbstractUserStoreManager) userStoreManager).getUserNameFromUserID(userID);
        if (userName == null) {
            return handleUserNameResolveFailure(userID, userStoreManager);
        }

        for (UserOperationEventListener listener : getUserStoreManagerListeners()) {
            if (isNotAResolverListener(listener)) {
                if (!listener.doPreGetUserClaimValues(userName, claims, profileName, claimMap, userStoreManager)) {
                    return false;
                }
            }
        }

        return true;
    }

    @Override
    public boolean doPostGetUserClaimValueWithID(String userID, String claim, List<String> claimValue,
                                                 String profileName, UserStoreManager userStoreManager)
            throws UserStoreException {

        if (!isEnable()) {
            return true;
        }

        String userName = ((AbstractUserStoreManager) userStoreManager).getUserNameFromUserID(userID);
        if (userName == null) {
            return handleUserNameResolveFailure(userID, userStoreManager);
        }

        for (UserOperationEventListener listener : getUserStoreManagerListeners()) {
            if (isNotAResolverListener(listener)) {
                if (!listener.doPostGetUserClaimValue(userName, claim, claimValue, profileName, userStoreManager)) {
                    return false;
                }
            }
        }

        return true;
    }

    @Override
    public boolean doPostGetUserClaimValuesWithID(String userID, String[] claims, String profileName,
                                                  Map<String, String> claimMap, UserStoreManager userStoreManager)
            throws UserStoreException {

        if (!isEnable()) {
            return true;
        }

        String userName = ((AbstractUserStoreManager) userStoreManager).getUserNameFromUserID(userID);
        if (userName == null) {
            return handleUserNameResolveFailure(userID, userStoreManager);
        }

        for (UserOperationEventListener listener : getUserStoreManagerListeners()) {
            if (isNotAResolverListener(listener)) {
                if (!listener.doPostGetUserClaimValues(userName, claims, profileName, claimMap, userStoreManager)) {
                    return false;
                }
            }
        }

        return true;
    }

    @Override
    public boolean doPreGetUserListWithID(String claimUri, String claimValue, List<User> returnUsersList,
                                          UserStoreManager userStoreManager) throws UserStoreException {

        if (!isEnable()) {
            return true;
        }

        List<String> returnUserNamesList = returnUsersList.stream().map(User::getUsername).collect(Collectors.toList());

        for (UserOperationEventListener listener : getUserStoreManagerListeners()) {
            if (isNotAResolverListener(listener)) {
                if (!listener.doPreGetUserList(claimUri, claimValue, returnUserNamesList, userStoreManager)) {
                    return false;
                }
            }
        }

        return true;
    }

    @Override
    public boolean doPreGetUserListWithID(String claimUri, String claimValue, int limit, int offset,
                                          List<User> returnUsersList, UserStoreManager userStoreManager)
            throws UserStoreException {

        if (!isEnable()) {
            return true;
        }

        List<String> returnUserNamesList = returnUsersList.stream().map(User::getUsername).collect(Collectors.toList());

        for (UserOperationEventListener listener : getUserStoreManagerListeners()) {
            if (isNotAResolverListener(listener)) {
                return listener
                        .doPreGetUserList(claimUri, claimValue, limit, offset, returnUserNamesList, userStoreManager);
            }
        }

        return true;
    }

    @Override
    public boolean doPostGetUserListWithID(String claimUri, String claimValue, List<User> returnUsersList,
                                           UserStoreManager userStoreManager) throws UserStoreException {

        if (!isEnable()) {
            return true;
        }

        List<String> returnUserNamesList = returnUsersList.stream().map(User::getUsername).collect(Collectors.toList());

        for (UserOperationEventListener listener : getUserStoreManagerListeners()) {
            if (isNotAResolverListener(listener)) {
                if (!listener.doPostGetUserList(claimUri, claimValue, returnUserNamesList, userStoreManager)) {
                    return false;
                }
            }
        }

        return true;
    }

    @Override
    public boolean doPostGetUserListWithID(String claimUri, String claimValue, List<User> returnUsersList, int limit,
                                           int offset, UserStoreManager userStoreManager) throws UserStoreException {

        if (!isEnable()) {
            return true;
        }

        List<String> returnUserNamesList = returnUsersList.stream().map(User::getUsername).collect(Collectors.toList());

        for (UserOperationEventListener listener : getUserStoreManagerListeners()) {
            if (isNotAResolverListener(listener)) {
                return listener
                        .doPostGetUserList(claimUri, claimValue, returnUserNamesList, limit, offset, userStoreManager);
            }
        }

        return true;
    }

    @Override
    public boolean doPostGetPaginatedUserListWithID(String claimUri, String claimValue, List<User> returnUsersList,
                                                    UserStoreManager userStoreManager) throws UserStoreException {

        if (!isEnable()) {
            return true;
        }

        List<String> returnUserNamesList = returnUsersList.stream().map(User::getUsername).collect(Collectors.toList());

        for (UserOperationEventListener listener : getUserStoreManagerListeners()) {
            if (isNotAResolverListener(listener)) {
                if (!listener.doPostGetPaginatedUserList(claimUri, claimValue, returnUserNamesList, userStoreManager)) {
                    return false;
                }
            }
        }

        return true;
    }

    @Override
    public boolean doPostListUsersWithID(String filter, int limit, int offset, List<User> returnUsersList,
                                         UserStoreManager userStoreManager) throws UserStoreException {

        if (!isEnable()) {
            return true;
        }

        List<String> returnUserNamesList = returnUsersList.stream().map(User::getUsername).collect(Collectors.toList());

        for (UserOperationEventListener listener : getUserStoreManagerListeners()) {
            if (isNotAResolverListener(listener)) {
                if (!listener.doPostListUsers(filter, limit, offset, returnUserNamesList, userStoreManager)) {
                    return false;
                }
            }
        }

        return true;
    }

    @Override
    public boolean doPostGetRoleListOfUserWithID(String userID, String filter, String[] roleList,
                                                 UserStoreManager userStoreManager) throws UserStoreException {

        if (!isEnable()) {
            return true;
        }

        String userName = ((AbstractUserStoreManager) userStoreManager).getUserNameFromUserID(userID);
        if (userName == null) {
            return handleUserNameResolveFailure(userID, userStoreManager);
        }

        for (UserOperationEventListener listener : getUserStoreManagerListeners()) {
            if (isNotAResolverListener(listener)) {
                if (!listener.doPostGetRoleListOfUser(userName, filter, roleList, userStoreManager)) {
                    return false;
                }
            }
        }

        return true;
    }

    @Override
    public boolean doPreGetUserListWithID(Condition condition, String domain, String profileName, int limit, int offset,
                                          String sortBy, String sortOrder, UserStoreManager userStoreManager)
            throws UserStoreException {

        if (!isEnable()) {
            return true;
        }

        for (UserOperationEventListener listener : getUserStoreManagerListeners()) {
            if (isNotAResolverListener(listener)) {
                if (!listener.doPreGetUserList(condition, domain, profileName, limit, offset, sortBy, sortOrder,
                        userStoreManager)) {
                    return false;
                }
            }
        }

        return true;
    }

    @Override
    public boolean doPostGetUserListWithID(Condition condition, String domain, String profileName, int limit,
                                           int offset, String sortBy, String sortOrder, List<User> users,
                                           UserStoreManager userStoreManager)
            throws UserStoreException {

        if (!isEnable()) {
            return true;
        }

        List<String> userNamesList = users.stream().map(User::getUsername).collect(Collectors.toList());
        String[] userNames = userNamesList.toArray(new String[0]);

        for (UserOperationEventListener listener : getUserStoreManagerListeners()) {
            if (isNotAResolverListener(listener)) {
                return listener
                        .doPostGetUserList(condition, domain, profileName, limit, offset, sortBy, sortOrder, userNames,
                                userStoreManager);
            }
        }

        return true;
    }

    @Override
    public boolean doPostGetUserListOfRoleWithID(String roleName, List<User> userList,
                                                 UserStoreManager userStoreManager) throws UserStoreException {

        if (!isEnable()) {
            return true;
        }

        List<String> returnUserNamesList = userList.stream().map(User::getUsername).collect(Collectors.toList());
        String[] returnUserNames = returnUserNamesList.toArray(new String[0]);

        for (UserOperationEventListener listener : getUserStoreManagerListeners()) {
            if (isNotAResolverListener(listener)) {
                if (!listener.doPostGetUserListOfRole(roleName, returnUserNames, userStoreManager)) {
                    return false;
                }
            }
        }

        return true;
    }

    @Override
    public boolean doPostGetUsersClaimValuesWithID(List<String> userIDs, List<String> claims, String profileName,
                                                   List<UniqueIDUserClaimSearchEntry> uniqueIDUserClaimSearchEntries,
                                                   UserStoreManager userStoreManager)
            throws UserStoreException {

        if (!isEnable()) {
            return true;
        }

        List<String> userNamesList = ((AbstractUserStoreManager) userStoreManager).getUserNamesFromUserIDs(userIDs);
        String[] userNames = userNamesList.toArray(new String[0]);
        List<UserClaimSearchEntry> userClaimSearchEntries = ((AbstractUserStoreManager) userStoreManager)
                .getUserClaimSearchEntries(uniqueIDUserClaimSearchEntries);

        for (UserOperationEventListener listener : getUserStoreManagerListeners()) {
            if (isNotAResolverListener(listener)) {
                if (!listener.doPostGetUsersClaimValues(userNames, claims.toArray(new String[0]), profileName,
                        userClaimSearchEntries.toArray(new UserClaimSearchEntry[0]))) {
                    return false;
                }
            }
        }

        return true;
    }

    @Override
    public boolean doPreAuthenticateWithID(String preferredUserNameClaim, String preferredUserNameValue,
                                           Object credential, UserStoreManager userStoreManager)
            throws UserStoreException {

        if (!isEnable()) {
            return true;
        }

        String userName;
        String[] users = userStoreManager.getUserList(preferredUserNameClaim, preferredUserNameValue, null);
        if (users.length == 1) {
            userName = users[0];
        } else {
            return true;
        }

        for (UserOperationEventListener listener : getUserStoreManagerListeners()) {
            if (isNotAResolverListener(listener)) {
                if (!listener.doPreAuthenticate(userName, credential, userStoreManager)) {
                    return false;
                }
            }
        }

        return true;
    }

    @Override
    public boolean doPostAuthenticateWithID(String preferredUserNameClaim, String preferredUserNameValue,
                                            AuthenticationResult authenticationResult,
                                            UserStoreManager userStoreManager) throws UserStoreException {

        if (!isEnable()) {
            return true;
        }

        String userName;
        boolean authenticated =
                authenticationResult.getAuthenticationStatus() == AuthenticationResult.AuthenticationStatus.SUCCESS;
        if (authenticated) {
            userName = authenticationResult.getAuthenticatedUser().get().getUsername();
        } else {
            String[] users = userStoreManager.getUserList(preferredUserNameClaim, preferredUserNameValue, null);
            if (users.length == 1) {
                userName = users[0];
            } else {
                return true;
            }
        }

        for (UserOperationEventListener listener : getUserStoreManagerListeners()) {
            if (isNotAResolverListener(listener)) {
                if (!listener.doPostAuthenticate(userName, authenticated, userStoreManager)) {
                    return false;
                }
            }
        }

        return true;
    }

    @Override
    public boolean doPreAuthenticateWithID(List<LoginIdentifier> loginIdentifiers, Object credential,
                                           UserStoreManager userStoreManager) throws UserStoreException {

        if (!isEnable()) {
            return true;
        }

        String username = ((AbstractUserStoreManager) userStoreManager).getUsernameByClaims(loginIdentifiers);

        for (UserOperationEventListener listener : getUserStoreManagerListeners()) {
            if (isNotAResolverListener(listener)) {
                if (!listener.doPreAuthenticate(username, credential, userStoreManager)) {
                    return false;
                }
            }
        }

        return true;
    }

    @Override
    public boolean doPostAuthenticateWithID(List<LoginIdentifier> loginIdentifiers,
                                            AuthenticationResult authenticationResult,
                                            UserStoreManager userStoreManager) throws UserStoreException {

        if (!isEnable()) {
            return true;
        }

        String userName;
        boolean authenticated =
                authenticationResult.getAuthenticationStatus() == AuthenticationResult.AuthenticationStatus.SUCCESS;
        if (authenticated) {
            userName = authenticationResult.getAuthenticatedUser().get().getUsername();
        } else {
            return true;
        }

        for (UserOperationEventListener listener : getUserStoreManagerListeners()) {
            if (isNotAResolverListener(listener)) {
                if (!listener.doPostAuthenticate(userName, authenticated, userStoreManager)) {
                    return false;
                }
            }
        }

        return true;
    }

    @Override
    public boolean doPostGetRoleListOfUsersWithID(List<String> userIDs, Map<String, List<String>> rolesOfUsersMap,
                                                  UserStoreManager userStoreManager) throws UserStoreException {

        if (!isEnable()) {
            return true;
        }

        List<String> userNamesList = ((AbstractUserStoreManager) userStoreManager).getUserNamesFromUserIDs(userIDs);

        for (UserOperationEventListener listener : getUserStoreManagerListeners()) {
            if (isNotAResolverListener(listener)) {
                if (!listener.doPostGetRoleListOfUsers(userNamesList.toArray(new String[0]), rolesOfUsersMap)) {
                    return false;
                }
            }
        }

        return true;
    }

    private boolean handleUserNameResolveFailure(String userID, UserStoreManager userStoreManager) {

        if (log.isDebugEnabled()) {
            log.debug("A userID cannot be found in the userStoreManager" + getUserStoreDomainName(userStoreManager)
                    + "for the given userID: " + userID);
        }
        return true;
    }

    private String getUserStoreDomainName(UserStoreManager userStoreManager) {

        String domainNameProperty;
        domainNameProperty = userStoreManager.getRealmConfiguration()
                .getUserStoreProperty(UserCoreConstants.RealmConfig.PROPERTY_DOMAIN_NAME);
        if (StringUtils.isBlank(domainNameProperty)) {
            domainNameProperty = IdentityUtil.getPrimaryDomainName();
        }
        return domainNameProperty;
    }

    private String[] getUserNamesFromUserIDs(String[] userIDList, AbstractUserStoreManager userStoreManager)
            throws UserStoreException {

        if (userIDList == null) {
            return new String[0];
        }
        List<String> userNamesList =
                userStoreManager.getUserNamesFromUserIDs(getDomainLessNamesAsList(userIDList));
        return userNamesList.toArray(new String[0]);
    }

    private Collection<UserOperationEventListener> getUserStoreManagerListeners() {

        Map<Integer, UserOperationEventListener> userOperationEventListeners =
                IdentityMgtServiceDataHolder.getInstance().getUserOperationEventListeners();
        return userOperationEventListeners.values();
    }

    private List<String> getDomainLessNamesAsList(String[] names) {

        if (names == null) {
            return new ArrayList<>();
        }
        return java.util.Arrays.stream(names).map(UserCoreUtil::removeDomainFromName).collect(Collectors.toList());
    }

    private boolean isNotAResolverListener(UserOperationEventListener listener) {

        return !(listener instanceof IdentityUserIdResolverListener) 
                && !(listener instanceof IdentityUserNameResolverListener);
    }
}<|MERGE_RESOLUTION|>--- conflicted
+++ resolved
@@ -137,11 +137,6 @@
         return true;
     }
 
-<<<<<<< HEAD
-=======
-    // TODO: 12/19/19 This doPostAddUserWithID signature will be changed in the carbon-kernel 4.6.0-beta. This should
-    //  be updated accordingly.
->>>>>>> 53381c03
     @Override
     public boolean doPostAddUserWithID(User user, Object credential, String[] roleList, Map<String, String> claims,
                                        String profile, UserStoreManager userStoreManager) throws UserStoreException {
@@ -1208,7 +1203,7 @@
 
     private boolean isNotAResolverListener(UserOperationEventListener listener) {
 
-        return !(listener instanceof IdentityUserIdResolverListener) 
+        return !(listener instanceof IdentityUserIdResolverListener)
                 && !(listener instanceof IdentityUserNameResolverListener);
     }
 }