--- conflicted
+++ resolved
@@ -561,11 +561,10 @@
                             <td class="leftCol-med labelField"><fmt:message key='logout.url'/>:</td>
                             <td><%=Encode.forHtmlContent(samlSLOUrl)%></td>
                         </tr>
-<<<<<<< HEAD
                         <tr>
                             <td class="leftCol-med labelField"><fmt:message key='artifact.url'/>:</td>
                             <td><%=Encode.forHtmlContent(samlArtifactUrl)%></td>
-=======
+                        </tr>
 
                         <tr>
                             <td class="leftCol-med labelField"><fmt:message key='saml.metadata.validity.period'/>:</td>
@@ -588,7 +587,6 @@
                                            type="checkbox" <%=samlMetadataSigningEnabledChecked%>/>
                                 </div>
                             </td>
->>>>>>> 4261b620
                         </tr>
                     </table>
                         <br>
