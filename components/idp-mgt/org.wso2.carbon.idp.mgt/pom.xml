<?xml version="1.0" encoding="utf-8"?>
<!--
  ~ Copyright (c) 2015, WSO2 Inc. (http://www.wso2.org) All Rights Reserved.
  ~
  ~  WSO2 Inc. licenses this file to you under the Apache License,
  ~  Version 2.0 (the "License"); you may not use this file except
  ~  in compliance with the License.
  ~  You may obtain a copy of the License at
  ~
  ~     http://www.apache.org/licenses/LICENSE-2.0
  ~
  ~  Unless required by applicable law or agreed to in writing,
  ~  software distributed under the License is distributed on an
  ~  "AS IS" BASIS, WITHOUT WARRANTIES OR CONDITIONS OF ANY
  ~  KIND, either express or implied.  See the License for the
  ~  specific language governing permissions and limitations
  ~  under the License.
  -->
<project xmlns="http://maven.apache.org/POM/4.0.0" xmlns:xsi="http://www.w3.org/2001/XMLSchema-instance" xsi:schemaLocation="http://maven.apache.org/POM/4.0.0 http://maven.apache.org/maven-v4_0_0.xsd">
    <parent>
        <groupId>org.wso2.carbon.identity.framework</groupId>
        <artifactId>identity-provider-management</artifactId>
<<<<<<< HEAD
        <version>5.12.15-SNAPSHOT</version>
=======
        <version>5.12.16-SNAPSHOT</version>
>>>>>>> ee645c83
        <relativePath>../pom.xml</relativePath>
    </parent>

    <modelVersion>4.0.0</modelVersion>
    <artifactId>org.wso2.carbon.idp.mgt</artifactId>
    <packaging>bundle</packaging>
    <name>WSO2 Carbon - Identity Provider Management Bundle</name>

    <dependencies>
        <dependency>
            <groupId>org.wso2.orbit.org.opensaml</groupId>
            <artifactId>opensaml</artifactId>
        </dependency>
        <dependency>
            <groupId>org.wso2.carbon</groupId>
            <artifactId>org.wso2.carbon.core</artifactId>
        </dependency>
        <dependency>
            <groupId>org.wso2.carbon</groupId>
            <artifactId>org.wso2.carbon.user.api</artifactId>
        </dependency>
        <dependency>
            <groupId>org.wso2.carbon.commons</groupId>
            <artifactId>org.wso2.carbon.tenant.common</artifactId>
        </dependency>
        <dependency>
            <groupId>org.wso2.carbon.identity.framework</groupId>
            <artifactId>org.wso2.carbon.identity.application.common</artifactId>
        </dependency>
        <dependency>
            <groupId>org.wso2.carbon.identity.framework</groupId>
            <artifactId>org.wso2.carbon.identity.core</artifactId>
        </dependency>
        <dependency>
            <groupId>org.wso2.carbon.identity.framework</groupId>
            <artifactId>org.wso2.carbon.identity.base</artifactId>
        </dependency>
        <dependency>
            <groupId>org.json.wso2</groupId>
            <artifactId>json</artifactId>
        </dependency>
        <dependency>
            <groupId>com.google.code.gson</groupId>
            <artifactId>gson</artifactId>
        </dependency>
    </dependencies>

    <build>
        <plugins>
            <plugin>
                <groupId>org.apache.felix</groupId>
                <artifactId>maven-scr-plugin</artifactId>
            </plugin>
            <plugin>
                <groupId>org.apache.felix</groupId>
                <artifactId>maven-bundle-plugin</artifactId>
                <extensions>true</extensions>
                <configuration>
                    <instructions>
                        <Bundle-SymbolicName>${project.artifactId}</Bundle-SymbolicName>
                        <Bundle-Name>${project.artifactId}</Bundle-Name>
                        <Private-Package>
                            org.wso2.carbon.idp.mgt.internal,
                        </Private-Package>
                        <Import-Package>
                            org.wso2.carbon.registry.core; version="${carbon.kernel.registry.imp.pkg.version}",
                            org.wso2.carbon.registry.core.exceptions; version="${carbon.kernel.registry.imp.pkg.version}",
                            org.wso2.carbon.registry.core.jdbc.utils; version="${carbon.kernel.registry.imp.pkg.version}",
                            org.wso2.carbon.registry.core.service;version="${carbon.kernel.registry.imp.pkg.version}",
                            org.wso2.carbon.registry.core.session;version="${carbon.kernel.registry.imp.pkg.version}",
                            org.apache.axiom.*; version="${axiom.osgi.version.range}",
                            org.apache.axis2.*; version="${axis2.osgi.version.range}",
                            javax.xml.stream,
                            org.wso2.carbon.utils.multitenancy,
                            org.apache.commons.lang; version="${commons-lang.wso2.osgi.version.range}",
                            org.apache.commons.logging; version="${commons-logging.osgi.version.range}",
                            org.apache.commons.collections; version="${commons-collections.wso2.osgi.version.range}",
                            org.osgi.framework; version="${osgi.framework.imp.pkg.version.range}",
                            org.osgi.service.component; version="${osgi.service.component.imp.pkg.version.range}",
                            org.wso2.carbon.context; version="${carbon.kernel.package.import.version.range}",
                            org.wso2.carbon.core; version="${carbon.kernel.package.import.version.range}",
                            org.wso2.carbon.utils; version="${carbon.kernel.package.import.version.range}",
                            org.wso2.carbon.user.core.*; version="${carbon.kernel.package.import.version.range}",
                            org.wso2.carbon.core.util; version="${carbon.kernel.package.import.version.range}",
                            org.wso2.carbon.base; version="${carbon.base.imp.pkg.version.range}",
                            org.wso2.carbon.stratos.common.*; version="${carbon.commons.imp.pkg.version}",
                            org.wso2.carbon.user.api; version="${carbon.user.api.imp.pkg.version.range}",
                            org.wso2.carbon.identity.application.common.*;version="${carbon.identity.package.import.version.range}",
                            org.wso2.carbon.identity.core.*;version="${carbon.identity.package.import.version.range}",
                            org.wso2.carbon.identity.base;version="${carbon.identity.package.import.version.range}",
                            org.wso2.carbon.identity.core.persistence;version="${carbon.identity.package.import.version.range}",
                            org.wso2.carbon;version="${carbon.kernel.package.import.version.range}",
                            org.apache.commons.codec.binary; version="${commons-codec.wso2.osgi.version.range}",
                            org.json;version="${json.wso2.version.range}",
                            com.google.gson;version="${com.google.code.gson.osgi.version.range}"
                        </Import-Package>
                        <Export-Package>
                            !org.wso2.carbon.idp.mgt.internal,
                            org.wso2.carbon.idp.mgt.*; version="${carbon.identity.package.export.version}",
                        </Export-Package>
                    </instructions>
                </configuration>
            </plugin>
        </plugins>
    </build>

</project><|MERGE_RESOLUTION|>--- conflicted
+++ resolved
@@ -20,11 +20,7 @@
     <parent>
         <groupId>org.wso2.carbon.identity.framework</groupId>
         <artifactId>identity-provider-management</artifactId>
-<<<<<<< HEAD
-        <version>5.12.15-SNAPSHOT</version>
-=======
         <version>5.12.16-SNAPSHOT</version>
->>>>>>> ee645c83
         <relativePath>../pom.xml</relativePath>
     </parent>
 
@@ -61,14 +57,6 @@
         <dependency>
             <groupId>org.wso2.carbon.identity.framework</groupId>
             <artifactId>org.wso2.carbon.identity.base</artifactId>
-        </dependency>
-        <dependency>
-            <groupId>org.json.wso2</groupId>
-            <artifactId>json</artifactId>
-        </dependency>
-        <dependency>
-            <groupId>com.google.code.gson</groupId>
-            <artifactId>gson</artifactId>
         </dependency>
     </dependencies>
 
@@ -118,8 +106,6 @@
                             org.wso2.carbon.identity.core.persistence;version="${carbon.identity.package.import.version.range}",
                             org.wso2.carbon;version="${carbon.kernel.package.import.version.range}",
                             org.apache.commons.codec.binary; version="${commons-codec.wso2.osgi.version.range}",
-                            org.json;version="${json.wso2.version.range}",
-                            com.google.gson;version="${com.google.code.gson.osgi.version.range}"
                         </Import-Package>
                         <Export-Package>
                             !org.wso2.carbon.idp.mgt.internal,
