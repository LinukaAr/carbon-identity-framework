<?xml version="1.0" encoding="utf-8"?>
<!--
  ~ Copyright (c) 2015, WSO2 Inc. (http://www.wso2.org) All Rights Reserved.
  ~
  ~  WSO2 Inc. licenses this file to you under the Apache License,
  ~  Version 2.0 (the "License"); you may not use this file except
  ~  in compliance with the License.
  ~  You may obtain a copy of the License at
  ~
  ~     http://www.apache.org/licenses/LICENSE-2.0
  ~
  ~  Unless required by applicable law or agreed to in writing,
  ~  software distributed under the License is distributed on an
  ~  "AS IS" BASIS, WITHOUT WARRANTIES OR CONDITIONS OF ANY
  ~  KIND, either express or implied.  See the License for the
  ~  specific language governing permissions and limitations
  ~  under the License.
  -->
<project xmlns="http://maven.apache.org/POM/4.0.0" xmlns:xsi="http://www.w3.org/2001/XMLSchema-instance" xsi:schemaLocation="http://maven.apache.org/POM/4.0.0 http://maven.apache.org/maven-v4_0_0.xsd">
    <parent>
        <groupId>org.wso2.carbon.identity.framework</groupId>
        <artifactId>identity-provider-management</artifactId>
<<<<<<< HEAD
        <version>5.9.0-SNAPSHOT</version>
=======
        <version>5.10.93-SNAPSHOT</version>
>>>>>>> c58c0dfc
        <relativePath>../pom.xml</relativePath>
    </parent>

    <modelVersion>4.0.0</modelVersion>
    <artifactId>org.wso2.carbon.idp.mgt</artifactId>
    <packaging>bundle</packaging>
    <name>WSO2 Carbon - Identity Provider Management Bundle</name>

    <dependencies>
        <dependency>
            <groupId>org.wso2.orbit.org.opensaml</groupId>
            <artifactId>opensaml</artifactId>
        </dependency>
        <dependency>
            <groupId>org.wso2.carbon</groupId>
            <artifactId>org.wso2.carbon.core</artifactId>
        </dependency>
        <dependency>
            <groupId>org.wso2.carbon</groupId>
            <artifactId>org.wso2.carbon.user.api</artifactId>
        </dependency>
        <dependency>
            <groupId>org.wso2.carbon.commons</groupId>
            <artifactId>org.wso2.carbon.tenant.common</artifactId>
        </dependency>
        <dependency>
            <groupId>org.wso2.carbon.identity.framework</groupId>
            <artifactId>org.wso2.carbon.identity.application.common</artifactId>
        </dependency>
        <dependency>
            <groupId>org.wso2.carbon.identity.framework</groupId>
            <artifactId>org.wso2.carbon.identity.core</artifactId>
        </dependency>
        <dependency>
            <groupId>org.wso2.carbon.identity.framework</groupId>
            <artifactId>org.wso2.carbon.identity.base</artifactId>
        </dependency>
    </dependencies>

    <build>
        <plugins>
            <plugin>
                <groupId>org.apache.felix</groupId>
                <artifactId>maven-scr-plugin</artifactId>
                <version>1.7.2</version>
            </plugin>
            <plugin>
                <groupId>org.apache.felix</groupId>
                <artifactId>maven-bundle-plugin</artifactId>
                <version>1.4.0</version>
                <extensions>true</extensions>
                <configuration>
                    <instructions>
                        <Bundle-SymbolicName>${project.artifactId}</Bundle-SymbolicName>
                        <Bundle-Name>${project.artifactId}</Bundle-Name>
                        <Private-Package>
                            org.wso2.carbon.idp.mgt.internal,
                        </Private-Package>
                        <Import-Package>
                            org.wso2.carbon.registry.core; version="${carbon.kernel.registry.imp.pkg.version}",
                            org.wso2.carbon.registry.core.exceptions; version="${carbon.kernel.registry.imp.pkg.version}",
                            org.wso2.carbon.registry.core.jdbc.utils; version="${carbon.kernel.registry.imp.pkg.version}",
                            org.wso2.carbon.registry.core.service;version="${carbon.kernel.registry.imp.pkg.version}",
                            org.wso2.carbon.registry.core.session;version="${carbon.kernel.registry.imp.pkg.version}",
                            org.apache.axiom.*; version="${axiom.osgi.version.range}",
                            org.apache.axis2.*; version="${axis2.osgi.version.range}",
                            javax.xml.stream,
                            org.wso2.carbon.utils.multitenancy,
                            org.apache.commons.lang; version="${commons-lang.wso2.osgi.version.range}",
                            org.apache.commons.logging; version="${commons-logging.osgi.version.range}",
                            org.apache.commons.collections; version="${commons-collections.wso2.osgi.version.range}",
                            org.osgi.framework; version="${osgi.framework.imp.pkg.version.range}",
                            org.osgi.service.component; version="${osgi.service.component.imp.pkg.version.range}",
                            org.wso2.carbon.context; version="${carbon.kernel.package.import.version.range}",
                            org.wso2.carbon.core; version="${carbon.kernel.package.import.version.range}",
                            org.wso2.carbon.utils; version="${carbon.kernel.package.import.version.range}",
                            org.wso2.carbon.user.core.*; version="${carbon.kernel.package.import.version.range}",
                            org.wso2.carbon.core.util; version="${carbon.kernel.package.import.version.range}",
                            org.wso2.carbon.base; version="${carbon.base.imp.pkg.version.range}",
                            org.wso2.carbon.stratos.common.*; version="${carbon.commons.imp.pkg.version}",
                            org.wso2.carbon.user.api; version="${carbon.user.api.imp.pkg.version.range}",
                            org.wso2.carbon.identity.application.common.*;version="${carbon.identity.package.import.version.range}",
                            org.wso2.carbon.identity.core.*;version="${carbon.identity.package.import.version.range}",
                            org.wso2.carbon.identity.base;version="${carbon.identity.package.import.version.range}",
                            org.wso2.carbon.identity.core.persistence;version="${carbon.identity.package.import.version.range}",
                            org.wso2.carbon;version="${carbon.kernel.package.import.version.range}",
                            org.apache.commons.codec.binary; version="${commons-codec.wso2.osgi.version.range}",
                        </Import-Package>
                        <Export-Package>
                            !org.wso2.carbon.idp.mgt.internal,
                            org.wso2.carbon.idp.mgt.*; version="${carbon.identity.package.export.version}",
                        </Export-Package>
                    </instructions>
                </configuration>
            </plugin>
        </plugins>
    </build>

</project><|MERGE_RESOLUTION|>--- conflicted
+++ resolved
@@ -20,11 +20,7 @@
     <parent>
         <groupId>org.wso2.carbon.identity.framework</groupId>
         <artifactId>identity-provider-management</artifactId>
-<<<<<<< HEAD
-        <version>5.9.0-SNAPSHOT</version>
-=======
         <version>5.10.93-SNAPSHOT</version>
->>>>>>> c58c0dfc
         <relativePath>../pom.xml</relativePath>
     </parent>
 
@@ -69,7 +65,6 @@
             <plugin>
                 <groupId>org.apache.felix</groupId>
                 <artifactId>maven-scr-plugin</artifactId>
-                <version>1.7.2</version>
             </plugin>
             <plugin>
                 <groupId>org.apache.felix</groupId>
