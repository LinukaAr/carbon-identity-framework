/*
 * Copyright (c) 2014 WSO2 Inc. (http://www.wso2.org) All Rights Reserved.
 *
 * WSO2 Inc. licenses this file to you under the Apache License,
 * Version 2.0 (the "License"); you may not use this file except
 * in compliance with the License.
 * You may obtain a copy of the License at
 *
 * http://www.apache.org/licenses/LICENSE-2.0
 *
 * Unless required by applicable law or agreed to in writing,
 * software distributed under the License is distributed on an
 * "AS IS" BASIS, WITHOUT WARRANTIES OR CONDITIONS OF ANY
 * KIND, either express or implied.  See the License for the
 * specific language governing permissions and limitations
 * under the License.
 */

package org.wso2.carbon.idp.mgt;

import org.apache.axiom.om.util.Base64;
import org.apache.commons.collections.CollectionUtils;
import org.apache.commons.lang.ArrayUtils;
import org.apache.commons.lang.StringUtils;
import org.apache.commons.logging.Log;
import org.apache.commons.logging.LogFactory;
import org.wso2.carbon.CarbonConstants;
import org.wso2.carbon.context.CarbonContext;
import org.wso2.carbon.context.PrivilegedCarbonContext;
import org.wso2.carbon.core.util.KeyStoreManager;
import org.wso2.carbon.identity.application.common.ApplicationAuthenticatorService;
import org.wso2.carbon.identity.application.common.ProvisioningConnectorService;
import org.wso2.carbon.identity.application.common.model.ClaimConfig;
import org.wso2.carbon.identity.application.common.model.ClaimMapping;
import org.wso2.carbon.identity.application.common.model.FederatedAuthenticatorConfig;
import org.wso2.carbon.identity.application.common.model.IdentityProvider;
import org.wso2.carbon.identity.application.common.model.IdentityProviderProperty;
import org.wso2.carbon.identity.application.common.model.LocalRole;
import org.wso2.carbon.identity.application.common.model.PermissionsAndRoleConfig;
import org.wso2.carbon.identity.application.common.model.Property;
import org.wso2.carbon.identity.application.common.model.ProvisioningConnectorConfig;
import org.wso2.carbon.identity.application.common.model.RoleMapping;
import org.wso2.carbon.identity.application.common.util.IdentityApplicationConstants;
import org.wso2.carbon.identity.application.common.util.IdentityApplicationManagementUtil;
import org.wso2.carbon.identity.base.IdentityConstants;
import org.wso2.carbon.identity.core.util.IdentityTenantUtil;
import org.wso2.carbon.identity.core.util.IdentityUtil;
import org.wso2.carbon.idp.mgt.dao.CacheBackedIdPMgtDAO;
import org.wso2.carbon.idp.mgt.dao.FileBasedIdPMgtDAO;
import org.wso2.carbon.idp.mgt.dao.IdPManagementDAO;
import org.wso2.carbon.idp.mgt.internal.IdPManagementServiceComponent;
import org.wso2.carbon.idp.mgt.internal.IdpMgtServiceComponentHolder;
import org.wso2.carbon.idp.mgt.listener.IdentityProviderMgtListener;
import org.wso2.carbon.idp.mgt.util.IdPManagementConstants;
import org.wso2.carbon.idp.mgt.util.IdPManagementUtil;
import org.wso2.carbon.idp.mgt.util.MetadataConverter;
import org.wso2.carbon.user.api.UserStoreException;
import org.wso2.carbon.user.api.UserStoreManager;
import org.wso2.carbon.utils.multitenancy.MultitenantConstants;

import java.net.URI;
import java.net.URISyntaxException;
import java.security.KeyStore;
import java.security.cert.CertificateEncodingException;
import java.security.cert.X509Certificate;
import java.util.ArrayList;
import java.util.Arrays;
import java.util.Collection;
import java.util.HashMap;
import java.util.HashSet;
import java.util.List;
import java.util.Map;
import java.util.Set;
import javax.xml.stream.XMLStreamException;

public class IdentityProviderManager implements IdpManager {

    private static final Log log = LogFactory.getLog(IdentityProviderManager.class);

    private static CacheBackedIdPMgtDAO dao = new CacheBackedIdPMgtDAO(new IdPManagementDAO());

    private static volatile IdentityProviderManager instance = new IdentityProviderManager();

    private static final String OPENID_IDP_ENTITY_ID = "IdPEntityId";

    private MetadataConverter SAML2SSOMetadataConverter = null;

    private IdentityProviderManager() {

    }

    /**
     * @return
     */
    public static IdentityProviderManager getInstance() {
        return instance;
    }


    /**
     * Retrieves resident Identity provider for a given tenant
     *
     * @param tenantDomain Tenant domain whose resident IdP is requested
     * @return <code>LocalIdentityProvider</code>
     * @throws IdentityProviderManagementException Error when getting Resident Identity Providers
     */
    @Override
    public IdentityProvider getResidentIdP(String tenantDomain)
            throws IdentityProviderManagementException {

        String tenantContext = "";

        if (!MultitenantConstants.SUPER_TENANT_DOMAIN_NAME.equalsIgnoreCase(tenantDomain)) {
            tenantContext = MultitenantConstants.TENANT_AWARE_URL_PREFIX + "/" + tenantDomain + "/";
        }

        String openIdUrl;
        String samlSSOUrl;
        String samlLogoutUrl;
<<<<<<< HEAD
        String samlArtifactUrl;
=======
        String samlECPUrl;
>>>>>>> 0055e860
        String oauth1RequestTokenUrl;
        String oauth1AuthorizeUrl;
        String oauth1AccessTokenUrl;
        String oauth2AuthzEPUrl;
        String oauth2TokenEPUrl;
        String oauth2RevokeEPUrl;
        String oauth2IntrospectEpUrl;
        String oauth2UserInfoEPUrl;
        String oidcCheckSessionEPUrl;
        String oidcLogoutEPUrl;
        String oIDCWebFingerEPUrl;
        String oAuth2DCREPUrl;
        String oAuth2JWKSPage;
        String oIDCDiscoveryEPUrl;
        String passiveStsUrl;
        String stsUrl;
        String scimUsersEndpoint;
        String scimGroupsEndpoint;
        String scim2UsersEndpoint;
        String scim2GroupsEndpoint;

        openIdUrl = IdentityUtil.getProperty(IdentityConstants.ServerConfig.OPENID_SERVER_URL);
        samlSSOUrl = IdentityUtil.getProperty(IdentityConstants.ServerConfig.SSO_IDP_URL);
        samlLogoutUrl = samlSSOUrl;
<<<<<<< HEAD
        samlArtifactUrl = IdentityUtil.getProperty(IdentityConstants.ServerConfig.SSO_ARTIFACT_URL);
=======
        samlECPUrl = IdentityUtil.getProperty(IdentityConstants.ServerConfig.SAML_ECP_URL);
>>>>>>> 0055e860
        oauth1RequestTokenUrl = IdentityUtil.getProperty(IdentityConstants.OAuth.OAUTH1_REQUEST_TOKEN_URL);
        oauth1AuthorizeUrl = IdentityUtil.getProperty(IdentityConstants.OAuth.OAUTH1_AUTHORIZE_URL);
        oauth1AccessTokenUrl = IdentityUtil.getProperty(IdentityConstants.OAuth.OAUTH1_ACCESSTOKEN_URL);
        oauth2AuthzEPUrl = IdentityUtil.getProperty(IdentityConstants.OAuth.OAUTH2_AUTHZ_EP_URL);
        oauth2TokenEPUrl = IdentityUtil.getProperty(IdentityConstants.OAuth.OAUTH2_TOKEN_EP_URL);
        oauth2UserInfoEPUrl = IdentityUtil.getProperty(IdentityConstants.OAuth.OAUTH2_USERINFO_EP_URL);
        oidcCheckSessionEPUrl = IdentityUtil.getProperty(IdentityConstants.OAuth.OIDC_CHECK_SESSION_EP_URL);
        oidcLogoutEPUrl = IdentityUtil.getProperty(IdentityConstants.OAuth.OIDC_LOGOUT_EP_URL);
        passiveStsUrl = IdentityUtil.getProperty(IdentityConstants.STS.PSTS_IDENTITY_PROVIDER_URL);
        stsUrl = IdentityUtil.getProperty(IdentityConstants.STS.STS_IDENTITY_PROVIDER_URL);
        scimUsersEndpoint = IdentityUtil.getProperty(IdentityConstants.SCIM.USER_EP_URL);
        scimGroupsEndpoint = IdentityUtil.getProperty(IdentityConstants.SCIM.GROUP_EP_URL);
        scim2UsersEndpoint = IdentityUtil.getProperty(IdentityConstants.SCIM2.USER_EP_URL);
        scim2GroupsEndpoint = IdentityUtil.getProperty(IdentityConstants.SCIM2.GROUP_EP_URL);
        oauth2RevokeEPUrl = IdentityUtil.getProperty(IdentityConstants.OAuth.OAUTH2_REVOKE_EP_URL);
        oauth2IntrospectEpUrl = IdentityUtil.getProperty(IdentityConstants.OAuth.OAUTH2_INTROSPECT_EP_URL);
        oIDCWebFingerEPUrl = IdentityUtil.getProperty(IdentityConstants.OAuth.OIDC_WEB_FINGER_EP_URL);
        oAuth2DCREPUrl = IdentityUtil.getProperty(IdentityConstants.OAuth.OAUTH2_DCR_EP_URL);
        oAuth2JWKSPage = IdentityUtil.getProperty(IdentityConstants.OAuth.OAUTH2_JWKS_EP_URL);
        oIDCDiscoveryEPUrl = IdentityUtil.getProperty(IdentityConstants.OAuth.OIDC_DISCOVERY_EP_URL);


        if (StringUtils.isBlank(openIdUrl)) {
            openIdUrl = IdentityUtil.getServerURL(IdentityConstants.OpenId.OPENID, true, true);
        }

        if (StringUtils.isBlank(samlSSOUrl)) {
            samlSSOUrl = IdentityUtil.getServerURL(IdentityConstants.ServerConfig.SAMLSSO, true, true);
        }

        if (StringUtils.isBlank(samlLogoutUrl)) {
            samlLogoutUrl = IdentityUtil.getServerURL(IdentityConstants.ServerConfig.SAMLSSO, true, true);
        }
        if (StringUtils.isBlank(samlArtifactUrl)) {
            samlArtifactUrl = IdentityUtil.getServerURL(IdentityConstants.ServerConfig.SAMLSSO, true, true);
        }

        if (StringUtils.isBlank(samlECPUrl)) {
            samlECPUrl = IdentityUtil.getServerURL(IdentityConstants.ServerConfig.SAMLSSO, true, true);
        }

        if (StringUtils.isBlank(oauth1RequestTokenUrl)) {
            oauth1RequestTokenUrl = IdentityUtil.getServerURL(IdentityConstants.OAuth.REQUEST_TOKEN, true, true);
        }

        if (StringUtils.isBlank(oauth1AuthorizeUrl)) {
            oauth1AuthorizeUrl = IdentityUtil.getServerURL(IdentityConstants.OAuth.AUTHORIZE_URL, true, true);
        }

        if (StringUtils.isBlank(oauth1AccessTokenUrl)) {
            oauth1AccessTokenUrl = IdentityUtil.getServerURL(IdentityConstants.OAuth.ACCESS_TOKEN, true, true);
        }

        if (StringUtils.isBlank(oauth2AuthzEPUrl)) {
            oauth2AuthzEPUrl = IdentityUtil.getServerURL(IdentityConstants.OAuth.AUTHORIZE, true, false);
        }

        if (StringUtils.isBlank(oauth2TokenEPUrl)) {
            oauth2TokenEPUrl = IdentityUtil.getServerURL(IdentityConstants.OAuth.TOKEN, true, false);
        }

        if (StringUtils.isBlank(oauth2RevokeEPUrl)) {
            oauth2RevokeEPUrl = IdentityUtil.getServerURL(IdentityConstants.OAuth.REVOKE, true, false);
        }

        if (StringUtils.isBlank(oauth2IntrospectEpUrl)) {
            oauth2IntrospectEpUrl = IdentityUtil.getServerURL(IdentityConstants.OAuth.INTROSPECT, true, false);
        }

        if (StringUtils.isBlank(oauth2UserInfoEPUrl)) {
            oauth2UserInfoEPUrl = IdentityUtil.getServerURL(IdentityConstants.OAuth.USERINFO, true, false);
        }

        if (StringUtils.isBlank(oidcCheckSessionEPUrl)) {
            oidcCheckSessionEPUrl = IdentityUtil.getServerURL(IdentityConstants.OAuth.CHECK_SESSION, true, false);
        }

        if (StringUtils.isBlank(oidcLogoutEPUrl)) {
            oidcLogoutEPUrl = IdentityUtil.getServerURL(IdentityConstants.OAuth.LOGOUT, true, false);
        }

        if (StringUtils.isBlank(passiveStsUrl)) {
            passiveStsUrl = IdentityUtil.getServerURL(IdentityConstants.STS.PASSIVE_STS, true, true);
        }

        if (StringUtils.isBlank(oIDCWebFingerEPUrl)) {
            oIDCWebFingerEPUrl = IdentityUtil.getServerURL(IdentityConstants.OAuth.WEBFINGER, true, true);
        }

        if (StringUtils.isBlank(oAuth2DCREPUrl)) {
            oAuth2DCREPUrl = IdentityUtil.getServerURL(IdentityConstants.OAuth.DCR, true, true);
        }
        try {
            if (StringUtils.isNotBlank(tenantDomain) && !MultitenantConstants.SUPER_TENANT_DOMAIN_NAME.equals
                    (tenantDomain)) {
                oAuth2DCREPUrl = getTenantUrl(oAuth2DCREPUrl, tenantDomain);
            }
        } catch (URISyntaxException e) {
            log.error("OAuth 2 DCR endpoint is malformed");
        }

        if (StringUtils.isBlank(oAuth2JWKSPage)) {
            oAuth2JWKSPage = IdentityUtil.getServerURL(IdentityConstants.OAuth.JWKS, true, true);
        }

        try {
            if (StringUtils.isNotBlank(tenantDomain) && !MultitenantConstants.SUPER_TENANT_DOMAIN_NAME.equals
                    (tenantDomain)) {
                oAuth2JWKSPage = getTenantUrl(oAuth2JWKSPage, tenantDomain);
            }
        } catch (URISyntaxException e) {
            log.error("OAuth 2 JWKS endpoint is malformed");
        }

        if (StringUtils.isBlank(oIDCDiscoveryEPUrl)) {
            oIDCDiscoveryEPUrl = IdentityUtil.getServerURL(IdentityConstants.OAuth.DISCOVERY, true, true);
        }

        try {
            if (StringUtils.isNotBlank(tenantDomain) && !MultitenantConstants.SUPER_TENANT_DOMAIN_NAME.equals
                    (tenantDomain)) {
                oIDCDiscoveryEPUrl = getTenantUrl(oIDCDiscoveryEPUrl, tenantDomain);
            }
        } catch (URISyntaxException e) {
            log.error("OIDC Discovery endpoint is malformed");
        }

        // If sts url is configured in file, change it according to tenant domain. If not configured, add a default url
        if (StringUtils.isNotBlank(stsUrl)) {
            stsUrl = stsUrl.replace(IdentityConstants.STS.WSO2_CARBON_STS, tenantContext +
                    IdentityConstants.STS.WSO2_CARBON_STS);
        } else {
            stsUrl = IdentityUtil.getServerURL("services/" + tenantContext + IdentityConstants.STS.WSO2_CARBON_STS,
                    true, true);
        }

        if (StringUtils.isBlank(scimUsersEndpoint)) {
            scimUsersEndpoint = IdentityUtil.getServerURL(IdentityConstants.SCIM.USER_EP, true, false);
        }

        if (StringUtils.isBlank(scimGroupsEndpoint)) {
            scimGroupsEndpoint = IdentityUtil.getServerURL(IdentityConstants.SCIM.GROUP_EP, true, false);
        }

        if (StringUtils.isBlank(scim2UsersEndpoint)) {
            scim2UsersEndpoint = IdentityUtil.getServerURL(IdentityConstants.SCIM2.USER_EP, true, false);
        }
        try {
            if (StringUtils.isNotBlank(tenantDomain) && !MultitenantConstants.SUPER_TENANT_DOMAIN_NAME.equals
                    (tenantDomain)) {
                scim2UsersEndpoint = getTenantUrl(scim2UsersEndpoint, tenantDomain);
            }
        } catch (URISyntaxException e) {
            log.error("SCIM 2.0 Users endpoint is malformed");
        }

        if (StringUtils.isBlank(scim2GroupsEndpoint)) {
            scim2GroupsEndpoint = IdentityUtil.getServerURL(IdentityConstants.SCIM2.GROUP_EP, true, false);
        }
        try {
            if (StringUtils.isNotBlank(tenantDomain) && !MultitenantConstants.SUPER_TENANT_DOMAIN_NAME.equals
                    (tenantDomain)) {
                scim2GroupsEndpoint = getTenantUrl(scim2GroupsEndpoint, tenantDomain);
            }
        } catch (URISyntaxException e) {
            log.error("SCIM 2.0 Groups endpoint is malformed");
        }

        IdentityProvider identityProvider = dao.getIdPByName(null,
                IdentityApplicationConstants.RESIDENT_IDP_RESERVED_NAME,
                IdentityTenantUtil.getTenantId(tenantDomain), tenantDomain);

        if (identityProvider == null) {
            String message = "Could not find Resident Identity Provider for tenant " + tenantDomain;
            throw new IdentityProviderManagementException(message);
        }

        int tenantId = -1;
        try {
            tenantId = IdPManagementServiceComponent.getRealmService().getTenantManager().getTenantId(tenantDomain);
        } catch (UserStoreException e) {
            throw new IdentityProviderManagementException(
                    "Exception occurred while retrieving Tenant ID from Tenant Domain " + tenantDomain, e);
        }
        X509Certificate cert = null;
        try {
            IdentityTenantUtil.initializeRegistry(tenantId, tenantDomain);
            PrivilegedCarbonContext.startTenantFlow();
            PrivilegedCarbonContext carbonContext = PrivilegedCarbonContext.getThreadLocalCarbonContext();
            carbonContext.setTenantDomain(tenantDomain, true);
            KeyStoreManager keyStoreManager = KeyStoreManager.getInstance(tenantId);
            if (!MultitenantConstants.SUPER_TENANT_DOMAIN_NAME.equals(tenantDomain)) {
                // derive key store name
                String ksName = tenantDomain.trim().replace(".", "-");
                // derive JKS name
                String jksName = ksName + ".jks";
                KeyStore keyStore = keyStoreManager.getKeyStore(jksName);
                cert = (X509Certificate) keyStore.getCertificate(tenantDomain);
            } else {
                cert = keyStoreManager.getDefaultPrimaryCertificate();
            }
        } catch (Exception e) {
            String msg = "Error retrieving primary certificate for tenant : " + tenantDomain;
            throw new IdentityProviderManagementException(msg, e);
        } finally {
            PrivilegedCarbonContext.endTenantFlow();
        }

        if (cert == null) {
            throw new IdentityProviderManagementException(
                    "Cannot find the primary certificate for tenant " + tenantDomain);
        }
        try {
            identityProvider.setCertificate(Base64.encode(cert.getEncoded()));
        } catch (CertificateEncodingException e) {
            String msg = "Error occurred while encoding primary certificate for tenant domain " + tenantDomain;
            throw new IdentityProviderManagementException(msg, e);
        }

        List<FederatedAuthenticatorConfig> fedAuthnCofigs = new ArrayList<FederatedAuthenticatorConfig>();
        List<Property> propertiesList = null;

        FederatedAuthenticatorConfig openIdFedAuthn = IdentityApplicationManagementUtil
                .getFederatedAuthenticator(identityProvider.getFederatedAuthenticatorConfigs(),
                        IdentityApplicationConstants.Authenticator.OpenID.NAME);
        if (openIdFedAuthn == null) {
            openIdFedAuthn = new FederatedAuthenticatorConfig();
            openIdFedAuthn.setName(IdentityApplicationConstants.Authenticator.OpenID.NAME);
        }
        propertiesList = new ArrayList<Property>(Arrays.asList(openIdFedAuthn.getProperties()));
        if (IdentityApplicationManagementUtil.getProperty(openIdFedAuthn.getProperties(),
                IdentityApplicationConstants.Authenticator.OpenID.OPEN_ID_URL) == null) {
            Property openIdUrlProp = new Property();
            openIdUrlProp.setName(IdentityApplicationConstants.Authenticator.OpenID.OPEN_ID_URL);
            openIdUrlProp.setValue(openIdUrl);
            propertiesList.add(openIdUrlProp);
        }
        openIdFedAuthn.setProperties(propertiesList.toArray(new Property[propertiesList.size()]));
        fedAuthnCofigs.add(openIdFedAuthn);

        FederatedAuthenticatorConfig saml2SSOFedAuthn = IdentityApplicationManagementUtil
                .getFederatedAuthenticator(identityProvider.getFederatedAuthenticatorConfigs(),
                        IdentityApplicationConstants.Authenticator.SAML2SSO.NAME);
        if (saml2SSOFedAuthn == null) {
            saml2SSOFedAuthn = new FederatedAuthenticatorConfig();
            saml2SSOFedAuthn.setName(IdentityApplicationConstants.Authenticator.SAML2SSO.NAME);
        }

        propertiesList = new ArrayList<>();
        Property samlSSOUrlProperty = IdentityApplicationManagementUtil.getProperty(saml2SSOFedAuthn.getProperties(),
                IdentityApplicationConstants.Authenticator.SAML2SSO.SSO_URL);
        if (samlSSOUrlProperty == null) {
            samlSSOUrlProperty = new Property();
            samlSSOUrlProperty.setName(IdentityApplicationConstants.Authenticator.SAML2SSO.SSO_URL);
        }
        // Set the generated saml sso endpoint value.
        samlSSOUrlProperty.setValue(samlSSOUrl);
        propertiesList.add(samlSSOUrlProperty);

        Property samlLogoutUrlProperty = IdentityApplicationManagementUtil.getProperty(saml2SSOFedAuthn.getProperties(),
                IdentityApplicationConstants.Authenticator.SAML2SSO.LOGOUT_REQ_URL);
        if (samlLogoutUrlProperty == null) {
            samlLogoutUrlProperty = new Property();
            samlLogoutUrlProperty.setName(IdentityApplicationConstants.Authenticator.SAML2SSO.LOGOUT_REQ_URL);
        }
        // Set the generated saml slo endpoint value.
        samlLogoutUrlProperty.setValue(samlLogoutUrl);
        propertiesList.add(samlLogoutUrlProperty);

        Property samlECPUrlProperty = IdentityApplicationManagementUtil.getProperty(saml2SSOFedAuthn.getProperties(),
                 IdentityApplicationConstants.Authenticator.SAML2SSO.ECP_URL);
        if (samlECPUrlProperty == null) {
            samlECPUrlProperty = new Property();
            samlECPUrlProperty.setName(IdentityApplicationConstants.Authenticator.SAML2SSO.ECP_URL);
        }
        //set the generated saml ecp endpoint value
        samlECPUrlProperty.setValue(samlECPUrl);
        propertiesList.add(samlECPUrlProperty);

        Property idPEntityIdProperty = IdentityApplicationManagementUtil.getProperty(saml2SSOFedAuthn.getProperties(),
                IdentityApplicationConstants.Authenticator.SAML2SSO.IDP_ENTITY_ID);
        if (idPEntityIdProperty == null) {
            idPEntityIdProperty = new Property();
            idPEntityIdProperty.setName(IdentityApplicationConstants.Authenticator.SAML2SSO.IDP_ENTITY_ID);
            idPEntityIdProperty.setValue(IdPManagementUtil.getResidentIdPEntityId());
        }
        propertiesList.add(idPEntityIdProperty);

        Property samlArtifactUrlProperty = IdentityApplicationManagementUtil.getProperty(saml2SSOFedAuthn.getProperties(),
                IdentityApplicationConstants.Authenticator.SAML2SSO.ARTIFACT_RESOLVE_URL);
        if (samlArtifactUrlProperty == null) {
            samlArtifactUrlProperty = new Property();
            samlArtifactUrlProperty.setName(IdentityApplicationConstants.Authenticator.SAML2SSO.ARTIFACT_RESOLVE_URL);
        }
        samlArtifactUrlProperty.setValue(samlArtifactUrl);
        propertiesList.add(samlArtifactUrlProperty);

        for (Property property : saml2SSOFedAuthn.getProperties()) {
            if (property != null &&
                    !IdentityApplicationConstants.Authenticator.SAML2SSO.SSO_URL.equals(property.getName()) &&
                    !IdentityApplicationConstants.Authenticator.SAML2SSO.LOGOUT_REQ_URL.equals(property.getName()) &&
                    !IdentityApplicationConstants.Authenticator.SAML2SSO.ECP_URL.equals(property.getName()) &&
                    !IdentityApplicationConstants.Authenticator.SAML2SSO.IDP_ENTITY_ID.equals(property.getName())) {
                propertiesList.add(property);
            }
        }

        Property samlMetadataValidityPeriodProperty = IdentityApplicationManagementUtil.getProperty(saml2SSOFedAuthn.
                getProperties(), IdentityApplicationConstants.Authenticator.SAML2SSO.
                SAML_METADATA_VALIDITY_PERIOD);
        if (samlMetadataValidityPeriodProperty == null) {
            samlMetadataValidityPeriodProperty = new Property();
            samlMetadataValidityPeriodProperty.setName(IdentityApplicationConstants.Authenticator.SAML2SSO.
                    SAML_METADATA_VALIDITY_PERIOD);
            samlMetadataValidityPeriodProperty.setValue(IdentityApplicationConstants.Authenticator.SAML2SSO.
                    SAML_METADATA_VALIDITY_PERIOD_DEFAULT);
        }
        propertiesList.add(samlMetadataValidityPeriodProperty);
        Property samlMetadataSigningEnabledProperty = IdentityApplicationManagementUtil.getProperty(saml2SSOFedAuthn.
                getProperties(), IdentityApplicationConstants.Authenticator.SAML2SSO.
                SAML_METADATA_SIGNING_ENABLED);
        if (samlMetadataSigningEnabledProperty == null) {
            samlMetadataValidityPeriodProperty = new Property();
            samlMetadataValidityPeriodProperty.setName(IdentityApplicationConstants.Authenticator.SAML2SSO.
                    SAML_METADATA_SIGNING_ENABLED);
            samlMetadataValidityPeriodProperty.setValue(IdentityApplicationConstants.Authenticator.SAML2SSO.
                    SAML_METADATA_SIGNING_ENABLED_DEFAULT);
        }
        propertiesList.add(samlMetadataSigningEnabledProperty);

        saml2SSOFedAuthn.setProperties(propertiesList.toArray(new Property[propertiesList.size()]));
        fedAuthnCofigs.add(saml2SSOFedAuthn);

        FederatedAuthenticatorConfig oauth1FedAuthn = IdentityApplicationManagementUtil
                .getFederatedAuthenticator(identityProvider.getFederatedAuthenticatorConfigs(),
                        IdentityApplicationConstants.OAuth10A.NAME);
        if (oauth1FedAuthn == null) {
            oauth1FedAuthn = new FederatedAuthenticatorConfig();
            oauth1FedAuthn.setName(IdentityApplicationConstants.OAuth10A.NAME);
        }
        propertiesList = new ArrayList<Property>(Arrays.asList(oauth1FedAuthn.getProperties()));
        if (IdentityApplicationManagementUtil.getProperty(oauth1FedAuthn.getProperties(),
                IdentityApplicationConstants.OAuth10A.OAUTH1_REQUEST_TOKEN_URL) == null) {
            Property oauth1ReqTokUrlProp = new Property();
            oauth1ReqTokUrlProp.setName(IdentityApplicationConstants.OAuth10A.OAUTH1_REQUEST_TOKEN_URL);
            oauth1ReqTokUrlProp.setValue(oauth1RequestTokenUrl);
            propertiesList.add(oauth1ReqTokUrlProp);
        }
        if (IdentityApplicationManagementUtil.getProperty(oauth1FedAuthn.getProperties(),
                IdentityApplicationConstants.OAuth10A.OAUTH1_AUTHORIZE_URL) == null) {
            Property oauth1AuthzUrlProp = new Property();
            oauth1AuthzUrlProp.setName(IdentityApplicationConstants.OAuth10A.OAUTH1_AUTHORIZE_URL);
            oauth1AuthzUrlProp.setValue(oauth1AuthorizeUrl);
            propertiesList.add(oauth1AuthzUrlProp);
        }
        if (IdentityApplicationManagementUtil.getProperty(oauth1FedAuthn.getProperties(),
                IdentityApplicationConstants.OAuth10A.OAUTH1_ACCESS_TOKEN_URL) == null) {
            Property oauth1AccessTokUrlProp = new Property();
            oauth1AccessTokUrlProp.setName(IdentityApplicationConstants.OAuth10A.OAUTH1_ACCESS_TOKEN_URL);
            oauth1AccessTokUrlProp.setValue(oauth1AccessTokenUrl);
            propertiesList.add(oauth1AccessTokUrlProp);
        }
        oauth1FedAuthn.setProperties(propertiesList.toArray(new Property[propertiesList.size()]));
        fedAuthnCofigs.add(oauth1FedAuthn);

        FederatedAuthenticatorConfig oidcFedAuthn = IdentityApplicationManagementUtil
                .getFederatedAuthenticator(identityProvider.getFederatedAuthenticatorConfigs(),
                        IdentityApplicationConstants.Authenticator.OIDC.NAME);
        if (oidcFedAuthn == null) {
            oidcFedAuthn = new FederatedAuthenticatorConfig();
            oidcFedAuthn.setName(IdentityApplicationConstants.Authenticator.OIDC.NAME);
        }
        propertiesList = new ArrayList<Property>(Arrays.asList(oidcFedAuthn.getProperties()));
        if (IdentityApplicationManagementUtil.getProperty(oidcFedAuthn.getProperties(),
                OPENID_IDP_ENTITY_ID) == null) {
            Property idPEntityIdProp = new Property();
            idPEntityIdProp.setName(OPENID_IDP_ENTITY_ID);
            idPEntityIdProp.setValue(getOIDCResidentIdPEntityId());
            propertiesList.add(idPEntityIdProp);
        }
        if (IdentityApplicationManagementUtil.getProperty(oidcFedAuthn.getProperties(),
                IdentityApplicationConstants.Authenticator.OIDC.OAUTH2_AUTHZ_URL) == null) {
            Property authzUrlProp = new Property();
            authzUrlProp.setName(IdentityApplicationConstants.Authenticator.OIDC.OAUTH2_AUTHZ_URL);
            authzUrlProp.setValue(oauth2AuthzEPUrl);
            propertiesList.add(authzUrlProp);
        }
        if (IdentityApplicationManagementUtil.getProperty(oidcFedAuthn.getProperties(),
                IdentityApplicationConstants.Authenticator.OIDC.OAUTH2_TOKEN_URL) == null) {
            Property tokenUrlProp = new Property();
            tokenUrlProp.setName(IdentityApplicationConstants.Authenticator.OIDC.OAUTH2_TOKEN_URL);
            tokenUrlProp.setValue(oauth2TokenEPUrl);
            propertiesList.add(tokenUrlProp);
        }
        if (IdentityApplicationManagementUtil.getProperty(oidcFedAuthn.getProperties(),
                IdentityApplicationConstants.Authenticator.OIDC.OAUTH2_REVOKE_URL) == null) {
            Property revokeUrlProp = new Property();
            revokeUrlProp.setName(IdentityApplicationConstants.Authenticator.OIDC.OAUTH2_REVOKE_URL);
            revokeUrlProp.setValue(oauth2RevokeEPUrl);
            propertiesList.add(revokeUrlProp);
        }
        if (IdentityApplicationManagementUtil.getProperty(oidcFedAuthn.getProperties(),
                IdentityApplicationConstants.Authenticator.OIDC.OAUTH2_INTROSPECT_URL) == null) {
            Property instropsectUrlProp = new Property();
            instropsectUrlProp.setName(IdentityApplicationConstants.Authenticator.OIDC.OAUTH2_INTROSPECT_URL);
            instropsectUrlProp.setValue(oauth2IntrospectEpUrl);
            propertiesList.add(instropsectUrlProp);
        }
        if (IdentityApplicationManagementUtil.getProperty(oidcFedAuthn.getProperties(),
                IdentityApplicationConstants.Authenticator.OIDC.OAUTH2_USER_INFO_EP_URL) == null) {
            Property userInfoUrlProp = new Property();
            userInfoUrlProp.setName(IdentityApplicationConstants.Authenticator.OIDC.OAUTH2_USER_INFO_EP_URL);
            userInfoUrlProp.setValue(oauth2UserInfoEPUrl);
            propertiesList.add(userInfoUrlProp);
        }
        if (IdentityApplicationManagementUtil.getProperty(oidcFedAuthn.getProperties(),
                IdentityApplicationConstants.Authenticator.OIDC.OIDC_CHECK_SESSION_URL) == null) {
            Property checkSessionUrlProp = new Property();
            checkSessionUrlProp.setName(IdentityApplicationConstants.Authenticator.OIDC.OIDC_CHECK_SESSION_URL);
            checkSessionUrlProp.setValue(oidcCheckSessionEPUrl);
            propertiesList.add(checkSessionUrlProp);
        }
        if (IdentityApplicationManagementUtil.getProperty(oidcFedAuthn.getProperties(),
                IdentityApplicationConstants.Authenticator.OIDC.OIDC_LOGOUT_URL) == null) {
            Property logoutUrlProp = new Property();
            logoutUrlProp.setName(IdentityApplicationConstants.Authenticator.OIDC.OIDC_LOGOUT_URL);
            logoutUrlProp.setValue(oidcLogoutEPUrl);
            propertiesList.add(logoutUrlProp);
        }
        if (IdentityApplicationManagementUtil.getProperty(oidcFedAuthn.getProperties(),
                IdentityApplicationConstants.Authenticator.OIDC.OAUTH2_DCR_EP_URL) == null) {
            Property dcrUrlProp = new Property();
            dcrUrlProp.setName(IdentityApplicationConstants.Authenticator.OIDC.OAUTH2_DCR_EP_URL);
            dcrUrlProp.setValue(oAuth2DCREPUrl);
            propertiesList.add(dcrUrlProp);
        }
        if (IdentityApplicationManagementUtil.getProperty(oidcFedAuthn.getProperties(),
                IdentityApplicationConstants.Authenticator.OIDC.OIDC_WEB_FINGER_EP_URL) == null) {
            Property webFingerUrlProp = new Property();
            webFingerUrlProp.setName(IdentityApplicationConstants.Authenticator.OIDC.OIDC_WEB_FINGER_EP_URL);
            webFingerUrlProp.setValue(oIDCWebFingerEPUrl);
            propertiesList.add(webFingerUrlProp);
        }
        if (IdentityApplicationManagementUtil.getProperty(oidcFedAuthn.getProperties(),
                IdentityApplicationConstants.Authenticator.OIDC.OAUTH2_JWKS_EP_URL) == null) {
            Property jwksUrlProp = new Property();
            jwksUrlProp.setName(IdentityApplicationConstants.Authenticator.OIDC.OAUTH2_JWKS_EP_URL);
            jwksUrlProp.setValue(oAuth2JWKSPage);
            propertiesList.add(jwksUrlProp);
        }
        if (IdentityApplicationManagementUtil.getProperty(oidcFedAuthn.getProperties(),
                IdentityApplicationConstants.Authenticator.OIDC.OIDC_DISCOVERY_EP_URL) == null) {
            Property discoveryUrlProp = new Property();
            discoveryUrlProp.setName(IdentityApplicationConstants.Authenticator.OIDC.OIDC_DISCOVERY_EP_URL);
            discoveryUrlProp.setValue(oIDCDiscoveryEPUrl);
            propertiesList.add(discoveryUrlProp);
        }

        oidcFedAuthn.setProperties(propertiesList.toArray(new Property[propertiesList.size()]));
        fedAuthnCofigs.add(oidcFedAuthn);

        FederatedAuthenticatorConfig passiveSTSFedAuthn = IdentityApplicationManagementUtil
                .getFederatedAuthenticator(identityProvider.getFederatedAuthenticatorConfigs(),
                        IdentityApplicationConstants.Authenticator.PassiveSTS.NAME);
        if (passiveSTSFedAuthn == null) {
            passiveSTSFedAuthn = new FederatedAuthenticatorConfig();
            passiveSTSFedAuthn.setName(IdentityApplicationConstants.Authenticator.PassiveSTS.NAME);
        }

        propertiesList = new ArrayList<>();
        Property passiveSTSUrlProperty = IdentityApplicationManagementUtil.getProperty(passiveSTSFedAuthn
                .getProperties(), IdentityApplicationConstants.Authenticator.PassiveSTS.IDENTITY_PROVIDER_URL);
        if (passiveSTSUrlProperty == null) {
            passiveSTSUrlProperty = new Property();
            passiveSTSUrlProperty.setName(IdentityApplicationConstants.Authenticator.PassiveSTS.IDENTITY_PROVIDER_URL);
        }
        passiveSTSUrlProperty.setValue(passiveStsUrl);
        propertiesList.add(passiveSTSUrlProperty);

        Property stsIdPEntityIdProperty = IdentityApplicationManagementUtil.getProperty(passiveSTSFedAuthn
                .getProperties(), IdentityApplicationConstants.Authenticator.PassiveSTS.IDENTITY_PROVIDER_ENTITY_ID);
        if (stsIdPEntityIdProperty == null) {
            stsIdPEntityIdProperty = new Property();
            stsIdPEntityIdProperty.setName(IdentityApplicationConstants.Authenticator.PassiveSTS
                    .IDENTITY_PROVIDER_ENTITY_ID);
            stsIdPEntityIdProperty.setValue(IdPManagementUtil.getResidentIdPEntityId());
        }
        propertiesList.add(stsIdPEntityIdProperty);

        for (Property property : passiveSTSFedAuthn.getProperties()) {
            if (property != null && !IdentityApplicationConstants.Authenticator.PassiveSTS.IDENTITY_PROVIDER_URL
                    .equals(property.getName()) && !IdentityApplicationConstants.Authenticator.PassiveSTS
                    .IDENTITY_PROVIDER_ENTITY_ID.equals(property.getName())) {
                propertiesList.add(property);
            }
        }

        passiveSTSFedAuthn
                .setProperties(propertiesList.toArray(new Property[propertiesList.size()]));
        fedAuthnCofigs.add(passiveSTSFedAuthn);

        FederatedAuthenticatorConfig stsFedAuthn = IdentityApplicationManagementUtil
                .getFederatedAuthenticator(identityProvider.getFederatedAuthenticatorConfigs(),
                        IdentityApplicationConstants.Authenticator.WSTrust.NAME);
        if (stsFedAuthn == null) {
            stsFedAuthn = new FederatedAuthenticatorConfig();
            stsFedAuthn.setName(IdentityApplicationConstants.Authenticator.WSTrust.NAME);
        }
        propertiesList = new ArrayList<Property>(Arrays.asList(stsFedAuthn.getProperties()));
        if (IdentityApplicationManagementUtil.getProperty(stsFedAuthn.getProperties(),
                IdentityApplicationConstants.Authenticator.WSTrust.IDENTITY_PROVIDER_URL) == null) {
            Property stsUrlProp = new Property();
            stsUrlProp.setName(IdentityApplicationConstants.Authenticator.WSTrust.IDENTITY_PROVIDER_URL);
            stsUrlProp.setValue(stsUrl);
            propertiesList.add(stsUrlProp);
        }
        stsFedAuthn
                .setProperties(propertiesList.toArray(new Property[propertiesList.size()]));
        fedAuthnCofigs.add(stsFedAuthn);


        List<IdentityProviderProperty> identityProviderProperties = new ArrayList<IdentityProviderProperty>();

        FederatedAuthenticatorConfig sessionTimeoutConfig = IdentityApplicationManagementUtil
                .getFederatedAuthenticator(identityProvider.getFederatedAuthenticatorConfigs(),
                        IdentityApplicationConstants.NAME);
        if (sessionTimeoutConfig == null) {
            sessionTimeoutConfig = new FederatedAuthenticatorConfig();
            sessionTimeoutConfig.setName(IdentityApplicationConstants.NAME);
        }
        propertiesList = new ArrayList<Property>(Arrays.asList(sessionTimeoutConfig.getProperties()));
        if (IdentityApplicationManagementUtil.getProperty(sessionTimeoutConfig.getProperties(),
                IdentityApplicationConstants.CLEAN_UP_PERIOD) == null) {
            Property cleanUpPeriodProp = new Property();
            cleanUpPeriodProp.setName(IdentityApplicationConstants.CLEAN_UP_PERIOD);
            String cleanUpPeriod = IdentityUtil.getProperty(IdentityConstants.ServerConfig.CLEAN_UP_PERIOD);
            if (StringUtils.isBlank(cleanUpPeriod)) {
                cleanUpPeriod = IdentityApplicationConstants.CLEAN_UP_PERIOD_DEFAULT;
            } else if (!StringUtils.isNumeric(cleanUpPeriod)) {
                log.warn("PersistanceCleanUpPeriod in identity.xml should be a numeric value");
                cleanUpPeriod = IdentityApplicationConstants.CLEAN_UP_PERIOD_DEFAULT;
            }
            cleanUpPeriodProp.setValue(cleanUpPeriod);
            propertiesList.add(cleanUpPeriodProp);
        }
        sessionTimeoutConfig.setProperties(propertiesList.toArray(new Property[propertiesList.size()]));
        fedAuthnCofigs.add(sessionTimeoutConfig);

        identityProvider.setFederatedAuthenticatorConfigs(fedAuthnCofigs
                .toArray(new FederatedAuthenticatorConfig[fedAuthnCofigs.size()]));

        ProvisioningConnectorConfig scimProvConn = IdentityApplicationManagementUtil
                .getProvisioningConnector(identityProvider.getProvisioningConnectorConfigs(),
                        "scim");
        if (scimProvConn == null) {
            scimProvConn = new ProvisioningConnectorConfig();
            scimProvConn.setName("scim");
        }
        propertiesList = new ArrayList<>(Arrays.asList(scimProvConn.getProvisioningProperties()));
        Property scimUserEndpointProperty = IdentityApplicationManagementUtil.getProperty(scimProvConn
                .getProvisioningProperties(), IdentityApplicationConstants.SCIM.USERS_EP_URL);
        if (scimUserEndpointProperty == null) {
            Property property = new Property();
            property.setName(IdentityApplicationConstants.SCIM.USERS_EP_URL);
            property.setValue(scimUsersEndpoint);
            propertiesList.add(property);
        } else if (!scimUsersEndpoint.equalsIgnoreCase(scimUserEndpointProperty.getValue())) {
            scimUserEndpointProperty.setValue(scimUsersEndpoint);
        }
        Property scimGroupEndpointProperty = IdentityApplicationManagementUtil.getProperty(scimProvConn
                .getProvisioningProperties(), IdentityApplicationConstants.SCIM.GROUPS_EP_URL);
        if (scimGroupEndpointProperty == null) {
            Property property = new Property();
            property.setName(IdentityApplicationConstants.SCIM.GROUPS_EP_URL);
            property.setValue(scimGroupsEndpoint);
            propertiesList.add(property);
        } else if (!scimGroupsEndpoint.equalsIgnoreCase(scimGroupEndpointProperty.getValue())) {
            scimGroupEndpointProperty.setValue(scimGroupsEndpoint);
        }

        Property scim2UserEndpointProperty = IdentityApplicationManagementUtil.getProperty(scimProvConn
                .getProvisioningProperties(), IdentityApplicationConstants.SCIM2.USERS_EP_URL);
        if (scim2UserEndpointProperty == null) {
            Property property = new Property();
            property.setName(IdentityApplicationConstants.SCIM2.USERS_EP_URL);
            property.setValue(scim2UsersEndpoint);
            propertiesList.add(property);
        } else if (!scim2UsersEndpoint.equalsIgnoreCase(scim2UserEndpointProperty.getValue())) {
            scim2UserEndpointProperty.setValue(scim2UsersEndpoint);
        }
        Property scim2GroupEndpointProperty = IdentityApplicationManagementUtil.getProperty(scimProvConn
                .getProvisioningProperties(), IdentityApplicationConstants.SCIM2.GROUPS_EP_URL);
        if (scim2GroupEndpointProperty == null) {
            Property property = new Property();
            property.setName(IdentityApplicationConstants.SCIM2.GROUPS_EP_URL);
            property.setValue(scim2GroupsEndpoint);
            propertiesList.add(property);
        } else if (!scim2GroupsEndpoint.equalsIgnoreCase(scim2GroupEndpointProperty.getValue())) {
            scim2GroupEndpointProperty.setValue(scim2GroupsEndpoint);
        }
        scimProvConn.setProvisioningProperties(propertiesList.toArray(new Property[propertiesList.size()]));
        identityProvider.setProvisioningConnectorConfigs(new ProvisioningConnectorConfig[]{scimProvConn});

        // Override few endpoint URLs which are initially persisted in the database and can be out dated with hostname
        // changes.
        overrideResidentIdpEPUrls(identityProvider);

        return identityProvider;
    }

    /**
     * Add Resident Identity provider for a given tenant
     *
     * @param identityProvider <code>IdentityProvider</code>
     * @param tenantDomain     Tenant domain whose resident IdP is requested
     * @throws IdentityProviderManagementException Error when adding Resident Identity Provider
     */
    @Override
    public void addResidentIdP(IdentityProvider identityProvider, String tenantDomain)
            throws IdentityProviderManagementException {

        // invoking the pre listeners
        Collection<IdentityProviderMgtListener> listeners = IdPManagementServiceComponent.getIdpMgtListeners();
        for (IdentityProviderMgtListener listener : listeners) {
            if (listener.isEnable() && !listener.doPreAddResidentIdP(identityProvider, tenantDomain)) {
                return;
            }
        }

        if (identityProvider.getFederatedAuthenticatorConfigs() == null) {
            identityProvider.setFederatedAuthenticatorConfigs(new FederatedAuthenticatorConfig[0]);
        }
        FederatedAuthenticatorConfig saml2SSOResidentAuthenticatorConfig = IdentityApplicationManagementUtil
                .getFederatedAuthenticator(identityProvider.getFederatedAuthenticatorConfigs(),
                        IdentityApplicationConstants.Authenticator.SAML2SSO.NAME);
        if (saml2SSOResidentAuthenticatorConfig == null) {
            saml2SSOResidentAuthenticatorConfig = new FederatedAuthenticatorConfig();
            saml2SSOResidentAuthenticatorConfig.setName(IdentityApplicationConstants.Authenticator.SAML2SSO.NAME);
        }
        if (saml2SSOResidentAuthenticatorConfig.getProperties() == null) {
            saml2SSOResidentAuthenticatorConfig.setProperties(new Property[0]);
        }

        boolean idPEntityIdAvailable = false;
        for (Property property : saml2SSOResidentAuthenticatorConfig.getProperties()) {
            if (IdentityApplicationConstants.Authenticator.SAML2SSO.IDP_ENTITY_ID.equals(property.getName())) {
                idPEntityIdAvailable = true;
            }
        }
        if (!idPEntityIdAvailable) {
            Property property = new Property();
            property.setName(IdentityApplicationConstants.Authenticator.SAML2SSO.IDP_ENTITY_ID);
            property.setValue(IdPManagementUtil.getResidentIdPEntityId());
            if (saml2SSOResidentAuthenticatorConfig.getProperties().length > 0) {
                List<Property> properties = Arrays.asList(saml2SSOResidentAuthenticatorConfig.getProperties());
                properties.add(property);
                saml2SSOResidentAuthenticatorConfig.setProperties((Property[]) properties.toArray());
            } else {
                saml2SSOResidentAuthenticatorConfig.setProperties(new Property[]{property});
            }
        }
        Property samlMetadataValidityPeriodProperty = new Property();
        String samlMetadataValidityPeriod = IdentityUtil.getProperty(IdentityConstants.ServerConfig.
                SAML_METADATA_VALIDITY_PERIOD);
        if (StringUtils.isBlank(samlMetadataValidityPeriod) || !StringUtils.isNumeric(samlMetadataValidityPeriod) ||
                Integer.parseInt(samlMetadataValidityPeriod) <= 0) {
            log.warn("SAMLMetadataValidityPeriod in identity.xml should be a numeric value");
            samlMetadataValidityPeriod = IdentityApplicationConstants.Authenticator.SAML2SSO.
                    SAML_METADATA_VALIDITY_PERIOD_DEFAULT;
        }
        samlMetadataValidityPeriodProperty.setName(IdentityApplicationConstants.Authenticator.SAML2SSO.
                SAML_METADATA_VALIDITY_PERIOD);
        samlMetadataValidityPeriodProperty.setValue(samlMetadataValidityPeriod);
        Property samlMetadataSigningEnabledProperty = new Property();
        String samlMetadataSigningEnabled = IdentityUtil.getProperty(IdentityConstants.ServerConfig.
                SAML_METADATA_SIGNING_ENABLED);
        if (StringUtils.isBlank(samlMetadataSigningEnabled)) {
            log.warn("SAMLMetadataSigningEnabled in identity.xml should be a boolean value");
            samlMetadataSigningEnabled = IdentityApplicationConstants.Authenticator.SAML2SSO.
                    SAML_METADATA_SIGNING_ENABLED_DEFAULT;
        }
        samlMetadataSigningEnabledProperty.setName(IdentityApplicationConstants.Authenticator.SAML2SSO.
                SAML_METADATA_SIGNING_ENABLED);
        samlMetadataSigningEnabledProperty.setValue(samlMetadataSigningEnabled);
        List<Property> propertyList = new ArrayList<>(Arrays.asList(saml2SSOResidentAuthenticatorConfig.getProperties()));
        propertyList.add(samlMetadataValidityPeriodProperty);
        propertyList.add(samlMetadataSigningEnabledProperty);
        Property[] properties = new Property[propertyList.size()];
        properties = propertyList.toArray(properties);
        saml2SSOResidentAuthenticatorConfig.setProperties(properties);

        FederatedAuthenticatorConfig idpPropertiesResidentAuthenticatorConfig = IdentityApplicationManagementUtil
                .getFederatedAuthenticator(identityProvider.getFederatedAuthenticatorConfigs(),
                        IdentityApplicationConstants.NAME);
        if (idpPropertiesResidentAuthenticatorConfig == null) {
            idpPropertiesResidentAuthenticatorConfig = new FederatedAuthenticatorConfig();
            idpPropertiesResidentAuthenticatorConfig.setName(IdentityApplicationConstants.NAME);
        }
        List<Property> propertiesList = new ArrayList<Property>(Arrays.asList(idpPropertiesResidentAuthenticatorConfig.getProperties()));
        if (IdentityApplicationManagementUtil.getProperty(idpPropertiesResidentAuthenticatorConfig.getProperties(),
                IdentityApplicationConstants.CLEAN_UP_PERIOD) == null) {
            Property cleanUpPeriodProp = new Property();
            cleanUpPeriodProp.setName(IdentityApplicationConstants.CLEAN_UP_PERIOD);
            String cleanUpPeriod = IdentityUtil.getProperty(IdentityConstants.ServerConfig.CLEAN_UP_PERIOD);
            if (StringUtils.isBlank(cleanUpPeriod)) {
                cleanUpPeriod = IdentityApplicationConstants.CLEAN_UP_PERIOD_DEFAULT;
            } else if (!StringUtils.isNumeric(cleanUpPeriod)) {
                log.warn("PersistanceCleanUpPeriod in identity.xml should be a numeric value");
                cleanUpPeriod = IdentityApplicationConstants.CLEAN_UP_PERIOD_DEFAULT;
            }
            cleanUpPeriodProp.setValue(cleanUpPeriod);
            propertiesList.add(cleanUpPeriodProp);
        }
        idpPropertiesResidentAuthenticatorConfig.setProperties(propertiesList.toArray(new Property[propertiesList.size()]));

        Property oidcProperty = new Property();
        oidcProperty.setName(OPENID_IDP_ENTITY_ID);
        oidcProperty.setValue(getOIDCResidentIdPEntityId());

        FederatedAuthenticatorConfig oidcAuthenticationConfig = new FederatedAuthenticatorConfig();
        oidcAuthenticationConfig.setProperties(new Property[]{oidcProperty});
        oidcAuthenticationConfig.setName(IdentityApplicationConstants.Authenticator.OIDC.NAME);

        Property passiveStsProperty = new Property();
        passiveStsProperty.setName(IdentityApplicationConstants.Authenticator.PassiveSTS.IDENTITY_PROVIDER_ENTITY_ID);
        passiveStsProperty.setValue(IdPManagementUtil.getResidentIdPEntityId());

        FederatedAuthenticatorConfig passiveStsAuthenticationConfig = new FederatedAuthenticatorConfig();
        passiveStsAuthenticationConfig.setProperties(new Property[]{passiveStsProperty});
        passiveStsAuthenticationConfig.setName(IdentityApplicationConstants.Authenticator.PassiveSTS.NAME);

        FederatedAuthenticatorConfig[] federatedAuthenticatorConfigs = {saml2SSOResidentAuthenticatorConfig,
                idpPropertiesResidentAuthenticatorConfig, passiveStsAuthenticationConfig, oidcAuthenticationConfig};
        identityProvider.setFederatedAuthenticatorConfigs(IdentityApplicationManagementUtil
                .concatArrays(identityProvider.getFederatedAuthenticatorConfigs(), federatedAuthenticatorConfigs));

        IdentityProviderProperty[] idpProperties = new IdentityProviderProperty[2];

        IdentityProviderProperty rememberMeTimeoutProperty = new IdentityProviderProperty();
        String rememberMeTimeout = IdentityUtil.getProperty(IdentityConstants.ServerConfig.REMEMBER_ME_TIME_OUT);
        if (StringUtils.isBlank(rememberMeTimeout) || !StringUtils.isNumeric(rememberMeTimeout) ||
                Integer.parseInt(rememberMeTimeout) <= 0) {
            log.warn("RememberMeTimeout in identity.xml should be a numeric value");
            rememberMeTimeout = IdentityApplicationConstants.REMEMBER_ME_TIME_OUT_DEFAULT;
        }
        rememberMeTimeoutProperty.setName(IdentityApplicationConstants.REMEMBER_ME_TIME_OUT);
        rememberMeTimeoutProperty.setValue(rememberMeTimeout);

        IdentityProviderProperty sessionIdletimeOutProperty = new IdentityProviderProperty();
        String idleTimeout = IdentityUtil.getProperty(IdentityConstants.ServerConfig.SESSION_IDLE_TIMEOUT);
        if (StringUtils.isBlank(idleTimeout) || !StringUtils.isNumeric(idleTimeout) ||
                Integer.parseInt(idleTimeout) <= 0) {
            log.warn("SessionIdleTimeout in identity.xml should be a numeric value");
            idleTimeout = IdentityApplicationConstants.SESSION_IDLE_TIME_OUT_DEFAULT;
        }
        sessionIdletimeOutProperty.setName(IdentityApplicationConstants.SESSION_IDLE_TIME_OUT);
        sessionIdletimeOutProperty.setValue(idleTimeout);

        idpProperties[0] = rememberMeTimeoutProperty;
        idpProperties[1] = sessionIdletimeOutProperty;
        identityProvider.setIdpProperties(idpProperties);

        dao.addIdP(identityProvider, IdentityTenantUtil.getTenantId(tenantDomain), tenantDomain);

        // invoking the post listeners
        for (IdentityProviderMgtListener listener : listeners) {
            if (listener.isEnable() && !listener.doPostAddResidentIdP(identityProvider, tenantDomain)) {
                return;
            }
        }
    }

    /**
     * Update Resident Identity provider for a given tenant
     *
     * @param identityProvider <code>IdentityProvider</code>
     * @param tenantDomain     Tenant domain whose resident IdP is requested
     * @throws IdentityProviderManagementException Error when updating Resident Identity Provider
     */
    @Override
    public void updateResidentIdP(IdentityProvider identityProvider, String tenantDomain)
            throws IdentityProviderManagementException {

        IdentityProvider residentIdp = dao.getIdPByName(null, IdentityApplicationConstants.RESIDENT_IDP_RESERVED_NAME,
                IdentityTenantUtil.getTenantId(tenantDomain), tenantDomain);
        Map<String, String> configurationDetails = new HashMap<>();

        for (IdentityProviderProperty property : identityProvider.getIdpProperties()) {
            configurationDetails.put(property.getName(), property.getValue());
        }

        IdentityProviderProperty[] identityMgtProperties = residentIdp.getIdpProperties();
        List<IdentityProviderProperty> newProperties = new ArrayList<>();

        for (IdentityProviderProperty identityMgtProperty : identityMgtProperties) {
            IdentityProviderProperty prop = new IdentityProviderProperty();
            String key = identityMgtProperty.getName();
            prop.setName(key);

            if (configurationDetails.containsKey(key)) {
                prop.setValue(configurationDetails.get(key));
            } else {
                prop.setValue(identityMgtProperty.getValue());
            }

            newProperties.add(prop);
            configurationDetails.remove(key);
        }

        for (Map.Entry<String, String> entry : configurationDetails.entrySet()) {
            IdentityProviderProperty prop = new IdentityProviderProperty();
            prop.setName(entry.getKey());
            prop.setValue(entry.getValue());
            newProperties.add(prop);
        }

        identityProvider.setIdpProperties(newProperties.toArray(new IdentityProviderProperty[newProperties.size()]));

        for (IdentityProviderProperty idpProp : identityProvider.getIdpProperties()) {
            if (StringUtils.equals(idpProp.getName(), IdentityApplicationConstants.SESSION_IDLE_TIME_OUT)) {
                if (StringUtils.isBlank(idpProp.getValue()) || !StringUtils.isNumeric(idpProp.getValue()) ||
                        Integer.parseInt(idpProp.getValue().trim()) <= 0) {
                    throw new IdentityProviderManagementException(IdentityApplicationConstants.SESSION_IDLE_TIME_OUT
                            + " of ResidentIdP should be a numeric value greater than 0 ");
                }
            } else if (StringUtils.equals(idpProp.getName(), IdentityApplicationConstants.REMEMBER_ME_TIME_OUT)) {
                if (StringUtils.isBlank(idpProp.getValue()) || !StringUtils.isNumeric(idpProp.getValue()) ||
                        Integer.parseInt(idpProp.getValue().trim()) <= 0) {
                    throw new IdentityProviderManagementException(IdentityApplicationConstants.REMEMBER_ME_TIME_OUT
                            + " of ResidentIdP should be a numeric value greater than 0 ");
                }
            } else if (StringUtils.equals(idpProp.getName(), IdentityApplicationConstants.Authenticator.SAML2SSO.
                    SAML_METADATA_VALIDITY_PERIOD)) {
                if (StringUtils.isBlank(idpProp.getValue()) || !StringUtils.isNumeric(idpProp.getValue()) ||
                        Integer.parseInt(idpProp.getValue().trim()) <= 0) {
                    throw new IdentityProviderManagementException(IdentityApplicationConstants.Authenticator.SAML2SSO.
                            SAML_METADATA_VALIDITY_PERIOD + " of ResidentIdP should be a numeric value greater than 0 ");
                }
            } else if (StringUtils.equals(idpProp.getName(), IdentityApplicationConstants.Authenticator.SAML2SSO.
                    SAML_METADATA_SIGNING_ENABLED)) {
                if (StringUtils.isBlank(idpProp.getValue())) {
                    throw new IdentityProviderManagementException(IdentityApplicationConstants.Authenticator.SAML2SSO.
                            SAML_METADATA_SIGNING_ENABLED + " of ResidentIdP should be a boolean value ");
                }

            }
        }
        // invoking the pre listeners
        Collection<IdentityProviderMgtListener> listeners = IdPManagementServiceComponent.getIdpMgtListeners();
        for (IdentityProviderMgtListener listener : listeners) {
            if (listener.isEnable() && !listener.doPreUpdateResidentIdP(identityProvider, tenantDomain)) {
                return;
            }
        }

        if (identityProvider.getFederatedAuthenticatorConfigs() == null) {
            identityProvider.setFederatedAuthenticatorConfigs(new FederatedAuthenticatorConfig[0]);
        }

        IdentityProvider currentIdP = IdentityProviderManager.getInstance().getIdPByName(
                IdentityApplicationConstants.RESIDENT_IDP_RESERVED_NAME, tenantDomain, true);

        int tenantId = IdentityTenantUtil.getTenantId(tenantDomain);
        validateUpdateOfIdPEntityId(currentIdP.getFederatedAuthenticatorConfigs(),
                identityProvider.getFederatedAuthenticatorConfigs(), tenantId, tenantDomain);

        dao.updateIdP(identityProvider, currentIdP, tenantId, tenantDomain);

        // invoking the post listeners
        for (IdentityProviderMgtListener listener : listeners) {
            if (listener.isEnable() && !listener.doPostUpdateResidentIdP(identityProvider, tenantDomain)) {
                return;
            }
        }
    }

    /**
     * Retrieves registered Identity finally {
     * break;
     * }providers for a given tenant
     *
     * @param tenantDomain Tenant domain whose IdP names are requested
     * @return Set of <code>IdentityProvider</code>. IdP names, primary IdP and home realm
     * identifiers of each IdP
     * @throws IdentityProviderManagementException Error when getting list of Identity Providers
     */
    @Override
    public List<IdentityProvider> getIdPs(String tenantDomain)
            throws IdentityProviderManagementException {

        int tenantId = IdentityTenantUtil.getTenantId(tenantDomain);
        return dao.getIdPs(null, tenantId, tenantDomain);

    }

    /**
     * Retrieves registered Enabled Identity providers for a given tenant
     *
     * @param tenantDomain Tenant domain whose IdP names are requested
     * @return Set of <code>IdentityProvider</code>. IdP names, primary IdP and home realm
     * identifiers of each IdP
     * @throws IdentityProviderManagementException Error when getting list of Identity Providers
     */
    @Override
    public List<IdentityProvider> getEnabledIdPs(String tenantDomain)
            throws IdentityProviderManagementException {
        List<IdentityProvider> enabledIdentityProviders = new ArrayList<IdentityProvider>();
        List<IdentityProvider> identityProviers = getIdPs(tenantDomain);

        for (IdentityProvider idp : identityProviers) {
            if (idp.isEnable()) {
                enabledIdentityProviders.add(idp);
            }
        }
        return enabledIdentityProviders;

    }

    /**
     * @param idPName
     * @param tenantDomain
     * @param ignoreFileBasedIdps
     * @return
     * @throws IdentityProviderManagementException
     */
    @Override
    public IdentityProvider getIdPByName(String idPName, String tenantDomain,
                                         boolean ignoreFileBasedIdps) throws IdentityProviderManagementException {

        int tenantId = IdentityTenantUtil.getTenantId(tenantDomain);
        if (StringUtils.isEmpty(idPName)) {
            String msg = "Invalid argument: Identity Provider Name value is empty";
            throw new IdentityProviderManagementException(msg);
        }

        IdentityProvider identityProvider = dao.getIdPByName(null, idPName, tenantId, tenantDomain);

        if (!ignoreFileBasedIdps) {

            if (identityProvider == null) {
                identityProvider = new FileBasedIdPMgtDAO().getIdPByName(idPName, tenantDomain);
            }

            if (identityProvider == null) {
                identityProvider = IdPManagementServiceComponent.getFileBasedIdPs().get(
                        IdentityApplicationConstants.DEFAULT_IDP_CONFIG);
            }
        }

        return identityProvider;
    }

    @Override
    public IdentityProvider getIdPById(String id, String tenantDomain,
                                       boolean ignoreFileBasedIdps) throws IdentityProviderManagementException {

        if (StringUtils.isEmpty(id)) {
            String msg = "Invalid argument: Identity Provider ID value is empty";
            throw new IdentityProviderManagementException(msg);
        }
        int tenantId = IdentityTenantUtil.getTenantId(tenantDomain);
        Integer intId;
        IdentityProvider identityProvider = null;

        try {
            intId = Integer.parseInt(id);
            identityProvider = dao.getIdPById(null, intId, tenantId, tenantDomain);
        } catch (NumberFormatException e) {
            // Ignore this.
        }
        if (!ignoreFileBasedIdps) {

            if (identityProvider == null) {
                identityProvider = new FileBasedIdPMgtDAO().getIdPByName(id, tenantDomain);
            }

            if (identityProvider == null) {
                identityProvider = IdPManagementServiceComponent.getFileBasedIdPs().get(
                        IdentityApplicationConstants.DEFAULT_IDP_CONFIG);
            }
        }

        return identityProvider;
    }
    /**
     * @param idPName
     * @param tenantDomain
     * @param ignoreFileBasedIdps
     * @return
     * @throws IdentityProviderManagementException
     */
    @Override
    public IdentityProvider getEnabledIdPByName(String idPName, String tenantDomain,
                                                boolean ignoreFileBasedIdps) throws IdentityProviderManagementException {

        IdentityProvider idp = getIdPByName(idPName, tenantDomain, ignoreFileBasedIdps);
        if (idp != null && idp.isEnable()) {
            return idp;
        }
        return null;
    }

    /**
     * Retrieves Identity provider information about a given tenant by Identity Provider name
     *
     * @param idPName      Unique name of the Identity provider of whose information is requested
     * @param tenantDomain Tenant domain whose information is requested
     * @return <code>IdentityProvider</code> Identity Provider information
     * @throws IdentityProviderManagementException Error when getting Identity Provider
     *                                             information by IdP name
     */
    @Override
    public IdentityProvider getIdPByName(String idPName, String tenantDomain)
            throws IdentityProviderManagementException {
        return getIdPByName(idPName, tenantDomain, false);
    }

    @Override
    public IdentityProvider getIdPById(String id, String tenantDomain) throws IdentityProviderManagementException {

        return getIdPById(id, tenantDomain, false);
    }

    /**
     * @param property     IDP authenticator property (E.g.: IdPEntityId)
     * @param value        Value associated with given Property
     * @param tenantDomain
     * @return <code>IdentityProvider</code> Identity Provider information
     * @throws IdentityProviderManagementException Error when getting Identity Provider
     *                                             information by authenticator property value
     */
    @Override
    public IdentityProvider getIdPByAuthenticatorPropertyValue(String property, String value, String tenantDomain,
                                                               boolean ignoreFileBasedIdps)
            throws IdentityProviderManagementException {

        int tenantId = IdentityTenantUtil.getTenantId(tenantDomain);

        if (StringUtils.isEmpty(property) || StringUtils.isEmpty(value)) {
            String msg = "Invalid argument: Authenticator property or property value is empty";
            throw new IdentityProviderManagementException(msg);
        }

        IdentityProvider identityProvider = dao.getIdPByAuthenticatorPropertyValue(
                null, property, value, tenantId, tenantDomain);

        if (identityProvider == null && !ignoreFileBasedIdps) {
            identityProvider = new FileBasedIdPMgtDAO()
                    .getIdPByAuthenticatorPropertyValue(property, value, tenantDomain);
        }

        return identityProvider;
    }

    /**
     * @param property     IDP authenticator property (E.g.: IdPEntityId)
     * @param value        Value associated with given Property
     * @param tenantDomain
     * @param authenticator
     * @return <code>IdentityProvider</code> Identity Provider information
     * @throws IdentityProviderManagementException Error when getting Identity Provider
     *                                             information by authenticator property value
     */
    public IdentityProvider getIdPByAuthenticatorPropertyValue(String property, String value, String tenantDomain,
                                                               String authenticator, boolean ignoreFileBasedIdps)
            throws IdentityProviderManagementException {

        int tenantId = IdentityTenantUtil.getTenantId(tenantDomain);

        if (StringUtils.isEmpty(property) || StringUtils.isEmpty(value) || StringUtils.isEmpty(authenticator)) {
            String msg = "Invalid argument: Authenticator property, property value or authenticator name is empty";
            throw new IdentityProviderManagementException(msg);
        }

        IdentityProvider identityProvider = dao.getIdPByAuthenticatorPropertyValue(
                null, property, value, authenticator, tenantId, tenantDomain);

        if (identityProvider == null && !ignoreFileBasedIdps) {
            identityProvider = new FileBasedIdPMgtDAO()
                    .getIdPByAuthenticatorPropertyValue(property, value, tenantDomain, authenticator);
        }

        return identityProvider;
    }

    /**
     * Retrieves Enabled Identity provider information about a given tenant by Identity Provider name
     *
     * @param idPName      Unique name of the Identity provider of whose information is requested
     * @param tenantDomain Tenant domain whose information is requested
     * @return <code>IdentityProvider</code> Identity Provider information
     * @throws IdentityProviderManagementException Error when getting Identity Provider
     *                                             information by IdP name
     */
    @Override
    public IdentityProvider getEnabledIdPByName(String idPName, String tenantDomain)
            throws IdentityProviderManagementException {

        IdentityProvider idp = getIdPByName(idPName, tenantDomain);
        if (idp != null && idp.isEnable()) {
            return idp;
        }
        return null;
    }

    /**
     * Retrieves Identity provider information about a given tenant by realm identifier
     *
     * @param realmId      Unique realm identifier of the Identity provider of whose information is
     *                     requested
     * @param tenantDomain Tenant domain whose information is requested
     * @throws IdentityProviderManagementException Error when getting Identity Provider
     *                                             information by IdP home realm identifier
     */
    @Override
    public IdentityProvider getIdPByRealmId(String realmId, String tenantDomain)
            throws IdentityProviderManagementException {

        int tenantId = IdentityTenantUtil.getTenantId(tenantDomain);
        if (StringUtils.isEmpty(realmId)) {
            String msg = "Invalid argument: Identity Provider Home Realm Identifier value is empty";
            throw new IdentityProviderManagementException(msg);
        }
        IdentityProvider identityProvider = dao.getIdPByRealmId(realmId, tenantId, tenantDomain);

        if (identityProvider == null) {
            identityProvider = new FileBasedIdPMgtDAO().getIdPByRealmId(realmId, tenantDomain);
        }

        return identityProvider;
    }

    /**
     * Retrieves Enabled Identity provider information about a given tenant by realm identifier
     *
     * @param realmId      Unique realm identifier of the Identity provider of whose information is
     *                     requested
     * @param tenantDomain Tenant domain whose information is requested
     * @throws IdentityProviderManagementException Error when getting Identity Provider
     *                                             information by IdP home realm identifier
     */
    @Override
    public IdentityProvider getEnabledIdPByRealmId(String realmId, String tenantDomain)
            throws IdentityProviderManagementException {

        IdentityProvider idp = getIdPByRealmId(realmId, tenantDomain);
        if (idp != null && idp.isEnable()) {
            return idp;
        }
        return null;
    }

    /**
     * Retrieves Identity provider information about a given tenant
     *
     * @param idPName      Unique Name of the IdP to which the given IdP claim URIs need to be mapped
     * @param tenantDomain The tenant domain of whose local claim URIs to be mapped
     * @param idPClaimURIs IdP claim URIs which need to be mapped to tenant's local claim URIs
     * @throws IdentityProviderManagementException Error when getting claim mappings
     */
    @Override
    public Set<ClaimMapping> getMappedLocalClaims(String idPName, String tenantDomain,
                                                  List<String> idPClaimURIs) throws
            IdentityProviderManagementException {

        int tenantId = IdentityTenantUtil.getTenantId(tenantDomain);
        if (StringUtils.isEmpty(idPName)) {
            String msg = "Invalid argument: Identity Provider Name value is empty";
            throw new IdentityProviderManagementException(msg);
        }

        IdentityProvider identityProvider = dao.getIdPByName(null, idPName, tenantId, tenantDomain);

        if (identityProvider == null) {
            identityProvider = new FileBasedIdPMgtDAO().getIdPByName(idPName, tenantDomain);
        }

        if (identityProvider == null) {
            identityProvider = IdPManagementServiceComponent.getFileBasedIdPs().get(
                    IdentityApplicationConstants.DEFAULT_IDP_CONFIG);
        }

        ClaimConfig claimConfiguration = identityProvider.getClaimConfig();

        if (claimConfiguration != null) {

            ClaimMapping[] claimMappings = claimConfiguration.getClaimMappings();

            if (claimMappings != null && claimMappings.length > 0 && idPClaimURIs != null) {
                Set<ClaimMapping> returnSet = new HashSet<ClaimMapping>();
                for (String idpClaim : idPClaimURIs) {
                    for (ClaimMapping claimMapping : claimMappings) {
                        if (claimMapping.getRemoteClaim().getClaimUri().equals(idpClaim)) {
                            returnSet.add(claimMapping);
                            break;
                        }
                    }
                }
                return returnSet;
            }
        }

        return new HashSet<ClaimMapping>();
    }

    /**
     * Retrieves Identity provider information about a given tenant
     *
     * @param idPName      Unique Name of the IdP to which the given IdP claim URIs need to be mapped
     * @param tenantDomain The tenant domain of whose local claim URIs to be mapped
     * @param idPClaimURIs IdP claim URIs which need to be mapped to tenant's local claim URIs
     * @throws IdentityProviderManagementException Error when getting claim mappings
     */
    @Override
    public Map<String, String> getMappedLocalClaimsMap(String idPName, String tenantDomain,
                                                       List<String> idPClaimURIs) throws
            IdentityProviderManagementException {

        Set<ClaimMapping> claimMappings = getMappedLocalClaims(idPName, tenantDomain, idPClaimURIs);
        Map<String, String> returnMap = new HashMap<String, String>();
        for (ClaimMapping claimMapping : claimMappings) {
            returnMap.put(claimMapping.getRemoteClaim().getClaimUri(), claimMapping.getLocalClaim()
                    .getClaimUri());
        }
        return returnMap;
    }

    /**
     * Retrieves Identity provider information about a given tenant
     *
     * @param idPName        Unique Name of the IdP to which the given local claim URIs need to be mapped
     * @param tenantDomain   The tenant domain of whose local claim URIs to be mapped
     * @param localClaimURIs Local claim URIs which need to be mapped to IdP's claim URIs
     * @throws IdentityProviderManagementException Error when getting claim mappings
     */
    @Override
    public Set<ClaimMapping> getMappedIdPClaims(String idPName, String tenantDomain,
                                                List<String> localClaimURIs) throws
            IdentityProviderManagementException {

        int tenantId = IdentityTenantUtil.getTenantId(tenantDomain);
        if (StringUtils.isEmpty(idPName)) {
            String msg = "Invalid argument: Identity Provider Name value is empty";
            throw new IdentityProviderManagementException(msg);
        }

        IdentityProvider identityProvider = dao.getIdPByName(null, idPName, tenantId, tenantDomain);

        if (identityProvider == null) {
            identityProvider = new FileBasedIdPMgtDAO().getIdPByName(idPName, tenantDomain);
        }

        if (identityProvider == null) {
            identityProvider = IdPManagementServiceComponent.getFileBasedIdPs().get(
                    IdentityApplicationConstants.DEFAULT_IDP_CONFIG);
        }

        ClaimConfig claimConfiguration = identityProvider.getClaimConfig();

        if (claimConfiguration != null) {

            ClaimMapping[] claimMappings = claimConfiguration.getClaimMappings();

            if (claimMappings != null && claimMappings.length > 0 && localClaimURIs != null) {
                Set<ClaimMapping> returnSet = new HashSet<ClaimMapping>();
                for (String localClaimURI : localClaimURIs) {
                    for (ClaimMapping claimMapping : claimMappings) {
                        if (claimMapping.getLocalClaim().getClaimUri().equals(localClaimURI)) {
                            returnSet.add(claimMapping);
                            break;
                        }
                    }
                }
                return returnSet;
            }
        }
        return new HashSet<ClaimMapping>();
    }

    /**
     * Retrieves Identity provider information about a given tenant
     *
     * @param idPName        Unique Name of the IdP to which the given local claim URIs need to be mapped
     * @param tenantDomain   The tenant domain of whose local claim URIs to be mapped
     * @param localClaimURIs Local claim URIs which need to be mapped to IdP's claim URIs
     * @throws IdentityProviderManagementException Error when getting claim mappings
     */
    @Override
    public Map<String, String> getMappedIdPClaimsMap(String idPName, String tenantDomain,
                                                     List<String> localClaimURIs) throws
            IdentityProviderManagementException {

        Set<ClaimMapping> claimMappings = getMappedIdPClaims(idPName, tenantDomain, localClaimURIs);
        Map<String, String> returnMap = new HashMap<String, String>();
        for (ClaimMapping claimMapping : claimMappings) {
            returnMap.put(claimMapping.getLocalClaim().getClaimUri(), claimMapping.getRemoteClaim()
                    .getClaimUri());
        }
        return returnMap;
    }

    /**
     * Retrieves Identity provider information about a given tenant
     *
     * @param idPName      Unique name of the IdP to which the given IdP roles need to be mapped
     * @param tenantDomain The tenant domain of whose local roles to be mapped
     * @param idPRoles     IdP roles which need to be mapped to local roles
     * @throws IdentityProviderManagementException Error when getting role mappings
     */
    @Override
    public Set<RoleMapping> getMappedLocalRoles(String idPName, String tenantDomain,
                                                String[] idPRoles) throws IdentityProviderManagementException {

        int tenantId = IdentityTenantUtil.getTenantId(tenantDomain);

        if (StringUtils.isEmpty(idPName)) {
            String msg = "Invalid argument: Identity Provider Name value is empty";
            throw new IdentityProviderManagementException(msg);
        }

        IdentityProvider identityProvider = dao.getIdPByName(null, idPName, tenantId, tenantDomain);

        if (identityProvider == null) {
            identityProvider = new FileBasedIdPMgtDAO().getIdPByName(idPName, tenantDomain);
        }

        if (identityProvider == null) {
            identityProvider = IdPManagementServiceComponent.getFileBasedIdPs().get(
                    IdentityApplicationConstants.DEFAULT_IDP_CONFIG);
        }

        PermissionsAndRoleConfig roleConfiguration = identityProvider.getPermissionAndRoleConfig();

        if (roleConfiguration != null) {
            RoleMapping[] roleMappings = roleConfiguration.getRoleMappings();

            if (roleMappings != null && roleMappings.length > 0 && idPRoles != null) {
                Set<RoleMapping> returnSet = new HashSet<RoleMapping>();
                for (String idPRole : idPRoles) {
                    for (RoleMapping roleMapping : roleMappings) {
                        if (roleMapping.getRemoteRole().equals(idPRole)) {
                            returnSet.add(roleMapping);
                            break;
                        }
                    }
                }
                return returnSet;
            }
        }
        return new HashSet<RoleMapping>();
    }

    /**
     * Retrieves Identity provider information about a given tenant
     *
     * @param idPName      Unique name of the IdP to which the given IdP roles need to be mapped
     * @param tenantDomain The tenant domain of whose local roles to be mapped
     * @param idPRoles     IdP roles which need to be mapped to local roles
     * @throws IdentityProviderManagementException Error when getting role mappings
     */
    @Override
    public Map<String, LocalRole> getMappedLocalRolesMap(String idPName, String tenantDomain,
                                                         String[] idPRoles) throws IdentityProviderManagementException {

        Set<RoleMapping> roleMappings = getMappedLocalRoles(idPName, tenantDomain, idPRoles);
        Map<String, LocalRole> returnMap = new HashMap<String, LocalRole>();
        for (RoleMapping roleMapping : roleMappings) {
            returnMap.put(roleMapping.getRemoteRole(), roleMapping.getLocalRole());
        }
        return returnMap;
    }

    /**
     * Retrieves Identity provider information about a given tenant
     *
     * @param idPName      Unique name of the IdP to which the given local roles need to be mapped
     * @param tenantDomain The tenant domain of whose local roles need to be mapped
     * @param localRoles   Local roles which need to be mapped to IdP roles
     * @throws IdentityProviderManagementException Error when getting role mappings
     */
    @Override
    public Set<RoleMapping> getMappedIdPRoles(String idPName, String tenantDomain,
                                              LocalRole[] localRoles) throws IdentityProviderManagementException {

        int tenantId = IdentityTenantUtil.getTenantId(tenantDomain);
        if (StringUtils.isEmpty(idPName)) {
            String msg = "Invalid argument: Identity Provider Name value is empty";
            throw new IdentityProviderManagementException(msg);
        }
        IdentityProvider identityProvider = dao.getIdPByName(null, idPName, tenantId, tenantDomain);

        if (identityProvider == null) {
            identityProvider = new FileBasedIdPMgtDAO().getIdPByName(idPName, tenantDomain);
        }

        if (identityProvider == null) {
            identityProvider = IdPManagementServiceComponent.getFileBasedIdPs().get(
                    IdentityApplicationConstants.DEFAULT_IDP_CONFIG);
        }

        PermissionsAndRoleConfig roleConfiguration = identityProvider.getPermissionAndRoleConfig();

        if (roleConfiguration != null) {
            RoleMapping[] roleMappings = roleConfiguration.getRoleMappings();

            if (roleMappings != null && roleMappings.length > 0 && localRoles != null) {
                Set<RoleMapping> returnSet = new HashSet<RoleMapping>();
                for (LocalRole localRole : localRoles) {
                    for (RoleMapping roleMapping : roleMappings) {
                        if (roleMapping.getLocalRole().equals(localRole)) {
                            returnSet.add(roleMapping);
                            break;
                        }
                    }
                }
                return returnSet;
            }
        }
        return new HashSet<RoleMapping>();
    }

    /**
     * Retrieves Identity provider information about a given tenant
     *
     * @param idPName      Unique name of the IdP to which the given local roles need to be mapped
     * @param tenantDomain The tenant domain of whose local roles need to be mapped
     * @param localRoles   Local roles which need to be mapped to IdP roles
     * @throws IdentityProviderManagementException Error when getting role mappings
     */
    @Override
    public Map<LocalRole, String> getMappedIdPRolesMap(String idPName, String tenantDomain,
                                                       LocalRole[] localRoles) throws
            IdentityProviderManagementException {

        Set<RoleMapping> roleMappings = getMappedIdPRoles(idPName, tenantDomain, localRoles);
        Map<LocalRole, String> returnMap = new HashMap<LocalRole, String>();
        for (RoleMapping roleMapping : roleMappings) {
            returnMap.put(roleMapping.getLocalRole(), roleMapping.getRemoteRole());
        }
        return returnMap;
    }

    /**
     * If metadata file is available, creates a new FederatedAuthenticatorConfig from that
     *
     * @param identityProvider
     * @throws IdentityProviderManagementException
     */
    private void handleMetadta(IdentityProvider identityProvider, StringBuilder idpEntityId, StringBuilder metadata) throws IdentityProviderManagementException {

        if (IdpMgtServiceComponentHolder.getInstance().getMetadataConverters().isEmpty()) {
            throw new IdentityProviderManagementException("Metadata Converter is not set");
        }
        idpEntityId.append(identityProvider.getIdentityProviderName());
        FederatedAuthenticatorConfig federatedAuthenticatorConfigs[] = identityProvider.getFederatedAuthenticatorConfigs();

        for (int i = 0; i < federatedAuthenticatorConfigs.length; i++) {
            Property properties[] = federatedAuthenticatorConfigs[i].getProperties();
            if (ArrayUtils.isNotEmpty(properties)) {

                for (int j = 0; j < properties.length; j++) {
                    if (properties[j] != null) {
                        if (properties[j].getName() != null && properties[j].getName().contains(IdPManagementConstants.META_DATA)) {
                            for (int v = 0; v < IdpMgtServiceComponentHolder.getInstance().getMetadataConverters()
                                    .size(); v++) {
                                MetadataConverter metadataConverter = IdpMgtServiceComponentHolder.getInstance()
                                        .getMetadataConverters().get(v);

                                if (metadataConverter.canHandle(properties[j])) {

                                    SAML2SSOMetadataConverter = metadataConverter;

                                    try {

                                        metadata.append(properties[j].getValue());
                                        StringBuilder certificate = new StringBuilder("");
                                        try {
                                            FederatedAuthenticatorConfig metaFederated = metadataConverter.getFederatedAuthenticatorConfig(properties, certificate);

                                            String spName = "";

                                            for (int b = 0; b < properties.length; b++) {
                                                if (properties[b] != null && properties[b].getName() != null &&
                                                        properties[b].getName().toString().equals(IdentityApplicationConstants.Authenticator.SAML2SSO.SP_ENTITY_ID)) {
                                                    spName = properties[b].getValue();
                                                }
                                            }
                                            if (spName.equals("")) {
                                                throw new IdentityProviderManagementException("SP name can't be empty");
                                            }

                                            if (metaFederated != null && ArrayUtils.isNotEmpty(metaFederated.getProperties())) {
                                                for (int y = 0; y < metaFederated.getProperties().length; y++) {
                                                    if (metaFederated.getProperties()[y] != null && metaFederated.getProperties()[y].getName() != null
                                                            && metaFederated.getProperties()[y].getName().toString().equals(IdentityApplicationConstants.Authenticator.SAML2SSO.SP_ENTITY_ID)) {
                                                        metaFederated.getProperties()[y].setValue(spName);
                                                        break;
                                                    }
                                                }
                                            }

                                            if (metaFederated != null && metaFederated.getProperties() != null && metaFederated.getProperties().length > 0) {
                                                federatedAuthenticatorConfigs[i].setProperties(metaFederated.getProperties());
                                            } else {
                                                throw new IdentityProviderManagementException("Error setting metadata using file");
                                            }
                                        } catch (IdentityProviderManagementException ex) {
                                            throw new IdentityProviderManagementException("Error converting metadata", ex);
                                        }
                                        if (certificate.toString().length() > 0) {
                                            identityProvider.setCertificate(certificate.toString());

                                        }
                                    } catch (XMLStreamException e) {
                                        throw new IdentityProviderManagementException("Error while configuring metadata", e);
                                    }
                                    break;

                                }
                            }
                        }
                    }
                }
            }
        }
    }



    /**
     * Adds an Identity Provider to the given tenant
     *
     * @param identityProvider new Identity Provider information
     * @throws IdentityProviderManagementException Error when adding Identity Provider
     *                                             information
     */
    @Override
    public void addIdP(IdentityProvider identityProvider, String tenantDomain)
            throws IdentityProviderManagementException {

        // invoking the pre listeners
        Collection<IdentityProviderMgtListener> listeners = IdPManagementServiceComponent.getIdpMgtListeners();
        for (IdentityProviderMgtListener listener : listeners) {
            if (listener.isEnable() && !listener.doPreAddIdP(identityProvider, tenantDomain)) {
                return;
            }
        }

        int tenantId = IdentityTenantUtil.getTenantId(tenantDomain);

        if (IdPManagementServiceComponent.getFileBasedIdPs().containsKey(identityProvider.getIdentityProviderName())
                && !identityProvider.getIdentityProviderName().startsWith(IdPManagementConstants.SHARED_IDP_PREFIX)) {
            //If an IDP with name starting with "SHARED_" is added from UI, It's blocked at the service class
            // before calling this method
            throw new IdentityProviderManagementException("Identity provider with the name" + identityProvider
                    .getIdentityProviderName() + "exists in the file system.");
        }

        PermissionsAndRoleConfig roleConfiguration = identityProvider.getPermissionAndRoleConfig();

        if (roleConfiguration != null && roleConfiguration.getRoleMappings() != null) {
            for (RoleMapping mapping : roleConfiguration.getRoleMappings()) {
                UserStoreManager usm = null;
                try {
                    usm = IdPManagementServiceComponent.getRealmService()
                            .getTenantUserRealm(tenantId).getUserStoreManager();
                    String role = null;
                    if (mapping.getLocalRole().getUserStoreId() != null) {
                        role = mapping.getLocalRole().getUserStoreId()
                                + CarbonConstants.DOMAIN_SEPARATOR
                                + mapping.getLocalRole().getLocalRoleName();
                    }
                    if (usm.isExistingRole(role)) {
                        // perfect
                    } else {
                        String msg = "Cannot find tenant role " + role + " for tenant "
                                + tenantDomain;
                        throw new IdentityProviderManagementException(msg);
                    }
                } catch (UserStoreException e) {
                    String msg = "Error occurred while retrieving UserStoreManager for tenant "
                            + tenantDomain;
                    throw new IdentityProviderManagementException(msg, e);
                }
            }
        }

        if (IdentityProviderManager.getInstance().getIdPByName(
                identityProvider.getIdentityProviderName(), tenantDomain, true) != null) {
            String msg = "An Identity Provider has already been registered with the name "
                    + identityProvider.getIdentityProviderName() + " for tenant " + tenantDomain;
            throw new IdentityProviderManagementException(msg);
        }
        StringBuilder idpName = new StringBuilder("");
        StringBuilder metadata = new StringBuilder("");

        handleMetadta(identityProvider, idpName, metadata);

        validateIdPEntityId(identityProvider.getFederatedAuthenticatorConfigs(), tenantId, tenantDomain);
        if (
                idpName.toString().length() > 0 &&
                        metadata.toString().length() > 0
                ) {
            if (SAML2SSOMetadataConverter != null) {
                SAML2SSOMetadataConverter.saveMetadataString(tenantId, idpName.toString(), metadata.toString());
            } else {
                throw new  IdentityProviderManagementException("Couldn't save metadata in registry.SAML2SSOMetadataConverter is not set.");
            }
        }
        dao.addIdP(identityProvider, tenantId, tenantDomain);

        // invoking the post listeners
        for (IdentityProviderMgtListener listener : listeners) {
            if (listener.isEnable() && !listener.doPostAddIdP(identityProvider, tenantDomain)) {
                return;
            }
        }
    }


    /**
     * Deletes an Identity Provider from a given tenant
     *
     * @param idPName Name of the IdP to be deleted
     * @throws IdentityProviderManagementException Error when deleting Identity Provider
     *                                             information
     */
    @Override
    public void deleteIdP(String idPName, String tenantDomain) throws IdentityProviderManagementException {

        // invoking the pre listeners
        Collection<IdentityProviderMgtListener> listeners = IdPManagementServiceComponent.getIdpMgtListeners();
        for (IdentityProviderMgtListener listener : listeners) {
            if (listener.isEnable() && !listener.doPreDeleteIdP(idPName, tenantDomain)) {
                return;
            }
        }

        int tenantId = IdentityTenantUtil.getTenantId(tenantDomain);

        if (SAML2SSOMetadataConverter != null) {
            SAML2SSOMetadataConverter.deleteMetadataString(tenantId, idPName.toString());
        }

        dao.deleteIdP(idPName, tenantId, tenantDomain);

        // invoking the post listeners
        for (IdentityProviderMgtListener listener : listeners) {
            if (listener.isEnable() && !listener.doPostDeleteIdP(idPName, tenantDomain)) {
                return;
            }
        }
    }

    /**
     * Force delete an Identity Provider from a given tenant. This will remove any associations this Identity
     * Provider has with any Service Providers in authentication steps or provisioning.
     *
     * @param idpName name of IDP to be deleted
     * @param tenantDomain tenantDomain to which the IDP belongs to
     */
    public void forceDeleteIdp(String idpName, String tenantDomain) throws IdentityProviderManagementException {

        // Invoking the pre listeners
        Collection<IdentityProviderMgtListener> listeners = IdPManagementServiceComponent.getIdpMgtListeners();
        for (IdentityProviderMgtListener listener : listeners) {
            if (listener.isEnable() && !listener.doPreDeleteIdP(idpName, tenantDomain)) {
                return;
            }
        }

        int tenantId = IdentityTenantUtil.getTenantId(tenantDomain);
        if(SAML2SSOMetadataConverter != null) {
            SAML2SSOMetadataConverter.deleteMetadataString(tenantId, idpName);
        }

        dao.forceDeleteIdP(idpName, tenantId, tenantDomain);

        // Invoking the post listeners
        for (IdentityProviderMgtListener listener : listeners) {
            if (listener.isEnable() && !listener.doPostDeleteIdP(idpName, tenantDomain)) {
                return;
            }
        }
    }


    /**
     * Updates a given Identity Provider information
     *
     * @param oldIdPName          existing Identity Provider name
     * @param newIdentityProvider new IdP information
     * @throws IdentityProviderManagementException Error when updating Identity Provider
     *                                             information
     */
    @Override
    public void updateIdP(String oldIdPName, IdentityProvider newIdentityProvider,
                          String tenantDomain) throws IdentityProviderManagementException {

        int tenantId = IdentityTenantUtil.getTenantId(tenantDomain);
        StringBuilder idpName = new StringBuilder("");
        StringBuilder metadata = new StringBuilder("");
        handleMetadta(newIdentityProvider, idpName, metadata);
        // invoking the pre listeners
        Collection<IdentityProviderMgtListener> listeners = IdPManagementServiceComponent.getIdpMgtListeners();
        for (IdentityProviderMgtListener listener : listeners) {
            if (listener.isEnable() && !listener.doPreUpdateIdP(oldIdPName, newIdentityProvider, tenantDomain)) {
                return;
            }
        }
        if (IdPManagementServiceComponent.getFileBasedIdPs().containsKey(
                newIdentityProvider.getIdentityProviderName())) {
            throw new IdentityProviderManagementException(
                    "Identity provider with the same name exists in the file system.");
        }

        IdentityProvider currentIdentityProvider = this
                .getIdPByName(oldIdPName, tenantDomain, true);
        if (currentIdentityProvider == null) {
            String msg = "Identity Provider with name " + oldIdPName + " does not exist";
            throw new IdentityProviderManagementException(msg);
        }

        if (newIdentityProvider.getPermissionAndRoleConfig() != null
                && newIdentityProvider.getPermissionAndRoleConfig().getRoleMappings() != null) {
            for (RoleMapping mapping : newIdentityProvider.getPermissionAndRoleConfig()
                    .getRoleMappings()) {
                UserStoreManager usm = null;
                try {
                    usm = CarbonContext.getThreadLocalCarbonContext().getUserRealm()
                            .getUserStoreManager();
                    String role = null;
                    if (mapping.getLocalRole().getUserStoreId() != null) {
                        role = mapping.getLocalRole().getUserStoreId()
                                + CarbonConstants.DOMAIN_SEPARATOR
                                + mapping.getLocalRole().getLocalRoleName();
                    } else {
                        role = mapping.getLocalRole().getLocalRoleName();
                    }
                    if (usm.isExistingRole(role)) {
                        // perfect
                    } else {
                        String msg = "Cannot find tenant role " + role + " for tenant "
                                + tenantDomain;
                        throw new IdentityProviderManagementException(msg);
                    }
                } catch (UserStoreException e) {
                    String msg = "Error occurred while retrieving UserStoreManager for tenant "
                            + tenantDomain;
                    throw new IdentityProviderManagementException(msg, e);
                }
            }
        }


        validateUpdateOfIdPEntityId(currentIdentityProvider.getFederatedAuthenticatorConfigs(),
                newIdentityProvider.getFederatedAuthenticatorConfigs(),
                tenantId, tenantDomain);

        if (
                idpName != null && idpName.toString().length() > 0 &&
                        metadata != null && metadata.toString().length() > 0

                ) {
            if (SAML2SSOMetadataConverter != null) {
                SAML2SSOMetadataConverter.saveMetadataString(tenantId, idpName.toString(), metadata.toString());
            } else {
                throw new  IdentityProviderManagementException("Couldn't save metadata in registry.SAML2SSOMetadataConverter is not set.");
            }
        }

        dao.updateIdP(newIdentityProvider, currentIdentityProvider, tenantId, tenantDomain);

        // invoking the post listeners
        for (IdentityProviderMgtListener listener : listeners) {
            if (listener.isEnable() && !listener.doPostUpdateIdP(oldIdPName, newIdentityProvider, tenantDomain)) {
                return;
            }
        }
    }

    /**
     * Get the authenticators registered in the system.
     *
     * @return <code>FederatedAuthenticatorConfig</code> array.
     * @throws IdentityProviderManagementException Error when getting authenticators registered
     *                                             in the system
     */
    @Override
    public FederatedAuthenticatorConfig[] getAllFederatedAuthenticators()
            throws IdentityProviderManagementException {
        List<FederatedAuthenticatorConfig> appConfig = ApplicationAuthenticatorService
                .getInstance().getFederatedAuthenticators();
        if (CollectionUtils.isNotEmpty(appConfig)) {
            return appConfig.toArray(new FederatedAuthenticatorConfig[appConfig.size()]);
        }
        return new FederatedAuthenticatorConfig[0];
    }

    /**
     * Get the Provisioning Connectors registered in the system.
     *
     * @return <code>ProvisioningConnectorConfig</code> array.
     * @throws IdentityProviderManagementException
     */
    @Override
    public ProvisioningConnectorConfig[] getAllProvisioningConnectors()
            throws IdentityProviderManagementException {
        List<ProvisioningConnectorConfig> connectorConfigs = ProvisioningConnectorService
                .getInstance().getProvisioningConnectorConfigs();
        if (connectorConfigs != null && connectorConfigs.size() > 0) {
            return connectorConfigs.toArray(new ProvisioningConnectorConfig[connectorConfigs.size()]);
        }
        return null;
    }

    private boolean validateIdPEntityId(FederatedAuthenticatorConfig[] federatedAuthenticatorConfigs,
                                        int tenantId, String tenantDomain) throws IdentityProviderManagementException {
        if (federatedAuthenticatorConfigs != null) {
            for (FederatedAuthenticatorConfig authConfig : federatedAuthenticatorConfigs) {
                if (IdentityApplicationConstants.Authenticator.SAML2SSO.FED_AUTH_NAME.equals(authConfig.getName()) ||
                        IdentityApplicationConstants.Authenticator.SAML2SSO.NAME.equals(authConfig.getName())) {
                    Property[] properties = authConfig.getProperties();
                    if (properties != null) {
                        for (Property property : properties) {
                            if (IdentityApplicationConstants.Authenticator.SAML2SSO.IDP_ENTITY_ID.equals(
                                    property.getName())) {
                                if (dao.isIdPAvailableForAuthenticatorProperty(authConfig.getName(),
                                        IdentityApplicationConstants.Authenticator.SAML2SSO.IDP_ENTITY_ID,
                                        property.getValue(), tenantId)) {
                                    String msg = "An Identity Provider Entity ID has already been registered with the " +
                                            "name '" + property.getValue() + "' for tenant '" + tenantDomain + "'";
                                    throw new IdentityProviderManagementException(msg);
                                }
                                return true;
                            }
                        }
                    }
                }
            }
        }
        return true;
    }

    private boolean validateUpdateOfIdPEntityId(FederatedAuthenticatorConfig[] currentFederatedAuthConfigs,
                                                FederatedAuthenticatorConfig[] newFederatedAuthConfigs,
                                                int tenantId, String tenantDomain)
            throws IdentityProviderManagementException {
        String currentIdentityProviderEntityId = null;
        if (currentFederatedAuthConfigs != null) {
            for (FederatedAuthenticatorConfig fedAuthnConfig : currentFederatedAuthConfigs) {
                if (IdentityApplicationConstants.Authenticator.SAML2SSO.FED_AUTH_NAME.equals(fedAuthnConfig.getName()) ||
                        IdentityApplicationConstants.Authenticator.SAML2SSO.NAME.equals(fedAuthnConfig.getName())) {
                    Property[] properties = fedAuthnConfig.getProperties();
                    if (properties != null) {
                        for (Property property : properties) {
                            if (IdentityApplicationConstants.Authenticator.SAML2SSO.IDP_ENTITY_ID.equals
                                    (property.getName())) {
                                currentIdentityProviderEntityId = property.getValue();
                                break;
                            }
                        }
                    }
                    break;
                }
            }
        }

        if (newFederatedAuthConfigs != null) {
            for (FederatedAuthenticatorConfig fedAuthnConfig : newFederatedAuthConfigs) {
                if (IdentityApplicationConstants.Authenticator.SAML2SSO.FED_AUTH_NAME.equals(fedAuthnConfig.getName()) ||
                        IdentityApplicationConstants.Authenticator.SAML2SSO.NAME.equals(fedAuthnConfig.getName())) {
                    Property[] properties = fedAuthnConfig.getProperties();
                    if (properties != null) {
                        for (Property property : properties) {
                            if (IdentityApplicationConstants.Authenticator.SAML2SSO.IDP_ENTITY_ID.equals(property.
                                    getName())) {
                                if (currentIdentityProviderEntityId != null && currentIdentityProviderEntityId.equals
                                        (property.getValue())) {
                                    return true;
                                } else {
                                    if (dao.isIdPAvailableForAuthenticatorProperty(fedAuthnConfig.getName(),
                                            IdentityApplicationConstants.Authenticator.SAML2SSO.IDP_ENTITY_ID,
                                            property.getValue(), tenantId)) {
                                        String msg = "An Identity Provider Entity ID has already been registered " +
                                                "with the name '" +
                                                property.getValue() + "' for tenant '" + tenantDomain + "'";
                                        throw new IdentityProviderManagementException(msg);
                                    }
                                    return true;
                                }
                            }
                        }
                    }
                    break;
                }
            }
        }

        return true;
    }

    private String getOIDCResidentIdPEntityId() {
        String OIDCEntityId = IdentityUtil.getProperty("OAuth.OpenIDConnect.IDTokenIssuerID");
        if (StringUtils.isBlank(OIDCEntityId)) {
            OIDCEntityId = "localhost";
        }
        return OIDCEntityId;
    }

    public String getResidentIDPMetadata(String tenantDomain) throws IdentityProviderManagementException {

        if (IdpMgtServiceComponentHolder.getInstance().getMetadataConverters().isEmpty()) {
            throw new IdentityProviderManagementException("Error receiving Metadata object");
        }

        IdentityProvider residentIdentityProvider = this.getResidentIdP(tenantDomain);
        FederatedAuthenticatorConfig[] federatedAuthenticatorConfigs = residentIdentityProvider.getFederatedAuthenticatorConfigs();
        FederatedAuthenticatorConfig samlFederatedAuthenticatorConfig = null;
        for (int i = 0; i < federatedAuthenticatorConfigs.length; i++) {
            if (federatedAuthenticatorConfigs[i].getName().equals(IdentityApplicationConstants.Authenticator.SAML2SSO.NAME)) {
                samlFederatedAuthenticatorConfig = federatedAuthenticatorConfigs[i];
                break;
            }
        }
        if (samlFederatedAuthenticatorConfig != null) {
            try {
                for (int t = 0; t < IdpMgtServiceComponentHolder.getInstance().getMetadataConverters().size(); t++) {

                    MetadataConverter converter = IdpMgtServiceComponentHolder.getInstance().getMetadataConverters()
                            .get(t);
                    if (converter.canHandle(samlFederatedAuthenticatorConfig)) {

                        return converter.getMetadataString(samlFederatedAuthenticatorConfig);

                    }
                }
            } catch (IdentityProviderSAMLException e) {
                throw new IdentityProviderManagementException(e.getMessage());
            }
        }

        return null;

    }

    /**
     * Overrides the persisted endpoint URLs (e.g. SAML endpoint) if the hostname/port has been changed.
     * @param residentIDP
     * @throws IdentityProviderManagementException
     */
    private void overrideResidentIdpEPUrls(IdentityProvider residentIDP)
            throws IdentityProviderManagementException {

        // Not all endpoints are persisted. So we need to update only a few properties.

        String samlSSOUrl = IdentityUtil.getServerURL(IdentityConstants.ServerConfig.SAMLSSO, true, true);
        updateFederationAuthenticationConfigProperty(residentIDP,
                IdentityApplicationConstants.Authenticator
                        .SAML2SSO.NAME, IdentityApplicationConstants.Authenticator.SAML2SSO.SSO_URL, samlSSOUrl);

        String samlLogoutUrl = IdentityUtil.getServerURL(IdentityConstants.ServerConfig.SAMLSSO, true, true);;
        updateFederationAuthenticationConfigProperty(residentIDP,
                IdentityApplicationConstants.Authenticator
                        .SAML2SSO.NAME, IdentityApplicationConstants.Authenticator.SAML2SSO.LOGOUT_REQ_URL, samlLogoutUrl);

        String passiveStsUrl = IdentityUtil.getServerURL(IdentityConstants.STS.PASSIVE_STS, true, true);
        updateFederationAuthenticationConfigProperty(residentIDP,
                IdentityApplicationConstants.Authenticator.PassiveSTS.NAME, IdentityApplicationConstants
                        .Authenticator.PassiveSTS.IDENTITY_PROVIDER_URL, passiveStsUrl);
    }

    /**
     * Updates the property values of the given property name of the given authenticator.
     *
     * @param residentIdentityProvider
     * @param authenticatorName
     * @param propertyName
     * @param newValue
     * @return true if the value was updated, false if the value is up to date.
     */
    private boolean updateFederationAuthenticationConfigProperty(IdentityProvider residentIdentityProvider, String
            authenticatorName, String propertyName, String newValue) {

        FederatedAuthenticatorConfig federatedAuthenticatorConfig = IdentityApplicationManagementUtil
                .getFederatedAuthenticator(residentIdentityProvider.getFederatedAuthenticatorConfigs(),
                        authenticatorName);

        if (federatedAuthenticatorConfig != null) {

            Property existingProperty = IdentityApplicationManagementUtil.getProperty(federatedAuthenticatorConfig
                    .getProperties(), propertyName);

            if (existingProperty != null) {
                String existingPropertyValue = existingProperty.getValue();

                if (!StringUtils.equalsIgnoreCase(existingPropertyValue, newValue)) {
                    existingProperty.setValue(newValue);
                    return true;
                }
            }
        }

        return false;
    }

    private String getTenantUrl(String url, String tenantDomain) throws URISyntaxException {
        URI uri = new URI(url);
        URI uriModified = new URI(uri.getScheme(), uri.getUserInfo(), uri.getHost(), uri.getPort(), ("/t/" +
                tenantDomain + uri.getPath()), uri.getQuery(), uri.getFragment());
        return uriModified.toString();
    }

}<|MERGE_RESOLUTION|>--- conflicted
+++ resolved
@@ -117,11 +117,8 @@
         String openIdUrl;
         String samlSSOUrl;
         String samlLogoutUrl;
-<<<<<<< HEAD
+        String samlECPUrl;
         String samlArtifactUrl;
-=======
-        String samlECPUrl;
->>>>>>> 0055e860
         String oauth1RequestTokenUrl;
         String oauth1AuthorizeUrl;
         String oauth1AccessTokenUrl;
@@ -146,11 +143,8 @@
         openIdUrl = IdentityUtil.getProperty(IdentityConstants.ServerConfig.OPENID_SERVER_URL);
         samlSSOUrl = IdentityUtil.getProperty(IdentityConstants.ServerConfig.SSO_IDP_URL);
         samlLogoutUrl = samlSSOUrl;
-<<<<<<< HEAD
+        samlECPUrl = IdentityUtil.getProperty(IdentityConstants.ServerConfig.SAML_ECP_URL);
         samlArtifactUrl = IdentityUtil.getProperty(IdentityConstants.ServerConfig.SSO_ARTIFACT_URL);
-=======
-        samlECPUrl = IdentityUtil.getProperty(IdentityConstants.ServerConfig.SAML_ECP_URL);
->>>>>>> 0055e860
         oauth1RequestTokenUrl = IdentityUtil.getProperty(IdentityConstants.OAuth.OAUTH1_REQUEST_TOKEN_URL);
         oauth1AuthorizeUrl = IdentityUtil.getProperty(IdentityConstants.OAuth.OAUTH1_AUTHORIZE_URL);
         oauth1AccessTokenUrl = IdentityUtil.getProperty(IdentityConstants.OAuth.OAUTH1_ACCESSTOKEN_URL);
