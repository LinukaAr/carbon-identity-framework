--- conflicted
+++ resolved
@@ -3213,23 +3213,6 @@
     }
 
     /**
-<<<<<<< HEAD
-     * Check whether the identity property is an OTP length property.
-     *
-     * @param property  Identity Provider property.
-     * @return true if the identity property is OTP length property, otherwise false.
-     */
-    private boolean isAnOTPLengthConfig(IdentityProviderProperty property) {
-
-        if (StringUtils.equals(property.getName(), "SelfRegistration.OTP.OTPLength") ||
-                StringUtils.equals(property.getName(), "LiteRegistration.OTP.OTPLength") ||
-                StringUtils.equals(property.getName(), "EmailVerification.OTP.OTPLength") ||
-                StringUtils.equals(property.getName(), "UserClaimUpdate.OTP.OTPLength") ||
-                StringUtils.equals(property.getName(), "Recovery.Notification.Password.OTP.OTPLength")) {
-            return true;
-        }
-        return false;
-=======
      * Set the confidential status of federated authenticator and provisioning connector properties using metadata.
      *
      * @param identityProvider Identity Provider.
@@ -3318,6 +3301,23 @@
             }
         }
         return metaProvisioningConfigMap;
->>>>>>> 12f99d04
+    }
+
+    /**
+     * Check whether the identity property is an OTP length property.
+     *
+     * @param property  Identity Provider property.
+     * @return true if the identity property is OTP length property, otherwise false.
+     */
+    private boolean isAnOTPLengthConfig(IdentityProviderProperty property) {
+
+        if (StringUtils.equals(property.getName(), "SelfRegistration.OTP.OTPLength") ||
+                StringUtils.equals(property.getName(), "LiteRegistration.OTP.OTPLength") ||
+                StringUtils.equals(property.getName(), "EmailVerification.OTP.OTPLength") ||
+                StringUtils.equals(property.getName(), "UserClaimUpdate.OTP.OTPLength") ||
+                StringUtils.equals(property.getName(), "Recovery.Notification.Password.OTP.OTPLength")) {
+            return true;
+        }
+        return false;
     }
 }