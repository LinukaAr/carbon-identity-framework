/*
 * Copyright (c) 2021, WSO2 Inc. (http://www.wso2.org) All Rights Reserved.
 *
 * WSO2 Inc. licenses this file to you under the Apache License,
 * Version 2.0 (the "License"); you may not use this file except
 * in compliance with the License.
 * You may obtain a copy of the License at
 *
 * http://www.apache.org/licenses/LICENSE-2.0
 *
 * Unless required by applicable law or agreed to in writing,
 * software distributed under the License is distributed on an
 * "AS IS" BASIS, WITHOUT WARRANTIES OR CONDITIONS OF ANY
 * KIND, either express or implied.  See the License for the
 * specific language governing permissions and limitations
 * under the License.
 */

package org.wso2.carbon.idp.mgt;

import org.mockito.MockedStatic;
import org.testng.Assert;
import org.testng.annotations.AfterClass;
import org.testng.annotations.AfterMethod;
import org.testng.annotations.BeforeClass;
import org.testng.annotations.BeforeMethod;
import org.testng.annotations.DataProvider;
import org.testng.annotations.Test;
import org.wso2.carbon.core.util.CryptoUtil;
import org.wso2.carbon.identity.action.management.exception.ActionMgtClientException;
import org.wso2.carbon.identity.action.management.exception.ActionMgtServerException;
import org.wso2.carbon.identity.action.management.model.Action;
import org.wso2.carbon.identity.action.management.model.EndpointConfig;
import org.wso2.carbon.identity.action.management.service.ActionManagementService;
import org.wso2.carbon.identity.application.common.ApplicationAuthenticatorService;
import org.wso2.carbon.identity.application.common.ProvisioningConnectorService;
import org.wso2.carbon.identity.application.common.model.Claim;
import org.wso2.carbon.identity.application.common.model.ClaimConfig;
import org.wso2.carbon.identity.application.common.model.ClaimMapping;
import org.wso2.carbon.identity.application.common.model.FederatedAuthenticatorConfig;
import org.wso2.carbon.identity.application.common.model.IdentityProvider;
import org.wso2.carbon.identity.application.common.model.IdentityProviderProperty;
import org.wso2.carbon.identity.application.common.model.LocalRole;
import org.wso2.carbon.identity.application.common.model.PermissionsAndRoleConfig;
import org.wso2.carbon.identity.application.common.model.Property;
import org.wso2.carbon.identity.application.common.model.ProvisioningConnectorConfig;
import org.wso2.carbon.identity.application.common.model.RoleMapping;
import org.wso2.carbon.identity.application.common.model.UserDefinedAuthenticatorEndpointConfig;
import org.wso2.carbon.identity.application.common.model.UserDefinedFederatedAuthenticatorConfig;
import org.wso2.carbon.identity.application.common.util.IdentityApplicationConstants;
import org.wso2.carbon.identity.base.AuthenticatorPropertyConstants.DefinedByType;
import org.wso2.carbon.identity.claim.metadata.mgt.ClaimMetadataManagementServiceImpl;
import org.wso2.carbon.identity.claim.metadata.mgt.exception.ClaimMetadataException;
import org.wso2.carbon.identity.claim.metadata.mgt.model.LocalClaim;
import org.wso2.carbon.identity.common.testng.WithAxisConfiguration;
import org.wso2.carbon.identity.common.testng.WithCarbonHome;
import org.wso2.carbon.identity.common.testng.WithH2Database;
import org.wso2.carbon.identity.common.testng.WithKeyStore;
import org.wso2.carbon.identity.common.testng.WithRealmService;
import org.wso2.carbon.identity.common.testng.WithRegistry;
import org.wso2.carbon.identity.core.util.IdentityDatabaseUtil;
import org.wso2.carbon.identity.secret.mgt.core.SecretManagerImpl;
import org.wso2.carbon.identity.secret.mgt.core.model.SecretType;
import org.wso2.carbon.idp.mgt.dao.CacheBackedIdPMgtDAO;
import org.wso2.carbon.idp.mgt.dao.IdPManagementDAO;
import org.wso2.carbon.idp.mgt.internal.IdpMgtServiceComponentHolder;
import org.wso2.carbon.idp.mgt.util.ActionMgtTestUtil;
import org.wso2.carbon.idp.mgt.util.IdPManagementConstants;
import org.wso2.carbon.idp.mgt.util.IdPManagementConstants.ErrorMessage;
import org.wso2.carbon.idp.mgt.util.MetadataConverter;

import java.io.ByteArrayInputStream;
import java.lang.reflect.Field;
import java.sql.Connection;
import java.sql.PreparedStatement;
import java.sql.SQLException;
import java.util.ArrayList;
import java.util.Arrays;
import java.util.HashMap;
import java.util.List;
import java.util.Map;

import javax.xml.stream.XMLStreamException;

import static org.junit.Assert.assertThrows;
import static org.mockito.ArgumentMatchers.any;
import static org.mockito.ArgumentMatchers.anyInt;
import static org.mockito.ArgumentMatchers.anyString;
import static org.mockito.Mockito.doNothing;
import static org.mockito.Mockito.doReturn;
import static org.mockito.Mockito.doThrow;
import static org.mockito.Mockito.mock;
import static org.mockito.Mockito.mockStatic;
import static org.mockito.Mockito.times;
import static org.mockito.Mockito.when;
import static org.mockito.Mockito.verify;
import static org.testng.Assert.assertEquals;
import static org.testng.Assert.assertNull;
import static org.wso2.carbon.base.MultitenantConstants.SUPER_TENANT_ID;

import static java.lang.Boolean.TRUE;

/**
 * Unit tests for IdentityProviderManagementService.
 */
@WithAxisConfiguration
@WithCarbonHome
@WithRealmService(injectToSingletons = {IdpMgtServiceComponentHolder.class}, initUserStoreManager = true)
@WithRegistry
@WithH2Database(jndiName = "jdbc/WSO2IdentityDB", files = {"dbscripts/h2.sql"})
@WithKeyStore
public class IdentityProviderManagementServiceTest {

    MetadataConverter mockMetadataConverter;
    private IdentityProviderManagementService identityProviderManagementService;
    private CacheBackedIdPMgtDAO dao;
    private CacheBackedIdPMgtDAO daoForException;
    private Field field;
    private IdentityProviderManager identityProviderManager;
    private MockedStatic<CryptoUtil> cryptoUtil;
    private ActionManagementService actionManagementService;

    private static final String ASSOCIATED_ACTION_ID = "Dummy_Action_ID";
    private static final String CUSTOM_IDP_NAME = "customIdP";
    private static Action action;
    private static EndpointConfig endpointConfig;
    private static EndpointConfig endpointConfigToBeUpdated;
    private IdentityProvider idpForErrorScenarios;
    private IdentityProvider userDefinedIdP;

    @BeforeClass
    public void setUpClass() throws Exception {

        SecretManagerImpl secretManager = mock(SecretManagerImpl.class);
        SecretType secretType = mock(SecretType.class);
        IdpMgtServiceComponentHolder.getInstance().setSecretManager(secretManager);
        when(secretType.getId()).thenReturn("secretId");
        doReturn(secretType).when(secretManager).getSecretType(any());
        when(secretManager.isSecretExist(anyString(), anyString())).thenReturn(false);

        cryptoUtil = mockStatic(CryptoUtil.class);
        CryptoUtil mockCryptoUtil = mock(CryptoUtil.class);
        cryptoUtil.when(CryptoUtil::getDefaultCryptoUtil).thenReturn(mockCryptoUtil);

        dao = new CacheBackedIdPMgtDAO(new IdPManagementDAO());
        identityProviderManager = mock(IdentityProviderManager.class);
        identityProviderManagementService = new IdentityProviderManagementService();
        field = IdentityProviderManager.class.getDeclaredField("dao");
        field.setAccessible(true);
        field.set(identityProviderManager, dao);

        registerSystemAuthenticators();

        endpointConfig = ActionMgtTestUtil.createEndpointConfig("http://localhost", "admin", "admin");
        endpointConfigToBeUpdated = ActionMgtTestUtil.createEndpointConfig(
                "http://localhost1", "admin1", "admin1");
        action = ActionMgtTestUtil.createAction(endpointConfig);
        userDefinedIdP = ActionMgtTestUtil.createIdPWithUserDefinedFederatedAuthenticatorConfig(
                CUSTOM_IDP_NAME, action.getEndpoint());
        idpForErrorScenarios = ActionMgtTestUtil.createIdPWithUserDefinedFederatedAuthenticatorConfig(
                CUSTOM_IDP_NAME + "Error", action.getEndpoint());
    }

    @AfterClass
    public void tearDownClass() {
        cryptoUtil.close();
    }

    @BeforeMethod
    public void setUp() throws Exception {

        field.set(identityProviderManager, dao);
        mockMetadataConverter = mock(MetadataConverter.class);
        List<MetadataConverter> metadataConverterList = Arrays.asList(mockMetadataConverter);
        IdpMgtServiceComponentHolder.getInstance().setMetadataConverters(metadataConverterList);

        actionManagementService = mock(ActionManagementService.class);
        IdpMgtServiceComponentHolder.getInstance().setActionManagementService(actionManagementService);
        when(actionManagementService.addAction(anyString(), any(), any())).thenReturn(action);
        when(actionManagementService.updateAction(anyString(), any(), any(), any())).thenReturn(action);
        when(actionManagementService.getActionByActionId(anyString(), any(), any())).thenReturn(action);
        doNothing().when(actionManagementService).deleteAction(anyString(), any(), any());
    }

    @AfterMethod
    public void tearDown() throws Exception {

        IdpMgtServiceComponentHolder.getInstance().setActionManagementService(actionManagementService);
        field.set(identityProviderManager, dao);
        // Clear Database after every test.
        removeTestIdps();
    }

    private void registerSystemAuthenticators() {

        FederatedAuthenticatorConfig federatedAuthenticatorConfig = new FederatedAuthenticatorConfig();
        federatedAuthenticatorConfig.setDisplayName("DisplayName");
        federatedAuthenticatorConfig.setName("SAMLSSOAuthenticator");
        federatedAuthenticatorConfig.setEnabled(true);
        federatedAuthenticatorConfig.setDefinedByType(DefinedByType.SYSTEM);
        Property property1 = new Property();
        property1.setName("SPEntityId");
        property1.setConfidential(false);
        Property property2 = new Property();
        property2.setName("meta_data_saml");
        property2.setConfidential(false);
        federatedAuthenticatorConfig.setProperties(new Property[]{property1, property2});
        ApplicationAuthenticatorService.getInstance().addFederatedAuthenticator(federatedAuthenticatorConfig);

        FederatedAuthenticatorConfig config = new FederatedAuthenticatorConfig();
        config.setName("Name");
        config.setDisplayName("DisplayName");
        config.setEnabled(true);
        config.setDefinedByType(DefinedByType.USER);
        ApplicationAuthenticatorService.getInstance().addFederatedAuthenticator(config);
    }

    @DataProvider
    public Object[][] addFederatedAuthenticatorData() {

        FederatedAuthenticatorConfig systemDefinedAuthWithInvalidName = new FederatedAuthenticatorConfig();
        systemDefinedAuthWithInvalidName.setDisplayName("DisplayName1");
        systemDefinedAuthWithInvalidName.setName("NonRegisteredAuthenticator");
        systemDefinedAuthWithInvalidName.setEnabled(true);
        systemDefinedAuthWithInvalidName.setDefinedByType(DefinedByType.SYSTEM);

        FederatedAuthenticatorConfig userDefinedAuthWithExistingName = new UserDefinedFederatedAuthenticatorConfig();
        userDefinedAuthWithExistingName.setDisplayName("DisplayName1");
        userDefinedAuthWithExistingName.setName("SAMLSSOAuthenticator");
        userDefinedAuthWithExistingName.setEnabled(true);
        userDefinedAuthWithExistingName.setDefinedByType(DefinedByType.USER);

        FederatedAuthenticatorConfig userDefinedAuthWithInvalidName = new UserDefinedFederatedAuthenticatorConfig();
        userDefinedAuthWithInvalidName.setDisplayName("DisplayName1");
        userDefinedAuthWithInvalidName.setName("Invalid regex name");
        userDefinedAuthWithInvalidName.setEnabled(true);
        userDefinedAuthWithInvalidName.setDefinedByType(DefinedByType.USER);

        return new Object[][]{
                {systemDefinedAuthWithInvalidName, ErrorMessage.ERROR_CODE_NO_SYSTEM_AUTHENTICATOR_FOUND},
                {userDefinedAuthWithExistingName, ErrorMessage.ERROR_CODE_AUTHENTICATOR_NAME_ALREADY_TAKEN},
                {userDefinedAuthWithInvalidName, ErrorMessage.ERROR_INVALID_AUTHENTICATOR_NAME}
        };
    }

    @Test(dataProvider = "addFederatedAuthenticatorData")
    public void testFederatedAuthenticatorNameValidation(FederatedAuthenticatorConfig config, ErrorMessage error) {

        IdentityProvider identityProvider = new IdentityProvider();
        identityProvider.setIdentityProviderName("testInvalidIdP");
        identityProvider.setDisplayName("test Invalid IdP");
        identityProvider.setFederatedAuthenticatorConfigs(new FederatedAuthenticatorConfig[]{config});

        IdentityProviderManagementException thrownException = assertThrows(
                IdentityProviderManagementException.class,
                () -> identityProviderManagementService.addIdP(identityProvider)
        );
        assertEquals(thrownException.getErrorCode(), error.getCode());
    }

    @Test
    public void testAddIdPActionException() throws Exception {

        ActionManagementService actionManagementServiceForException = mock(ActionManagementService.class);
        when(actionManagementServiceForException.addAction(anyString(), any(), any()))
                .thenThrow(ActionMgtServerException.class);
        IdpMgtServiceComponentHolder.getInstance().setActionManagementService(actionManagementServiceForException);

        assertThrows(IdentityProviderManagementServerException.class, () ->
                identityProviderManagementService.addIdP(idpForErrorScenarios));
        identityProviderManagementService.getIdPByName(idpForErrorScenarios.getIdentityProviderName());
    }

    @Test
    public void testAddIdPActionClientException() throws Exception {

        ActionManagementService actionManagementServiceForException = mock(ActionManagementService.class);
        when(actionManagementServiceForException.addAction(anyString(), any(), any()))
                .thenThrow(ActionMgtClientException.class);
        IdpMgtServiceComponentHolder.getInstance().setActionManagementService(actionManagementServiceForException);

        assertThrows(IdentityProviderManagementClientException.class, () ->
                identityProviderManagementService.addIdP(idpForErrorScenarios));
        identityProviderManagementService.getIdPByName(idpForErrorScenarios.getIdentityProviderName());
    }

    @DataProvider
    public Object[][] addIdPData() {

        // Initialize Test Identity Provider 1.
        IdentityProvider idp1 = new IdentityProvider();
        idp1.setIdentityProviderName("testIdP1");
        idp1.setEnable(true);
        idp1.setPrimary(true);
        idp1.setFederationHub(true);
        idp1.setCertificate("");

        RoleMapping roleMapping1 = new RoleMapping(new LocalRole("1", "LocalRole1"), "Role1");
        RoleMapping roleMapping2 = new RoleMapping(new LocalRole("2", "LocalRole2"), "Role2");
        PermissionsAndRoleConfig permissionsAndRoleConfig = new PermissionsAndRoleConfig();
        permissionsAndRoleConfig.setIdpRoles(new String[]{"Role1", "Role2"});
        permissionsAndRoleConfig.setRoleMappings(new RoleMapping[]{roleMapping1, roleMapping2});
        idp1.setPermissionAndRoleConfig(permissionsAndRoleConfig);

        FederatedAuthenticatorConfig federatedAuthenticatorConfig = new FederatedAuthenticatorConfig();
        federatedAuthenticatorConfig.setDisplayName("DisplayName1");
        federatedAuthenticatorConfig.setName("Name");
        federatedAuthenticatorConfig.setEnabled(true);
        federatedAuthenticatorConfig.setDefinedByType(DefinedByType.SYSTEM);
        Property property1 = new Property();
        property1.setName("Property1");
        property1.setValue("value1");
        property1.setConfidential(false);
        Property property2 = new Property();
        property2.setName("Property2");
        property2.setValue("value2");
        property2.setConfidential(true);
        federatedAuthenticatorConfig.setProperties(new Property[]{property1, property2});
        idp1.setFederatedAuthenticatorConfigs(new FederatedAuthenticatorConfig[]{federatedAuthenticatorConfig});

        ProvisioningConnectorConfig provisioningConnectorConfig1 = new ProvisioningConnectorConfig();
        provisioningConnectorConfig1.setName("ProvisiningConfig1");
        provisioningConnectorConfig1.setProvisioningProperties(new Property[]{property1});
        ProvisioningConnectorConfig provisioningConnectorConfig2 = new ProvisioningConnectorConfig();
        provisioningConnectorConfig2.setName("ProvisiningConfig2");
        provisioningConnectorConfig2.setProvisioningProperties(new Property[]{property2});
        provisioningConnectorConfig2.setEnabled(true);
        provisioningConnectorConfig2.setBlocking(true);
        idp1.setProvisioningConnectorConfigs(new ProvisioningConnectorConfig[]{provisioningConnectorConfig1,
                provisioningConnectorConfig2});

        ClaimConfig claimConfig = new ClaimConfig();
        claimConfig.setLocalClaimDialect(false);
        claimConfig.setRoleClaimURI("Country");
        claimConfig.setUserClaimURI("Country");
        ClaimMapping claimMapping = ClaimMapping.build("http://wso2.org/claims/country", "Country", "", true);
        claimConfig.setClaimMappings(new ClaimMapping[]{claimMapping});
        Claim remoteClaim = new Claim();
        remoteClaim.setClaimId(0);
        remoteClaim.setClaimUri("Country");
        claimConfig.setIdpClaims(new Claim[]{remoteClaim});
        idp1.setClaimConfig(claimConfig);

        // Initialize Test Identity Provider 2.
        IdentityProvider idp2 = new IdentityProvider();
        idp2.setIdentityProviderName("testIdP2");

        ClaimConfig claimConfig2 = new ClaimConfig();
        claimConfig2.setLocalClaimDialect(true);
        claimConfig2.setRoleClaimURI("http://wso2.org/claims/role");
        claimConfig2.setUserClaimURI("http://wso2.org/claims/fullname");
        ClaimMapping claimMapping2 = new ClaimMapping();
        Claim localClaim2 = new Claim();
        localClaim2.setClaimId(0);
        localClaim2.setClaimUri("http://wso2.org/claims/fullname");
        claimMapping2.setLocalClaim(localClaim2);
        claimConfig2.setClaimMappings(new ClaimMapping[]{claimMapping2});
        idp2.setClaimConfig(claimConfig2);

        // Initialize Test Identity Provider 3.
        IdentityProvider idp3 = new IdentityProvider();
        idp3.setIdentityProviderName("testIdP3");

        return new Object[][]{
                // IDP with PermissionsAndRoleConfig,FederatedAuthenticatorConfigs,ProvisioningConnectorConfigs,Claims.
                {idp1},
                // IDP with Local Cliam Dialect ClaimConfigs.
                {idp2},
                // IDP with only the name.
                {idp3},
                {userDefinedIdP}
        };
    }

    @Test(dataProvider = "addIdPData")
    public void testAddIdP(Object identityProvider) throws Exception {

        String idpName = ((IdentityProvider) identityProvider).getIdentityProviderName();
        identityProviderManagementService.addIdP(((IdentityProvider) identityProvider));

        IdentityProvider idpFromDb = identityProviderManagementService.getIdPByName(idpName);
        assertIdPResult(idpFromDb);
        Assert.assertEquals(idpFromDb.getIdentityProviderName(), idpName);
    }

    @DataProvider
    public Object[][] addIdPExceptionData() {

        IdentityProvider idp1 = new IdentityProvider();
        idp1.setIdentityProviderName("testIdP1");

        IdentityProvider idp2 = new IdentityProvider();
        idp2.setIdentityProviderName("SHARED_testIdP");

        IdentityProvider idp3 = new IdentityProvider();

        return new Object[][]{
                // Already existing IDP.
                {idp1},
                // IDP name with "SHARED_" prefix.
                {idp2},
                // IDP without a name.
                {idp3},
        };
    }

    @Test(dataProvider = "addIdPExceptionData")
    public void testAddIdPException(Object identityProvider) throws Exception {

        addTestIdps();

        assertThrows(IdentityProviderManagementException.class, () ->
                identityProviderManagementService.addIdP((IdentityProvider) identityProvider));
    }

    @DataProvider
    public Object[][] getIdPByNameData() {

        return new Object[][]{
                {"testIdP1"},
                {"testIdP2"},
                {"testIdP3"},
                {userDefinedIdP.getIdentityProviderName()}
        };
    }

    @Test(dataProvider = "getIdPByNameData")
    public void testGetIdPByName(String idpName) throws Exception {

        addTestIdps();

        IdentityProvider idpFromDb = identityProviderManagementService.getIdPByName(idpName);
        assertIdPResult(idpFromDb);
        Assert.assertEquals(idpFromDb.getIdentityProviderName(), idpName);
    }

    @DataProvider
    public Object[][] getIdPByNameNullReturnData() {

        return new Object[][]{
                {"NonExistingIdP"},
        };
    }

    @Test(dataProvider = "getIdPByNameNullReturnData")
    public void testGetIdPByNameNullReturn(String idpName) throws Exception {

        addTestIdps();
        assertNull(identityProviderManagementService.getIdPByName(idpName));
    }

    @DataProvider
    public Object[][] getIdPByNameIllegalArgumentExceptionData() {

        return new Object[][]{
                {""},
                {null},
        };
    }

    @Test(dataProvider = "getIdPByNameIllegalArgumentExceptionData")
    public void testGetIdPByNameIllegalArgumentException(String idpName) throws Exception {

        addTestIdps();

        assertThrows(IllegalArgumentException.class, () ->
                identityProviderManagementService.getIdPByName(idpName));
    }

    @Test
    public void testGetAllIdpCount() throws Exception {

        // Without idp data in database.
        int idpCount = identityProviderManagementService.getAllIdpCount();
        Assert.assertEquals(idpCount, 0);

        // With 3 idps  in database.
        addTestIdps();
        idpCount = identityProviderManagementService.getAllIdpCount();
        Assert.assertEquals(idpCount, 4);
    }

    @Test
    public void testGetAllIdps() throws Exception {

        // Without idp data in database.
        IdentityProvider[] idpsList = identityProviderManagementService.getAllIdPs();
        Assert.assertEquals(idpsList.length, 0);

        // With 3 idps  in database.
        addTestIdps();
        idpsList = identityProviderManagementService.getAllIdPs();
        Assert.assertEquals(idpsList.length, 4);

        // With 3 idps and Shared idp  in database.
        addSharedIdp();
        idpsList = identityProviderManagementService.getAllIdPs();
        Assert.assertEquals(idpsList.length, 4);
    }

    @DataProvider
    public Object[][] getAllPaginatedIdpInfoData() {

        return new Object[][]{
                {1, 4},
                {2, 0},
        };
    }

    @Test(dataProvider = "getAllPaginatedIdpInfoData")
    public void testGetAllPaginatedIdpInfo(int pageNumber, int idpCount) throws Exception {

        addTestIdps();

        IdentityProvider[] idpList = identityProviderManagementService.getAllPaginatedIdpInfo(pageNumber);
        Assert.assertEquals(idpList.length, idpCount);
    }

    @DataProvider
    public Object[][] getAllPaginatedIdpInfoExceptionData() {

        return new Object[][]{
                {0},
                {-1},
        };
    }

    @Test(dataProvider = "getAllPaginatedIdpInfoExceptionData")
    public void testGetAllPaginatedIdpInfoException(int pageNumber) throws Exception {

        addTestIdps();

        assertThrows(IdentityProviderManagementException.class, () ->
                identityProviderManagementService.getAllPaginatedIdpInfo(pageNumber));
    }

    @DataProvider
    public Object[][] getPaginatedIdpInfoData() {

        return new Object[][]{
                {1, "", 4},
                {1, "name sw test", 3},
                {1, "homeRealmIdentifier eq 1", 1},
                {1, "isEnabled co true", 4},
                {1, "isEnabled eq false", 0},
                {1, "id ew NotExist", 0},
                {2, "name eq testIdP2", 0},
        };
    }

    @Test(dataProvider = "getPaginatedIdpInfoData")
    public void testGetPaginatedIdpInfo(int pageNumber, String filter, int idpCount) throws Exception {

        addTestIdps();

        IdentityProvider[] idpList = identityProviderManagementService.getPaginatedIdpInfo(filter, pageNumber);
        Assert.assertEquals(idpList.length, idpCount);
    }

    @DataProvider
    public Object[][] getPaginatedIdpInfoExceptionData() {

        return new Object[][]{
                {1, "Wrong_Filter"},
                {1, "WrongValue eq 1"},
                {1, "name WrongOperator test"},
                {1, "isEnabled eq Wrong"},
        };
    }

    @Test(dataProvider = "getPaginatedIdpInfoExceptionData")
    public void testGetPaginatedIdpInfoException(int pageNumber, String filter) throws Exception {

        addTestIdps();

        assertThrows(IdentityProviderManagementException.class, () ->
                identityProviderManagementService.getPaginatedIdpInfo(filter, pageNumber));
    }

    @DataProvider
    public Object[][] getFilteredIdpCountData() {

        return new Object[][]{
                {"", 4},
                {"name ew 1", 1},
                {"name co IdP", 4},
                {"description eq Test Idp 1", 1}
        };
    }

    @Test(dataProvider = "getFilteredIdpCountData")
    public void testGetFilteredIdpCount(String filter, int idpCount) throws Exception {

        addTestIdps();

        int idpCountFromDb = identityProviderManagementService.getFilteredIdpCount(filter);
        Assert.assertEquals(idpCountFromDb, idpCount);
    }

    @DataProvider
    public Object[][] getAllIdPsSearchData() {

        return new Object[][]{
                {"", 4},
                {"test*", 3},
                {"????IdP*", 3},
                {"tes_I*", 3},
                {"*1", 1},
                {"testIdP1", 1},
                {"Notexist", 0},
        };
    }

    @Test(dataProvider = "getAllIdPsSearchData")
    public void testGetAllIdPsSearch(String filter, int idpCount) throws Exception {

        addTestIdps();
        IdentityProvider[] idpsList = identityProviderManagementService.getAllIdPsSearch(filter);
        Assert.assertEquals(idpsList.length, idpCount);

        // With a shared_idp.
        addSharedIdp();
        idpsList = identityProviderManagementService.getAllIdPsSearch(filter);
        Assert.assertEquals(idpsList.length, idpCount);
    }

    @Test
    public void testGetEnabledAllIdPs() throws Exception {

        addTestIdps();

        IdentityProvider[] idpsList = identityProviderManagementService.getEnabledAllIdPs();
        Assert.assertEquals(idpsList.length, 4);
    }

    @Test
    public void testDeleteIdPActionException() throws Exception {

        identityProviderManagementService.addIdP(userDefinedIdP);

        ActionManagementService actionManagementServiceForException = mock(ActionManagementService.class);
        doThrow(ActionMgtServerException.class).when(actionManagementServiceForException)
                .deleteAction(any(), any(), any());
        when(actionManagementServiceForException.getActionByActionId(anyString(), any(), any())).thenReturn(action);
        IdpMgtServiceComponentHolder.getInstance().setActionManagementService(actionManagementServiceForException);

<<<<<<< HEAD
        identityProviderManagementService.deleteIdP(userDefinedIdP.getIdentityProviderName());
        Assert.assertNull(identityProviderManagementService.getIdPByName(userDefinedIdP
=======
        assertThrows(IdentityProviderManagementServerException.class, () ->
                identityProviderManagementService.deleteIdP(userDefinedIdP.getIdentityProviderName()));
        Assert.assertNotNull(identityProviderManagementService.getIdPByName(userDefinedIdP
>>>>>>> f721c11a
                .getIdentityProviderName()));
    }

    @DataProvider
    public Object[][] deleteIdPData() {

        return new Object[][]{
                {"testIdP1"},
                {"testIdP2"},
                {"testIdP3"},
                {userDefinedIdP.getIdentityProviderName()}
        };
    }

    @Test(dataProvider = "deleteIdPData")
    public void testDeleteIdP(String idpName) throws Exception {

        addTestIdps();

        Assert.assertNotNull(identityProviderManagementService.getIdPByName(idpName));
        identityProviderManagementService.deleteIdP(idpName);
        Assert.assertNull(identityProviderManagementService.getIdPByName(idpName));
    }

    @DataProvider
    public Object[][] deleteIdPExceptionData() {

        return new Object[][]{
                {""},
                {null},
        };
    }

    @Test(dataProvider = "deleteIdPExceptionData")
    public void testDeleteIdPException(String idpName) throws Exception {

        addTestIdps();

        assertThrows(IdentityProviderManagementException.class, () ->
                identityProviderManagementService.deleteIdP(idpName));
    }

    @DataProvider
    public Object[][] forceDeleteIdPData() {

        return new Object[][]{
                {"testIdP1"},
                {"testIdP2"},
                {"testIdP3"},
                {userDefinedIdP.getIdentityProviderName()}
        };
    }

    @Test(dataProvider = "forceDeleteIdPData")
    public void testForceDeleteIdP(String idpName) throws Exception {

        addTestIdps();

        Assert.assertNotNull(identityProviderManagementService.getIdPByName(idpName));
        identityProviderManagementService.forceDeleteIdP(idpName);
        Assert.assertNull(identityProviderManagementService.getIdPByName(idpName));
    }

    @Test(dataProvider = "forceDeleteIdPData")
    public void testForceDeleteIdPDAOException(String idpName) throws Exception {

        addTestIdps();
        Assert.assertNotNull(identityProviderManagementService.getIdPByName(idpName));

        IdPManagementDAO daoForError = mock(IdPManagementDAO.class);
        doThrow(IdentityProviderManagementServerException.class).when(daoForError)
                .forceDeleteIdPByResourceId(anyString(), anyInt(), anyString());
        daoForException = new CacheBackedIdPMgtDAO(daoForError);
        field.set(identityProviderManager, daoForException);

        assertThrows(IdentityProviderManagementException.class, () ->
                identityProviderManagementService.forceDeleteIdP(idpName));

        field.set(identityProviderManager, dao);
        Assert.assertNotNull(identityProviderManagementService.getIdPByName(idpName));
    }

    @DataProvider
    public Object[][] forceDeleteIdPExceptionData() {

        return new Object[][]{
                {""},
                {null},
        };
    }

    @Test(dataProvider = "forceDeleteIdPExceptionData")
    public void testForceDeleteIdPException(String idpName) throws Exception {

        addTestIdps();

        assertThrows(IdentityProviderManagementException.class, () ->
                identityProviderManagementService.forceDeleteIdP(idpName));
    }

    @Test
    public void testUpdateIdPActionException() throws Exception {

        IdentityProvider idpForErrorScenariosTobeUpdate = ActionMgtTestUtil.
                createIdPWithUserDefinedFederatedAuthenticatorConfig(
                idpForErrorScenarios.getIdentityProviderName(), endpointConfig);
        identityProviderManagementService.addIdP(idpForErrorScenarios);

        ActionManagementService actionManagementServiceForException = mock(ActionManagementService.class);
        when(actionManagementServiceForException.updateAction(any(), any(), any(), any()))
                .thenThrow(ActionMgtServerException.class);
        when(actionManagementServiceForException.getActionByActionId(anyString(), any(), any())).thenReturn(action);
        IdpMgtServiceComponentHolder.getInstance().setActionManagementService(actionManagementServiceForException);

        assertThrows(IdentityProviderManagementServerException.class, () ->
                identityProviderManagementService.updateIdP(idpForErrorScenariosTobeUpdate.getIdentityProviderName(),
                        idpForErrorScenarios));
        identityProviderManagementService.getIdPByName(idpForErrorScenarios.getIdentityProviderName());
    }

    @DataProvider
    public Object[][] updateIdPData() {

        // Initialize New Test Identity Provider 1.
        IdentityProvider idp1New = new IdentityProvider();
        idp1New.setIdentityProviderName("testIdP1New");
        idp1New.setEnable(true);
        idp1New.setPrimary(true);
        idp1New.setFederationHub(true);
        idp1New.setCertificate("");

        RoleMapping newRoleMapping1 = new RoleMapping();
        newRoleMapping1.setRemoteRole("Role1New");
        newRoleMapping1.setLocalRole(new LocalRole("1", "LocalRole1"));
        RoleMapping newRoleMapping2 = new RoleMapping();
        newRoleMapping2.setRemoteRole("Role2New");
        newRoleMapping2.setLocalRole(new LocalRole("2", "LocalRole2"));

        PermissionsAndRoleConfig newPermissionsAndRoleConfig = new PermissionsAndRoleConfig();
        newPermissionsAndRoleConfig.setIdpRoles(new String[]{"Role1New", "Role2New"});
        newPermissionsAndRoleConfig.setRoleMappings(new RoleMapping[]{newRoleMapping1, newRoleMapping2});
        idp1New.setPermissionAndRoleConfig(newPermissionsAndRoleConfig);

        FederatedAuthenticatorConfig newFederatedAuthenticatorConfig = new FederatedAuthenticatorConfig();
        newFederatedAuthenticatorConfig.setDisplayName("DisplayName1New");
        newFederatedAuthenticatorConfig.setName("Name");
        newFederatedAuthenticatorConfig.setEnabled(true);
        newFederatedAuthenticatorConfig.setDefinedByType(DefinedByType.SYSTEM);
        Property newProperty1 = new Property();
        newProperty1.setName("Property1New");
        newProperty1.setValue("value1New");
        newProperty1.setConfidential(false);
        Property newProperty2 = new Property();
        newProperty2.setName("Property2New");
        newProperty2.setValue("value2New");
        newProperty2.setConfidential(false);
        newFederatedAuthenticatorConfig.setProperties(new Property[]{newProperty1, newProperty2});
        idp1New.setFederatedAuthenticatorConfigs(new FederatedAuthenticatorConfig[]{newFederatedAuthenticatorConfig});

        ProvisioningConnectorConfig newProvisioningConnectorConfig1 = new ProvisioningConnectorConfig();
        newProvisioningConnectorConfig1.setName("ProvisiningConfig1");
        newProvisioningConnectorConfig1.setProvisioningProperties(new Property[]{newProperty1});
        ProvisioningConnectorConfig newProvisioningConnectorConfig2 = new ProvisioningConnectorConfig();
        newProvisioningConnectorConfig2.setName("ProvisiningConfig2");
        newProvisioningConnectorConfig2.setProvisioningProperties(new Property[]{newProperty2});
        newProvisioningConnectorConfig2.setEnabled(true);
        newProvisioningConnectorConfig2.setBlocking(true);
        idp1New.setProvisioningConnectorConfigs(new ProvisioningConnectorConfig[]{newProvisioningConnectorConfig1,
                newProvisioningConnectorConfig2});

        ClaimConfig newClaimConfig = new ClaimConfig();
        newClaimConfig.setLocalClaimDialect(false);
        newClaimConfig.setRoleClaimURI("Country");
        newClaimConfig.setUserClaimURI("Country");
        ClaimMapping claimMapping = ClaimMapping.build("http://wso2.org/claims/country", "Country", "", true);
        Claim remoteClaim = new Claim();
        remoteClaim.setClaimId(0);
        remoteClaim.setClaimUri("Country");
        newClaimConfig.setClaimMappings(new ClaimMapping[]{claimMapping});
        newClaimConfig.setIdpClaims(new Claim[]{remoteClaim});
        idp1New.setClaimConfig(newClaimConfig);

        // Initialize New Test Identity Provider 2.
        IdentityProvider idp2New = new IdentityProvider();
        idp2New.setIdentityProviderName("testIdP2New");

        // Initialize New Test Identity Provider 3.
        IdentityProvider idp3New = new IdentityProvider();
        idp3New.setIdentityProviderName("testIdP3New");

        IdentityProvider updateIdPWithExistingUserDefinedFedAuth = ActionMgtTestUtil.
                createIdPWithUserDefinedFederatedAuthenticatorConfig(CUSTOM_IDP_NAME + "new", endpointConfigToBeUpdated);
        IdentityProvider updateIdPWithNewUserDefinedFedAuth = ActionMgtTestUtil.
                createIdPWithUserDefinedFederatedAuthenticatorConfig(CUSTOM_IDP_NAME + "new", endpointConfigToBeUpdated);
        updateIdPWithNewUserDefinedFedAuth.getFederatedAuthenticatorConfigs()[0].setName("New Fed Auth");


        return new Object[][]{
                // IDP with PermissionsAndRoleConfig,FederatedAuthenticatorConfig,ProvisioningConnectorConfig,ClaimConf.
                {"testIdP1", idp1New},
                // New IDP with Only name.
                {"testIdP2", idp2New},
                // New IDP with Only name.
                {"testIdP3", idp3New},
                // IDP with User Defined Federated Authenticator.
                {userDefinedIdP.getIdentityProviderName(), updateIdPWithExistingUserDefinedFedAuth}
        };
    }

    @Test(dataProvider = "updateIdPData")
    public void testUpdateIdP(String oldIdpName, Object newIdp) throws Exception {

        addTestIdps();
        identityProviderManagementService.updateIdP(oldIdpName, (IdentityProvider) newIdp);
        String newIdpName = ((IdentityProvider) newIdp).getIdentityProviderName();

        Assert.assertNull(identityProviderManagementService.getIdPByName(oldIdpName));
        IdentityProvider newIdpFromDb = identityProviderManagementService.getIdPByName(newIdpName);
        Assert.assertNotNull(newIdpFromDb);
        assertIdPResult(newIdpFromDb);
    }

    @Test(dataProvider = "updateIdPData")
    public void testUpdateIdPByResourceId(String oldIdpName, Object newIdp) throws Exception {

        addTestIdps();
        IdentityProvider oldIdp = identityProviderManagementService.getIdPByName(oldIdpName);
        IdentityProviderManager.getInstance()
                .updateIdPByResourceId(oldIdp.getResourceId(), (IdentityProvider) newIdp, "carbon.super");
        String newIdpName = ((IdentityProvider) newIdp).getIdentityProviderName();

        Assert.assertNull(identityProviderManagementService.getIdPByName(oldIdpName));
        IdentityProvider newIdpFromDb = identityProviderManagementService.getIdPByName(newIdpName);
        Assert.assertNotNull(newIdpFromDb);
        assertIdPResult(newIdpFromDb);
    }

    @DataProvider
    public Object[][] updateIdPExceptionData() {

        // Initialize New Test Identity Provider 1.
        IdentityProvider idp1New = new IdentityProvider();
        idp1New.setIdentityProviderName("testIdP1New");

        // Initialize New Test Identity Provider 2.
        IdentityProvider idp2New = new IdentityProvider();

        return new Object[][]{
                {"NonExist", idp1New},
                {"testIdP2", idp2New},
        };
    }

    @Test(dataProvider = "updateIdPExceptionData")
    public void testUpdateIdPException(String oldIdpName, Object newIdp) throws Exception {

        addTestIdps();

        assertThrows(IdentityProviderManagementException.class, () ->
                identityProviderManagementService.updateIdP(oldIdpName, (IdentityProvider) newIdp));
    }

    @Test
    public void testGetIdPActionException() throws Exception {

        ActionManagementService actionManagementServiceForException = mock(ActionManagementService.class);
        when(actionManagementServiceForException.addAction(anyString(), any(), any())).thenReturn(action);
        when(actionManagementServiceForException.getActionByActionId(anyString(), any(), any()))
                .thenThrow(ActionMgtServerException.class);
        IdpMgtServiceComponentHolder.getInstance().setActionManagementService(actionManagementServiceForException);

        IdentityProviderManagementServerException error = assertThrows(IdentityProviderManagementServerException.class,
                () -> identityProviderManagementService.addIdP(idpForErrorScenarios));
        assertEquals(error.getErrorCode(), ErrorMessage.ERROR_CODE_RETRIEVING_ENDPOINT_CONFIG.getCode());
    }

    @Test
    public void testGetAllLocalClaimUris() throws Exception {

        ClaimMetadataManagementServiceImpl claimMetadataManagementService =
                mock(ClaimMetadataManagementServiceImpl.class);
        IdpMgtServiceComponentHolder.getInstance().setClaimMetadataManagementService(claimMetadataManagementService);

        LocalClaim localClaim1 = new LocalClaim("http://wso2.org/claims/test1");
        List<LocalClaim> claimList = new ArrayList<>();
        claimList.add(localClaim1);
        when(claimMetadataManagementService.getLocalClaims(anyString())).thenReturn(claimList);

        String[] allLocalClaimUris = identityProviderManagementService.getAllLocalClaimUris();
        Assert.assertEquals(allLocalClaimUris.length, 1);
        Assert.assertEquals(allLocalClaimUris[0], "http://wso2.org/claims/test1");
    }

    @Test
    public void testGetAllLocalClaimUrisException() throws Exception {

        ClaimMetadataManagementServiceImpl claimMetadataManagementService =
                mock(ClaimMetadataManagementServiceImpl.class);
        IdpMgtServiceComponentHolder.getInstance().setClaimMetadataManagementService(claimMetadataManagementService);
        when(claimMetadataManagementService.getLocalClaims(anyString())).thenThrow(ClaimMetadataException.class);

        assertThrows(IdentityProviderManagementException.class, () ->
                identityProviderManagementService.getAllLocalClaimUris());
    }

    @Test
    public void testGetAllFederatedAuthenticators() throws Exception {

        FederatedAuthenticatorConfig[] allFederatedAuthenticators =
                identityProviderManagementService.getAllFederatedAuthenticators();
        Assert.assertEquals(allFederatedAuthenticators.length, 2);


        FederatedAuthenticatorConfig federatedAuthenticatorConfig1 = new FederatedAuthenticatorConfig();
        federatedAuthenticatorConfig1.setDisplayName("DisplayName1");
        federatedAuthenticatorConfig1.setName("Name1");
        federatedAuthenticatorConfig1.setEnabled(true);
        FederatedAuthenticatorConfig federatedAuthenticatorConfig2 = new FederatedAuthenticatorConfig();
        federatedAuthenticatorConfig2.setDisplayName("DisplayName2");
        federatedAuthenticatorConfig2.setName("Name2");
        federatedAuthenticatorConfig2.setEnabled(true);

        ApplicationAuthenticatorService.getInstance().addFederatedAuthenticator(federatedAuthenticatorConfig1);
        allFederatedAuthenticators = identityProviderManagementService.getAllFederatedAuthenticators();
        Assert.assertEquals(allFederatedAuthenticators.length, 3);

        ApplicationAuthenticatorService.getInstance().addFederatedAuthenticator(federatedAuthenticatorConfig2);
        allFederatedAuthenticators = identityProviderManagementService.getAllFederatedAuthenticators();
        Assert.assertEquals(allFederatedAuthenticators.length, 4);

        // Clear after the test.
        ApplicationAuthenticatorService.getInstance().removeFederatedAuthenticator(federatedAuthenticatorConfig1);
        ApplicationAuthenticatorService.getInstance().removeFederatedAuthenticator(federatedAuthenticatorConfig2);

        allFederatedAuthenticators = identityProviderManagementService.getAllFederatedAuthenticators();
        Assert.assertEquals(allFederatedAuthenticators.length, 2);
    }

    @Test
    public void testGetAllProvisioningConnectors() throws Exception {

        ProvisioningConnectorConfig[] allProvisioningConnectors =
                identityProviderManagementService.getAllProvisioningConnectors();
        Assert.assertNull(allProvisioningConnectors);

        ProvisioningConnectorConfig provisioningConnectorConfig1 = mock(ProvisioningConnectorConfig.class);
        provisioningConnectorConfig1.setName("ProvisiningConfig1");
        ProvisioningConnectorConfig provisioningConnectorConfig2 = mock(ProvisioningConnectorConfig.class);
        provisioningConnectorConfig2.setName("ProvisiningConfig2");
        provisioningConnectorConfig2.setEnabled(true);
        provisioningConnectorConfig2.setBlocking(true);

        ProvisioningConnectorService.getInstance().addProvisioningConnectorConfigs(provisioningConnectorConfig1);
        allProvisioningConnectors = identityProviderManagementService.getAllProvisioningConnectors();
        Assert.assertEquals(allProvisioningConnectors.length, 1);

        ProvisioningConnectorService.getInstance().addProvisioningConnectorConfigs(provisioningConnectorConfig2);
        allProvisioningConnectors = identityProviderManagementService.getAllProvisioningConnectors();
        Assert.assertEquals(allProvisioningConnectors.length, 2);

        // Clear after the test.
        ProvisioningConnectorService.getInstance().removeProvisioningConnectorConfigs(provisioningConnectorConfig1);
        ProvisioningConnectorService.getInstance().removeProvisioningConnectorConfigs(provisioningConnectorConfig2);

        allProvisioningConnectors = identityProviderManagementService.getAllProvisioningConnectors();
        Assert.assertNull(allProvisioningConnectors);
    }

    @Test
    public void testGetResidentIdP() throws Exception {

        addResidentIdp();
        IdentityProvider idpFromDb = identityProviderManagementService.getResidentIdP();

        Assert.assertNotNull(idpFromDb);
        Assert.assertEquals(idpFromDb.getIdentityProviderName(), "LOCAL");
    }

    @Test
    public void testGetResidentIdPException() throws Exception {

        assertThrows(IdentityProviderManagementException.class, () ->
                identityProviderManagementService.getResidentIdP());
    }

    @DataProvider
    public Object[][] updateResidentIdPData() {

        // Initialize New Resident Identity Provider 1.
        IdentityProvider idp1New = new IdentityProvider();
        idp1New.setIdentityProviderName("LOCAL");

        IdentityProviderProperty idpProperty1 = new IdentityProviderProperty();
        idpProperty1.setName(IdentityApplicationConstants.SESSION_IDLE_TIME_OUT);
        idpProperty1.setValue("100");
        IdentityProviderProperty idpProperty2 = new IdentityProviderProperty();
        idpProperty2.setName(IdentityApplicationConstants.REMEMBER_ME_TIME_OUT);
        idpProperty2.setValue("10000");
        IdentityProviderProperty idpProperty3 = new IdentityProviderProperty();
        idpProperty3.setName(IdentityApplicationConstants.Authenticator.SAML2SSO.SAML_METADATA_VALIDITY_PERIOD);
        idpProperty3.setValue("10000");
        IdentityProviderProperty idpProperty4 = new IdentityProviderProperty();
        idpProperty4.setName(IdentityApplicationConstants.Authenticator.SAML2SSO.SAML_METADATA_SIGNING_ENABLED);
        idpProperty4.setValue("true");
        idp1New.setIdpProperties(new IdentityProviderProperty[]{idpProperty1, idpProperty2, idpProperty3,
                idpProperty4});

        // Initialize New Resident Identity Provider 2.
        IdentityProvider idp2New = new IdentityProvider();
        idp2New.setIdentityProviderName("LOCAL");

        FederatedAuthenticatorConfig facNew = new FederatedAuthenticatorConfig();
        facNew.setDisplayName("DisplayName1New");
        facNew.setName("Name");
        facNew.setEnabled(true);
        facNew.setDefinedByType(DefinedByType.SYSTEM);
        idp2New.setFederatedAuthenticatorConfigs(new FederatedAuthenticatorConfig[]{facNew});

        // Initialize New Resident Identity Provider 3.
        IdentityProvider idp3New = new IdentityProvider();
        idp3New.setIdentityProviderName("LOCAL");

        return new Object[][]{
                // New Resident IDP with new IDP Properties.
                {idp1New},
                // New Resident IDP with new FederatedAuthenticatorConfigs.
                {idp2New},
                // New Resident IDP with no object properties (only contains the name).
                {idp3New},
        };
    }

    @Test(dataProvider = "updateResidentIdPData")
    public void testUpdateResidentIdP(Object newIdp) throws Exception {

        addResidentIdp();

        identityProviderManagementService.updateResidentIdP((IdentityProvider) newIdp);
        Assert.assertNotNull(identityProviderManagementService.getResidentIdP());
    }

    @DataProvider
    public Object[][] updateResidentIdPExceptionData() {

        // Initialize New Test Resident Identity Provider 1.
        IdentityProvider idp1New = new IdentityProvider();
        idp1New.setIdentityProviderName("LOCAL");
        IdentityProviderProperty idpProperty1 = new IdentityProviderProperty();
        idpProperty1.setName(IdentityApplicationConstants.SESSION_IDLE_TIME_OUT);
        idpProperty1.setValue("-1");
        idp1New.setIdpProperties(new IdentityProviderProperty[]{idpProperty1});

        // Initialize New Test Resident Identity Provider 2.
        IdentityProvider idp2New = new IdentityProvider();
        idp2New.setIdentityProviderName("LOCAL");
        IdentityProviderProperty idpProperty2 = new IdentityProviderProperty();
        idpProperty2.setName(IdentityApplicationConstants.REMEMBER_ME_TIME_OUT);
        idpProperty2.setValue("Invalid");
        idp2New.setIdpProperties(new IdentityProviderProperty[]{idpProperty2});

        // Initialize New Test Resident Identity Provider 3.
        IdentityProvider idp3New = new IdentityProvider();
        idp3New.setIdentityProviderName("LOCAL");
        IdentityProviderProperty idpProperty3 = new IdentityProviderProperty();
        idpProperty3.setName(IdentityApplicationConstants.Authenticator.SAML2SSO.SAML_METADATA_VALIDITY_PERIOD);
        idpProperty3.setValue("");
        idp3New.setIdpProperties(new IdentityProviderProperty[]{idpProperty3});

        // Initialize New Test Resident Identity Provider 4.
        IdentityProvider idp4New = new IdentityProvider();
        idp4New.setIdentityProviderName("LOCAL");
        IdentityProviderProperty idpProperty4 = new IdentityProviderProperty();
        idpProperty4.setName(IdentityApplicationConstants.Authenticator.SAML2SSO.SAML_METADATA_SIGNING_ENABLED);
        idpProperty4.setValue("");
        idp4New.setIdpProperties(new IdentityProviderProperty[]{idpProperty4});

        return new Object[][]{
                // New Resident IDP with Invalid value to the 'SESSION_IDLE_TIME_OUT' idp property.
                {idp1New},
                // New Resident IDP with Invalid value to the 'REMEMBER_ME_TIME_OUT' idp property.
                {idp2New},
                // New Resident IDP with Invalid 'SAML_METADATA_VALIDITY_PERIOD' idp property value.
                {idp3New},
                // New Resident IDP with Invalid 'SAML_METADATA_SIGNING_ENABLED' idp property value.
                {idp4New},
        };
    }

    @Test(dataProvider = "updateResidentIdPExceptionData")
    public void testUpdateResidentIdPException(Object newIdp) throws Exception {

        addResidentIdp();

        assertThrows(IdentityProviderManagementException.class, () ->
                identityProviderManagementService.updateResidentIdP((IdentityProvider) newIdp));
    }

    @Test
    public void testGetResidentIDPMetadata() throws Exception {

        addResidentIdp();
        Assert.assertNull(identityProviderManagementService.getResidentIDPMetadata());

        when(mockMetadataConverter.canHandle(any(FederatedAuthenticatorConfig.class))).thenReturn(TRUE);
        when(mockMetadataConverter.getMetadataString(any(FederatedAuthenticatorConfig.class))).
                thenReturn("saml2sso");

        IdentityProvider newIdp = new IdentityProvider();
        newIdp.setIdentityProviderName("LOCAL");
        FederatedAuthenticatorConfig facNew = new FederatedAuthenticatorConfig();
        facNew.setDisplayName("SAML2SSO");
        facNew.setName("saml2sso");
        facNew.setEnabled(true);
        facNew.setDefinedByType(DefinedByType.SYSTEM);
        newIdp.setFederatedAuthenticatorConfigs(new FederatedAuthenticatorConfig[]{facNew});
        identityProviderManagementService.updateResidentIdP((IdentityProvider) newIdp);

        Assert.assertNotNull(identityProviderManagementService.getResidentIDPMetadata());
        Assert.assertEquals(identityProviderManagementService.getResidentIDPMetadata(), "saml2sso");
    }

    @Test
    public void testGetResidentIDPMetadataException() throws Exception {

        addResidentIdp();

        when(mockMetadataConverter.canHandle(any(FederatedAuthenticatorConfig.class))).thenReturn(TRUE);
        when(mockMetadataConverter.getMetadataString(any(FederatedAuthenticatorConfig.class))).thenThrow
                (IdentityProviderSAMLException.class);

        IdentityProvider newIdp = new IdentityProvider();
        newIdp.setIdentityProviderName("LOCAL");
        FederatedAuthenticatorConfig facNew = new FederatedAuthenticatorConfig();
        facNew.setDisplayName("SAML2SSO");
        facNew.setName("saml2sso");
        facNew.setEnabled(true);
        facNew.setDefinedByType(DefinedByType.SYSTEM);
        newIdp.setFederatedAuthenticatorConfigs(new FederatedAuthenticatorConfig[]{facNew});
        identityProviderManagementService.updateResidentIdP((IdentityProvider) newIdp);

        assertThrows(IdentityProviderManagementException.class, () ->
                identityProviderManagementService.getResidentIDPMetadata());
    }

    @Test
    public void testAddIdPDAOException() throws Exception {

        IdPManagementDAO daoForError = mock(IdPManagementDAO.class);
        doThrow(IdentityProviderManagementServerException.class).when(daoForError)
                .addIdPWithResourceId(any(), anyInt());
        daoForException = new CacheBackedIdPMgtDAO(daoForError);
        field.set(identityProviderManager, daoForException);

        assertThrows(IdentityProviderManagementServerException.class, () ->
                identityProviderManagementService.addIdP(userDefinedIdP));

        // check ActionManagementService actionManagementService.deleteAction() is called.
        verify(actionManagementService, times(1)).deleteAction(anyString(), any(), any());
    }

    @Test
    public void testUpdateIdPDAOException() throws Exception {

        identityProviderManagementService.addIdP(userDefinedIdP);
        IdPManagementDAO daoForError = mock(IdPManagementDAO.class);
        doThrow(IdentityProviderManagementServerException.class).when(daoForError).updateIdPWithResourceId(anyString(),
                any(), any(), anyInt());
        when(daoForError.getIdPByName(any(), anyString(), anyInt(), anyString())).thenReturn(userDefinedIdP);
        daoForException = new CacheBackedIdPMgtDAO(daoForError);
        field.set(identityProviderManager, daoForException);

        assertThrows(IdentityProviderManagementServerException.class, () ->
                identityProviderManagementService.updateIdP(userDefinedIdP.getIdentityProviderName(), userDefinedIdP));

        // check ActionManagementService actionManagementService.deleteAction() is called.
        verify(actionManagementService, times(2)).updateAction(anyString(), anyString(),
                any(), anyString());
    }

    @Test
    public void testDeleteIdPDAOException() throws Exception {

        identityProviderManagementService.addIdP(userDefinedIdP);
        IdPManagementDAO daoForError = mock(IdPManagementDAO.class);
        doThrow(IdentityProviderManagementException.class).when(daoForError)
                .deleteIdPByResourceId(anyString(), anyInt(), anyString());
        when(daoForError.getIdPByName(any(), anyString(), anyInt(), anyString())).thenReturn(userDefinedIdP);
        when(daoForError.getIDPbyResourceId(any(), anyString(), anyInt(), anyString())).thenReturn(userDefinedIdP);
        daoForException = new CacheBackedIdPMgtDAO(daoForError);
        field.set(identityProviderManager, daoForException);

        assertThrows(IdentityProviderManagementException.class, () ->
                identityProviderManagementService.deleteIdP(userDefinedIdP.getIdentityProviderName()));

        /* check ActionManagementService actionManagementService.deleteAction() is called only once when creating the
        user defined federated authenticator. */
        verify(actionManagementService, times(1)).addAction(anyString(), any(), anyString());
    }

    private void addTestIdps() throws IdentityProviderManagementException {

        // Initialize Test Identity Provider 1.
        IdentityProvider idp1 = new IdentityProvider();
        idp1.setIdentityProviderName("testIdP1");
        idp1.setIdentityProviderDescription("Test Idp 1");
        idp1.setHomeRealmId("1");
        idp1.setEnable(true);
        idp1.setPrimary(true);
        idp1.setFederationHub(true);
        idp1.setCertificate("");

        RoleMapping roleMapping1 = new RoleMapping();
        roleMapping1.setRemoteRole("Role1");
        roleMapping1.setLocalRole(new LocalRole("1", "LocalRole1"));
        RoleMapping roleMapping2 = new RoleMapping();
        roleMapping2.setRemoteRole("Role2");
        roleMapping2.setLocalRole(new LocalRole("2", "LocalRole2"));

        PermissionsAndRoleConfig permissionsAndRoleConfig = new PermissionsAndRoleConfig();
        permissionsAndRoleConfig.setIdpRoles(new String[]{"Role1", "Role2"});
        permissionsAndRoleConfig.setRoleMappings(new RoleMapping[]{roleMapping1, roleMapping2});
        idp1.setPermissionAndRoleConfig(permissionsAndRoleConfig);

        FederatedAuthenticatorConfig federatedAuthenticatorConfig = new FederatedAuthenticatorConfig();
        federatedAuthenticatorConfig.setDisplayName("DisplayName1");
        federatedAuthenticatorConfig.setName("Name");
        federatedAuthenticatorConfig.setEnabled(true);
        federatedAuthenticatorConfig.setDefinedByType(DefinedByType.SYSTEM);
        Property property1 = new Property();
        property1.setName("Property1");
        property1.setValue("value1");
        property1.setConfidential(true);
        Property property2 = new Property();
        property2.setName("Property2");
        property2.setValue("value2");
        property2.setConfidential(false);
        federatedAuthenticatorConfig.setProperties(new Property[]{property1, property2});
        idp1.setFederatedAuthenticatorConfigs(new FederatedAuthenticatorConfig[]{federatedAuthenticatorConfig});

        ProvisioningConnectorConfig provisioningConnectorConfig1 = new ProvisioningConnectorConfig();
        provisioningConnectorConfig1.setName("ProvisiningConfig1");
        provisioningConnectorConfig1.setProvisioningProperties(new Property[]{property1});
        ProvisioningConnectorConfig provisioningConnectorConfig2 = new ProvisioningConnectorConfig();
        provisioningConnectorConfig2.setName("ProvisiningConfig2");
        provisioningConnectorConfig2.setProvisioningProperties(new Property[]{property2});
        provisioningConnectorConfig2.setEnabled(true);
        provisioningConnectorConfig2.setBlocking(true);
        idp1.setProvisioningConnectorConfigs(new ProvisioningConnectorConfig[]{provisioningConnectorConfig1,
                provisioningConnectorConfig2});

        IdentityProviderProperty identityProviderProperty = new IdentityProviderProperty();
        identityProviderProperty.setDisplayName("idpDisplayName");
        identityProviderProperty.setName("idpPropertyName");
        identityProviderProperty.setValue("idpPropertyValue");
        idp1.setIdpProperties(new IdentityProviderProperty[]{identityProviderProperty});

        ClaimConfig claimConfig = new ClaimConfig();
        claimConfig.setLocalClaimDialect(false);
        claimConfig.setRoleClaimURI("Country");
        claimConfig.setUserClaimURI("Country");
        ClaimMapping claimMapping = ClaimMapping.build("http://wso2.org/claims/country", "Country", "", true);
        Claim remoteClaim = new Claim();
        remoteClaim.setClaimId(0);
        remoteClaim.setClaimUri("Country");
        claimConfig.setClaimMappings(new ClaimMapping[]{claimMapping});
        claimConfig.setIdpClaims(new Claim[]{remoteClaim});
        idp1.setClaimConfig(claimConfig);

        // Initialize Test Identity Provider 2.
        IdentityProvider idp2 = new IdentityProvider();
        idp2.setIdentityProviderName("testIdP2");
        idp2.setHomeRealmId("2");

        ClaimConfig claimConfig2 = new ClaimConfig();
        claimConfig2.setLocalClaimDialect(true);
        claimConfig2.setRoleClaimURI("http://wso2.org/claims/role");
        claimConfig2.setUserClaimURI("http://wso2.org/claims/fullname");
        ClaimMapping claimMapping2 = new ClaimMapping();
        Claim localClaim2 = new Claim();
        localClaim2.setClaimId(0);
        localClaim2.setClaimUri("http://wso2.org/claims/fullname");
        claimMapping2.setLocalClaim(localClaim2);
        claimConfig2.setClaimMappings(new ClaimMapping[]{claimMapping2});
        idp2.setClaimConfig(claimConfig2);

        // Initialize Test Identity Provider 3.
        IdentityProvider idp3 = new IdentityProvider();
        idp3.setIdentityProviderName("testIdP3");
        idp3.setHomeRealmId("3");

        // IDP with PermissionsAndRoleConfig, FederatedAuthenticatorConfigs, ProvisioningConnectorConfigs, ClaimConfigs.
        identityProviderManagementService.addIdP(idp1);

        // IDP with Local Cliam Dialect ClaimConfigs.
        identityProviderManagementService.addIdP(idp2);

        // IDP with Only name.
        identityProviderManagementService.addIdP(idp3);

        // User defined IDP.
        identityProviderManagementService.addIdP(userDefinedIdP);
        userDefinedIdP = identityProviderManagementService.getIdPByName(userDefinedIdP.getIdentityProviderName());
    }

    private void addResidentIdp() throws IdentityProviderManagementException {

        IdentityProvider residentIdp = new IdentityProvider();
        residentIdp.setIdentityProviderName("LOCAL");
        IdentityProviderProperty idpProperty1 = new IdentityProviderProperty();
        idpProperty1.setName(IdentityApplicationConstants.SESSION_IDLE_TIME_OUT);
        idpProperty1.setValue("20");
        residentIdp.setIdpProperties(new IdentityProviderProperty[]{idpProperty1});

        identityProviderManagementService.addIdP(residentIdp);
    }

    private void addSharedIdp() throws SQLException, IdentityProviderManagementException {

        try (Connection connection = IdentityDatabaseUtil.getDBConnection(false)) {
            String sqlStmt = IdPManagementConstants.SQLQueries.ADD_IDP_SQL;
            PreparedStatement prepStmt = connection.prepareStatement(sqlStmt);

            prepStmt.setInt(1, SUPER_TENANT_ID);
            prepStmt.setString(2, "SHARED_IDP");
            prepStmt.setString(3, IdPManagementConstants.IS_TRUE_VALUE);
            prepStmt.setString(4, "");
            prepStmt.setBinaryStream(5, new ByteArrayInputStream(new byte[0]), 0);
            prepStmt.setString(6, "");
            prepStmt.setString(7, IdPManagementConstants.IS_FALSE_VALUE);
            prepStmt.setString(8, null);
            prepStmt.setString(9, null);
            prepStmt.setString(10, null);
            prepStmt.setString(11, null);
            prepStmt.setString(12, null);
            prepStmt.setString(13, "SHARED_IDP");
            prepStmt.setString(14, IdPManagementConstants.IS_FALSE_VALUE);
            prepStmt.setString(15, IdPManagementConstants.IS_FALSE_VALUE);
            prepStmt.setString(16, "Role");
            prepStmt.setString(17, IdPManagementConstants.IS_TRUE_VALUE);
            prepStmt.setString(18, "");
            prepStmt.setString(19, "");
            prepStmt.setString(20, "0000");

            prepStmt.executeUpdate();
            prepStmt.clearParameters();
        }
        IdentityProvider sharedIdp = identityProviderManagementService.getIdPByName("SHARED_IDP");
        Assert.assertNotNull(sharedIdp);
    }

    private void removeTestIdps() throws IdentityProviderManagementException {

        IdentityProvider[] idpsFromDb = identityProviderManagementService.getAllIdPs();

        for (IdentityProvider idp : idpsFromDb) {
            // Remove current idps.
            identityProviderManagementService.deleteIdP(idp.getIdentityProviderName());
        }
        // Remove resident idp.
        identityProviderManagementService.deleteIdP("LOCAL");
        // Remove shared idp.
        identityProviderManagementService.deleteIdP("SHARED_IDP");
    }

    @Test(expectedExceptions = {IdentityProviderManagementException.class}, expectedExceptionsMessageRegExp =
            "An Identity Provider Entity ID has already been registered with the name 'localhost' for tenant .*")
    public void testAddIdPWithResourceId() throws IdentityProviderManagementException, XMLStreamException {

        when(mockMetadataConverter.canHandle(any(Property.class))).thenReturn(TRUE);
        when(mockMetadataConverter.getFederatedAuthenticatorConfig(any(), any())).thenReturn(
                federatedAuthenticatorConfigWithIdpEntityIdPropertySet());
        identityProviderManagementService.addIdP(addIdPDataWithSameIdpEntityId("idp1"));
        identityProviderManagementService.addIdP(addIdPDataWithSameIdpEntityId("idp2"));
    }

    private IdentityProvider addIdPDataWithSameIdpEntityId(String idpName) {

        // Initialize Test Identity Provider.
        IdentityProvider idp = new IdentityProvider();
        idp.setIdentityProviderName(idpName);

        FederatedAuthenticatorConfig federatedAuthenticatorConfig = new FederatedAuthenticatorConfig();
        federatedAuthenticatorConfig.setDisplayName("DisplayName");
        federatedAuthenticatorConfig.setName("SAMLSSOAuthenticator");
        federatedAuthenticatorConfig.setEnabled(true);
        federatedAuthenticatorConfig.setDefinedByType(DefinedByType.SYSTEM);
        Property property1 = new Property();
        property1.setName("SPEntityId");
        property1.setValue("wso2-is");
        Property property2 = new Property();
        property2.setName("meta_data_saml");
        property2.setValue("dummyMetadataValue");

        federatedAuthenticatorConfig.setProperties(new Property[]{property1, property2});

        idp.setFederatedAuthenticatorConfigs(new FederatedAuthenticatorConfig[]{federatedAuthenticatorConfig});

        return idp;
    }

    private FederatedAuthenticatorConfig federatedAuthenticatorConfigWithIdpEntityIdPropertySet() {

        // Initialize IdPEntityId Property.
        Property property = new Property();
        property.setName("IdPEntityId");
        property.setValue("localhost");

        // Add to and return federatedAuthenticatorConfig.
        FederatedAuthenticatorConfig federatedAuthenticatorConfig = new FederatedAuthenticatorConfig();
        federatedAuthenticatorConfig.setProperties(new Property[]{property});
        return federatedAuthenticatorConfig;
    }

    private void assertIdPResult(IdentityProvider idpResult) {

        for (FederatedAuthenticatorConfig config : idpResult.getFederatedAuthenticatorConfigs()) {
            if (config instanceof UserDefinedFederatedAuthenticatorConfig) {
                Assert.assertEquals(config.getDefinedByType(), DefinedByType.USER);
                Property[] prop = idpResult.getFederatedAuthenticatorConfigs()[0].getProperties();
                assertEquals(prop.length, 1);
                assertEquals(prop[0].getName(), "actionId");
                assertEquals(prop[0].getValue(), ASSOCIATED_ACTION_ID);
            } else {
                Assert.assertEquals(config.getDefinedByType(), DefinedByType.SYSTEM);
            }
        }
    }
}<|MERGE_RESOLUTION|>--- conflicted
+++ resolved
@@ -643,15 +643,9 @@
                 .deleteAction(any(), any(), any());
         when(actionManagementServiceForException.getActionByActionId(anyString(), any(), any())).thenReturn(action);
         IdpMgtServiceComponentHolder.getInstance().setActionManagementService(actionManagementServiceForException);
-
-<<<<<<< HEAD
-        identityProviderManagementService.deleteIdP(userDefinedIdP.getIdentityProviderName());
-        Assert.assertNull(identityProviderManagementService.getIdPByName(userDefinedIdP
-=======
         assertThrows(IdentityProviderManagementServerException.class, () ->
                 identityProviderManagementService.deleteIdP(userDefinedIdP.getIdentityProviderName()));
-        Assert.assertNotNull(identityProviderManagementService.getIdPByName(userDefinedIdP
->>>>>>> f721c11a
+        Assert.assertNull(identityProviderManagementService.getIdPByName(userDefinedIdP
                 .getIdentityProviderName()));
     }
 
