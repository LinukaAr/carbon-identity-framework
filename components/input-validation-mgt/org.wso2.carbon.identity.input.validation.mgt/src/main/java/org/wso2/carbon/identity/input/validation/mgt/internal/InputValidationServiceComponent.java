--- conflicted
+++ resolved
@@ -31,11 +31,8 @@
 import org.wso2.carbon.identity.input.validation.mgt.listener.InputValidationListener;
 import org.wso2.carbon.identity.input.validation.mgt.model.FieldValidationConfigurationHandler;
 import org.wso2.carbon.identity.input.validation.mgt.model.Validator;
-<<<<<<< HEAD
+import org.wso2.carbon.identity.input.validation.mgt.model.handlers.PasswordValidationConfigurationHandler;
 import org.wso2.carbon.identity.input.validation.mgt.model.handlers.UsernameValidationConfigurationHandler;
-=======
-import org.wso2.carbon.identity.input.validation.mgt.model.handlers.PasswordValidationConfigurationHandler;
->>>>>>> 715b621a
 import org.wso2.carbon.identity.input.validation.mgt.model.validators.JsRegExValidator;
 import org.wso2.carbon.identity.input.validation.mgt.model.validators.LengthValidator;
 import org.wso2.carbon.identity.input.validation.mgt.model.validators.LowerCaseValidator;
@@ -88,14 +85,12 @@
             context.getBundleContext().registerService(UserOperationEventListener.class.getName(),
                     new InputValidationListener(), null);
 
-<<<<<<< HEAD
-            context.getBundleContext().registerService(FieldValidationConfigurationHandler.class.getName(),
-                    new UsernameValidationConfigurationHandler(), null);
-=======
             // Register field validation configuration handlers.
             context.getBundleContext().registerService(FieldValidationConfigurationHandler.class.getName(),
                     new PasswordValidationConfigurationHandler(), null);
->>>>>>> 715b621a
+            context.getBundleContext().registerService(FieldValidationConfigurationHandler.class.getName(),
+                    new UsernameValidationConfigurationHandler(), null);
+
         } catch (Throwable throwable) {
             log.error("Error while activating Input Validation Service Component.", throwable);
         }
