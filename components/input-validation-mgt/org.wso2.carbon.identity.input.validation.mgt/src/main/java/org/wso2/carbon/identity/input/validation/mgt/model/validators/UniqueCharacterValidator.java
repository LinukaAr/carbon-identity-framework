/*
 * Copyright (c) 2022, WSO2 LLC. (http://www.wso2.com).
 *
 * WSO2 LLC. licenses this file to you under the Apache License,
 * Version 2.0 (the "License"); you may not use this file except
 * in compliance with the License.
 * You may obtain a copy of the License at
 *
 * http://www.apache.org/licenses/LICENSE-2.0
 *
 * Unless required by applicable law or agreed to in writing,
 * software distributed under the License is distributed on an
 * "AS IS" BASIS, WITHOUT WARRANTIES OR CONDITIONS OF ANY
 * KIND, either express or implied.  See the License for the
 * specific language governing permissions and limitations
 * under the License.
 */

package org.wso2.carbon.identity.input.validation.mgt.model.validators;

import org.wso2.carbon.identity.input.validation.mgt.exceptions.InputValidationMgtClientException;
import org.wso2.carbon.identity.input.validation.mgt.model.Property;
import org.wso2.carbon.identity.input.validation.mgt.model.ValidationContext;

import java.util.ArrayList;
import java.util.LinkedHashSet;
import java.util.List;
import java.util.Map;
import java.util.Set;

import static org.wso2.carbon.identity.input.validation.mgt.utils.Constants.Configs.MIN_UNIQUE_CHR;
import static org.wso2.carbon.identity.input.validation.mgt.utils.Constants.Configs.PASSWORD;
import static org.wso2.carbon.identity.input.validation.mgt.utils.Constants.Configs.PERIOD;
import static org.wso2.carbon.identity.input.validation.mgt.utils.Constants.ErrorMessages.ERROR_INVALID_VALIDATOR_PROPERTY_VALUE;
import static org.wso2.carbon.identity.input.validation.mgt.utils.Constants.ErrorMessages.ERROR_VALIDATION_UNIQUE_CHR_MISMATCH;

/**
 * Unique character validator.
 */
public class UniqueCharacterValidator extends AbstractRulesValidator {

    private final List<String> allowedFields = new ArrayList<String>() {{
        add(PASSWORD);
    }};

    @Override
    public boolean isAllowedField(String field) {

        return allowedFields.contains(field);
    }

    @Override
    public boolean validate(ValidationContext context) throws InputValidationMgtClientException {

        String value = context.getValue();
        String field = context.getField();
        Set<Character> distinctChars = new LinkedHashSet<>();
        Map<String, String> attributesMap = context.getProperties();

        for (int i = 0; i < value.length(); i++) {
            char chr = value.charAt(i);
            distinctChars.add(chr);
        }

        if (attributesMap.containsKey(field + PERIOD + MIN_UNIQUE_CHR)) {
            int minUniqueCharacters = Integer.parseInt(attributesMap.get(field + PERIOD + MIN_UNIQUE_CHR));
            if (minUniqueCharacters > distinctChars.size()) {
                throw new InputValidationMgtClientException(ERROR_VALIDATION_UNIQUE_CHR_MISMATCH.getCode(),
                        ERROR_VALIDATION_UNIQUE_CHR_MISMATCH.getMessage(),
                        String.format(ERROR_VALIDATION_UNIQUE_CHR_MISMATCH.getDescription(), field,
                                minUniqueCharacters));
            }
        }
        return true;
    }

    @Override
    public boolean validateProps(ValidationContext context) throws InputValidationMgtClientException {

        Map<String, String> properties = context.getProperties();
        validatePropertyName(properties, this.getClass().getSimpleName(), context.getTenantDomain());
        if (properties.containsKey(MIN_UNIQUE_CHR) && (properties.get(MIN_UNIQUE_CHR) != null &&
<<<<<<< HEAD
                validatePositiveNumber(properties.get(MIN_UNIQUE_CHR), MIN_UNIQUE_CHR, context.getTenantDomain()))) {
            throw new InputValidationMgtClientException(ERROR_INVALID_VALIDATOR_PROPERTY_VALUE.getCode(),
                    String.format(ERROR_INVALID_VALIDATOR_PROPERTY_VALUE.getDescription(),
                            properties.get(MIN_UNIQUE_CHR), MIN_UNIQUE_CHR));
=======
                !validatePositiveNumber(properties.get(MIN_UNIQUE_CHR), MIN_UNIQUE_CHR, context.getTenantDomain()))) {
            properties.remove(MIN_UNIQUE_CHR);
>>>>>>> d1f1d66c
        }
        return true;
    }

    @Override
    public List<Property> getConfigurationProperties() {

        List<Property> configProperties = new ArrayList<>();
        int parameterCount = 0;

        Property max = new Property();
        max.setName(MIN_UNIQUE_CHR);
        max.setDisplayName("Minimum unique characters");
        max.setDescription("The minimum unique characters of the field value.");
        max.setType("int");
        max.setDisplayOrder(++parameterCount);
        configProperties.add(max);

        return configProperties;
    }
}<|MERGE_RESOLUTION|>--- conflicted
+++ resolved
@@ -80,15 +80,10 @@
         Map<String, String> properties = context.getProperties();
         validatePropertyName(properties, this.getClass().getSimpleName(), context.getTenantDomain());
         if (properties.containsKey(MIN_UNIQUE_CHR) && (properties.get(MIN_UNIQUE_CHR) != null &&
-<<<<<<< HEAD
-                validatePositiveNumber(properties.get(MIN_UNIQUE_CHR), MIN_UNIQUE_CHR, context.getTenantDomain()))) {
+                !validatePositiveNumber(properties.get(MIN_UNIQUE_CHR), MIN_UNIQUE_CHR, context.getTenantDomain()))) {
             throw new InputValidationMgtClientException(ERROR_INVALID_VALIDATOR_PROPERTY_VALUE.getCode(),
                     String.format(ERROR_INVALID_VALIDATOR_PROPERTY_VALUE.getDescription(),
                             properties.get(MIN_UNIQUE_CHR), MIN_UNIQUE_CHR));
-=======
-                !validatePositiveNumber(properties.get(MIN_UNIQUE_CHR), MIN_UNIQUE_CHR, context.getTenantDomain()))) {
-            properties.remove(MIN_UNIQUE_CHR);
->>>>>>> d1f1d66c
         }
         return true;
     }
