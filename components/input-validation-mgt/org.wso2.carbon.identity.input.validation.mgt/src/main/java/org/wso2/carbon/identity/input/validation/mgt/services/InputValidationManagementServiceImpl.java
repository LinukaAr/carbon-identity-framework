--- conflicted
+++ resolved
@@ -132,24 +132,13 @@
     }
 
     @Override
-<<<<<<< HEAD
     public Map<String, FieldValidationConfigurationHandler> getFieldValidationConfigurationHandlers() {
 
         return InputValidationDataHolder.getFieldValidationConfigurationHandlers();
     }
-
-    /**
-     * Method to get realm configuration.
-     *
-     * @param tenantDomain  Tenant domain.
-     * @return realm config.
-     * @throws InputValidationMgtException If an error occurred in getting the realm configuration.
-     */
-    private RealmConfiguration getRealmConfiguration(String tenantDomain) throws InputValidationMgtException {
-=======
+    
     public ValidationConfiguration getConfigurationFromUserStore(String tenantDomain, String field)
             throws InputValidationMgtException {
->>>>>>> 715b621a
 
         for (FieldValidationConfigurationHandler handler : getFieldValidationConfigurationHandlers().values()) {
             if (handler.canHandle(field.toLowerCase())) {
