/*
 * Copyright (c) 2022, WSO2 LLC. (http://www.wso2.com).
 *
 * WSO2 LLC. licenses this file to you under the Apache License,
 * Version 2.0 (the "License"); you may not use this file except
 * in compliance with the License.
 * You may obtain a copy of the License at
 *
 * http://www.apache.org/licenses/LICENSE-2.0
 *
 * Unless required by applicable law or agreed to in writing,
 * software distributed under the License is distributed on an
 * "AS IS" BASIS, WITHOUT WARRANTIES OR CONDITIONS OF ANY
 * KIND, either express or implied.  See the License for the
 * specific language governing permissions and limitations
 * under the License.
 */

package org.wso2.carbon.identity.input.validation.mgt.utils;

import java.util.ArrayList;
import java.util.Collections;
import java.util.List;

import static org.wso2.carbon.identity.input.validation.mgt.utils.Constants.Configs.PASSWORD;
import static org.wso2.carbon.identity.input.validation.mgt.utils.Constants.Configs.USERNAME;

/**
 * Class with the constants.
 */
public class Constants {

    public static final String INPUT_VAL_CONFIG_RESOURCE_TYPE_NAME = "input-validation-configurations";
    public static final String INPUT_VAL_CONFIG_RESOURCE_NAME_PREFIX = "input-validation-configs-";
    public static final List<String> SUPPORTED_PARAMS = Collections.unmodifiableList(
            new ArrayList<String>() {{
                add(PASSWORD);
                add(USERNAME);
            }});

    /**
     * Class contains the configuration related constants.
     */
    public static class Configs {

        // Keys for password rules validation.
        public static final String ERROR_CODE_PREFIX = "INM-";
        public static final String VALIDATION_TYPE = "validation.type";
        public static final String MIN_LENGTH = "min.length";
        public static final String MAX_LENGTH = "max.length";
        public static final String MIN_UNIQUE_CHR = "min.unique.character";
        public static final String MAX_CONSECUTIVE_CHR = "max.consecutive.character";
        public static final String ENABLE_VALIDATOR = "enable.validator";

        // Keys for password regEx validation.
        public static final String JS_REGEX = "regex";
        public static final String RULES = "RULE";
        public static final String REGEX = "REGEX";
        public static final String PASSWORD = "password";
        public static final String USERNAME = "username";
        public static final String PERIOD = ".";
        public static final String JAVA_REGEX_PATTERN = "^((?=.*\\d)(?=.*[a-z])(?=.*[A-Z])).{8,100}$";
        public static final String DEFAULT_ALPHANUMERIC_REGEX_PATTERN = "^[a-zA-Z0-9]*$";
        public static final String DEFAULT_EMAIL_REGEX_PATTERN =
                "(^[\\À-\\ÿa-zA-Z0-9](?:(?![.+\\\\-_]{2})[\\À-\\ÿ\\\\w.+\\\\-]){0,63}(?=[\\À-\\ÿa-zA-Z0-9]).\\\\@" +
                "(?![+.\\\\-_])(?:(?![.+\\\\-_]{2})[\\\\w.+\\\\-]){0,245}(?=[\\À-\\ÿa-zA-Z0-9]).\\\\.[a-zA-Z]{2,10})";
    }

    /**
     * Error messages.
     */
    public enum ErrorMessages {

        // Client Errors.
        ERROR_NO_CONFIGURATIONS_FOUND("60001",
                "Input validation configurations are not found",
                "Input validation configurations are not configured for the tenant: %s"),
        ERROR_JAVA_REGEX_INVALID("60002",
                "Invalid regex pattern for Java.",
                "Invalid regex pattern provided for Java: %s"),

        ERROR_DEFAULT_MIN_MAX_MISMATCH("60003",
                "Invalid configurations.",
                "Invalid configuration values for %s as min: %s and max: %s"),
        ERROR_VALIDATION_PARAM_NOT_SUPPORTED("60004",
                "Unsupported parameter.",
                "The field: %s is not supported for validation configuration in the tenant %s."),
        ERROR_VALIDATION_REGEX_MISMATCH("60005",
                "REGEX_MISMATCH",
                "The %s does not match the regex: %s"),
        ERROR_VALIDATION_MIN_LENGTH_MISMATCH("60006",
                "MIN_LENGTH_NOT_SATISFIED",
                "The minimum length of %s should be %d."),
        ERROR_VALIDATION_MAX_LENGTH_MISMATCH("60007",
                "MAX_LENGTH_NOT_SATISFIED",
                "The maximum length of %s can be %d"),
        ERROR_VALIDATION_MIN_NUMERALS_LENGTH_MISMATCH("60008",
                "MIN_NUMERALS_LENGTH_NOT_SATISFIED",
                "The %s should contain at least %d digits."),
        ERROR_VALIDATION_MAX_NUMERALS_LENGTH_MISMATCH("60009",
                "MAX_NUMERALS_LENGTH_NOT_SATISFIED",
                "The %s can contain only %d digits."),
        ERROR_VALIDATION_MIN_UPPER_CASE_LENGTH_MISMATCH("60012",
                "MIN_UPPER_CASE_LENGTH_NOT_SATISFIED",
                "The %s should contain at least %d upper case characters."),
        ERROR_VALIDATION_MAX_UPPER_CASE_LENGTH_MISMATCH("60010",
                "MAX_UPPER_CASE_LENGTH_NOT_SATISFIED",
                "The %s can contain only %d upper case characters."),
        ERROR_VALIDATION_MIN_LOWER_CASE_LENGTH_MISMATCH("60011",
                "MIN_LOWER_CASE_LENGTH_NOT_SATISFIED",
                "The %s should contain at least %d lower case characters."),
        ERROR_VALIDATION_MAX_LOWER_CASE_LENGTH_MISMATCH("60012",
                "MAX_LOWER_CASE_LENGTH_NOT_SATISFIED",
                "The %s can contain only %d lower case characters."),
        ERROR_VALIDATION_MIN_SPECIAL_CHR_LENGTH_MISMATCH("60013",
                "MIN_SPECIAL_CHARACTER_LENGTH_NOT_SATISFIED",
                "The %s should contain at least %d special characters."),
        ERROR_VALIDATION_MAX_SPECIAL_CHR_LENGTH_MISMATCH("60014",
                "MAX_SPECIAL_CHARACTER_LENGTH_NOT_SATISFIED",
                "The %s can contain only %d special characters."),
        ERROR_VALIDATION_UNIQUE_CHR_MISMATCH("60015",
                "MIN_UNIQUE_CHARACTER_LENGTH_NOT_SATISFIED",
                "The %s should contain at least %d unique characters."),
        ERROR_VALIDATION_REPETITIVE_CHR_MISMATCH("60016",
                "MAX_CONSECUTIVE_CHARACTER_LENGTH_NOT_SATISFIED",
                "The %s can contain only %d consecutive characters."),
        ERROR_PROPERTY_TYPE_MISMATCH("60017",
                "PROPERTY_TYPE_MISMATCH",
                "The property %s should be a %s value for the tenant %s."),
        ERROR_PROPERTY_NOT_SUPPORTED("60018",
                "PROPERTY_NOT_SUPPORTED",
                "The property %s not supported for %s in tenant: %s."),
        ERROR_VALIDATOR_NOT_SUPPORTED("60019",
                "VALIDATOR NOT SUPPORTED",
                "The validator %s is not a type of %s validator."),
        ERROR_CODE_CONFIGURE_EITHER_RULES_OR_REGEX("60020",
                "Invalid configuration format",
                "Validation configurations can be configured with one of them: rules or regex."),
        ERROR_CODE_REGEX_MISMATCH("60021",
                "Regex mismatch",
                "The %s should satisfy the %s pattern."),
<<<<<<< HEAD
        ERROR_INVALID_VALIDATOR_PROPERTY_VALUE("60023",
                "INVALID_VALIDATOR_PROPERTY_VALUE",
                "The %s is an invalid value for property %s."),
        ERROR_VALIDATION_ALPHANUMERIC_FORMAT_MISMATCH("60024",
                "ALPHANUMERIC_VALIDATION_NOT_SATISFIED",
                "The %s can contain only %s pattern."),
        ERROR_VALIDATION_EMAIL_FORMAT_MISMATCH("60025",
                "EMAIL_VALIDATION_NOT_SATISFIED",
                "The %s can contain only %s pattern."),
        ERROR_INPUT_VALUE_NULL("60025",
                "INPUT_VALUE_NULL",
                "The value cannot be null"),
=======
        ERROR_VALIDATOR_NOT_SUPPORTED_FOR_FIELD("60022",
                "VALIDATOR NOT SUPPORTED FOR FIELD",
                "The %s validator does not support for %s field."),
>>>>>>> d1f1d66c

        // Server Errors.
        ERROR_GETTING_EXISTING_CONFIGURATIONS("65001",
                "Unable to get input validation configurations.",
                "Error occurred while getting the input validation configurations for the tenant: %s"),
        ERROR_WHILE_ADDING_CONFIGURATIONS("65002",
                "Unable to add the configurations.",
                "Error occurred while adding the input validation configurations for the tenant: %s"),
        ERROR_WHILE_UPDATING_CONFIGURATIONS("65003",
                "Unable to update configurations.",
                "Error occurred while updating the input validation configurations for the tenant: %s");


        private final String code;
        private final String message;
        private final String description;

        ErrorMessages(String code, String message, String description) {

            this.code = code;
            this.message = message;
            this.description = description;
        }

        /**
         * Return the error code.
         *
         * @return Code.
         */
        public String getCode() {

            return code;
        }

        /**
         * Return the error message.
         *
         * @return Message.
         */
        public String getMessage() {

            return message;
        }

        /**
         * Return the error description.
         *
         * @return Description.
         */
        public String getDescription() {

            return description;
        }

        @Override
        public String toString() {

            return code + " | " + message;
        }
    }
}<|MERGE_RESOLUTION|>--- conflicted
+++ resolved
@@ -139,7 +139,9 @@
         ERROR_CODE_REGEX_MISMATCH("60021",
                 "Regex mismatch",
                 "The %s should satisfy the %s pattern."),
-<<<<<<< HEAD
+        ERROR_VALIDATOR_NOT_SUPPORTED_FOR_FIELD("60022",
+                "VALIDATOR NOT SUPPORTED FOR FIELD",
+                "The %s validator does not support for %s field."),     
         ERROR_INVALID_VALIDATOR_PROPERTY_VALUE("60023",
                 "INVALID_VALIDATOR_PROPERTY_VALUE",
                 "The %s is an invalid value for property %s."),
@@ -152,11 +154,6 @@
         ERROR_INPUT_VALUE_NULL("60025",
                 "INPUT_VALUE_NULL",
                 "The value cannot be null"),
-=======
-        ERROR_VALIDATOR_NOT_SUPPORTED_FOR_FIELD("60022",
-                "VALIDATOR NOT SUPPORTED FOR FIELD",
-                "The %s validator does not support for %s field."),
->>>>>>> d1f1d66c
 
         // Server Errors.
         ERROR_GETTING_EXISTING_CONFIGURATIONS("65001",
