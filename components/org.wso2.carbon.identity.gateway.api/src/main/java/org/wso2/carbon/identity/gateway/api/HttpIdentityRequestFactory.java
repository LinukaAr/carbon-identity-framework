/*
 * Copyright (c) 2016, WSO2 Inc. (http://www.wso2.org) All Rights Reserved.
 *
 * WSO2 Inc. licenses this file to you under the Apache License,
 * Version 2.0 (the "License"); you may not use this file except
 * in compliance with the License.
 * You may obtain a copy of the License at
 *
 * http://www.apache.org/licenses/LICENSE-2.0
 *
 * Unless required by applicable law or agreed to in writing,
 * software distributed under the License is distributed on an
 * "AS IS" BASIS, WITHOUT WARRANTIES OR CONDITIONS OF ANY
 * KIND, either express or implied.  See the License for the
 * specific language governing permissions and limitations
 * under the License.
 */

package org.wso2.carbon.identity.gateway.api;

import org.slf4j.Logger;
import org.slf4j.LoggerFactory;
import org.wso2.carbon.identity.common.base.handler.AbstractHandler;
import org.wso2.msf4j.Request;


public class HttpIdentityRequestFactory<T extends IdentityRequest.IdentityRequestBuilder> extends AbstractHandler {

<<<<<<< HEAD
=======
public class HttpIdentityRequestFactory<T extends IdentityRequest.IdentityRequestBuilder> {

>>>>>>> bc66aee8
    private Logger log = LoggerFactory.getLogger(HttpIdentityRequestFactory.class);

    public boolean canHandle(Request request) {
        return true;
    }

    public IdentityRequest.IdentityRequestBuilder create(Request request)
            throws FrameworkClientException {

        IdentityRequest.IdentityRequestBuilder builder = new IdentityRequest.IdentityRequestBuilder();
        this.create((T)builder, request);
        return builder;
    }

    public HttpIdentityResponse.HttpIdentityResponseBuilder handleException(FrameworkClientException exception) {
        HttpIdentityResponse.HttpIdentityResponseBuilder builder =
                new HttpIdentityResponse.HttpIdentityResponseBuilder();
        builder.setStatusCode(400);
        builder.setBody(exception.getMessage());
        return builder;
    }

    public HttpIdentityResponse.HttpIdentityResponseBuilder handleException(FrameworkRuntimeException exception) {
        HttpIdentityResponse.HttpIdentityResponseBuilder builder =
                new HttpIdentityResponse.HttpIdentityResponseBuilder();
        builder.setStatusCode(500);
        builder.setBody(exception.getMessage());
        return builder;
    }


    public void create(T builder, Request request)
            throws FrameworkClientException {

        request.getHeaders().getAll().forEach(header -> {
            builder.addHeader(header.getName(), header.getValue());
        });

        //#TODO: add properties to request object
        // get all properties
        //request.getProperties().forEach(builder::addProperty);

        request.get
        builder.setHttpMethod(request.getHttpMethod());
        builder.setContentType(request.getContentType());
        builder.setRequestURI(request.getUri());
<<<<<<< HEAD
        builder.setFullMessageBody(request.getFullMessageBody());
        builder.setMessageBody(request.getMessageBody());
=======
        builder.setMethod(request.getHttpMethod());
        builder.setParameters(request.getProperties());


        //#TODO: consider this request parameter
//
//        builder.setContextPath(request.getContextPath());
//        builder.setMethod(request.getMethod());
//        builder.setPathInfo(request.getPathInfo());
//        builder.setPathTranslated(request.getPathTranslated());
//        builder.setQueryString(request.getQueryString());
//        builder.setRequestURI(requestURI);
//        builder.setRequestURL(request.getRequestURL());
//        builder.setServletPath(request.getServletPath());
//
>>>>>>> bc66aee8
    }
}<|MERGE_RESOLUTION|>--- conflicted
+++ resolved
@@ -23,14 +23,8 @@
 import org.wso2.carbon.identity.common.base.handler.AbstractHandler;
 import org.wso2.msf4j.Request;
 
-
 public class HttpIdentityRequestFactory<T extends IdentityRequest.IdentityRequestBuilder> extends AbstractHandler {
 
-<<<<<<< HEAD
-=======
-public class HttpIdentityRequestFactory<T extends IdentityRequest.IdentityRequestBuilder> {
-
->>>>>>> bc66aee8
     private Logger log = LoggerFactory.getLogger(HttpIdentityRequestFactory.class);
 
     public boolean canHandle(Request request) {
@@ -53,7 +47,7 @@
         return builder;
     }
 
-    public HttpIdentityResponse.HttpIdentityResponseBuilder handleException(FrameworkRuntimeException exception) {
+    public HttpIdentityResponse.HttpIdentityResponseBuilder handleException(RuntimeException exception) {
         HttpIdentityResponse.HttpIdentityResponseBuilder builder =
                 new HttpIdentityResponse.HttpIdentityResponseBuilder();
         builder.setStatusCode(500);
@@ -69,33 +63,15 @@
             builder.addHeader(header.getName(), header.getValue());
         });
 
-        //#TODO: add properties to request object
-        // get all properties
-        //request.getProperties().forEach(builder::addProperty);
-
-        request.get
         builder.setHttpMethod(request.getHttpMethod());
         builder.setContentType(request.getContentType());
         builder.setRequestURI(request.getUri());
-<<<<<<< HEAD
-        builder.setFullMessageBody(request.getFullMessageBody());
-        builder.setMessageBody(request.getMessageBody());
-=======
-        builder.setMethod(request.getHttpMethod());
+        builder.setHttpMethod(request.getHttpMethod());
         builder.setParameters(request.getProperties());
 
+    }
 
-        //#TODO: consider this request parameter
-//
-//        builder.setContextPath(request.getContextPath());
-//        builder.setMethod(request.getMethod());
-//        builder.setPathInfo(request.getPathInfo());
-//        builder.setPathTranslated(request.getPathTranslated());
-//        builder.setQueryString(request.getQueryString());
-//        builder.setRequestURI(requestURI);
-//        builder.setRequestURL(request.getRequestURL());
-//        builder.setServletPath(request.getServletPath());
-//
->>>>>>> bc66aee8
-    }
+
+
+
 }