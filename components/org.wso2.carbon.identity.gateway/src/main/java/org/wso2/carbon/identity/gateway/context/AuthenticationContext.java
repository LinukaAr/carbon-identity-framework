--- conflicted
+++ resolved
@@ -6,6 +6,7 @@
 import org.wso2.carbon.identity.gateway.cache.SessionContextCache;
 import org.wso2.carbon.identity.gateway.common.model.sp.ServiceProviderConfig;
 import org.wso2.carbon.identity.gateway.model.User;
+import org.wso2.carbon.identity.gateway.model.UserClaim;
 import org.wso2.carbon.identity.gateway.processor.handler.authentication.AuthenticationHandlerException;
 import org.wso2.carbon.identity.gateway.processor.handler.authentication.impl.model.AbstractSequence;
 import org.wso2.carbon.identity.gateway.processor.handler.authentication.impl.util.Utility;
@@ -72,11 +73,24 @@
                                                                            clientAuthenticationRequest.getUniqueId());
         return serviceProvider;
     }
+/*
 
+    public User getSubjectUser() {
+        SequenceContext sequenceContext = getSequenceContext();
+        User subjectStepUser = null;
+        AbstractSequence sequence = getSequence();
+        AuthenticationStep[] stepAuthenticatorConfig = sequence.getStepAuthenticatorConfig();
+        for (AuthenticationStep authenticationStep : stepAuthenticatorConfig) {
+            boolean subjectUser = authenticationStep.isSubjectStep();
+            if (subjectUser) {
+                SequenceContext.StepContext stepContext =
+                        sequenceContext.getStepContext(authenticationStep.getStepOrder());
+                subjectStepUser = stepContext.getUser();
+            }
+        }
+        return subjectStepUser;
+    }
 
-<<<<<<< HEAD
-
-=======
     public Set<Claim> getClaims() {
         SequenceContext sequenceContext = getSequenceContext();
         User attributeStepUser = null;
@@ -92,6 +106,6 @@
         }
         return attributeStepUser.getClaims();
     }
->>>>>>> 14ec3786
+*/
 
 }