--- conflicted
+++ resolved
@@ -137,30 +137,6 @@
         return frameworkHandlerResponse.getIdentityResponseBuilder();
     }
 
-<<<<<<< HEAD
-    protected FrameworkHandlerResponse doUpdateSession(FrameworkHandlerResponse response,
-                                                       AuthenticationContext authenticationContext) throws
-                                                                                                    FrameworkHandlerException {
-
-        if (response.equals(FrameworkHandlerResponse.CONTINUE)) {
-
-            frameworkHandlerResponse = buildResponse(authenticationContext);
-        }
-        return response;
-    }
-
-    protected FrameworkHandlerResponse doBuildResponse(AuthenticationContext authenticationContext)
-            throws FrameworkHandlerException {
-        FrameworkHandlerResponse frameworkHandlerResponse = null;
-
-        frameworkHandlerResponse = doPreHandle(ExtensionHandlerPoints.RESPONSE_HANDLER, authenticationContext);
-        if (frameworkHandlerResponse.equals(FrameworkHandlerResponse.CONTINUE)) {
-
-            frameworkHandlerResponse = buildResponse(authenticationContext);
-        }
-        return frameworkHandlerResponse;
-=======
->>>>>>> 35614309
 
     /**
      * Build new AuthenticationContext for the initial request to start the flow through the framework.
