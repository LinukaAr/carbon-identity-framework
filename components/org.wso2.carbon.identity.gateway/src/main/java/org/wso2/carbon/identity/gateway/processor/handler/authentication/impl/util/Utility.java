package org.wso2.carbon.identity.gateway.processor.handler.authentication.impl.util;


import org.wso2.carbon.identity.gateway.common.model.sp.ServiceProviderConfig;
import org.wso2.carbon.identity.gateway.internal.FrameworkServiceDataHolder;
import org.wso2.carbon.identity.gateway.processor.authenticator.FederatedApplicationAuthenticator;
import org.wso2.carbon.identity.gateway.processor.authenticator.LocalApplicationAuthenticator;
import org.wso2.carbon.identity.gateway.processor.authenticator.RequestPathApplicationAuthenticator;
import org.wso2.carbon.identity.gateway.processor.handler.authentication.AuthenticationHandlerException;


import java.util.List;

public class Utility {
<<<<<<< HEAD
    public static ServiceProvider getServiceProvider(String requestType, String clientId)
=======
    public static ServiceProviderConfig getServiceProvider(String requestType, String clientId, String tenantDomain)
>>>>>>> 8a9100fe
            throws AuthenticationHandlerException {
        ServiceProviderConfig  serviceProvider = null;
        /*ApplicationManagementService applicationManagementService = ApplicationManagementService.getInstance();
        try {
            serviceProvider =
                    applicationManagementService.getServiceProviderByClientId(requestType, clientId, tenantDomain);
        } catch (IdentityApplicationManagementException e) {
            String errorMessage =
                    "Error occured while trying to get service providers by calling admin service, " + e.getMessage();
            throw new AuthenticationHandlerException(errorMessage, e);
        }*/
        return serviceProvider;
    }

    public static LocalApplicationAuthenticator getLocalApplicationAuthenticator(String name) {
        LocalApplicationAuthenticator localApplicationAuthenticator = null;
        List<LocalApplicationAuthenticator> localApplicationAuthenticators =
                FrameworkServiceDataHolder.getInstance().getLocalApplicationAuthenticators();
        for (LocalApplicationAuthenticator tmpLocalApplicationAuthenticator : localApplicationAuthenticators) {
            if (tmpLocalApplicationAuthenticator.getName().equals(name)) {
                localApplicationAuthenticator = tmpLocalApplicationAuthenticator;
                break;
            }
        }
        return localApplicationAuthenticator;
    }

    public static FederatedApplicationAuthenticator getFederatedApplicationAuthenticator(String name) {
        FederatedApplicationAuthenticator federatedApplicationAuthenticator = null;
        List<FederatedApplicationAuthenticator> federatedApplicationAuthenticators =
                FrameworkServiceDataHolder.getInstance().getFederatedApplicationAuthenticators();
        for (FederatedApplicationAuthenticator tmpFederatedApplicationAuthenticator :
                federatedApplicationAuthenticators) {
            if (tmpFederatedApplicationAuthenticator.getName().equals(name)) {
                federatedApplicationAuthenticator = tmpFederatedApplicationAuthenticator;
                break;
            }
        }
        return federatedApplicationAuthenticator;
    }

    public static RequestPathApplicationAuthenticator getRequestPathApplicationAuthenticator(String name) {
        RequestPathApplicationAuthenticator requestPathApplicationAuthenticator = null;
        List<RequestPathApplicationAuthenticator> requestPathApplicationAuthenticators =
                FrameworkServiceDataHolder.getInstance().getRequestPathApplicationAuthenticators();
        for (RequestPathApplicationAuthenticator authenticator : requestPathApplicationAuthenticators) {
            if (authenticator.getName().equals(name)) {
                requestPathApplicationAuthenticator = authenticator;
                break;
            }
        }
        return requestPathApplicationAuthenticator;
    }


}<|MERGE_RESOLUTION|>--- conflicted
+++ resolved
@@ -12,11 +12,7 @@
 import java.util.List;
 
 public class Utility {
-<<<<<<< HEAD
-    public static ServiceProvider getServiceProvider(String requestType, String clientId)
-=======
-    public static ServiceProviderConfig getServiceProvider(String requestType, String clientId, String tenantDomain)
->>>>>>> 8a9100fe
+    public static ServiceProviderConfig getServiceProvider(String requestType, String clientId)
             throws AuthenticationHandlerException {
         ServiceProviderConfig  serviceProvider = null;
         /*ApplicationManagementService applicationManagementService = ApplicationManagementService.getInstance();
