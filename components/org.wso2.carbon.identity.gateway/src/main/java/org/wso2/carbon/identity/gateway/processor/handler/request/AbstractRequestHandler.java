package org.wso2.carbon.identity.gateway.processor.handler.request;

import org.wso2.carbon.identity.gateway.api.FrameworkHandlerResponse;
import org.wso2.carbon.identity.gateway.common.model.sp.RequestValidationConfig;
import org.wso2.carbon.identity.gateway.common.model.sp.RequestValidatorConfig;
import org.wso2.carbon.identity.gateway.context.AuthenticationContext;
import org.wso2.carbon.identity.gateway.processor.handler.FrameworkHandler;
import org.wso2.carbon.identity.gateway.processor.handler.authentication.AuthenticationHandlerException;

import java.util.Iterator;
import java.util.List;
import java.util.Properties;

public abstract class AbstractRequestHandler extends FrameworkHandler {
    public abstract FrameworkHandlerResponse validate(AuthenticationContext authenticationContext)
            throws RequestHandlerException;

<<<<<<< HEAD
=======
    protected abstract String getValidatorType();

    public Properties getValidatorConfig(AuthenticationContext authenticationContext) throws AuthenticationHandlerException {
        RequestValidationConfig validatorConfig = authenticationContext.getServiceProvider()
                .getRequestValidationConfig();
        List<RequestValidatorConfig> validatorConfigs = validatorConfig.getRequestValidatorConfigs();

        Iterator<RequestValidatorConfig> validatorConfigIterator = validatorConfigs.iterator();
        while (validatorConfigIterator.hasNext()) {
            RequestValidatorConfig validationConfig = validatorConfigIterator.next();
            if (getValidatorType().equalsIgnoreCase((String) validationConfig.getProperties().get("type"))) {
                return validationConfig.getProperties();
            }
        }

        return new Properties();
    }
>>>>>>> c04adf00
}<|MERGE_RESOLUTION|>--- conflicted
+++ resolved
@@ -15,8 +15,6 @@
     public abstract FrameworkHandlerResponse validate(AuthenticationContext authenticationContext)
             throws RequestHandlerException;
 
-<<<<<<< HEAD
-=======
     protected abstract String getValidatorType();
 
     public Properties getValidatorConfig(AuthenticationContext authenticationContext) throws AuthenticationHandlerException {
@@ -34,5 +32,4 @@
 
         return new Properties();
     }
->>>>>>> c04adf00
 }