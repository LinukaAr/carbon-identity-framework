<?xml version="1.0" encoding="UTF-8"?>
<!--
 ~ Copyright (c) 2010, WSO2 Inc. (http://www.wso2.org) All Rights Reserved.
 ~
 ~ WSO2 Inc. licenses this file to you under the Apache License,
 ~ Version 2.0 (the "License"); you may not use this file except
 ~ in compliance with the License.
 ~ You may obtain a copy of the License at
 ~
 ~    http://www.apache.org/licenses/LICENSE-2.0
 ~
 ~ Unless required by applicable law or agreed to in writing,
 ~ software distributed under the License is distributed on an
 ~ "AS IS" BASIS, WITHOUT WARRANTIES OR CONDITIONS OF ANY
 ~ KIND, either express or implied.  See the License for the
 ~ specific language governing permissions and limitations
 ~ under the License.
 -->

<project xmlns="http://maven.apache.org/POM/4.0.0" xmlns:xsi="http://www.w3.org/2001/XMLSchema-instance" xsi:schemaLocation="http://maven.apache.org/POM/4.0.0 http://maven.apache.org/xsd/maven-4.0.0.xsd">

    <parent>
        <groupId>org.wso2.carbon.identity.framework</groupId>
        <artifactId>provisioning</artifactId>
<<<<<<< HEAD
        <version>5.9.0-SNAPSHOT</version>
=======
        <version>5.10.93-SNAPSHOT</version>
>>>>>>> c58c0dfc
        <relativePath>../pom.xml</relativePath>
    </parent>

    <modelVersion>4.0.0</modelVersion>
    <artifactId>org.wso2.carbon.identity.provisioning</artifactId>
    <packaging>bundle</packaging>
    <name>WSO2 Carbon - Identity Provisioning</name>
    <description>Platform for Identity Provisioning for WSO2 product stack</description>

    <repositories>
        <repository>
            <id>google-api-services</id>
            <url>http://google-api-client-libraries.appspot.com/mavenrepo</url>
        </repository>
    </repositories>

    <dependencies>
        <dependency>
            <groupId>org.apache.axis2.wso2</groupId>
            <artifactId>axis2</artifactId>
        </dependency>
        <dependency>
            <groupId>org.wso2.carbon</groupId>
            <artifactId>org.wso2.carbon.core</artifactId>
        </dependency>
        <dependency>
            <groupId>org.wso2.carbon</groupId>
            <artifactId>org.wso2.carbon.user.core</artifactId>
        </dependency>
        <dependency>
            <groupId>org.apache.ws.commons.axiom.wso2</groupId>
            <artifactId>axiom</artifactId>
        </dependency>
        <dependency>
            <groupId>org.wso2.carbon</groupId>
            <artifactId>org.wso2.carbon.logging</artifactId>
        </dependency>
        <dependency>
            <groupId>org.wso2.carbon.identity.framework</groupId>
            <artifactId>org.wso2.carbon.idp.mgt</artifactId>
        </dependency>
        <dependency>
            <groupId>org.wso2.carbon.identity.framework</groupId>
            <artifactId>org.wso2.carbon.identity.application.common</artifactId>
        </dependency>
        <dependency>
            <groupId>org.wso2.carbon.identity.framework</groupId>
            <artifactId>org.wso2.carbon.identity.application.mgt</artifactId>
        </dependency>
        <dependency>
            <groupId>org.wso2.carbon.identity.framework</groupId>
            <artifactId>org.wso2.carbon.identity.claim.metadata.mgt</artifactId>
        </dependency>
        <dependency>
            <groupId>org.wso2.carbon.identity.framework</groupId>
            <artifactId>org.wso2.carbon.identity.core</artifactId>
        </dependency>
        <dependency>
            <groupId>org.wso2.carbon.identity.framework</groupId>
            <artifactId>org.wso2.carbon.identity.base</artifactId>
        </dependency>
        <dependency>
            <groupId>org.wso2.balana</groupId>
            <artifactId>org.wso2.balana.utils</artifactId>
        </dependency>
        <dependency>
            <groupId>org.wso2.carbon.identity.framework</groupId>
            <artifactId>org.wso2.carbon.identity.entitlement</artifactId>
        </dependency>
        <dependency>
            <groupId>org.wso2.carbon.identity.framework</groupId>
            <artifactId>org.wso2.carbon.identity.entitlement.common</artifactId>
        </dependency>
        <dependency>
            <groupId>org.testng</groupId>
            <artifactId>testng</artifactId>
            <scope>test</scope>
        </dependency>
        <dependency>
            <groupId>org.powermock</groupId>
            <artifactId>powermock-module-testng</artifactId>
            <scope>test</scope>
        </dependency>
        <dependency>
            <groupId>org.powermock</groupId>
            <artifactId>powermock-api-mockito</artifactId>
            <scope>test</scope>
        </dependency>

    </dependencies>

    <build>
        <plugins>
            <plugin>
                <groupId>org.apache.felix</groupId>
                <artifactId>maven-scr-plugin</artifactId>
            </plugin>
            <plugin>
                <groupId>org.apache.felix</groupId>
                <artifactId>maven-bundle-plugin</artifactId>
                <extensions>true</extensions>
                <configuration>
                    <instructions>
                        <Bundle-SymbolicName>${project.artifactId}</Bundle-SymbolicName>
                        <Bundle-Name>${project.artifactId}</Bundle-Name>
                        <Private-Package>
                            org.wso2.carbon.identity.provisioning.internal,
                        </Private-Package>
                        <Import-Package>
                            org.wso2.balana.*;
                            version="${balana.imp.pkg.version.range}",
                            org.wso2.carbon.identity.entitlement.*;
                            version="${carbon.identity.package.import.version.range}",
                            org.apache.commons.lang; version="${commons-lang.wso2.osgi.version.range}",
                            org.apache.commons.logging; version="${commons-logging.osgi.version.range}",
                            org.apache.commons.collections; version="${commons-collections.wso2.osgi.version.range}",

                            org.osgi.framework; version="${osgi.framework.imp.pkg.version.range}",
                            org.osgi.service.component; version="${osgi.service.component.imp.pkg.version.range}",
                            org.osgi.util.tracker; version="${osgi.util.tracker.imp.pkg.version.range}",

                            org.wso2.carbon; version="${carbon.kernel.package.import.version.range}",
                            org.wso2.carbon.context; version="${carbon.kernel.package.import.version.range}",
                            org.wso2.carbon.core.util; version="${carbon.kernel.package.import.version.range}",
                            org.wso2.carbon.user.core.*;version="${carbon.kernel.package.import.version.range}",

                            org.wso2.carbon.registry.core.service;version="${carbon.kernel.registry.imp.pkg.version}",
                            org.wso2.carbon.user.api; version="${carbon.user.api.imp.pkg.version.range}",

                            org.wso2.carbon.identity.application.common.*;
                            version="${carbon.identity.package.import.version.range}",
                            org.wso2.carbon.identity.application.mgt.*;
                            version="${carbon.identity.package.import.version.range}",
                            org.wso2.carbon.idp.mgt.*;
                            version="${carbon.identity.package.import.version.range}",
                            org.wso2.carbon.identity.base;
                            version="${carbon.identity.package.import.version.range}",
                            org.wso2.carbon.identity.core.*;
                            version="${carbon.identity.package.import.version.range}",
                            org.wso2.carbon.identity.claim.metadata.mgt.*;
                            version="${carbon.identity.package.import.version.range}",
                        </Import-Package>
                        <Export-Package>
                            !org.wso2.carbon.identity.provisioning.internal,
                            org.wso2.carbon.identity.provisioning.*
                        </Export-Package>
                    </instructions>
                </configuration>
            </plugin>
            <plugin>
                <groupId>org.apache.maven.plugins</groupId>
                <artifactId>maven-surefire-plugin</artifactId>
                <version>${maven.surefire.plugin.version}</version>
                <configuration>
                    <suiteXmlFiles>
                        <suiteXmlFile>src/test/resources/testng.xml</suiteXmlFile>
                    </suiteXmlFiles>
                </configuration>
            </plugin>
            <plugin>
                <groupId>org.jacoco</groupId>
                <artifactId>jacoco-maven-plugin</artifactId>
                <version>${jacoco.version}</version>
                <executions>
                    <execution>
                        <id>default-prepare-agent</id>
                        <goals>
                            <goal>prepare-agent</goal>
                        </goals>
                    </execution>
                    <execution>
                        <id>default-prepare-agent-integration</id>
                        <goals>
                            <goal>prepare-agent-integration</goal>
                        </goals>
                    </execution>
                    <execution>
                        <id>default-report</id>
                        <goals>
                            <goal>report</goal>
                        </goals>
                    </execution>
                    <execution>
                        <id>default-report-integration</id>
                        <goals>
                            <goal>report-integration</goal>
                        </goals>
                    </execution>
                    <execution>
                        <id>default-check</id>
                        <goals>
                            <goal>check</goal>
                        </goals>
                        <configuration>
                            <rules>
                                <rule implementation="org.jacoco.maven.RuleConfiguration">
                                    <element>BUNDLE</element>
                                    <limits>
                                        <limit implementation="org.jacoco.report.check.Limit">
                                            <counter>COMPLEXITY</counter>
                                            <value>COVEREDRATIO</value>
                                            <!--<minimum>0.40</minimum>-->
                                        </limit>
                                    </limits>
                                </rule>
                            </rules>
                        </configuration>
                    </execution>
                </executions>
            </plugin>
        </plugins>
    </build>

</project><|MERGE_RESOLUTION|>--- conflicted
+++ resolved
@@ -22,11 +22,7 @@
     <parent>
         <groupId>org.wso2.carbon.identity.framework</groupId>
         <artifactId>provisioning</artifactId>
-<<<<<<< HEAD
-        <version>5.9.0-SNAPSHOT</version>
-=======
         <version>5.10.93-SNAPSHOT</version>
->>>>>>> c58c0dfc
         <relativePath>../pom.xml</relativePath>
     </parent>
 
