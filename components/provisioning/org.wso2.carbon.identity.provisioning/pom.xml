<?xml version="1.0" encoding="UTF-8"?>
<!--
 ~ Copyright (c) 2010, WSO2 Inc. (http://www.wso2.org) All Rights Reserved.
 ~
 ~ WSO2 Inc. licenses this file to you under the Apache License,
 ~ Version 2.0 (the "License"); you may not use this file except
 ~ in compliance with the License.
 ~ You may obtain a copy of the License at
 ~
 ~    http://www.apache.org/licenses/LICENSE-2.0
 ~
 ~ Unless required by applicable law or agreed to in writing,
 ~ software distributed under the License is distributed on an
 ~ "AS IS" BASIS, WITHOUT WARRANTIES OR CONDITIONS OF ANY
 ~ KIND, either express or implied.  See the License for the
 ~ specific language governing permissions and limitations
 ~ under the License.
 -->

<project xmlns="http://maven.apache.org/POM/4.0.0" xmlns:xsi="http://www.w3.org/2001/XMLSchema-instance" xsi:schemaLocation="http://maven.apache.org/POM/4.0.0 http://maven.apache.org/xsd/maven-4.0.0.xsd">

    <parent>
        <groupId>org.wso2.carbon.identity.framework</groupId>
        <artifactId>provisioning</artifactId>
<<<<<<< HEAD
        <version>5.12.182-SNAPSHOT</version>
=======
        <version>5.12.185-SNAPSHOT</version>
>>>>>>> 7a37fca9
        <relativePath>../pom.xml</relativePath>
    </parent>

    <modelVersion>4.0.0</modelVersion>
    <artifactId>org.wso2.carbon.identity.provisioning</artifactId>
    <packaging>bundle</packaging>
    <name>WSO2 Carbon - Identity Provisioning</name>
    <description>Platform for Identity Provisioning for WSO2 product stack</description>

    <repositories>
        <repository>
            <id>google-api-services</id>
            <url>http://google-api-client-libraries.appspot.com/mavenrepo</url>
        </repository>
    </repositories>

    <dependencies>
        <dependency>
            <groupId>org.apache.axis2.wso2</groupId>
            <artifactId>axis2</artifactId>
        </dependency>
        <dependency>
            <groupId>org.wso2.carbon</groupId>
            <artifactId>org.wso2.carbon.core</artifactId>
        </dependency>
        <dependency>
            <groupId>org.wso2.carbon</groupId>
            <artifactId>org.wso2.carbon.user.core</artifactId>
        </dependency>
        <dependency>
            <groupId>org.apache.ws.commons.axiom.wso2</groupId>
            <artifactId>axiom</artifactId>
        </dependency>
        <dependency>
            <groupId>org.wso2.carbon</groupId>
            <artifactId>org.wso2.carbon.logging</artifactId>
        </dependency>
        <dependency>
            <groupId>org.wso2.carbon.identity.framework</groupId>
            <artifactId>org.wso2.carbon.idp.mgt</artifactId>
        </dependency>
        <dependency>
            <groupId>org.wso2.carbon.identity.framework</groupId>
            <artifactId>org.wso2.carbon.identity.application.common</artifactId>
        </dependency>
        <dependency>
            <groupId>org.wso2.carbon.identity.framework</groupId>
            <artifactId>org.wso2.carbon.identity.application.mgt</artifactId>
        </dependency>
        <dependency>
            <groupId>org.wso2.carbon.identity.framework</groupId>
            <artifactId>org.wso2.carbon.identity.claim.metadata.mgt</artifactId>
        </dependency>
        <dependency>
            <groupId>org.wso2.carbon.identity.framework</groupId>
            <artifactId>org.wso2.carbon.identity.core</artifactId>
        </dependency>
        <dependency>
            <groupId>org.wso2.carbon.identity.framework</groupId>
            <artifactId>org.wso2.carbon.identity.base</artifactId>
        </dependency>
        <dependency>
            <groupId>org.wso2.balana</groupId>
            <artifactId>org.wso2.balana.utils</artifactId>
        </dependency>
        <dependency>
            <groupId>org.wso2.carbon.identity.framework</groupId>
            <artifactId>org.wso2.carbon.identity.entitlement</artifactId>
        </dependency>
        <dependency>
            <groupId>org.wso2.carbon.identity.framework</groupId>
            <artifactId>org.wso2.carbon.identity.entitlement.common</artifactId>
        </dependency>
        <dependency>
            <groupId>org.testng</groupId>
            <artifactId>testng</artifactId>
            <scope>test</scope>
        </dependency>
        <dependency>
            <groupId>org.powermock</groupId>
            <artifactId>powermock-module-testng</artifactId>
            <scope>test</scope>
        </dependency>
        <dependency>
            <groupId>org.powermock</groupId>
            <artifactId>powermock-api-mockito</artifactId>
            <scope>test</scope>
        </dependency>
        <dependency>
            <groupId>org.json.wso2</groupId>
            <artifactId>json</artifactId>
        </dependency>

    </dependencies>

    <build>
        <plugins>
            <plugin>
                <groupId>org.apache.felix</groupId>
                <artifactId>maven-scr-plugin</artifactId>
            </plugin>
            <plugin>
                <groupId>org.apache.felix</groupId>
                <artifactId>maven-bundle-plugin</artifactId>
                <extensions>true</extensions>
                <configuration>
                    <instructions>
                        <Bundle-SymbolicName>${project.artifactId}</Bundle-SymbolicName>
                        <Bundle-Name>${project.artifactId}</Bundle-Name>
                        <Private-Package>
                            org.wso2.carbon.identity.provisioning.internal,
                        </Private-Package>
                        <Import-Package>
                            org.wso2.balana.*;
                            version="${balana.imp.pkg.version.range}",
                            org.wso2.carbon.identity.entitlement.*;
                            version="${carbon.identity.package.import.version.range}",
                            org.apache.commons.lang; version="${commons-lang.wso2.osgi.version.range}",
                            org.apache.commons.logging; version="${commons-logging.osgi.version.range}",
                            org.apache.commons.collections; version="${commons-collections.wso2.osgi.version.range}",

                            org.osgi.framework; version="${osgi.framework.imp.pkg.version.range}",
                            org.osgi.service.component; version="${osgi.service.component.imp.pkg.version.range}",
                            org.osgi.util.tracker; version="${osgi.util.tracker.imp.pkg.version.range}",

                            org.wso2.carbon; version="${carbon.kernel.package.import.version.range}",
                            org.wso2.carbon.context; version="${carbon.kernel.package.import.version.range}",
                            org.wso2.carbon.core.util; version="${carbon.kernel.package.import.version.range}",
                            org.wso2.carbon.user.core.*;version="${carbon.kernel.package.import.version.range}",

                            org.wso2.carbon.registry.core.service;version="${carbon.kernel.registry.imp.pkg.version}",
                            org.wso2.carbon.user.api; version="${carbon.user.api.imp.pkg.version.range}",

                            org.wso2.carbon.identity.application.common.*;
                            version="${carbon.identity.package.import.version.range}",
                            org.wso2.carbon.identity.application.mgt.*;
                            version="${carbon.identity.package.import.version.range}",
                            org.wso2.carbon.idp.mgt.*;
                            version="${carbon.identity.package.import.version.range}",
                            org.wso2.carbon.identity.base;
                            version="${carbon.identity.package.import.version.range}",
                            org.wso2.carbon.identity.core.*;
                            version="${carbon.identity.package.import.version.range}",
                            org.wso2.carbon.identity.claim.metadata.mgt.*;
                            version="${carbon.identity.package.import.version.range}",
                            org.json;version="${json.wso2.version.range}",
                        </Import-Package>
                        <Export-Package>
                            !org.wso2.carbon.identity.provisioning.internal,
                            org.wso2.carbon.identity.provisioning.*
                        </Export-Package>
                    </instructions>
                </configuration>
            </plugin>
            <plugin>
                <groupId>org.apache.maven.plugins</groupId>
                <artifactId>maven-surefire-plugin</artifactId>
                <version>${maven.surefire.plugin.version}</version>
                <configuration>
                    <suiteXmlFiles>
                        <suiteXmlFile>src/test/resources/testng.xml</suiteXmlFile>
                    </suiteXmlFiles>
                </configuration>
            </plugin>
            <plugin>
                <groupId>org.jacoco</groupId>
                <artifactId>jacoco-maven-plugin</artifactId>
                <version>${jacoco.version}</version>
                <executions>
                    <execution>
                        <id>default-prepare-agent</id>
                        <goals>
                            <goal>prepare-agent</goal>
                        </goals>
                    </execution>
                    <execution>
                        <id>default-prepare-agent-integration</id>
                        <goals>
                            <goal>prepare-agent-integration</goal>
                        </goals>
                    </execution>
                    <execution>
                        <id>default-report</id>
                        <goals>
                            <goal>report</goal>
                        </goals>
                    </execution>
                    <execution>
                        <id>default-report-integration</id>
                        <goals>
                            <goal>report-integration</goal>
                        </goals>
                    </execution>
                    <execution>
                        <id>default-check</id>
                        <goals>
                            <goal>check</goal>
                        </goals>
                        <configuration>
                            <rules>
                                <rule implementation="org.jacoco.maven.RuleConfiguration">
                                    <element>BUNDLE</element>
                                    <limits>
                                        <limit implementation="org.jacoco.report.check.Limit">
                                            <counter>COMPLEXITY</counter>
                                            <value>COVEREDRATIO</value>
                                            <!--<minimum>0.40</minimum>-->
                                        </limit>
                                    </limits>
                                </rule>
                            </rules>
                        </configuration>
                    </execution>
                </executions>
            </plugin>
        </plugins>
    </build>

</project><|MERGE_RESOLUTION|>--- conflicted
+++ resolved
@@ -22,11 +22,7 @@
     <parent>
         <groupId>org.wso2.carbon.identity.framework</groupId>
         <artifactId>provisioning</artifactId>
-<<<<<<< HEAD
-        <version>5.12.182-SNAPSHOT</version>
-=======
         <version>5.12.185-SNAPSHOT</version>
->>>>>>> 7a37fca9
         <relativePath>../pom.xml</relativePath>
     </parent>
 
