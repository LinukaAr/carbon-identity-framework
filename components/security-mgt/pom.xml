<?xml version="1.0" encoding="utf-8"?>
<!--
 ~ Copyright (c) 2015, WSO2 Inc. (http://www.wso2.org) All Rights Reserved.
 ~
 ~ WSO2 Inc. licenses this file to you under the Apache License,
 ~ Version 2.0 (the "License"); you may not use this file except
 ~ in compliance with the License.
 ~ You may obtain a copy of the License at
 ~
 ~    http://www.apache.org/licenses/LICENSE-2.0
 ~
 ~ Unless required by applicable law or agreed to in writing,
 ~ software distributed under the License is distributed on an
 ~ "AS IS" BASIS, WITHOUT WARRANTIES OR CONDITIONS OF ANY
 ~ KIND, either express or implied.  See the License for the
 ~ specific language governing permissions and limitations
 ~ under the License.
 -->
<project xmlns="http://maven.apache.org/POM/4.0.0" xmlns:xsi="http://www.w3.org/2001/XMLSchema-instance" xsi:schemaLocation="http://maven.apache.org/POM/4.0.0 http://maven.apache.org/maven-v4_0_0.xsd">

    <parent>
        <groupId>org.wso2.carbon.identity.framework</groupId>
        <artifactId>identity-framework</artifactId>
<<<<<<< HEAD
        <version>7.7.35-SNAPSHOT</version>
=======
        <version>7.7.38-SNAPSHOT</version>
>>>>>>> 65ae6fed
        <relativePath>../../pom.xml</relativePath>
    </parent>

    <modelVersion>4.0.0</modelVersion>
    <artifactId>security-mgt</artifactId>
    <packaging>pom</packaging>
    <name>WSO2 Carbon - Security Aggregator Module</name>
    <url>http://wso2.org</url>

    <modules>
        <module>org.wso2.carbon.security.mgt</module>
        <module>org.wso2.carbon.security.mgt.ui</module>
    </modules>

</project><|MERGE_RESOLUTION|>--- conflicted
+++ resolved
@@ -21,11 +21,7 @@
     <parent>
         <groupId>org.wso2.carbon.identity.framework</groupId>
         <artifactId>identity-framework</artifactId>
-<<<<<<< HEAD
-        <version>7.7.35-SNAPSHOT</version>
-=======
         <version>7.7.38-SNAPSHOT</version>
->>>>>>> 65ae6fed
         <relativePath>../../pom.xml</relativePath>
     </parent>
 
