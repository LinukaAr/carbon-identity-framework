<?xml version="1.0" encoding="UTF-8"?>
<!--
  ~ Copyright (c) 2025, WSO2 LLC. (http://www.wso2.com).
  ~
  ~ WSO2 LLC. licenses this file to you under the Apache License,
  ~ Version 2.0 (the "License"); you may not use this file except
  ~ in compliance with the License.
  ~ You may obtain a copy of the License at
  ~
  ~ http://www.apache.org/licenses/LICENSE-2.0
  ~
  ~ Unless required by applicable law or agreed to in writing,
  ~ software distributed under the License is distributed on an
  ~ "AS IS" BASIS, WITHOUT WARRANTIES OR CONDITIONS OF ANY
  ~ KIND, either express or implied.  See the License for the
  ~ specific language governing permissions and limitations
  ~ under the License.
  -->

<project xmlns="http://maven.apache.org/POM/4.0.0" xmlns:xsi="http://www.w3.org/2001/XMLSchema-instance" xsi:schemaLocation="http://maven.apache.org/POM/4.0.0 http://maven.apache.org/xsd/maven-4.0.0.xsd">
    <parent>
        <groupId>org.wso2.carbon.identity.framework</groupId>
        <artifactId>user-mgt</artifactId>
        <version>7.8.558-SNAPSHOT</version>
        <relativePath>../pom.xml</relativePath>
    </parent>

    <modelVersion>4.0.0</modelVersion>
    <artifactId>org.wso2.carbon.identity.user.pre.update.password.action</artifactId>
    <packaging>bundle</packaging>
    <name>WSO2 Carbon - Pre Update Password Action Service</name>
    <description>The Pre Update Password Action Service backend component</description>
    <url>http://wso2.org</url>

    <dependencies>
        <dependency>
            <groupId>org.wso2.carbon</groupId>
            <artifactId>org.wso2.carbon.user.core</artifactId>
        </dependency>
        <dependency>
            <groupId>org.wso2.carbon.identity.organization.management.core</groupId>
            <artifactId>org.wso2.carbon.identity.organization.management.service</artifactId>
        </dependency>
        <dependency>
            <groupId>org.wso2.carbon.identity.framework</groupId>
            <artifactId>org.wso2.carbon.identity.core</artifactId>
        </dependency>
        <dependency>
            <groupId>org.wso2.carbon.identity.framework</groupId>
            <artifactId>org.wso2.carbon.identity.action.management</artifactId>
        </dependency>
        <dependency>
            <groupId>org.wso2.carbon.identity.framework</groupId>
            <artifactId>org.wso2.carbon.identity.action.execution</artifactId>
        </dependency>
        <dependency>
            <groupId>org.wso2.carbon.identity.framework</groupId>
            <artifactId>org.wso2.carbon.identity.rule.management</artifactId>
        </dependency>
        <dependency>
            <groupId>org.wso2.carbon.identity.framework</groupId>
            <artifactId>org.wso2.carbon.identity.rule.evaluation</artifactId>
        </dependency>
        <dependency>
            <groupId>org.wso2.carbon.identity.framework</groupId>
            <artifactId>org.wso2.carbon.identity.user.action</artifactId>
        </dependency>
        <dependency>
            <groupId>org.wso2.carbon.identity.framework</groupId>
            <artifactId>org.wso2.carbon.identity.claim.metadata.mgt</artifactId>
        </dependency>
        <!--
        This framework dependency is due to the use of multi attribute separator.
        This dependency should be removed once the multi attribute separator is moved to a core component
        than authentication framework.
         -->
        <dependency>
            <groupId>org.wso2.carbon.identity.framework</groupId>
            <artifactId>org.wso2.carbon.identity.application.authentication.framework</artifactId>
        </dependency>
        <dependency>
            <groupId>org.wso2.orbit.com.nimbusds</groupId>
            <artifactId>nimbus-jose-jwt</artifactId>
            <scope>provided</scope>
        </dependency>
        <dependency>
            <groupId>net.minidev</groupId>
            <artifactId>json-smart</artifactId>
            <scope>provided</scope>
        </dependency>
        <dependency>
            <groupId>com.fasterxml.jackson.core</groupId>
            <artifactId>jackson-core</artifactId>
            <scope>provided</scope>
        </dependency>
        <dependency>
            <groupId>com.fasterxml.jackson.core</groupId>
            <artifactId>jackson-databind</artifactId>
            <scope>provided</scope>
        </dependency>
        <!-- Test dependencies -->
        <dependency>
            <groupId>org.testng</groupId>
            <artifactId>testng</artifactId>
            <scope>test</scope>
        </dependency>
        <dependency>
            <groupId>org.mockito</groupId>
            <artifactId>mockito-core</artifactId>
            <scope>test</scope>
        </dependency>
        <dependency>
            <groupId>com.h2database</groupId>
            <artifactId>h2</artifactId>
            <scope>test</scope>
        </dependency>
        <dependency>
            <groupId>org.wso2.carbon.identity.framework</groupId>
            <artifactId>org.wso2.carbon.identity.testutil</artifactId>
            <scope>test</scope>
        </dependency>
        <dependency>
            <groupId>org.wso2.carbon.identity.framework</groupId>
            <artifactId>org.wso2.carbon.identity.action.execution</artifactId>
        </dependency>
    </dependencies>

    <build>
        <plugins>
            <plugin>
                <groupId>org.apache.felix</groupId>
                <artifactId>maven-bundle-plugin</artifactId>
                <extensions>true</extensions>
                <configuration>
                    <instructions>
                        <Bundle-SymbolicName>
                            ${project.artifactId}
                        </Bundle-SymbolicName>
                        <Bundle-Name>${project.artifactId}</Bundle-Name>
                        <Private-Package>
                            org.wso2.carbon.identity.user.pre.update.password.action.internal.*
                        </Private-Package>
                        <Export-Package>
                            !org.wso2.carbon.identity.user.pre.update.password.action.internal.*,
                            org.wso2.carbon.identity.user.pre.update.password.action.api.*;
                            version="${carbon.identity.package.export.version}"
                        </Export-Package>
                        <Import-Package>
                            com.fasterxml.jackson.core.*; version="${com.fasterxml.jackson.annotation.version.range}",
                            com.fasterxml.jackson.databind.*; version="${com.fasterxml.jackson.annotation.version.range}",
                            com.google.gson;version="${com.google.code.gson.osgi.version.range}",
                            com.nimbusds.jose.*; version="${nimbusds.osgi.version.range}",

                            org.apache.axiom.om.util; version="${axiom.osgi.version.range}",
                            org.apache.commons.lang; version="${commons-lang.wso2.osgi.version.range}",
                            org.apache.commons.logging; version="${import.package.version.commons.logging}",
                            org.osgi.framework; version="${osgi.framework.imp.pkg.version.range}",
                            org.osgi.service.component; version="${osgi.service.component.imp.pkg.version.range}",

                            org.wso2.carbon.context; version="${carbon.kernel.package.import.version.range}",
                            org.wso2.carbon.utils; version="${carbon.kernel.package.import.version.range}",
                            org.wso2.carbon.user.core.*; version="${carbon.kernel.package.import.version.range}",
                            org.wso2.carbon.user.api; version="${carbon.user.api.imp.pkg.version.range}",

                            org.wso2.carbon.identity.organization.management.service.*; version="${org.wso2.carbon.identity.organization.management.core.version.range}",

                            org.wso2.carbon.identity.base; version="${carbon.identity.package.import.version.range}",
                            org.wso2.carbon.identity.core.context; version="${carbon.identity.package.import.version.range}",
                            org.wso2.carbon.identity.core.context.model; version="${carbon.identity.package.import.version.range}",
                            org.wso2.carbon.identity.core.util; version="${carbon.identity.package.import.version.range}",
                            org.wso2.carbon.identity.action.execution.api.*; version="${carbon.identity.package.import.version.range}",
<<<<<<< HEAD
                            org.wso2.carbon.identity.action.management.api.*; version="${carbon.identity.package.import.version.range}",
=======
                            org.wso2.carbon.identity.action.management.api.exception; version="${carbon.identity.package.import.version.range}",
                            org.wso2.carbon.identity.action.management.api.model; version="${carbon.identity.package.import.version.range}",
                            org.wso2.carbon.identity.action.management.api.service.*; version="${carbon.identity.package.import.version.range}",
>>>>>>> d5d09fed
                            org.wso2.carbon.identity.certificate.management.service; version="${carbon.identity.package.import.version.range}",
                            org.wso2.carbon.identity.certificate.management.exception; version="${carbon.identity.package.import.version.range}",
                            org.wso2.carbon.identity.certificate.management.model; version="${carbon.identity.package.import.version.range}",
                            org.wso2.carbon.identity.claim.metadata.mgt.*; version="${carbon.identity.package.import.version.range}",
                            org.wso2.carbon.identity.rule.management.api.model; version="${carbon.identity.package.import.version.range}",
                            org.wso2.carbon.identity.rule.evaluation.api.model; version="${carbon.identity.package.import.version.range}",
                            org.wso2.carbon.identity.rule.evaluation.api.exception; version="${carbon.identity.package.import.version.range}",
                            org.wso2.carbon.identity.rule.evaluation.api.provider; version="${carbon.identity.package.import.version.range}",
                            org.wso2.carbon.identity.user.action.api.model; version="${carbon.identity.package.import.version.range}",
                            org.wso2.carbon.identity.user.action.api.service; version="${carbon.identity.package.import.version.range}",
                            org.wso2.carbon.identity.application.authentication.framework.util; version="${carbon.identity.package.import.version.range}"
                        </Import-Package>
                    </instructions>
                </configuration>
            </plugin>
            <plugin>
                <groupId>org.apache.maven.plugins</groupId>
                <artifactId>maven-surefire-plugin</artifactId>
                <version>${maven.surefire.plugin.version}</version>
                <configuration>
                    <suiteXmlFiles>
                        <suiteXmlFile>src/test/resources/testng.xml</suiteXmlFile>
                    </suiteXmlFiles>
                </configuration>
            </plugin>
            <plugin>
                <groupId>org.jacoco</groupId>
                <artifactId>jacoco-maven-plugin</artifactId>
                <version>${jacoco.version}</version>
                <executions>
                    <execution>
                        <id>default-prepare-agent</id>
                        <goals>
                            <goal>prepare-agent</goal>
                        </goals>
                    </execution>
                    <execution>
                        <id>default-prepare-agent-integration</id>
                        <goals>
                            <goal>prepare-agent-integration</goal>
                        </goals>
                    </execution>
                    <execution>
                        <id>default-report</id>
                        <goals>
                            <goal>report</goal>
                        </goals>
                    </execution>
                    <execution>
                        <id>default-report-integration</id>
                        <goals>
                            <goal>report-integration</goal>
                        </goals>
                    </execution>
                    <execution>
                        <id>default-check</id>
                        <goals>
                            <goal>check</goal>
                        </goals>
                        <configuration>
                            <rules>
                                <rule implementation="org.jacoco.maven.RuleConfiguration">
                                    <element>BUNDLE</element>
                                    <limits>
                                        <limit implementation="org.jacoco.report.check.Limit">
                                            <counter>LINE</counter>
                                            <value>COVEREDRATIO</value>
                                            <minimum>0.80</minimum>
                                        </limit>
                                        <limit implementation="org.jacoco.report.check.Limit">
                                            <counter>COMPLEXITY</counter>
                                            <value>COVEREDRATIO</value>
                                            <minimum>0.60</minimum>
                                        </limit>
                                    </limits>
                                </rule>
                            </rules>
                        </configuration>
                    </execution>
                </executions>
            </plugin>
            <plugin>
                <groupId>com.github.spotbugs</groupId>
                <artifactId>spotbugs-maven-plugin</artifactId>
                <configuration>
                    <excludeFilterFile>../../../spotbugs-exclude.xml</excludeFilterFile>
                    <effort>Max</effort>
                    <threshold>High</threshold>
                    <xmlOutput>true</xmlOutput>
                </configuration>
            </plugin>
        </plugins>
    </build>
</project><|MERGE_RESOLUTION|>--- conflicted
+++ resolved
@@ -169,13 +169,7 @@
                             org.wso2.carbon.identity.core.context.model; version="${carbon.identity.package.import.version.range}",
                             org.wso2.carbon.identity.core.util; version="${carbon.identity.package.import.version.range}",
                             org.wso2.carbon.identity.action.execution.api.*; version="${carbon.identity.package.import.version.range}",
-<<<<<<< HEAD
                             org.wso2.carbon.identity.action.management.api.*; version="${carbon.identity.package.import.version.range}",
-=======
-                            org.wso2.carbon.identity.action.management.api.exception; version="${carbon.identity.package.import.version.range}",
-                            org.wso2.carbon.identity.action.management.api.model; version="${carbon.identity.package.import.version.range}",
-                            org.wso2.carbon.identity.action.management.api.service.*; version="${carbon.identity.package.import.version.range}",
->>>>>>> d5d09fed
                             org.wso2.carbon.identity.certificate.management.service; version="${carbon.identity.package.import.version.range}",
                             org.wso2.carbon.identity.certificate.management.exception; version="${carbon.identity.package.import.version.range}",
                             org.wso2.carbon.identity.certificate.management.model; version="${carbon.identity.package.import.version.range}",
