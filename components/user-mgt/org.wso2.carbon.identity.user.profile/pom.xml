<?xml version="1.0" encoding="utf-8"?>
<!--
  Copyright (c) 2015, WSO2 Inc. (http://www.wso2.org) All Rights Reserved.

  WSO2 Inc. licenses this file to you under the Apache License,
  Version 2.0 (the "License"); you may not use this file except
  in compliance with the License.
  You may obtain a copy of the License at

  http://www.apache.org/licenses/LICENSE-2.0

  Unless required by applicable law or agreed to in writing,
  software distributed under the License is distributed on an
  "AS IS" BASIS, WITHOUT WARRANTIES OR CONDITIONS OF ANY
  KIND, either express or implied. See the License for the
  specific language governing permissions and limitations
  under the License.
  -->
<project xmlns="http://maven.apache.org/POM/4.0.0" xmlns:xsi="http://www.w3.org/2001/XMLSchema-instance" xsi:schemaLocation="http://maven.apache.org/POM/4.0.0 http://maven.apache.org/maven-v4_0_0.xsd">

    <parent>
        <groupId>org.wso2.carbon.identity.framework</groupId>
        <artifactId>user-mgt</artifactId>
<<<<<<< HEAD
        <version>5.11.223-SNAPSHOT</version>
=======
        <version>5.11.224-SNAPSHOT</version>
>>>>>>> 302b9e99
        <relativePath>../pom.xml</relativePath>
    </parent>

    <modelVersion>4.0.0</modelVersion>
    <artifactId>org.wso2.carbon.identity.user.profile</artifactId>
    <packaging>bundle</packaging>
    <name>WSO2 Carbon - User Profile Management</name>
    <description>A custom wso2 product</description>
    <url>http://www.wso2.com</url>

    <dependencies>
        <dependency>
            <groupId>org.wso2.carbon.identity.framework</groupId>
            <artifactId>org.wso2.carbon.identity.base</artifactId>
        </dependency>
        <dependency>
            <groupId>org.wso2.carbon</groupId>
            <artifactId>org.wso2.carbon.core</artifactId>
        </dependency>
        <dependency>
            <groupId>org.wso2.carbon</groupId>
            <artifactId>org.wso2.carbon.registry.core</artifactId>
        </dependency>
        <dependency>
            <groupId>org.wso2.carbon.identity.framework</groupId>
            <artifactId>org.wso2.carbon.user.mgt</artifactId>
        </dependency>
        <dependency>
            <groupId>junit</groupId>
            <artifactId>junit</artifactId>
            <scope>test</scope>
        </dependency>
        <dependency>
            <groupId>org.wso2.carbon</groupId>
            <artifactId>org.wso2.carbon.logging</artifactId>
        </dependency>
        <dependency>
            <groupId>org.wso2.carbon.identity.framework</groupId>
            <artifactId>org.wso2.carbon.identity.core</artifactId>
        </dependency>
        <dependency>
            <groupId>org.wso2.carbon.identity.framework</groupId>
            <artifactId>org.wso2.carbon.identity.application.common</artifactId>
        </dependency>
        <dependency>
            <groupId>org.wso2.carbon.identity.framework</groupId>
            <artifactId>org.wso2.carbon.identity.user.store.configuration</artifactId>
        </dependency>
    </dependencies>

    <build>
        <plugins>
            <plugin>
                <groupId>org.apache.felix</groupId>
                <artifactId>maven-scr-plugin</artifactId>
            </plugin>
            <plugin>
                <groupId>org.apache.felix</groupId>
                <artifactId>maven-bundle-plugin</artifactId>

                <extensions>true</extensions>
                <configuration>
                    <instructions>
                        <Bundle-SymbolicName>
                            ${project.artifactId}
                        </Bundle-SymbolicName>
                        <WSO2-Bundle-StartLevel>
                            50
                        </WSO2-Bundle-StartLevel>
                        <Private-Package>
                            org.wso2.carbon.identity.user.profile.mgt.internal
                        </Private-Package>
                        <Import-Package>
                            javax.servlet.http; version="${imp.pkg.version.javax.servlet}",

                            org.apache.axis2.*; version="${axis2.osgi.version.range}",
                            org.apache.commons.logging; version="${commons-logging.osgi.version.range}",

                            org.osgi.framework; version="${osgi.framework.imp.pkg.version.range}",
                            org.osgi.service.component; version="${osgi.service.component.imp.pkg.version.range}",

                            org.wso2.carbon; version="${carbon.kernel.package.import.version.range}",
                            org.wso2.carbon.context; version="${carbon.kernel.package.import.version.range}",
                            org.wso2.carbon.core; version="${carbon.kernel.package.import.version.range}",
                            org.wso2.carbon.user.core.*; version="${carbon.kernel.package.import.version.range}",
                            org.wso2.carbon.utils.multitenancy; version="${carbon.kernel.package.import.version.range}",

                            org.wso2.carbon.user.api; version="${carbon.user.api.imp.pkg.version.range}",
                            org.wso2.carbon.registry.core.session;version="${carbon.kernel.registry.imp.pkg.version}",

                            org.wso2.carbon.identity.application.common.*;
                            version="${carbon.identity.package.import.version.range}",
                            org.wso2.carbon.identity.base; version="${carbon.identity.package.import.version.range}",
                            org.wso2.carbon.identity.core.*; version="${carbon.identity.package.import.version.range}",
                            org.wso2.carbon.identity.user.store.configuration.*;
                            version="${carbon.identity.package.import.version.range}",
                            org.apache.commons.lang; version="${commons-lang.wso2.osgi.version.range}
                        </Import-Package>
                        <Export-Package>
                            !org.wso2.carbon.identity.user.profile.mgt.internal,
                            org.wso2.carbon.identity.user.profile.mgt.*;
                            version="${carbon.identity.package.export.version}"
                        </Export-Package>
                    </instructions>
                </configuration>
            </plugin>
        </plugins>
    </build>

</project><|MERGE_RESOLUTION|>--- conflicted
+++ resolved
@@ -21,11 +21,7 @@
     <parent>
         <groupId>org.wso2.carbon.identity.framework</groupId>
         <artifactId>user-mgt</artifactId>
-<<<<<<< HEAD
-        <version>5.11.223-SNAPSHOT</version>
-=======
         <version>5.11.224-SNAPSHOT</version>
->>>>>>> 302b9e99
         <relativePath>../pom.xml</relativePath>
     </parent>
 
