/*
 * Copyright (c) 2010, WSO2 Inc. (http://www.wso2.org) All Rights Reserved.
 *
 * WSO2 Inc. licenses this file to you under the Apache License,
 * Version 2.0 (the "License"); you may not use this file except
 * in compliance with the License.
 * You may obtain a copy of the License at
 *
 * http://www.apache.org/licenses/LICENSE-2.0
 *
 * Unless required by applicable law or agreed to in writing,
 * software distributed under the License is distributed on an
 * "AS IS" BASIS, WITHOUT WARRANTIES OR CONDITIONS OF ANY
 * KIND, either express or implied. See the License for the
 * specific language governing permissions and limitations
 * under the License.
 *
 */

package org.wso2.carbon.identity.user.profile.mgt.listener;

import org.apache.commons.lang.StringUtils;
import org.apache.commons.logging.Log;
import org.apache.commons.logging.LogFactory;
import org.wso2.carbon.identity.base.IdentityValidationUtil;
import org.wso2.carbon.identity.core.AbstractIdentityUserOperationEventListener;
import org.wso2.carbon.identity.core.util.IdentityDatabaseUtil;
import org.wso2.carbon.identity.core.util.IdentityTenantUtil;
import org.wso2.carbon.identity.user.profile.mgt.util.ServiceHodler;
import org.wso2.carbon.user.core.UserCoreConstants;
import org.wso2.carbon.user.core.UserStoreException;
import org.wso2.carbon.user.core.UserStoreManager;
import org.wso2.carbon.user.core.util.UserCoreUtil;

import java.sql.Connection;
import java.sql.PreparedStatement;
import java.sql.SQLException;
import java.util.Map;

public class ProfileMgtEventListener extends AbstractIdentityUserOperationEventListener {

    private static final String ALPHANUMERICS_ONLY = "ALPHANUMERICS_ONLY";
    private static final String DIGITS_ONLY = "DIGITS_ONLY";
    private static final String WHITESPACE_EXISTS = "WHITESPACE_EXISTS";
    private static final String URI_RESERVED_EXISTS = "URI_RESERVED_EXISTS";
    private static final String HTML_META_EXISTS = "HTML_META_EXISTS";
    private static final String XML_META_EXISTS = "XML_META_EXISTS";
    private static final String REGEX_META_EXISTS = "REGEX_META_EXISTS";
    private static final String URL = "URL";

    private static final Log log = LogFactory.getLog(ProfileMgtEventListener.class);

    @Override
    public int getExecutionOrderId() {
        return 110;
    }

    @Override
    public boolean doPreSetUserClaimValues(String userName, Map<String, String> claims, String profileName,
            UserStoreManager userStoreManager) throws UserStoreException {
        if (!isEnable()) {
            return true;
        }

        if (log.isDebugEnabled()) {
            String userStoreDomain = UserCoreUtil.getDomainName(userStoreManager.getRealmConfiguration());
            if (StringUtils.isBlank(userStoreDomain)) {
                userStoreDomain = UserCoreConstants.PRIMARY_DEFAULT_DOMAIN_NAME;
            }
            String tenantDomain = IdentityTenantUtil.getTenantDomain(userStoreManager.getTenantId());
            log.debug("doPreSetUserClaimValues method executed in ProfileMgtEventListener for user: " +
                    getFullQualifiedUsername(userName, userStoreDomain, tenantDomain));
        }

        //The following black listed patterns contain possible invalid inputs for profile which could be used for a
        // stored XSS attack.
        String[] whiteListPatternKeys = {ALPHANUMERICS_ONLY, DIGITS_ONLY};
        String[] blackListPatternKeys = {WHITESPACE_EXISTS, URI_RESERVED_EXISTS, HTML_META_EXISTS, XML_META_EXISTS,
                                         REGEX_META_EXISTS, URL};

        if (!IdentityValidationUtil.isValid(profileName, whiteListPatternKeys, blackListPatternKeys)) {
            throw new UserStoreException("profile name contains invalid characters!");
        }
        return true;
    }

    /**
     * Delete federated user account associations a user has upon deleting the local user account.
     *
     * @param userName
     * @param userStoreManager
     * @return
     * @throws UserStoreException
     */
    @Override
    public boolean doPreDeleteUser(String userName,
            UserStoreManager userStoreManager) throws UserStoreException {

        if (!isEnable()) {
            return true;
        }

        String userStoreDomain = UserCoreUtil.getDomainName(userStoreManager.getRealmConfiguration());
        if (StringUtils.isBlank(userStoreDomain)) {
            userStoreDomain = UserCoreConstants.PRIMARY_DEFAULT_DOMAIN_NAME;
        }
        int tenantId = userStoreManager.getTenantId();

        if (log.isDebugEnabled()) {
            log.debug("doPreDeleteUser method executed in ProfileMgtEventListener for user:" +
                    getFullQualifiedUsername(userName, userStoreDomain, IdentityTenantUtil.getTenantDomain(tenantId)));
        }

        deleteFederatedIdpAccountAssociations(userName, userStoreDomain, tenantId);
        return true;
    }


    /**
     * Delete federated idp account associations from IDN_ASSOCIATED_ID table
     *
     * @param tenantAwareUsername
     * @param userStoreDomain
     * @param tenantId
     * @throws UserStoreException
     */
    private void deleteFederatedIdpAccountAssociations(String tenantAwareUsername,
            String userStoreDomain,
            int tenantId) throws UserStoreException {

<<<<<<< HEAD
        // Run this code only if IDN_ASSOCIATED_ID table presents. We are doing this because of this feature can be used
        // by products which does not have the IDN tables.
        if (!ServiceHodler.isIDNTableExist()) {
            return;
        }

=======
        // Run this code only if IDN_ASSOCIATED_ID table presents.
        if (!ServiceHodler.isIDNTableExist()) {
            return;
        }
>>>>>>> 572fe04e
        String sql = "DELETE FROM IDN_ASSOCIATED_ID WHERE USER_NAME=? AND DOMAIN_NAME=? AND TENANT_ID=?";

        String tenantDomain = IdentityTenantUtil.getTenantDomain(tenantId);
        // get tenant domain and user store domain appended username for logging
        String fullyQualifiedUsername = getFullQualifiedUsername(tenantAwareUsername, userStoreDomain, tenantDomain);
        if (log.isDebugEnabled()) {
            log.debug("Deleting federated IDP user account associations of user:" + fullyQualifiedUsername);
        }

        try (Connection connection = IdentityDatabaseUtil.getDBConnection();
                PreparedStatement prepStmt = connection.prepareStatement(sql)) {
            prepStmt.setString(1, tenantAwareUsername);
            prepStmt.setString(2, userStoreDomain);
            prepStmt.setInt(3, tenantId);
            prepStmt.executeUpdate();

            connection.commit();
        } catch (SQLException e) {
            String msg = "Error when trying to delete the federated IDP user account associations of user:%s";
            throw new UserStoreException(String.format(msg, fullyQualifiedUsername), e);
        }
    }

    private String getFullQualifiedUsername(String tenantAwareUsername,
            String userStoreDomain,
            String tenantDomain) {

        String fullyQualifiedUsername = UserCoreUtil.addDomainToName(tenantAwareUsername, userStoreDomain);
        fullyQualifiedUsername = UserCoreUtil.addTenantDomainToEntry(fullyQualifiedUsername, tenantDomain);
        return fullyQualifiedUsername;
    }
}
<|MERGE_RESOLUTION|>--- conflicted
+++ resolved
@@ -128,19 +128,12 @@
             String userStoreDomain,
             int tenantId) throws UserStoreException {
 
-<<<<<<< HEAD
         // Run this code only if IDN_ASSOCIATED_ID table presents. We are doing this because of this feature can be used
         // by products which does not have the IDN tables.
         if (!ServiceHodler.isIDNTableExist()) {
             return;
         }
 
-=======
-        // Run this code only if IDN_ASSOCIATED_ID table presents.
-        if (!ServiceHodler.isIDNTableExist()) {
-            return;
-        }
->>>>>>> 572fe04e
         String sql = "DELETE FROM IDN_ASSOCIATED_ID WHERE USER_NAME=? AND DOMAIN_NAME=? AND TENANT_ID=?";
 
         String tenantDomain = IdentityTenantUtil.getTenantDomain(tenantId);
