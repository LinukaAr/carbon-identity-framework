<?xml version="1.0" encoding="utf-8"?>
<!--
  Copyright (c) 2015 WSO2 Inc. (http://www.wso2.org) All Rights Reserved.

   WSO2 Inc. licenses this file to you under the Apache License,
   Version 2.0 (the "License"); you may not use this file except
   in compliance with the License.
   You may obtain a copy of the License at

   http://www.apache.org/licenses/LICENSE-2.0

   Unless required by applicable law or agreed to in writing,
   software distributed under the License is distributed on an
   "AS IS" BASIS, WITHOUT WARRANTIES OR CONDITIONS OF ANY
   KIND, either express or implied.  See the License for the
   specific language governing permissions and limitations
   under the License.
  -->
<project xmlns="http://maven.apache.org/POM/4.0.0" xmlns:xsi="http://www.w3.org/2001/XMLSchema-instance" xsi:schemaLocation="http://maven.apache.org/POM/4.0.0 http://maven.apache.org/maven-v4_0_0.xsd">

    <parent>
        <groupId>org.wso2.carbon.identity.framework</groupId>
        <artifactId>user-mgt</artifactId>
<<<<<<< HEAD
        <version>5.11.6-SNAPSHOT</version>
=======
        <version>5.10.109-SNAPSHOT</version>
>>>>>>> 3f0c8d47
        <relativePath>../pom.xml</relativePath>
    </parent>

    <modelVersion>4.0.0</modelVersion>
    <artifactId>org.wso2.carbon.user.mgt.ui</artifactId>
    <packaging>bundle</packaging>
    <name>WSO2 Carbon - User Management UI</name>
    <description>This is the core module of the project.</description>

    <dependencies>
        <dependency>
            <groupId>org.apache.axis2.wso2</groupId>
            <artifactId>axis2</artifactId>
        </dependency>
        <dependency>
            <groupId>org.wso2.carbon.identity.framework</groupId>
            <artifactId>org.wso2.carbon.user.mgt.common</artifactId>
        </dependency>
        <dependency>
            <groupId>org.wso2.carbon</groupId>
            <artifactId>org.wso2.carbon.logging</artifactId>
        </dependency>
        <dependency>
            <groupId>org.wso2.carbon</groupId>
            <artifactId>org.wso2.carbon.ui</artifactId>
        </dependency>
        <dependency>
            <groupId>org.wso2.carbon.identity.framework</groupId>
            <artifactId>org.wso2.carbon.user.mgt.stub</artifactId>
        </dependency>
        <dependency>
            <groupId>org.wso2.carbon.identity.framework</groupId>
            <artifactId>org.wso2.carbon.identity.user.store.count.stub</artifactId>
        </dependency>
        <dependency>
            <groupId>org.wso2.carbon.identity.framework</groupId>
            <artifactId>org.wso2.carbon.user.mgt.workflow.stub</artifactId>
        </dependency>
        <dependency>
            <groupId>com.google.code.gson</groupId>
            <artifactId>gson</artifactId>
        </dependency>
        <dependency>
            <groupId>org.wso2.orbit.org.owasp.encoder</groupId>
            <artifactId>encoder</artifactId>
        </dependency>
        <dependency>
            <groupId>org.wso2.carbon.identity.framework</groupId>
            <artifactId>org.wso2.carbon.identity.core.ui</artifactId>
        </dependency>
        <dependency>
            <groupId>org.wso2.carbon.identity.framework</groupId>
            <artifactId>org.wso2.carbon.identity.core</artifactId>
        </dependency>
        <dependency>
            <groupId>org.wso2.carbon.identity.framework</groupId>
            <artifactId>org.wso2.carbon.identity.governance.stub</artifactId>
        </dependency>
        <dependency>
            <groupId>org.wso2.carbon</groupId>
            <artifactId>org.wso2.carbon.core</artifactId>
        </dependency>
        <dependency>
            <groupId>org.wso2.carbon.identity.framework</groupId>
            <artifactId>org.wso2.carbon.identity.claim.metadata.mgt.stub</artifactId>
        </dependency>
        <dependency>
            <groupId>org.wso2.carbon.identity.framework</groupId>
            <artifactId>org.wso2.carbon.identity.claim.metadata.mgt</artifactId>
        </dependency>
    </dependencies>
    <build>
        <plugins>
            <plugin>
                <groupId>org.apache.felix</groupId>
                <artifactId>maven-bundle-plugin</artifactId>
                
                <extensions>true</extensions>
                <configuration>
                    <instructions>
                         <Bundle-SymbolicName>${project.artifactId}</Bundle-SymbolicName>
                         <Bundle-Name>${project.artifactId}</Bundle-Name>
                        <Import-Package>
                            javax.servlet; version="${imp.pkg.version.javax.servlet}",
                            javax.servlet.http; version="${imp.pkg.version.javax.servlet}",
                            com.google.gson;version="${com.google.code.gson.osgi.version.range}",

                            javax.activation; version="${javax.activation.import.pkg.version}",
                            javax.mail.util; version="${axiom.javax.mail.imp.pkg.version.range}",
                            javax.servlet.jsp; version="${imp.pkg.version.javax.servlet.jsp}",

                            org.apache.axis2; version="${axis2.osgi.version.range}",
                            org.apache.axis2.client; version="${axis2.osgi.version.range}",
                            org.apache.axis2.context; version="${axis2.osgi.version.range}",
                            org.apache.commons.logging; version="${commons-logging.osgi.version.range}",
                            org.apache.commons.fileupload.*; version="${commons-fileupload.imp.pkg.version.range}",

                            org.wso2.carbon.ui; version="${carbon.kernel.package.import.version.range}",
                            org.wso2.carbon.ui.util; version="${carbon.kernel.package.import.version.range}",
                            org.wso2.carbon.user.core.*;version="${carbon.kernel.package.import.version.range}",
                            org.wso2.carbon.user.api; version="${carbon.user.api.imp.pkg.version.range}",
                            org.wso2.carbon.user.mgt.stub.*; version="${carbon.identity.package.import.version.range}",
                            org.wso2.carbon.identity.user.store.count.stub.*; version="${carbon.identity.package.import.version.range}",
                            org.wso2.carbon.user.mgt.common.*; version="${carbon.identity.package.import.version.range}",
                            org.wso2.carbon.utils; version="${carbon.kernel.package.import.version.range}",
                            org.wso2.carbon.core.util; version="${carbon.kernel.package.import.version.range}",
                            org.wso2.carbon; version="${carbon.kernel.package.import.version.range}",
                            org.wso2.carbon.user.mgt.workflow.stub.*;version="${carbon.identity.package.import.version.range}",
                            org.wso2.carbon.identity.core.*;version="${carbon.identity.package.import.version.range}",
                            org.wso2.carbon.identity.governance.stub;version="${carbon.identity.package.import.version.range}",
                            org.wso2.carbon.identity.governance.stub.*;version="${carbon.identity.package.import.version.range}",
                            org.wso2.carbon.utils.xml
                        </Import-Package>
                         <Export-Package>
                            org.wso2.carbon.user.mgt.ui.*;version="${carbon.identity.package.export.version}",
                            org.wso2.carbon.userstore.ui.*,
                         </Export-Package>
                         <Carbon-Component>UIBundle</Carbon-Component>
                     </instructions>
                </configuration>
            </plugin>
        </plugins>
    </build>

</project><|MERGE_RESOLUTION|>--- conflicted
+++ resolved
@@ -21,11 +21,7 @@
     <parent>
         <groupId>org.wso2.carbon.identity.framework</groupId>
         <artifactId>user-mgt</artifactId>
-<<<<<<< HEAD
         <version>5.11.6-SNAPSHOT</version>
-=======
-        <version>5.10.109-SNAPSHOT</version>
->>>>>>> 3f0c8d47
         <relativePath>../pom.xml</relativePath>
     </parent>
 
