--- conflicted
+++ resolved
@@ -21,11 +21,7 @@
     <parent>
         <groupId>org.wso2.carbon.identity.framework</groupId>
         <artifactId>user-mgt</artifactId>
-<<<<<<< HEAD
         <version>5.9.0-SNAPSHOT</version>
-=======
-        <version>5.8.55-SNAPSHOT</version>
->>>>>>> 5a7af253
         <relativePath>../pom.xml</relativePath>
     </parent>
 
@@ -119,17 +115,13 @@
                             org.wso2.carbon.user.mgt.common.*; version="${carbon.identity.package.import.version.range}",
                             org.wso2.carbon.utils; version="${carbon.kernel.package.import.version.range}",
                             org.wso2.carbon.user.mgt.workflow.stub.*;version="${carbon.identity.package.import.version.range}",
-                            org.wso2.carbon.identity.core.*;version="${carbon.identity.package.import.version.range}",
-                            org.wso2.carbon.identity.governance.stub;version="${carbon.identity.package.import.version.range}",
-                            org.wso2.carbon.identity.governance.stub.*;version="${carbon.identity.package.import.version.range}",
-                            org.wso2.carbon.utils.xml
+                            org.wso2.carbon.identity.core.*;version="${carbon.identity.package.import.version.range}"
                         </Import-Package>
                          <Export-Package>
                             org.wso2.carbon.user.mgt.ui.*;version="${carbon.identity.package.export.version}",
                             org.wso2.carbon.userstore.ui.*,
                          </Export-Package>
-                        <DynamicImport-Package>*</DynamicImport-Package>
-                        <Carbon-Component>UIBundle</Carbon-Component>
+                         <Carbon-Component>UIBundle</Carbon-Component>
                      </instructions>
                 </configuration>
             </plugin>
