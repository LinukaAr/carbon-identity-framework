--- conflicted
+++ resolved
@@ -401,11 +401,7 @@
                                 %>
                                 <tr id="passwordRow">
                                     <td><fmt:message key="password"/><font color="red">*</font></td>
-<<<<<<< HEAD
-                                    <td><input type="password" autocomplete="off" name="password" style="width:150px"/></td>
-=======
                                     <td><input type="password" name="password" style="width:150px" autocomplete="off"/></td>
->>>>>>> 27f82021
                                 </tr>
                                 <tr id="retypeRow">
                                     <td><fmt:message key="password.repeat"/><font color="red">*</font></td>
