<%--
  Copyright (c) 2010 WSO2 Inc. (http://www.wso2.org) All Rights Reserved.

   WSO2 Inc. licenses this file to you under the Apache License,
   Version 2.0 (the "License"); you may not use this file except
   in compliance with the License.
   You may obtain a copy of the License at

   http://www.apache.org/licenses/LICENSE-2.0

   Unless required by applicable law or agreed to in writing,
   software distributed under the License is distributed on an
   "AS IS" BASIS, WITHOUT WARRANTIES OR CONDITIONS OF ANY
   KIND, either express or implied.  See the License for the
   specific language governing permissions and limitations
   under the License.
  --%>
<%@ taglib prefix="fmt" uri="http://java.sun.com/jsp/jstl/fmt" %>
<%@ taglib uri="http://wso2.org/projects/carbon/taglibs/carbontags.jar" prefix="carbon" %>

<%@ page import="org.apache.axis2.context.ConfigurationContext" %>
<%@ page import="org.apache.commons.lang.StringUtils" %>
<%@ page import="org.owasp.encoder.Encode" %>
<%@ page import="org.wso2.carbon.CarbonConstants" %>
<%@ page import="org.wso2.carbon.ui.CarbonUIUtil" %>
<%@ page import="org.wso2.carbon.user.mgt.stub.types.carbon.UserRealmInfo" %>
<%@ page import="org.wso2.carbon.user.mgt.stub.types.carbon.UserStoreInfo" %>
<%@ page import="org.wso2.carbon.user.mgt.ui.UserAdminClient" %>
<%@ page import="org.wso2.carbon.user.mgt.ui.UserAdminUIConstants" %>
<%@ page import="org.wso2.carbon.utils.ServerConstants" %>
<%@ page import="java.text.MessageFormat" %>
<%@ page import="java.util.ResourceBundle" %>
<script type="text/javascript" src="../userstore/extensions/js/vui.js"></script>
<script type="text/javascript" src="../admin/js/main.js"></script>
<jsp:include page="../dialog/display_messages.jsp"/>

<%
    String isUserChange = request.getParameter("isUserChange");
    String BUNDLE = "org.wso2.carbon.userstore.ui.i18n.Resources";
    ResourceBundle resourceBundle = ResourceBundle.getBundle(BUNDLE, request.getLocale());
    String returnPath = request.getParameter("returnPath");
    String username = null;
    String cancelPath = null;

    String trustedReturnPath = "../userstore/index.jsp";
    if ("user-mgt.jsp".equals(returnPath)) {
        trustedReturnPath = "user-mgt.jsp";
    }

    if (isUserChange != null) {
        cancelPath = trustedReturnPath;
    } else {
        username = request.getParameter("username");
        cancelPath = "user-mgt.jsp?ordinal=1";
    }

    if (username == null) {
        username = (String) session.getAttribute("logged-user");
    }

    UserStoreInfo userStoreInfo = null;
    UserRealmInfo userRealmInfo = null;
    UserStoreInfo[] allUserStoreInfo = null;
    try {

        userRealmInfo = (UserRealmInfo) session.getAttribute(UserAdminUIConstants.USER_STORE_INFO);
        if (userRealmInfo == null) {
            String cookie = (String) session.getAttribute(ServerConstants.ADMIN_SERVICE_COOKIE);
            String backendServerURL = CarbonUIUtil.getServerURL(config.getServletContext(), session);
            ConfigurationContext configContext =
                    (ConfigurationContext) config.getServletContext()
                                                 .getAttribute(CarbonConstants.CONFIGURATION_CONTEXT);

            UserAdminClient client = new UserAdminClient(cookie, backendServerURL, configContext);
            userRealmInfo = client.getUserRealmInfo();
            session.setAttribute(UserAdminUIConstants.USER_STORE_INFO, userRealmInfo);
        }

        userStoreInfo = userRealmInfo.getPrimaryUserStoreInfo(); // TODO

    } catch (Exception e) {
        String message = MessageFormat.format(resourceBundle.getString("error.while.loading.user.store.info"),
                                              e.getMessage());
%>
<script type="text/javascript">
    jQuery(document).ready(function () {
        CARBON.showErrorDialog('<%=Encode.forJavaScript(Encode.forHtml(message))%>', function () {
            location.href = "user-mgt.jsp";
        });
    });
</script>
<%
    }

    String regEx = userStoreInfo.getPasswordRegEx();

    if (username.indexOf("/") > 0) {
        String domain = username.substring(0, username.indexOf("/"));
        allUserStoreInfo = userRealmInfo.getUserStoresInfo();
        if (allUserStoreInfo != null && allUserStoreInfo.length > 0) {
            for (int i = 0; i < allUserStoreInfo.length; i++) {
                if (allUserStoreInfo[i] != null && allUserStoreInfo[i].getDomainName() != null &&
                    allUserStoreInfo[i].getDomainName().equalsIgnoreCase(domain)) {
                    regEx = allUserStoreInfo[i].getPasswordRegEx();
                    break;
                }
            }
        }
    }
%>

<fmt:bundle basename="org.wso2.carbon.userstore.ui.i18n.Resources">
    <carbon:breadcrumb label="change.password"
                       resourceBundle="org.wso2.carbon.userstore.ui.i18n.Resources"
                       topPage="false" request="<%=request%>"/>

    <script type="text/javascript">

        var skipPasswordValidation = false;

        function doCancel() {
            location.href = '<%=Encode.forJavaScriptBlock(cancelPath)%>';
        }
        jQuery(document).ready(function () {
            jQuery('#defineHere').attr('checked', 'checked');
        });
        function definePasswordHere() {
            var passwordMethod = document.getElementById('defineHere');
            if (passwordMethod.checked) {
                skipPasswordValidation = false;
                jQuery('#emailRow').hide();
                jQuery('#passwordRow').show();
                jQuery('#checkPasswordRow').show();
            }
        }

        function askPasswordFromUser() {
            var emailRow = document.getElementById('emailRow');
            var passwordMethod = document.getElementById('askFromUser');
            if (passwordMethod.checked) {
                skipPasswordValidation = true;
                jQuery('#passwordRow').hide();
                jQuery('#checkPasswordRow').hide();
                jQuery('#emailRow').show();

            }
        }

        function doValidation() {
            var reason = "";
            if (!skipPasswordValidation) {
                if (!(typeof document.getElementsByName("currentPassword")[0] === 'undefined')) {
                    if (isEmpty("currentPassword")) {
                        CARBON.showWarningDialog("<fmt:message key="empty.current.password"/>");
                        return false;
                    }
                }

                var pwdRegEX = document.getElementById("pwd_regex").value;
                reason = validatePasswordOnCreation("newPassword", "checkPassword", pwdRegEX);

                if (reason != "") {
                    if (reason == "Empty Password") {
                        CARBON.showWarningDialog("<fmt:message key="enter.the.same.password.twice"/>");
                    } else if (reason == "Min Length") {
                        CARBON.showWarningDialog("<fmt:message key="password.mimimum.characters"/>");
                    } else if (reason == "Invalid Character") {
                        CARBON.showWarningDialog("<fmt:message key="invalid.character.in.password"/>");
                    } else if (reason == "Password Mismatch") {
                        CARBON.showWarningDialog("<fmt:message key="password.mismatch"/>");
                    } else if (reason == "No conformance") {
                        <%
                            String passwordRegEx =   userStoreInfo.getPasswordRegEx();
                            String passwordErrorMessage = userStoreInfo.getPasswordRegExViolationErrorMsg();
                            if (StringUtils.isBlank(passwordErrorMessage)){
                                passwordErrorMessage = MessageFormat.format(resourceBundle.getString("password.conformance"), passwordRegEx);
                            }
                        %>
                        CARBON.showWarningDialog("<%=Encode.forJavaScriptBlock(Encode.forHtml(passwordErrorMessage))%>");
                    }
                    return false;
                }
            }
            return true;
        }

    </script>
    <jsp:include page="../userstore/display-messages.jsp"/>
    <div id="middle">
        <h2><fmt:message key="change.password"/></h2>

        <div id="workArea">
            <form name="chgPassWdForm" method="post"
                  onsubmit="return doValidation();" action="change-passwd-finish-ajaxprocessor.jsp">
                <input type="hidden" id="pwd_regex" name="pwd_regex" value=<%=Encode.forHtmlAttribute(regEx)%>>

                <input type="hidden" name="username" value="<%=Encode.forHtmlAttribute(username)%>"/>
                <% if (isUserChange != null) { %>
                <input type="hidden" name="isUserChange" value="<%=Encode.forHtmlAttribute(isUserChange)%>"/>
                <input type="hidden" name="returnPath" value="<%=Encode.forHtmlAttribute(trustedReturnPath)%>"/>
                <% } %>
                <table class="styledLeft" id="changePassword" width="60%">
                    <thead>
                    <tr>
                        <th><fmt:message key="type.new.password"/></th>
                    </tr>
                    </thead>
                    <tr>
                        <td class="formRaw">
                            <table class="normal" id="secondaryTable">
                                <% if (isUserChange != null) { %>
                                <tr>
                                    <td><fmt:message key="current.password"/><font color="red">*</font></td>
<<<<<<< HEAD
                                    <td><input type="password" autocomplete="off" name="currentPassword"/></td>
=======
                                    <td><input type="password" name="currentPassword" autocomplete="off"/></td>
>>>>>>> 27f82021
                                </tr>
                                <% } %>

                                <tr id="passwordRow">
                                    <td><fmt:message key="new.password"/><font color="red">*</font></td>
<<<<<<< HEAD
                                    <td><input type="password" autocomplete="off" name="newPassword"/></td>
                                </tr>
                                <tr id="checkPasswordRow">
                                    <td><fmt:message key="new.password.repeat"/><font color="red">*</font></td>
                                    <td><input type="password" autocomplete="off" name="checkPassword"/></td>
=======
                                    <td><input type="password" name="newPassword" autocomplete="off"/></td>
                                </tr>
                                <tr id="checkPasswordRow">
                                    <td><fmt:message key="new.password.repeat"/><font color="red">*</font></td>
                                    <td><input type="password" name="checkPassword" autocomplete="off"/></td>
>>>>>>> 27f82021
                                </tr>

                            </table>
                            <div id="emailRow" class="sectionHelp" style="display: none;">
                                <fmt:message key="email.user.profile"/><span class="required">*</span>
                            </div>
                        </td>
                    </tr>
                    <tr>
                        <td class="buttonRow">
                            <input class="button" type="submit" value="<fmt:message key="change"/>"/>
                            <input class="button" type="button" value="<fmt:message key="cancel"/>"
                                   onclick="doCancel();"/>
                        </td>
                    </tr>
                </table>
            </form>
        </div>
    </div>
</fmt:bundle><|MERGE_RESOLUTION|>--- conflicted
+++ resolved
@@ -211,29 +211,17 @@
                                 <% if (isUserChange != null) { %>
                                 <tr>
                                     <td><fmt:message key="current.password"/><font color="red">*</font></td>
-<<<<<<< HEAD
-                                    <td><input type="password" autocomplete="off" name="currentPassword"/></td>
-=======
                                     <td><input type="password" name="currentPassword" autocomplete="off"/></td>
->>>>>>> 27f82021
                                 </tr>
                                 <% } %>
 
                                 <tr id="passwordRow">
                                     <td><fmt:message key="new.password"/><font color="red">*</font></td>
-<<<<<<< HEAD
-                                    <td><input type="password" autocomplete="off" name="newPassword"/></td>
-                                </tr>
-                                <tr id="checkPasswordRow">
-                                    <td><fmt:message key="new.password.repeat"/><font color="red">*</font></td>
-                                    <td><input type="password" autocomplete="off" name="checkPassword"/></td>
-=======
                                     <td><input type="password" name="newPassword" autocomplete="off"/></td>
                                 </tr>
                                 <tr id="checkPasswordRow">
                                     <td><fmt:message key="new.password.repeat"/><font color="red">*</font></td>
                                     <td><input type="password" name="checkPassword" autocomplete="off"/></td>
->>>>>>> 27f82021
                                 </tr>
 
                             </table>
