--- conflicted
+++ resolved
@@ -22,13 +22,8 @@
     <parent>
         <groupId>org.wso2.carbon.identity.framework</groupId>
         <artifactId>user-mgt</artifactId>
-<<<<<<< HEAD
-        <version>5.8.156-SNAPSHOT</version>
-        <relativePath>../pom.xml</relativePath>
-=======
         <version>5.10.6-SNAPSHOT</version>
-	<relativePath>../pom.xml</relativePath>
->>>>>>> 98e8e011
+	      <relativePath>../pom.xml</relativePath>
     </parent>
 
     <modelVersion>4.0.0</modelVersion>
