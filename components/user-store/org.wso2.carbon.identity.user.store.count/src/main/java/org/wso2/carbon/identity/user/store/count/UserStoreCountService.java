--- conflicted
+++ resolved
@@ -117,35 +117,6 @@
     }
 
     /**
-<<<<<<< HEAD
-     * Get the count of users, having claim values matching the given filter, for the given claim URI
-     *
-     * @param claimSetToFilter A map of the claim URIs and filter for each to be used in counting the users
-     * @return the number of users matching the claims set based on the filters by each domain
-     */
-    public PairDTO[] countClaims(PairDTO[] claimSetToFilter) throws UserStoreCounterException {
-        Set<String> userStoreDomains = UserStoreCountUtils.getCountEnabledUserStores();
-        PairDTO[] claimsCounts = new PairDTO[userStoreDomains.size()];
-        int i = 0;
-
-        for (String userStoreDomain : userStoreDomains) {
-            UserStoreCountRetriever counter = UserStoreCountUtils.getCounterInstanceForDomain(userStoreDomain);
-            Long count = Long.valueOf(-1);
-            if (counter != null) {
-                count = counter.countClaims(UserStoreCountUtils.convertArrayToMap(claimSetToFilter));
-            } else {
-                //no action
-            }
-            claimsCounts[i] = new PairDTO(userStoreDomain, Long.toString(count));
-            i++;
-        }
-
-        return claimsCounts;
-    }
-
-    /**
-=======
->>>>>>> 2e9ef33d
      * Get the count of users having a matching user name for the filter
      *
      * @param filter the filter for the user name. Use '*' to have all.
