--- conflicted
+++ resolved
@@ -17,8 +17,6 @@
  */
 package org.wso2.carbon.identity.user.store.count.jdbc;
 
-import org.wso2.carbon.user.core.UserCoreConstants;
-
 public class JDBCUserStoreMetricsConstants {
 
     public static final String COUNT_USERS_SQL = "SELECT COUNT(UM_USER_NAME) AS RESULT FROM UM_USER WHERE UM_USER_NAME LIKE ? " +
@@ -27,12 +25,7 @@
     public static final String COUNT_ROLES_SQL = "SELECT COUNT(UM_ROLE_NAME) AS RESULT FROM UM_ROLE WHERE UM_ROLE_NAME LIKE ? AND " +
             "UM_TENANT_ID = ?";
 
-<<<<<<< HEAD
-    public static final String COUNT_CLAIM_SQL = "SELECT COUNT(UM_USER_ID) FROM UM_USER_ATTRIBUTE WHERE UM_ATTR_NAME = ? " +
-            "AND UM_TENANT_ID = ? AND UM_ATTR_VALUE LIKE ? AND UM_PROFILE_ID = ?";
-=======
     public static final String COUNT_CLAIM_SQL = "SELECT COUNT(UM_USER_ID) AS RESULT FROM UM_USER_ATTRIBUTE WHERE UM_ATTR_NAME = ? " +
             "AND UM_TENANT_ID = ? AND UM_ATTR_VALUE LIKE ? ";
->>>>>>> 2e9ef33d
 
 }