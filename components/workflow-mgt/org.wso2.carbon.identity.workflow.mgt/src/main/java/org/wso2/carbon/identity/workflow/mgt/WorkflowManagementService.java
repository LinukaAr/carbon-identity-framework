--- conflicted
+++ resolved
@@ -381,8 +381,7 @@
 
     List<String> listEntityNames(String wfOperationType, String wfStatus, String entityType, int tenantID, String
             idFilter) throws WorkflowException;
-<<<<<<< HEAD
-            
+  
     /**
      * Retrieve workflow request from request ID
      *
@@ -390,15 +389,9 @@
      * @return
      * @throws WorkflowException
      */
-    default WorkflowRequest getWorkflowRequest(String requestId) throws WorkflowException {
-
-        throw new NotImplementedException("getWorkflowRequest method is not implemented");
-=======
-
     default org.wso2.carbon.identity.workflow.mgt.dto.WorkflowRequest getWorkflowRequest(String requestId)
             throws WorkflowException {
 
         throw new NotImplementedException("Get workflow by request ID functionality is not implemented.");
->>>>>>> e6d2cb92
     }
 }