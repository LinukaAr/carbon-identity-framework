--- conflicted
+++ resolved
@@ -294,7 +294,6 @@
         String databaseType = "DEFAULT";
         try {
             String driverName = connection.getMetaData().getDriverName();
-<<<<<<< HEAD
             if (driverName.contains("MySQL")) {
                 databaseType = "MySQL";
             } else if (driverName.contains("PostgreSQL")) {
@@ -303,38 +302,6 @@
                 databaseType = "ORACLE";
             } else if (driverName.contains("DB2")) {
                 databaseType = "DB2";
-=======
-            if (driverName.contains("MySQL")
-                    || driverName.contains("MariaDB")
-                    || driverName.contains("H2")) {
-                if (UPDATED_AT_FILTER.equals(timeCategory)) {
-                    if (status.equals(ALL_TASKS_FILTER) || status.isEmpty()) {
-                        query = SQLConstants.GET_REQUESTS_OF_USER_FILTER_FROM_UPDATED_TIME_MYSQL;
-                    } else {
-                        query = SQLConstants.GET_REQUESTS_OF_USER_FILTER_FROM_UPDATED_TIME_AND_STATUS_MYSQL;
-                    }
-                } else {
-                    if (status.equals(ALL_TASKS_FILTER) || status.isEmpty()) {
-                        query = SQLConstants.GET_REQUESTS_OF_USER_FILTER_FROM_CREATED_TIME_MYSQL;
-                    } else {
-                        query = SQLConstants.GET_REQUESTS_OF_USER_FILTER_FROM_CREATED_TIME_AND_STATUS_MYSQL;
-                    }
-                }
-            } else if (connection.getMetaData().getDatabaseProductName().contains("DB2")) {
-                if (UPDATED_AT_FILTER.equals(timeCategory)) {
-                    if (status.equals(ALL_TASKS_FILTER) || status.isEmpty()) {
-                        query = SQLConstants.GET_REQUESTS_OF_USER_FILTER_FROM_UPDATED_TIME_DB2SQL;
-                    } else {
-                        query = SQLConstants.GET_REQUESTS_OF_USER_FILTER_FROM_UPDATED_TIME_AND_STATUS_DB2SQL;
-                    }
-                } else {
-                    if (status.equals(ALL_TASKS_FILTER) || status.isEmpty()) {
-                        query = SQLConstants.GET_REQUESTS_OF_USER_FILTER_FROM_CREATED_TIME_DB2SQL;
-                    } else {
-                        query = SQLConstants.GET_REQUESTS_OF_USER_FILTER_FROM_CREATED_TIME_AND_STATUS_DB2SQL;
-                    }
-                }
->>>>>>> e6d2cb92
             } else if (driverName.contains("Microsoft") || driverName.contains("microsoft") ||
                     driverName.contains("MS SQL")) {
                 databaseType = "MSSQL";
