--- conflicted
+++ resolved
@@ -21,11 +21,7 @@
     <parent>
         <groupId>org.wso2.carbon.identity.framework</groupId>
         <artifactId>api-resource-management-feature</artifactId>
-<<<<<<< HEAD
-        <version>7.7.135-SNAPSHOT</version>
-=======
         <version>7.7.137-SNAPSHOT</version>
->>>>>>> 6773e3e3
         <relativePath>../pom.xml</relativePath>
     </parent>
 
