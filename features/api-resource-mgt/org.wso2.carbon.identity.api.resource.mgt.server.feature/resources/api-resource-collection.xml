--- conflicted
+++ resolved
@@ -330,7 +330,6 @@
             </Update>
             <Delete>
                 <Scope name="internal_organization_delete"/>
-<<<<<<< HEAD
                 <Scope name="internal_organization_config_delete"/>
             </Delete>
             <Create>
@@ -354,9 +353,6 @@
             <Delete>
                 <Scope name="internal_organization_discovery_delete"/>
                 <Scope name="internal_organization_config_delete"/>
-=======
-                <Scope name="internal_config_mgt_delete"/>
->>>>>>> c0faedd8
             </Delete>
             <Create>
                 <Scope name="internal_organization_discovery_update"/>
