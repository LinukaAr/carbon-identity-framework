<?xml version="1.0" encoding="ISO-8859-1"?>
<!--
  ~ Copyright (c) 2023-2024, WSO2 LLC. (http://www.wso2.com).
  ~
  ~ WSO2 LLC. licenses this file to you under the Apache License,
  ~ Version 2.0 (the "License"); you may not use this file except
  ~ in compliance with the License.
  ~ You may obtain a copy of the License at
  ~
  ~ http://www.apache.org/licenses/LICENSE-2.0
  ~
  ~ Unless required by applicable law or agreed to in writing,
  ~ software distributed under the License is distributed on an
  ~ "AS IS" BASIS, WITHOUT WARRANTIES OR CONDITIONS OF ANY
  ~ KIND, either express or implied.  See the License for the
  ~ specific language governing permissions and limitations
  ~ under the License.
  -->

<APIResources>
    <APIResource name="Admin Advisory Management API"
                 identifier="/api/server/v1/admin-advisory-management/banner" requiresAuthorization="true"
                 description="API representation of the Admin Advisory Management API" type="SYSTEM">
        <Scopes>
            <Scope displayName="Modify Admin Advisory" name="internal_admin_advisory_mgt_update"
                   description="Update Admin Advisory Banner"/>
        </Scopes>
    </APIResource>
    <APIResource name="API Resource Management API" identifier="/api/server/v1/api-resources"
                 requiresAuthorization="true"
                 description="API representation of the API Resource Management API" type="TENANT">
        <Scopes>
            <Scope displayName="Create API Resource" name="internal_api_resource_create"
                   description="Create new API resources"/>
            <Scope displayName="View API Resource" name="internal_api_resource_view"
                   description="View API resources"/>
            <Scope displayName="Update API Resource" name="internal_api_resource_update"
                   description="Update API resources"/>
            <Scope displayName="Delete API Resource" name="internal_api_resource_delete"
                   description="Delete API resources"/>
        </Scopes>
    </APIResource>
    <APIResource name="API Resource Management API" identifier="/o/api/server/v1/api-resources"
                 requiresAuthorization="true"
                 description="API representation of the API Resource Management API" type="ORGANIZATION">
        <Scopes>
            <Scope displayName="View API Resources" name="internal_org_api_resource_view"
                   description = "View API resources in the organization"/>
        </Scopes>
    </APIResource>
    <APIResource name="Shared Application Management API" identifier="/api/server/v1/applications/share"
                 requiresAuthorization="true"
                 description="API representation of the Shared Application Management API" type="TENANT">
        <Scopes>
            <Scope displayName="Create Shared Application" name="internal_shared_application_create"
                    description="Create new shared applications"/>
            <Scope displayName="View Shared Application" name="internal_shared_application_view"
                   description="View shared applications"/>
            <Scope displayName="Delete Shared Application" name="internal_shared_application_delete"
                   description="Delete shared applications"/>
        </Scopes>
    </APIResource>
    <APIResource name="Application Management API" identifier="/api/server/v1/applications"
                 requiresAuthorization="true"
                 description="API representation of the Application Management API" type="TENANT">
        <Scopes>
            <Scope displayName="Create Application" name="internal_application_mgt_create"
                   description="Create new applications"/>
            <Scope displayName="Update Application" name="internal_application_mgt_update"
                   description="Update applications"/>
            <Scope displayName="View Application" name="internal_application_mgt_view"
                   description="View applications"/>
            <Scope displayName="Delete Application" name="internal_application_mgt_delete"
                   description="Delete applications"/>
        </Scopes>
    </APIResource>
    <APIResource name="Application Management API"
                 identifier="/o/api/server/v1/applications" requiresAuthorization="true"
                 description="API representation of the Application Management API"
                 type="ORGANIZATION">
        <Scopes>
            <Scope displayName="Create Application" name="internal_org_application_mgt_create"
                   description="Create applications in the organization"/>
            <Scope displayName="View Application" name="internal_org_application_mgt_view"
                    description="View applications in the organization"/>
            <Scope displayName="Update Application" name="internal_org_application_mgt_update"
                   description="Update applications in the organization"/>
            <Scope displayName="Delete Application" name="internal_org_application_mgt_delete"
                   description="Delete applications in the organization"/>
        </Scopes>
    </APIResource>
    <APIResource name="Authenticators Management API" identifier="/api/server/v1/authenticators"
                 requiresAuthorization="true"
                 description="API representation of the Authenticators Management API" type="TENANT">
        <Scopes>
            <Scope displayName="View Authenticators" name="internal_authenticator_view"
                   description="View the authenticators in the organization (root)"/>
        </Scopes>
    </APIResource>
    <APIResource name="Authenticators Management API"
                 identifier="/o/api/server/v1/authenticators" requiresAuthorization="true"
                 description="API representation of the Authenticators Management API"
                 type="ORGANIZATION">
        <Scopes>
            <Scope displayName="View Authenticators" name="internal_org_authenticator_view"
                   description="View authenticators of the organization"/>
        </Scopes>
    </APIResource>
    <APIResource name="Action Management API" identifier="/api/server/v1/actions"
                 requiresAuthorization="true"
                 description="API representation of the Action Management API" type="TENANT">
        <Scopes>
            <Scope displayName="Create Action" name="internal_action_mgt_create"
                   description="Create new actions"/>
            <Scope displayName="Update Action" name="internal_action_mgt_update"
                   description="Update actions"/>
            <Scope displayName="View Action" name="internal_action_mgt_view"
                   description="View actions"/>
            <Scope displayName="Delete Action" name="internal_action_mgt_delete"
                   description="Delete actions"/>
        </Scopes>
    </APIResource>
<<<<<<< HEAD
    <APIResource name="Action Management API" identifier="/o/api/server/v1/actions"
                 requiresAuthorization="true"
                 description="API representation of the Action Management API" type="ORGANIZATION">
        <Scopes>
            <Scope displayName="Create Action" name="internal_org_action_mgt_create"
                   description="Create new actions in the organization"/>
            <Scope displayName="Update Action" name="internal_org_action_mgt_update"
                   description="Update actions in the organization"/>
            <Scope displayName="View Action" name="internal_org_action_mgt_view"
                   description="View actions in the organization"/>
            <Scope displayName="Delete Action" name="internal_org_action_mgt_delete"
                   description="Delete actions in the organization"/>
=======
    <APIResource name="Workflow Approval Task API" identifier="/api/users/v1/me/approval-tasks"
                 requiresAuthorization="false"
                 description="API representation of the workflow approval task API" type="TENANT">
        <Scopes>
            <Scope displayName="View Workflow Approval Task" name="internal_approval_task_view"
                   description="View workflow approvals Tasks"/>
            <Scope displayName="Update Workflow Approval Task" name="internal_approval_task_update"
                   description="Update workflow approval Tasks"/>
        </Scopes>
    </APIResource>
    <APIResource name="Workflow Approval Task API" identifier="/o/api/users/v1/me/approval-tasks"
                 requiresAuthorization="false"
                 description="API representation of the workflow approval task API" type="ORGANIZATION">
        <Scopes>
            <Scope displayName="View Workflow Approval Task" name="internal_org_approval_task_view"
                   description="View workflow approvals Tasks"/>
            <Scope displayName="Update Workflow Approval Task" name="internal_org_approval_task_update"
                   description="Update workflow approval Tasks"/>
>>>>>>> 4c127350
        </Scopes>
    </APIResource>
    <APIResource name="Branding Preference Management API"
                 identifier="/api/server/v1/branding-preference" requiresAuthorization="true"
                 description="API representation of the Branding Preference Management API" type="TENANT">
        <Scopes>
            <Scope displayName="Update Branding Preference" name="internal_branding_preference_update"
                   description="Update branding preferences of the organization (root)"/>
        </Scopes>
    </APIResource>
    <APIResource name="Branding Preference Management API"
                 identifier="/o/api/server/v1/branding-preference" requiresAuthorization="true"
                 description="API representation of the Branding Preference Management API"
                 type="ORGANIZATION">
        <Scopes>
            <Scope displayName="Update Branding Preference" name="internal_org_branding_preference_update"
                   description="Update branding preferences on user interfaces of the organization"/>
        </Scopes>
    </APIResource>
    <APIResource name="Claim Management API" identifier="/api/server/v1/claim-dialects"
                 requiresAuthorization="true" description="API representation of the Claim Management API" type="TENANT">
        <Scopes>
            <Scope displayName="Create Claim" name="internal_claim_meta_create"
                   description="Add claims and dialects to the organization (root)"/>
            <Scope displayName="View Claim" name="internal_claim_meta_view"
                   description="View claims and dialects in the organization (root)"/>
            <Scope displayName="Update Claim" name="internal_claim_meta_update"
                   description="Update claims and dialects in the organization (root)"/>
            <Scope displayName="Delete Claim" name="internal_claim_meta_delete"
                   description="Delete claims and dialects in the organization (root)"/>
        </Scopes>
    </APIResource>
    <APIResource name="Claim Management API"
                 identifier="/o/api/server/v1/claim-dialects" requiresAuthorization="true"
                 description="API representation of the Claim Management API"
                 type="ORGANIZATION">
        <Scopes>
            <Scope displayName="View Claim" name="internal_org_claim_meta_view"
                   description="View claims and dialects in the organization"/>
            <Scope displayName="Update Claim" name="internal_org_claim_meta_update"
                   description="Update claims in the organization"/>
        </Scopes>
    </APIResource>
    <APIResource name="Server Configuration Management API" identifier="/api/server/v1/configs"
                 requiresAuthorization="true" description="API representation of the Server Config Management API"
                 type="TENANT">
        <Scopes>
            <Scope displayName="View Config" name="internal_config_view" 
                    description="View server configurations of the organization (root)"/>
            <Scope displayName="Create Config" name="internal_config_create" 
                    description="Create server configurations of the organization (root)"/>
            <Scope displayName="Update Config" name="internal_config_update" 
                    description="Update server configurations of the organization (root)"/>
            <Scope displayName="Delete Config" name="internal_config_delete" 
                    description="Restore default server configurations of the organization (root)"/>
        </Scopes>
    </APIResource>
    <APIResource name="Server Configuration Management API" identifier="/o/api/server/v1/configs"
                 requiresAuthorization="true" description="API representation of the Server Config Management API"
                 type="ORGANIZATION">
        <Scopes>
            <Scope displayName="View Config" name="internal_org_config_view" 
                    description="View server configurations of the organization"/>
            <Scope displayName="Create Config" name="internal_org_config_create" 
                    description="Create server configurations of the organization"/>
            <Scope displayName="Update Config" name="internal_org_config_update" 
                    description="Update server configurations of the organization"/>
            <Scope displayName="Delete Config" name="internal_org_config_delete" 
                    description="Delete server configurations of the organization"/>
        </Scopes>
    </APIResource>
    <APIResource name="CORS Management API" identifier="/api/server/v1/cors/origins"
                 requiresAuthorization="true" description="API representation of the CORS Management API" type="TENANT">
        <Scopes>
            <Scope displayName="View CORS Origins" name="internal_cors_origins_view" 
                    description="View allowed CORS origins for the organization (root)"/>
        </Scopes>
    </APIResource>
    <APIResource name="Password Expired User Identification API"
                 identifier="/api/server/v1/password-expired-users" requiresAuthorization="true"
                 description="API representation of the Password Expired User Identification API" type="TENANT">
        <Scopes>
            <Scope displayName="View Password Expired Users" name="internal_password_expired_user_view"
                    description="View password expired users in the organization (root)"/>
        </Scopes>
    </APIResource>
    <APIResource name="Password Expired User Identification API"
                 identifier="/o/api/server/v1/password-expired-users" requiresAuthorization="true"
                 description="API representation of the Password Expired User Identification API"
                 type="ORGANIZATION">
        <Scopes>
            <Scope displayName="View Password Expired Users" name="internal_org_password_expired_user_view"
                    description="View password expired users in the organization"/>
        </Scopes>
    </APIResource>
    <APIResource name="Extension Management API" identifier="/api/server/v1/extensions"
                 requiresAuthorization="true"
                 description="API representation of the Extension Management API" type="TENANT">
        <Scopes>
            <Scope displayName="View Extensions" name="internal_extensions_view" 
                    description="View registered extension resources in the organization (root)"/>
        </Scopes>
    </APIResource>
    <APIResource name="Extension Management API"
                 identifier="/o/api/server/v1/extensions"
                 requiresAuthorization="true"
                 description="API representation of the Extension Management API"
                 type="CONSOLE_ORG_LEVEL">
        <Scopes>
            <Scope displayName="View Extensions" name="internal_org_extensions_view" 
                    description="View registered extension resources in the organization"/>
        </Scopes>
    </APIResource>
    <APIResource name="Identity Governance Management API"
                 identifier="/api/server/v1/identity-governance" requiresAuthorization="true"
                 description="API representation of the Identity Governance Management API" type="TENANT">
        <Scopes>
            <Scope displayName="View Identity Governance" name="internal_governance_view" 
                    description="View governance connectors in the organization (root)"/>
            <Scope displayName="Update Identity Governance" name="internal_governance_update" 
                    description="Update governance connectors in the organization (root)"/>
        </Scopes>
    </APIResource>
    <APIResource name="Identity Governance Management API"
                 identifier="/o/api/server/v1/identity-governance" requiresAuthorization="true"
                 description="API representation of the Identity Governance Management API"
                 type="ORGANIZATION">
        <Scopes>
            <Scope displayName="View Identity Governance" name="internal_org_governance_view"
                   description="View governance connectors in the organization"/>
            <Scope displayName="Update Identity Governance" name="internal_org_governance_update"
                   description="Update governance connectors in the organization"/>
        </Scopes>
    </APIResource>
    <APIResource name="Idle Account Identification Management API"
                 identifier="/api/idle-account-identification/v1/inactive-users" requiresAuthorization="true"
                 description="API representation of the Idle Account Identification Management API" type="TENANT">
        <Scopes>
            <Scope displayName="List Idle Accounts" name="internal_idle_account_list" 
                    description="View inactive users in the organization (root)"/>
        </Scopes>
    </APIResource>
    <APIResource name="Idle Account Identification Management API"
                 identifier="/o/api/idle-account-identification/v1/inactive-users"
                 requiresAuthorization="true"
                 description="API representation of the Idle Account Identification Management API"
                 type="ORGANIZATION">
        <Scopes>
            <Scope displayName="List Idle Accounts" name="internal_org_idle_account_list" 
                    description="View inactive users in the organization"/>
        </Scopes>
    </APIResource>
    <APIResource name="Identity Provider Management API"
                 identifier="/api/server/v1/identity-providers" requiresAuthorization="true"
                 description="API representation of the Identity Provider Management API" type="TENANT">
        <Scopes>
            <Scope displayName="View Identity Provider" name="internal_idp_view" 
                    description="View identity provider connectors in the organization (root)"/>
            <Scope displayName="Create Identity Provider" name="internal_idp_create" 
                    description="Add new identity provider connectors in the organization (root)"/>
            <Scope displayName="Update Identity Provider" name="internal_idp_update" 
                    description="Update identity provider connectors in the organization (root)"/>
            <Scope displayName="Delete Identity Provider" name="internal_idp_delete" 
                    description="Delete identity provider connectors in the organization (root)"/>
        </Scopes>
    </APIResource>
    <APIResource name="Identity Provider Management API"
                 identifier="/o/api/server/v1/identity-providers" requiresAuthorization="true"
                 description="API representation of the Identity Provider Management API"
                 type="ORGANIZATION">
        <Scopes>
            <Scope displayName="View Identity Provider" name="internal_org_idp_view" 
                    description="View identity provider connectors in the organization"/>
            <Scope displayName="Create Identity Provider" name="internal_org_idp_create" 
                   description="Add new identity provider connectors in the organization"/>
            <Scope displayName="Update Identity Provider" name="internal_org_idp_update" 
                    description="Update identity provider connectors in the organization"/>
            <Scope displayName="Delete Identity Provider" name="internal_org_idp_delete" 
                    description="Delete identity provider connectors in the organization"/>
        </Scopes>
    </APIResource>
    <APIResource name="Identity Verification Provider Management API"
                identifier="/api/server/v1/idv-providers" requiresAuthorization="true"
                description="API representation of the Identity Verification Provider Management API" type="TENANT">
        <Scopes>
            <Scope displayName="View Identity Verification Provider" name="internal_idvp_view"
                    description="View identity verification provider connectors in the organization (root)"/>
            <Scope displayName="Create Identity Verification Provider" name="internal_idvp_add"
                    description="Add new identity verification provider connectors in the organization (root)"/>
            <Scope displayName="Update Identity Verification Provider" name="internal_idvp_update"
                    description="Update identity verification provider connectors in the organization (root)"/>
            <Scope displayName="Delete Identity Verification Provider" name="internal_idvp_delete"
                    description="Delete identity verification provider connectors in the organization (root)"/>
        </Scopes>
    </APIResource>
    <APIResource name="Identity Verification Claim Management API"
                identifier="/api/users/v1/(.*)/idv" requiresAuthorization="true"
                description="API representation of the Identity Verification Claim Management API" type="TENANT">
        <Scopes>
            <Scope displayName="View Identity Verification Claim" name="internal_idv_claim_view"
                    description="View identity verification claims of a user in the organization (root)"/>
            <Scope displayName="Create Identity Verification Claim" name="internal_idv_claim_add"
                    description="Add new identity verification claim for a user in the organization (root)"/>
            <Scope displayName="Update Identity Verification Claim" name="internal_idv_claim_update"
                    description="Update identity verification claim of a user in the organization (root)"/>
            <Scope displayName="Verify Identity Verification Claim" name="internal_idv_claim_verify"
                    description="Veirfy identity verification claim of a user in the organization (root)"/>
        </Scopes>
    </APIResource>
    <APIResource name="Validation Rules API" identifier="/api/server/v1/validation-rules"
                 requiresAuthorization="true" description="API representation of the Validation Rules API" type="TENANT">
        <Scopes>
            <Scope displayName="Update Validation Rule" name="internal_validation_rule_mgt_update" 
                    description="Manage field input validation for the organization (root)"/>
        </Scopes>
    </APIResource>
    <APIResource name="Validation Rules API" identifier="/o/api/server/v1/validation-rules"
                 requiresAuthorization="true" description="API representation of the Validation Rules API" type="ORGANIZATION">
        <Scopes>
            <Scope displayName="Update Validation Rule" name="internal_org_validation_rule_mgt_update"
                   description="Manage field input validation for the organization"/>
        </Scopes>
    </APIResource>
    <APIResource name="Keystore Management API" identifier="/api/server/v1/keystores/certs"
                 requiresAuthorization="true" description="API representation of the Keystore Management API" type="TENANT">
        <Scopes>
            <Scope displayName="View Keystore" name="internal_keystore_view" 
                    description="View certificates from the keystrore and truststore"/>
            <Scope displayName="Update Keystore" name="internal_keystore_update" 
                    description="Update certificates from the keystrore and truststore"/>
        </Scopes>
    </APIResource>
    <APIResource name="Notification Sender Management API"
                 identifier="/api/server/v1/notification-senders" requiresAuthorization="true"
                 description="API representation of the Notification Sender Management API" type="TENANT">
        <Scopes>
            <Scope displayName="View Notification Senders" name="internal_notification_senders_view" 
                    description="View notification senders for the organization (root)"/>
            <Scope displayName="Create Notification Senders" name="internal_notification_senders_create" 
                    description="Create new notification senders for the organization (root)"/>
            <Scope displayName="Update Notification Senders" name="internal_notification_senders_update" 
                    description="Update notification senders for the organization (root)"/>
            <Scope displayName="Delete Notification Senders" name="internal_notification_senders_delete" 
                    description="Delete notification senders for the organization (root)"/>
        </Scopes>
    </APIResource>
    <APIResource name="Notification Sender Management API"
                 identifier="/o/api/server/v1/notification-senders" requiresAuthorization="true"
                 description="API representation of the Notification Sender Management API" type="ORGANIZATION">
        <Scopes>
            <Scope displayName="View Notification Senders" name="internal_org_notification_senders_view" 
                    description="View notification senders for organization"/>
            <Scope displayName="Create Notification Senders" name="internal_org_notification_senders_create" 
                    description="Create new notification senders for organization"/>
            <Scope displayName="Update Notification Senders" name="internal_org_notification_senders_update" 
                    description="Update notification senders for organization"/>
            <Scope displayName="Delete Notification Senders" name="internal_org_notification_senders_delete" 
                    description="Delete notification senders for organization"/>
        </Scopes>
    </APIResource>
    <APIResource name="OIDC Scope Management API" identifier="/api/server/v1/oidc/scopes"
                 requiresAuthorization="true"
                 description="API representation of the OIDC Scope Management API" type="TENANT">
        <Scopes>
            <Scope displayName="View OIDC Scopes" name="internal_oidc_scope_mgt_view" 
                    description="View OAuth2 scopes and bindings"/>
            <Scope displayName="Create OIDC Scopes" name="internal_oidc_scope_mgt_create" 
                    description="Create new OAuth2 scopes and bindings"/>
            <Scope displayName="Update OIDC Scopes" name="internal_oidc_scope_mgt_update" 
                    description="Update OAuth2 scopes and bindings"/>
            <Scope displayName="Delete OIDC Scopes" name="internal_oidc_scope_mgt_delete" 
                    description="Delete OAuth2 scopes and bindings"/>
        </Scopes>
    </APIResource>
    <APIResource name="OIDC Scope Management API" identifier="/o/api/server/v1/oidc/scopes"
                 requiresAuthorization="true"
                 description="API representation of the OIDC Scope Management API" type="ORGANIZATION">
        <Scopes>
            <Scope displayName="View OIDC Scopes" name="internal_org_oidc_scope_mgt_view"
                   description="View OAuth2 scopes and bindings"/>
        </Scopes>
    </APIResource>
    <APIResource name="Tenant Management API" identifier="/api/server/v1/tenants"
                 requiresAuthorization="true" description="API representation of the Tenant Management API" type="SYSTEM">
        <Scopes>
            <Scope displayName="Create Tenants" name="internal_create_tenants"
                   description="Create the organizations (root)"/>
            <Scope displayName="List Tenants" name="internal_list_tenants"
                   description="Retrieve the organizations (root) and check domain availability"/>
            <Scope displayName="Modify Tenants" name="internal_modify_tenants" 
                    description="Activate/deactivate the organization (root) and delete its meta data"/>
        </Scopes>
    </APIResource>
    <APIResource name="Organization Discovery API"
                 identifier="/api/server/v1/organizations/discovery"
                 requiresAuthorization="true"
                 description="API representation of the Organization Discovery API" type="TENANT">
        <Scopes>
            <Scope displayName="View Organization Discovery" name="internal_organization_discovery_view" 
                    description="View discovery attributes of organizations under the root organization"/>
            <Scope displayName="Update Organization Discovery" name="internal_organization_discovery_update" 
                    description="Update discovery attributes of organizations under the root organization"/>
            <Scope displayName="Delete Organization Discovery" name="internal_organization_discovery_delete" 
                    description="Delete discovery attributes of organizations under the root organization"/>
        </Scopes>
    </APIResource>
    <APIResource name="Organization Discovery API"
                 identifier="/o/api/server/v1/organizations/discovery"
                 requiresAuthorization="true"
                 description="API representation of the Organization Discovery API"
                 type="ORGANIZATION">
        <Scopes>
            <Scope displayName="View Organization Discovery" name="internal_org_organization_discovery_view" 
                    description="View discovery attributes of the organization"/>
        </Scopes>
    </APIResource>
    <APIResource name="Organization Management API" identifier="/api/server/v1/organizations"
                 requiresAuthorization="true"
                 description="API representation of the Organization Management API" type="TENANT">
        <Scopes>
            <Scope displayName="View Organizations" name="internal_organization_view" 
                    description="View organization (root)"/>
            <Scope displayName="Create Organizations" name="internal_organization_create" 
                    description="Create organization (root)"/>
            <Scope displayName="Update Organizations" name="internal_organization_update" 
                    description="Update the organization properties (root)"/>
            <Scope displayName="Delete Organizations" name="internal_organization_delete" 
                    description="Delete organization (root)"/>
        </Scopes>
    </APIResource>
    <APIResource name="Organization Management API"
                 identifier="/o/api/server/v1/organizations"
                 requiresAuthorization="true"
                 description="API representation of the Organization Management API"
                 type="ORGANIZATION">
        <Scopes>
            <Scope displayName="View Organizations" name="internal_org_organization_view" 
                    description="View organization"/>
            <Scope displayName="Create Organizations" name="internal_org_organization_create" 
                    description="Create organization"/>
            <Scope displayName="Update Organizations" name="internal_org_organization_update" 
                    description="Update organization properties "/>
            <Scope displayName="Delete Organizations" name="internal_org_organization_delete" 
                    description="Delete organization"/>
        </Scopes>
    </APIResource>
    <APIResource name="Organization Discovery Configuration Management API"
                 identifier="/api/server/v1/organization-configs/discovery" requiresAuthorization="true"
                 description="API representation of the Organization Config Management API" type="TENANT">
        <Scopes>
            <Scope displayName="View Organization Configs" name="internal_organization_config_view" 
                    description="View discovery configurations of the organization (root)"/>
            <Scope displayName="Add Organization Configs" name="internal_organization_config_add" 
                    description="Add new discovery configurations of the organization (root)"/>
            <Scope displayName="Update Organization Configs" name="internal_organization_config_update"
                   description="Update discovery configurations of the organization (root)"/>
            <Scope displayName="Delete Organization Configs" name="internal_organization_config_delete" 
                    description="Delete discovery configurations of the organization (root)"/>
        </Scopes>
    </APIResource>
    <APIResource name="Permission Management API"
                 identifier="/api/server/v1/permission-management/permissions" requiresAuthorization="true"
                 description="API representation of the Permission Management API" type="TENANT">
        <Scopes>
            <Scope displayName="View Permissions" name="internal_permission_mgt_view" 
                    description="View Permissions"/>
        </Scopes>
    </APIResource>
    <APIResource name="Script Library Management API" identifier="/api/server/v1/script-libraries"
                 requiresAuthorization="true"
                 description="API representation of the Script Library Management API" type="TENANT">
        <Scopes>
            <Scope displayName="Create Functional Library" name="internal_functional_lib_create" 
                    description="Create new script libraries"/>
            <Scope displayName="View Functional Library" name="internal_functional_lib_view" 
                    description="View Script libraries"/>
            <Scope displayName="Update Functional Library" name="internal_functional_lib_update" 
                    description="Update script libraries"/>
            <Scope displayName="Delete Functional Library" name="internal_functional_lib_delete" 
                    description="Delete script libraries"/>
        </Scopes>
    </APIResource>
    <APIResource name="Secret Type Management API" identifier="/api/server/v1/secret-type"
                 requiresAuthorization="true"
                 description="API representation of the Secret Type Management API" type="TENANT">
        <Scopes>
            <Scope displayName="Add Secret Type" name="internal_secret_type_mgt_add" 
                    description="Create new secret types in secret management service"/>
            <Scope displayName="Update Secret Type" name="internal_secret_type_mgt_update" 
                    description="Update secret types in secret management service"/>
            <Scope displayName="View Secret Type" name="internal_secret_type_mgt_view" 
                    description="View secret types in secret management service"/>
            <Scope displayName="Delete Secret Type" name="internal_secret_type_mgt_delete" 
                    description="Delete secret types in secret management service"/>
        </Scopes>
    </APIResource>
    <APIResource name="Secret Management API" identifier="/api/server/v1/secrets"
                 requiresAuthorization="true" description="API representation of the Secret Management API" type="TENANT">
        <Scopes>
            <Scope displayName="Add Secret" name="internal_secret_mgt_add" 
                    description="Create new secrets in secret management service"/>
            <Scope displayName="Update Secret" name="internal_secret_mgt_update" 
                    description="Update secrets in secret management service"/>
            <Scope displayName="View Secret" name="internal_secret_mgt_view" 
                    description="View secrets in secret management service"/>
            <Scope displayName="Delete Secret" name="internal_secret_mgt_delete" 
                    description="Delete secrets in secret management service"/>
        </Scopes>
    </APIResource>
    <APIResource name="Userstore Management API" identifier="/api/server/v1/userstore"
                 requiresAuthorization="true"
                 description="API representation of the Userstore Management API" type="TENANT">
        <Scopes>
            <Scope displayName="Create Userstore" name="internal_userstore_create" 
                    description="Add new secondary userstores to the organization (root)"/>
            <Scope displayName="View Userstore" name="internal_userstore_view" 
                    description="View the configurations of secondary userstores in the organization (root)"/>
            <Scope displayName="Delete Userstore" name="internal_userstore_delete" 
                    description="Delete secondary userstores in the organization (root)"/>
            <Scope displayName="Update Userstore" name="internal_userstore_update" 
                    description="Update the configurations of secondary userstores in the organization (root)"/>
        </Scopes>
    </APIResource>
    <APIResource name="Userstore Management API"
                 identifier="/o/api/server/v1/userstore"
                 requiresAuthorization="true"
                 description="API representation of the Userstore Management API"
                 type="ORGANIZATION">
        <Scopes>
            <Scope displayName="View Userstore" name="internal_org_userstore_view"
                    description="View secondary userstores in the organization"/>
            <Scope displayName="Create Userstore" name="internal_org_userstore_create"
                   description="Add new secondary userstores to the organization"/>
            <Scope displayName="Delete Userstore" name="internal_org_userstore_delete"
                   description="Delete secondary userstores in the organization"/>
            <Scope displayName="Update Userstore" name="internal_org_userstore_update"
                   description="Update the configurations of secondary userstores in the organization"/>
        </Scopes>
    </APIResource>
    <APIResource name="Association Management API"
                 identifier="/api/users/v1/(.*)/(.*)associations" requiresAuthorization="true"
                 description="API representation of the Association Management API" type="TENANT">
        <Scopes>
            <Scope displayName="View User Associations" name="internal_user_association_view" 
                    description="View the associated local/federated accounts of a user in the organization (root)"/>
            <Scope displayName="Create User Associations" name="internal_user_association_create"
                   description="Create the associated local/federated accounts of a user in the organization (root)"/>
            <Scope displayName="Delete User Associations" name="internal_user_association_delete" 
                    description="Delete the associated local/federated accounts  of a user in the organization (root)"/>
        </Scopes>
    </APIResource>
    <APIResource name="Association Management API"
                 identifier="/o/api/users/v1/(.*)/(.*)associations" requiresAuthorization="true"
                 description="API representation of the Association Management API" type="ORGANIZATION">
        <Scopes>
            <Scope displayName="View User Associations" name="internal_org_user_association_view"
                   description="View the associated local/federated accounts of a user in the organization"/>
            <Scope displayName="Create User Associations" name="internal_org_user_association_create"
                   description="Create the associated local/federated accounts of a user in the organization"/>
            <Scope displayName="Delete User Associations" name="internal_org_user_association_delete"
                   description="Delete the associated local/federated accounts  of a user in the organization"/>
        </Scopes>
    </APIResource>
    <APIResource name="Authorized Application Management V1/V2 API"
                 identifier="/api/users/v(.*)/(.*)/authorized-apps" requiresAuthorization="true"
                 description="API representation of the Authorized Application Management V2 API" type="TENANT">
        <Scopes>
            <Scope displayName="View Authorized Applications" name="internal_user_authorizedapp_view" 
                    description="Check user's permanently consented applications"/>
            <Scope displayName="Delete Authorized Applications" name="internal_user_authorizedapp_delete" 
                    description="Revoke user's permanently consented applications"/>
        </Scopes>
    </APIResource>
    <APIResource name="Functionality Management API"
                 identifier="/api/users/v1/(.*)/user-functionality/(.*)"
                 requiresAuthorization="true"
                 description="API representation of the Functionality Management API" type="TENANT">
        <Scopes>
            <Scope displayName="View User Functionality" name="internal_user_fucntionality_view" 
                    description="Check user account lock/unlock status in the organization (root)"/>
            <Scope displayName="Create User Functionality" name="internal_user_fucntionality_create" 
                    description="Lock/unlock user accounts in the organization (root)"/>
        </Scopes>
    </APIResource>
    <APIResource name="Session Management API" identifier="/api/users/v1/(.*)sessions"
                 requiresAuthorization="true" description="API representation of the Session Management API" type="TENANT">
        <Scopes>
            <Scope displayName="View Sessions" name="internal_session_view" 
                    description="View active users sessions of the organization (root)"/>
            <Scope displayName="Delete Sessions" name="internal_session_delete" 
                    description="Revoke active users sessions of the organization (root)"/>
        </Scopes>
    </APIResource>
    <APIResource name="Session Management API"
                 identifier="/o/api/users/v1/(.*)sessions"
                 requiresAuthorization="true"
                 description="API representation of the Session Management API"
                 type="ORGANIZATION">
        <Scopes>
            <Scope displayName="View Sessions" name="internal_org_session_view" 
                    description="View active users sessions of the organization"/>
            <Scope displayName="Delete Sessions" name="internal_org_session_delete" 
                    description="Revoke active users sessions of the organization"/>
        </Scopes>
    </APIResource>
    <APIResource name="Account Recovery V1/V2 API" identifier="/api/users/v1/recovery"
                 requiresAuthorization="true"
                 description="API representation of the Account Recovery V1/V2 API" type="TENANT">
        <Scopes>
            <Scope displayName="Create User Recovery" name="internal_user_recovery_create" 
                    description="Recovey your user account"/>
        </Scopes>
    </APIResource>
    <APIResource name="SCIM2 Groups API" identifier="/scim2/Groups" requiresAuthorization="true"
                 description="API representation of the SCIM2 Groups API" type="TENANT">
        <Scopes>
            <Scope displayName="View Group" name="internal_group_mgt_view" 
                    description="View group detail in the organization (root)"/>
            <Scope displayName="Create Group" name="internal_group_mgt_create" 
                    description="Create new groups in the organization (root)"/>
            <Scope displayName="Update Group" name="internal_group_mgt_update" 
                    description="Update groups in the organization (root)"/>
            <Scope displayName="Delete Group" name="internal_group_mgt_delete" 
                    description="Delete groups in the organization (root)"/>
        </Scopes>
    </APIResource>
    <APIResource name="SCIM2 Groups API" identifier="/o/scim2/Groups"
                 requiresAuthorization="true"
                 description="API representation of the SCIM2 Groups API" type="ORGANIZATION">
        <Scopes>
            <Scope displayName="View Group" name="internal_org_group_mgt_view" 
                    description="View group detail in the organization"/>
            <Scope displayName="Create Group" name="internal_org_group_mgt_create" 
                    description="Create new groups in the organization"/>
            <Scope displayName="Update Group" name="internal_org_group_mgt_update" 
                    description="Update groups in the organization"/>
            <Scope displayName="Delete Group" name="internal_org_group_mgt_delete" 
                    description="Delete groups in the organization"/>
        </Scopes>
    </APIResource>
    <APIResource name="SCIM2 Users API" identifier="/scim2/Users" requiresAuthorization="true"
                 description="API representation of the SCIM2 Users API" type="TENANT">
        <Scopes>
            <Scope displayName="View User" name="internal_user_mgt_view" 
                    description="View user accounts in the organization (root)"/>
            <Scope displayName="List Users" name="internal_user_mgt_list" 
                    description="Search user accounts in the organization (root)"/>
            <Scope displayName="Create User" name="internal_user_mgt_create" 
                    description="Create new user accounts in the organization (root)"/>
            <Scope displayName="Update User" name="internal_user_mgt_update" 
                    description="Update user accounts in the organization (root)"/>
            <Scope displayName="Delete User" name="internal_user_mgt_delete" 
                    description="Delete user accounts in the organization (root)"/>
        </Scopes>
    </APIResource>
    <APIResource name="SCIM2 Users API" identifier="/o/scim2/Users"
                 requiresAuthorization="true"
                 description="API representation of the SCIM2 Users API" type="ORGANIZATION">
        <Scopes>
            <Scope displayName="View User" name="internal_org_user_mgt_view" 
                    description="View user accounts in the organization"/>
            <Scope displayName="List User" name="internal_org_user_mgt_list" 
                    description="Search user accounts in the organization"/>
            <Scope displayName="Create User" name="internal_org_user_mgt_create" 
                    description="Create new user accounts in the organization"/>
            <Scope displayName="Update User" name="internal_org_user_mgt_update" 
                    description="Update user accounts in the organization"/>
            <Scope displayName="Delete User" name="internal_org_user_mgt_delete" 
                    description="Delete user accounts in the organization"/>
        </Scopes>
    </APIResource>
    <APIResource name="SCIM2 Roles V1/V2 API" identifier="/scim2/Roles" requiresAuthorization="true"
                 description="API representation of the SCIM2 Roles V1/V2 API" type="TENANT">
        <Scopes>
            <Scope displayName="View Role" name="internal_role_mgt_view" 
                    description="View roles details in the organization (root)"/>
            <Scope displayName="Create Role" name="internal_role_mgt_create" 
                    description="Create new roles in the organization (root)"/>
            <Scope displayName="Update Role" name="internal_role_mgt_update" 
                    description="Update roles details in the organization (root)"/>
            <Scope displayName="Delete Role" name="internal_role_mgt_delete" 
                    description="Delete roles in the organization (root)"/>
        </Scopes>
    </APIResource>
    <APIResource name="SCIM2 Roles V1/V2 API" identifier="/o/scim2/Roles"
                 requiresAuthorization="true"
                 description="API representation of the SCIM2 Roles V1/V2 API" type="ORGANIZATION">
        <Scopes>
            <Scope displayName="View Role" name="internal_org_role_mgt_view" 
                    description="View roles details in the organization"/>
            <Scope displayName="Create Role" name="internal_org_role_mgt_create"
                    description="Create new roles in the organization"/>
            <Scope displayName="Update Role" name="internal_org_role_mgt_update" 
                    description="Update roles details in the organization"/>
            <Scope displayName="Delete Role" name="internal_org_role_mgt_delete"
                    description="Delete roles in the organization"/>
        </Scopes>
    </APIResource>
    <APIResource name="SCIM2 Bulk API" identifier="/scim2/Bulk" requiresAuthorization="true"
                 description="API representation of the SCIM2 Bulk API" type="TENANT">
        <Scopes>
            <Scope displayName="Create Bulk Resource" name="internal_bulk_resource_create"
                    description="Create new SCIM resources in bulk in the organization (root)"/>
        </Scopes>
    </APIResource>
    <APIResource name="SCIM2 Bulk API" identifier="/o/scim2/Bulk"
                 requiresAuthorization="true"
                 description="API representation of the SCIM2 Bulk API" type="ORGANIZATION">
        <Scopes>
            <Scope displayName="Create Bulk Resource" name="internal_org_bulk_resource_create"
                        description="Create new SCIM resources in bulk in the organization"/>
        </Scopes>
    </APIResource>
    <APIResource name="User Code Management API" identifier="/api/identity/user/v1.0/(.*)-code"
                 requiresAuthorization="true" description="API representation of the User Related Code Management API" type="TENANT">
        <Scopes>
            <Scope displayName="View User Code" name="internal_user_code_mgt_view"
                    description="View user related code in the organization (root)"/>
            <Scope displayName="Create User Code" name="internal_user_code_mgt_create"
                    description="Create user related new code in the organization (root)"/>
            <Scope displayName="Update User Code" name="internal_user_code_mgt_update"
                    description="Update user related code in the organization (root)"/>
            <Scope displayName="Delete User Code" name="internal_user_code_mgt_delete"
                    description="Delete user related code in the organization (root)"/>
        </Scopes>
    </APIResource>
    <APIResource name="User Personal Identification API"
                 identifier="/api/identity/user/v1.0/pi-info" requiresAuthorization="true"
                 description="API representation of the User Personal Identification API" type="TENANT">
        <Scopes>
            <Scope displayName="View Personal Identification Information" name="internal_pi_info_view" 
                    description="View user IDs of users"/>
        </Scopes>
    </APIResource>
    <APIResource name="Identity Configuration Management API" identifier="/api/identity/config-mgt/v1.0"
                 requiresAuthorization="true"
                 description="API representation of the Configuration Management API" type="TENANT">
        <Scopes>
            <Scope displayName="List Configuration" name="internal_config_mgt_list" 
                    description="List resources in configuration management service in the organization (root)"/>
            <Scope displayName="View Configuration" name="internal_config_mgt_view" 
                    description="View resources in configuration management service in the organization (root)"/>
            <Scope displayName="Add Configuration" name="internal_config_mgt_add" 
                    description="Create new resources in configuration management service in the organization (root)"/>
            <Scope displayName="Update Configuration" name="internal_config_mgt_update" 
                    description="Update resources in configuration management service in the organization (root)"/>
            <Scope displayName="Delete Configuration" name="internal_config_mgt_delete" 
                    description="Delete resources in configuration management service in the organization (root)"/>
        </Scopes>
    </APIResource>
    <APIResource name="Consent Management API" identifier="/api/identity/consent-mgt/v1.0/consents"
                 requiresAuthorization="true" description="API representation of the Consent Management API" type="TENANT">
        <Scopes>
            <Scope displayName="Add Consent" name="internal_consent_mgt_add" 
                    description="Add new consent in the organization (root)"/>
            <Scope displayName="Delete Consent" name="internal_consent_mgt_delete" 
                    description="Delete consent in the organization (root)"/>
        </Scopes>
    </APIResource>
    <APIResource name="Identity Recovery API" identifier="/api/identity/recovery"
                 requiresAuthorization="true" description="API representation of the Identity Recovery API" type="TENANT">
        <Scopes>
            <Scope displayName="View Recovery" name="internal_recovery_view" 
                    description="View recovery in the organization (root)"/>
            <Scope displayName="Create Recovery" name="internal_recovery_create" 
                    description="Create new recovery in the organization (root)"/>
        </Scopes>
    </APIResource>
    <APIResource name="Identity Recovery API" identifier="/o/api/identity/recovery"
                 requiresAuthorization="true"
                 description="API representation of the Identity Recovery API"
                 type="ORGANIZATION">
        <Scopes>
            <Scope displayName="View Recovery" name="internal_org_recovery_view" 
                    description="View recovery in the organization"/>
            <Scope displayName="Create Recovery" name="internal_org_recovery_create" 
                    description="Create new recovery in the organization"/>
        </Scopes>
    </APIResource>
    <APIResource name="OAuth DCR API" identifier="/api/identity/oauth2/dcr/v1.1/register"
                 requiresAuthorization="true"
                 description="API representation of the OAuth DCR (Dynamic Client Registration) API" type="TENANT">
        <Scopes>
            <Scope displayName="View DCR" name="internal_dcr_view" 
                    description="View OAuth2 applications in the organization"/>
            <Scope displayName="Create DCR" name="internal_dcr_create" 
                    description="Create new OAuth2 applications in the organization"/>
            <Scope displayName="Update DCR" name="internal_dcr_update" 
                    description="Update OAuth2 applications in the organization"/>
            <Scope displayName="Delete DCR" name="internal_dcr_delete" 
                    description="Delete OAuth2 applications in the organization"/>
        </Scopes>
    </APIResource>
    <APIResource name="OAuth DCR API" identifier="/o/api/identity/oauth2/dcr/v1.1/register"
                 requiresAuthorization="true"
                 description="API representation of the OAuth DCR (Dynamic Client Registration) API" type="ORGANIZATION">
        <Scopes>
            <Scope displayName="View DCR" name="internal_org_dcr_view"
                   description="View OAuth2 applications in the organization"/>
            <Scope displayName="Create DCR" name="internal_org_dcr_create"
                   description="Create new OAuth2 applications in the organization"/>
            <Scope displayName="Update DCR" name="internal_org_dcr_update"
                   description="Update OAuth2 applications in the organization"/>
            <Scope displayName="Delete DCR" name="internal_org_dcr_delete"
                   description="Delete OAuth2 applications in the organization"/>
        </Scopes>
    </APIResource>
    <APIResource name="OAuth2.0 Scope Management API" identifier="/api/identity/oauth2/v1.0/scopes"
                 requiresAuthorization="true"
                 description="API representation of the OAuth2.0 Scope Management API" type="TENANT">
        <Scopes>
            <Scope displayName="View OAuth Scope" name="internal_oauth_scope_view" 
                    description="View OAuth2 scopes in the organization (root)"/>
            <Scope displayName="Create OAuth Scope" name="internal_oauth_scope_create" 
                    description="Create new OAuth2 scopes in the organization (root)"/>
            <Scope displayName="Update OAuth Scope" name="internal_oauth_scope_update" 
                    description="Update OAuth2 scopes in the organization (root)"/>
            <Scope displayName="Delete OAuth Scope" name="internal_oauth_scope_delete" 
                    description="Delete OAuth2 scopes in the organization (root)"/>
        </Scopes>
    </APIResource>
    <APIResource name="Certificate Validation Management API" identifier="/api/server/v1/certificate-validation"
                 requiresAuthorization="true"
                 description="API representation of the Certificate Validation Management API" type="TENANT">
        <Scopes>
            <Scope displayName="View Certificate Validation Configurations" name="internal_cert_validation_mgt_view"
                    description="View certificate validation configurations in the organization (root)"/>
            <Scope displayName="Create Certificate Validation Configurations" name="internal_cert_validation_mgt_create"
                    description="Create certificate validation configurations in the organization (root)"/>
            <Scope displayName="Update Certificate Validation Configurations" name="internal_cert_validation_mgt_update"
                    description="Update certificate validation configurations in the organization (root)"/>
            <Scope displayName="Delete Certificate Validation Configurations" name="internal_cert_validation_mgt_delete"
                    description="Delete certificate validation configurations in the organization (root)"/>
        </Scopes>
    </APIResource>
    <APIResource name="Certificate Validation Management API" identifier="/o/api/server/v1/certificate-validation"
                 requiresAuthorization="true"
                 description="API representation of the Certificate Validation Management API" type="ORGANIZATION">
        <Scopes>
            <Scope displayName="View Certificate Validation Configurations" name="internal_org_cert_validation_mgt_view"
                    description="View certificate validation configurations in the organization"/>
            <Scope displayName="Create Certificate Validation Configurations" name="internal_org_cert_validation_mgt_create"
                    description="Create certificate validation configurations in the organization"/>
            <Scope displayName="Update Certificate Validation Configurations" name="internal_org_cert_validation_mgt_update"
                    description="Update certificate validation configurations in the organization"/>
            <Scope displayName="Delete Certificate Validation Configurations" name="internal_org_cert_validation_mgt_delete"
                    description="Delete certificate validation configurations in the organization"/>
        </Scopes>
    </APIResource>
    <APIResource name="Webhook Management API" identifier="/api/server/v1/webhooks"
                 requiresAuthorization="true"
                 description="API representation of the Webhook Management API" type="TENANT">
        <Scopes>
            <Scope displayName="View Webhooks" name="internal_webhook_mgt_view"
                   description="View webhooks in the organization (root)"/>
            <Scope displayName="Create Webhooks" name="internal_webhook_mgt_create"
                   description="Create webhooks in the organization (root)"/>
            <Scope displayName="Update Webhooks" name="internal_webhook_mgt_update"
                   description="Update webhooks in the organization (root)"/>
            <Scope displayName="Delete Webhooks" name="internal_webhook_mgt_delete"
                   description="Delete webhooks in the organization (root)"/>
        </Scopes>
    </APIResource>
    <APIResource name="Webhook Management API" identifier="/o/api/server/v1/webhooks"
                 requiresAuthorization="true"
                 description="API representation of the Webhook Management API" type="ORGANIZATION">
        <Scopes>
            <Scope displayName="View Webhooks" name="internal_org_webhook_mgt_view"
                   description="View webhooks in the organization"/>
            <Scope displayName="Create Webhooks" name="internal_org_webhook_mgt_create"
                   description="Create webhooks in the organization"/>
            <Scope displayName="Update Webhooks" name="internal_org_webhook_mgt_update"
                   description="Update webhooks in the organization"/>
            <Scope displayName="Delete Webhooks" name="internal_org_webhook_mgt_delete"
                   description="Delete webhooks in the organization"/>
        </Scopes>
    </APIResource>
    <APIResource name="Webhook Metadata API" identifier="/api/server/v1/webhooks/metadata"
                 requiresAuthorization="true"
                 description="API representation of the Webhook Metadata API" type="TENANT">
        <Scopes>
            <Scope displayName="View Webhook Metadata" name="internal_webhook_meta_view"
                   description="View webhook metadata in the organization (root)"/>
            <Scope displayName="Update Webhook Metadata" name="internal_webhook_meta_update"
                   description="Update webhook metadata in the organization (root)"/>
        </Scopes>
    </APIResource>
    <APIResource name="Webhook Metadata API" identifier="/o/api/server/v1/webhooks/metadata"
                 requiresAuthorization="true"
                 description="API representation of the Webhook Metadata API" type="ORGANIZATION">
        <Scopes>
            <Scope displayName="View Webhook Metadata" name="internal_org_webhook_meta_view"
                   description="View webhook metadata in the organization"/>
            <Scope displayName="Update Webhook Metadata" name="internal_org_webhook_meta_update"
                   description="Update webhook metadata in the organization"/>
        </Scopes>
    </APIResource>
    <APIResource name="Email Template Management API v1/v2"
                 identifier="/api/server/v(.*)/email/template-types" requiresAuthorization="true"
                 description="API representation of the Email Template Management API" type="TENANT">
        <Scopes>
            <Scope displayName="View Email Template" name="internal_email_mgt_view" 
                    description="View email templates and types in the organization (root)"/>
            <Scope displayName="Create Email Template" name="internal_email_mgt_create" 
                    description="Create new email template and types in the organization (root)"/>
            <Scope displayName="Update Email Template" name="internal_email_mgt_update" 
                    description="Update email templates and types in the organization (root)"/>
            <Scope displayName="Delete Email Template" name="internal_email_mgt_delete" 
                    description="Delete email templates and types in the organization (root)"/>
        </Scopes>
    </APIResource>
    <APIResource name="Email Template Management API v1/v2"
                 identifier="/o/api/server/v(.*)/email/template-types" requiresAuthorization="true"
                 description="API representation of the Email Template Management API"
                 type="ORGANIZATION">
        <Scopes>
            <Scope displayName="View Email Template" name="internal_org_email_mgt_view"
                   description="View email templates and types in the organization"/>
            <Scope displayName="Create Email Template" name="internal_org_email_mgt_create"
                   description="Create new email template and types in the organization"/>
            <Scope displayName="Update Email Template" name="internal_org_email_mgt_update"
                   description="Update email templates and types in the organization"/>
            <Scope displayName="Delete Email Template" name="internal_org_email_mgt_delete"
                   description="Delete email templates and types in the organization"/>
        </Scopes>
    </APIResource>
    <APIResource name="Notification Template Management API"
                 identifier="/api/server/v(.*)/notification/(?:email|sms)/template-types" requiresAuthorization="true"
                 description="API representation of the Notification Template Management API" type="TENANT">
        <Scopes>
            <Scope displayName="View Notification Template" name="internal_template_mgt_view"
                   description="View notification templates and types in the organization (root)"/>
            <Scope displayName="Create Notification Template" name="internal_template_mgt_create"
                   description="Create new notification templates and types in the organization (root)"/>
            <Scope displayName="Update Notification Template" name="internal_template_mgt_update"
                   description="Update notification templates and types in the organization (root)"/>
            <Scope displayName="Delete Notification Template" name="internal_template_mgt_delete"
                   description="Delete notification templates and types in the organization (root)"/>
        </Scopes>
    </APIResource>
    <APIResource name="Notification Template Management API"
                 identifier="/o/api/server/v(.*)/notification/(?:email|sms)/template-types" requiresAuthorization="true"
                 description="API representation of the Notification Template Management API"
                 type="ORGANIZATION">
        <Scopes>
            <Scope displayName="View Notification Template" name="internal_org_template_mgt_view"
                   description="View notification templates and types in the organization"/>
            <Scope displayName="Create Notification Template" name="internal_org_template_mgt_create"
                   description="Create notification templates and types in the organization"/>
            <Scope displayName="Update Notification Template" name="internal_org_template_mgt_update"
                   description="Update notification templates and types in the organization"/>
            <Scope displayName="Delete Notification Template" name="internal_org_template_mgt_delete"
                   description="Delete notification templates and types in the organization"/>
        </Scopes>
    </APIResource>
    <APIResource name="Entitlement Management API" identifier="/api/identity/entitlement/"
                 requiresAuthorization="true"
                 description="API representation of the Entitlement Management API" type="TENANT">
        <Scopes>
            <Scope displayName="Manage PEP (Policy Enforcement Point)" name="internal_manage_pep" 
                    description="Manage PEP (Policy Enforcement Point) in the organization (root)"/>
        </Scopes>
    </APIResource>
    <APIResource name="Guest Invitation Management API"
                 identifier="/o/api/server/v1/guests/invitation" requiresAuthorization="true"
                 description="API representation of the Guest Invitation Management API"
                 type="ORGANIZATION">
        <Scopes>
            <Scope displayName="List Guest Invitations" name="internal_org_guest_mgt_invite_list" 
                    description="List invitations triggered for the organization"/>
            <Scope displayName="Add Guest Invitations" name="internal_org_guest_mgt_invite_add" 
                    description="Invite users to onboard for the organization"/>
            <Scope displayName="Delete Guest Invitations" name="internal_org_guest_mgt_invite_delete" 
                    description="Delete invitations triggered for the organization"/>
        </Scopes>
    </APIResource>
    <APIResource name="OAuth2 Introspection API" identifier="/oauth2/introspect"
                 requiresAuthorization="true"
                 description="API representation of the OAuth2 Introspection API" type="TENANT">
        <Scopes>
            <Scope displayName="OAuth2 Introspection" name="internal_oauth2_introspect" 
                    description="Introspect tokens"/>
        </Scopes>
    </APIResource>
    <APIResource name="OAuth2 Introspection API" identifier="/o/oauth2/introspect"
                 requiresAuthorization="true"
                 description="API representation of the OAuth2 Introspection API" type="ORGANIZATION">
        <Scopes>
            <Scope displayName="OAuth2 Introspection" name="internal_org_oauth2_introspect"
                   description="Introspect tokens"/>
        </Scopes>
    </APIResource>
    <APIResource name="User Sharing API" identifier="/api/server/v1/users"
                 requiresAuthorization="true"
                 description="API representation of the user share API" type="TENANT">
        <Scopes>
            <Scope displayName="Share Users" name="internal_user_share"
                   description="Share users with organizations"/>
            <Scope displayName="Unshare users" name="internal_user_unshare"
                   description="Unshare users from organizations"/>
            <Scope displayName="View Shared Users" name="internal_user_shared_access_view"
                   description="View users shared with organizations"/>
        </Scopes>
    </APIResource>
    <APIResource name="User Sharing API" identifier="/o/api/server/v1/users"
                 requiresAuthorization="true"
                 description="API representation of the user share API" type="ORGANIZATION">
        <Scopes>
            <Scope displayName="Share Users" name="internal_org_user_share"
                   description="Share users with organizations"/>
            <Scope displayName="Unshare users" name="internal_org_user_unshare"
                   description="Unshare users from organizations"/>
            <Scope displayName="View Shared Users" name="internal_org_user_shared_access_view"
                   description="View users shared with organizations"/>
        </Scopes>
    </APIResource>
    <APIResource name="Application Management Feature" identifier="console:applications"
                 requiresAuthorization="true"
                 description="Resource representation of the Application Management Feature"
                 type="CONSOLE_FEATURE">
        <Scopes>
            <Scope displayName="Application Feature" name="console:applications" 
                    description="Manage applications from the Console"/>
            <Scope displayName="Application View Feature" name="console:applications_view"
                   description="Manage views of applications from the Console"/>
            <Scope displayName="Application Edit Feature" name="console:applications_edit"
                   description="Manage edits of applications from the Console"/>
        </Scopes>
    </APIResource>
    <APIResource name="Application Management Feature" identifier="console:org:applications"
                 requiresAuthorization="true"
                 description="Resource representation of the Application Management Feature"
                 type="CONSOLE_ORG_FEATURE">
        <Scopes>
            <Scope displayName="Application Feature" name="console:org:applications"
                   description="Manage applications in the organization from the Console"/>
            <Scope displayName="Application View Feature" name="console:org:applications_view"
                   description="Manage views of applications in the organization from the Console"/>
            <Scope displayName="Application Edit Feature" name="console:org:applications_edit"
                   description="Manage edits of applications in the organization from the Console"/>
        </Scopes>
    </APIResource>
    <APIResource name="Webhook Management Feature" identifier="console:org:webhooks"
                 requiresAuthorization="true"
                 description="Resource representation of the Webhook Management Feature"
                 type="CONSOLE_ORG_FEATURE">
        <Scopes>
            <Scope displayName="Webhook Feature" name="console:org:webhooks"
                   description="Manage webhooks from the Console"/>
            <Scope displayName="Webhook View Feature" name="console:org:webhooks_view"
                   description="Manage views of webhooks from the Console"/>
            <Scope displayName="Webhook Edit Feature" name="console:org:webhooks_edit"
                   description="Manage edits of webhooks from the Console"/>
        </Scopes>
    </APIResource>
    <APIResource name="Branding Management Feature" identifier="console:branding"
                 requiresAuthorization="true"
                 description="Resource representation of the Branding Management Feature"
                 type="CONSOLE_FEATURE">
        <Scopes>
            <Scope displayName="Branding Feature" name="console:branding"
                    description="Manage branding from the Console"/>
            <Scope displayName="Branding View Feature" name="console:branding_view"
                   description="Manage views of branding from the Console"/>
            <Scope displayName="Branding Edit Feature" name="console:branding_edit"
                   description="Manage edits of branding from the Console"/>
        </Scopes>
    </APIResource>
    <APIResource name="Branding Management Feature" identifier="console:org:branding"
                 requiresAuthorization="true"
                 description="Resource representation of the Branding Management Feature"
                 type="CONSOLE_ORG_FEATURE">
        <Scopes>
            <Scope displayName="Branding Feature" name="console:org:branding"
                   description="Manage branding in the organization from the Console"/>
            <Scope displayName="Branding View Feature" name="console:org:branding_view"
                   description="Manage views of branding in the organization from the Console"/>
            <Scope displayName="Branding Edit Feature" name="console:org:branding_edit"
                   description="Manage edits of branding in the organization from the Console"/>
        </Scopes>
    </APIResource>
    <APIResource name="Attribute Management Feature" identifier="console:attributes"
                 requiresAuthorization="true"
                 description="Resource representation of the Attribute Management Feature"
                 type="CONSOLE_FEATURE">
        <Scopes>
            <Scope displayName="Attribute Feature" name="console:attributes" 
                    description="Manage user attributes from the Console"/>
            <Scope displayName="Attribute View Feature" name="console:attributes_view"
                   description="Manage views of user attributes from the Console"/>
            <Scope displayName="Attribute Edit Feature" name="console:attributes_edit"
                   description="Manage edits of user attributes from the Console"/>
        </Scopes>
    </APIResource>
    <APIResource name="Attribute Management Feature" identifier="console:org:attributes"
                 requiresAuthorization="true"
                 description="Resource representation of the Attribute Management Feature"
                 type="CONSOLE_ORG_FEATURE">
        <Scopes>
            <Scope displayName="Attribute Feature" name="console:org:attributes"
                   description="Manage user attributes from the Console"/>
            <Scope displayName="Attribute View Feature" name="console:org:attributes_view"
                   description="Manage views of user attributes from the Console"/>
            <Scope displayName="Attribute Edit Feature" name="console:org:attributes_edit"
                   description="Manage edits of user attributes from the Console"/>
        </Scopes>
    </APIResource>
    <APIResource name="User Store Management Feature" identifier="console:userstores"
                 requiresAuthorization="true"
                 description="Resource representation of the User Store Management Feature"
                 type="CONSOLE_FEATURE">
        <Scopes>
            <Scope displayName="User Store Feature" name="console:userstores" 
                    description="Manage user stores from the Console"/>
            <Scope displayName="User views of Store View Feature" name="console:userstores_view"
                   description="Manage user stores from the Console"/>
            <Scope displayName="User Store Edit Feature" name="console:userstores_edit"
                   description="Manage edits of user stores from the Console"/>
        </Scopes>
    </APIResource>
    <APIResource name="User Store Management Feature" identifier="console:org:userstores"
                 requiresAuthorization="true"
                 description="Resource representation of the User Store Management Feature"
                 type="CONSOLE_ORG_FEATURE">
        <Scopes>
            <Scope displayName="User Store Feature" name="console:org:userstores"
                   description="Manage user stores from the Console"/>
            <Scope displayName="User Store View Feature" name="console:org:userstores_view"
                   description="Manage views of user stores from the Console"/>
            <Scope displayName="User Store Edit Feature" name="console:org:userstores_edit"
                   description="Manage edits of user stores from the Console"/>
        </Scopes>
    </APIResource>
    <APIResource name="Group Management Feature" identifier="console:groups"
                 requiresAuthorization="true"
                 description="Resource representation of the Group Management Feature"
                 type="CONSOLE_FEATURE">
        <Scopes>
            <Scope displayName="Group Feature" name="console:groups" 
                    description="Manage groups from the Console"/>
            <Scope displayName="Group View Feature" name="console:groups_view"
                   description="Manage views of groups from the Console"/>
            <Scope displayName="Group Edit Feature" name="console:groups_edit"
                   description="Manage edits of groups from the Console"/>
        </Scopes>
    </APIResource>
    <APIResource name="Group Management Feature" identifier="console:org:groups"
                 requiresAuthorization="true"
                 description="Resource representation of the Group Management Feature"
                 type="CONSOLE_ORG_FEATURE">
        <Scopes>
            <Scope displayName="Group Feature" name="console:org:groups"
                   description="Manage groups in the organization from the Console"/>
            <Scope displayName="Group View Feature" name="console:org:groups_view"
                   description="Manage views of groups in the organization from the Console"/>
            <Scope displayName="Group Edit Feature" name="console:org:groups_edit"
                   description="Manage edits of groups in the organization from the Console"/>
        </Scopes>
    </APIResource>
    <APIResource name="Identity Provider Management Feature" identifier="console:idps"
                 requiresAuthorization="true"
                 description="Resource representation of the Identity Provider Management Feature"
                 type="CONSOLE_FEATURE">
        <Scopes>
            <Scope displayName="Identity Provider Feature" name="console:idps" 
                    description="Manage identity providers from the Console"/>
            <Scope displayName="Identity Provider View Feature" name="console:idps_view"
                   description="Manage views of identity providers from the Console"/>
            <Scope displayName="Identity Provider Edit Feature" name="console:idps_edit"
                   description="Manage edits of identity providers from the Console"/>
        </Scopes>
    </APIResource>
    <APIResource name="Identity Provider Management Feature" identifier="console:org:idps"
                 requiresAuthorization="true"
                 description="Resource representation of the Identity Provider Management Feature"
                 type="CONSOLE_ORG_FEATURE">
        <Scopes>
            <Scope displayName="Identity Provider Feature" name="console:org:idps"
                   description="Manage identity providers in the organization from the Console"/>
            <Scope displayName="Identity Provider View Feature" name="console:org:idps_view"
                   description="Manage views of identity providers in the organization from the Console"/>
            <Scope displayName="Identity Provider Edit Feature" name="console:org:idps_edit"
                   description="Manage edits of identity providers in the organization from the Console"/>
        </Scopes>
    </APIResource>
    <APIResource name="API Resource Management Feature" identifier="console:apiResources"
                 requiresAuthorization="true"
                 description="Resource representation of the API Resource Management Feature"
                 type="CONSOLE_FEATURE">
        <Scopes>
            <Scope displayName="API Resource Feature" name="console:apiResources" 
                    description="Manage api resources from the Console"/>
            <Scope displayName="API Resource View Feature" name="console:apiResources_view"
                   description="Manage views of api resources from the Console"/>
            <Scope displayName="API Resource Edit Feature" name="console:apiResources_edit"
                   description="Manage edits of api resources from the Console"/>
        </Scopes>
    </APIResource>
    <APIResource name="API Resource Management Feature" identifier="console:org:apiResources"
                 requiresAuthorization="true"
                 description="Resource representation of the API Resource Management Feature"
                 type="CONSOLE_ORG_FEATURE">
        <Scopes>
            <Scope displayName="API Resource Feature" name="console:org:apiResources"
                   description="Manage api resources in the organization from the Console"/>
            <Scope displayName="API Resource View Feature" name="console:org:apiResources_view"
                   description="Manage views of api resources in the organization from the Console"/>
            <Scope displayName="API Resource Edit Feature" name="console:org:apiResources_edit"
                   description="Manage edits of api resources in the organization from the Console"/>
        </Scopes>
    </APIResource>
    <APIResource name="OIDC Scope Management Feature" identifier="console:scopes:oidc"
                 requiresAuthorization="true"
                 description="Resource representation of the OIDC Scope Management Feature"
                 type="CONSOLE_FEATURE">
        <Scopes>
            <Scope displayName="OIDC Scope Feature" name="console:scopes:oidc" 
                    description="Manage OIDC scopes from the Console"/>
            <Scope displayName="OIDC Scope View Feature" name="console:scopes:oidc_view"
                   description="Manage views of OIDC scopes from the Console"/>
            <Scope displayName="OIDC Scope Edit Feature" name="console:scopes:oidc_edit"
                   description="Manage edits of OIDC scopes from the Console"/>
        </Scopes>
    </APIResource>
    <APIResource name="Login And Registration Management Feature" identifier="console:loginAndRegistration"
                 requiresAuthorization="true"
                 description="Resource representation of the Login And Registration Management Feature"
                 type="CONSOLE_FEATURE">
        <Scopes>
            <Scope displayName="Login And Registration Feature" name="console:loginAndRegistration" 
                    description="Manage login and regisgtration from the Console"/>
            <Scope displayName="Login And Registration View Feature" name="console:loginAndRegistration_view"
                   description="Manage views of login and regisgtration from the Console"/>
            <Scope displayName="Login And Registration Edit Feature" name="console:loginAndRegistration_edit"
                   description="Manage edits of login and regisgtration from the Console"/>
        </Scopes>
    </APIResource>
    <APIResource name="Login And Registration Management Feature" identifier="console:org:loginAndRegistration"
                 requiresAuthorization="true"
                 description="Resource representation of the Login And Registration Management Feature"
                 type="CONSOLE_ORG_FEATURE">
        <Scopes>
            <Scope displayName="Login And Registration Feature" name="console:org:loginAndRegistration"
                   description="Manage login and registration from the Console"/>
            <Scope displayName="Login And Registration View Feature" name="console:org:loginAndRegistration_view"
                   description="Manage views of login and registration from the Console"/>
            <Scope displayName="Login And Registration Edit Feature" name="console:org:loginAndRegistration_edit"
                   description="Manage edits of login and registration from the Console"/>
        </Scopes>
    </APIResource>
    <APIResource name="Organization Management Feature" identifier="console:organizations"
                 requiresAuthorization="true"
                 description="Resource representation of the Organization Management Feature"
                 type="CONSOLE_FEATURE">
        <Scopes>
            <Scope displayName="Organization Feature" name="console:organizations" 
                    description="Manage organizations from the Console"/>
            <Scope displayName="Organization View Feature" name="console:organizations_view"
                   description="Manage views of organizations from the Console"/>
            <Scope displayName="Organization Edit Feature" name="console:organizations_edit"
                   description="Manage edits of organizations from the Console"/>
        </Scopes>
    </APIResource>
    <APIResource name="Organization Management Feature" identifier="console:org:organizations"
                 requiresAuthorization="true"
                 description="Resource representation of the Organization Management Feature"
                 type="CONSOLE_ORG_FEATURE">
        <Scopes>
            <Scope displayName="Organization Feature" name="console:org:organizations"
                   description="Manage organizations in the organization from the Console"/>
            <Scope displayName="Organization View Feature" name="console:org:organizations_view"
                   description="Manage views of organizations in the organization from the Console"/>
            <Scope displayName="Organization Edit Feature" name="console:org:organizations_edit"
                   description="Manage edits of organizations in the organization from the Console"/>
        </Scopes>
    </APIResource>
    <APIResource name="Organization Discovery Management Feature" identifier="console:organizationDiscovery"
                 requiresAuthorization="true"
                 description="Resource representation of the Organization Discovery Management Feature"
                 type="CONSOLE_FEATURE">
        <Scopes>
            <Scope displayName="Organization Discovery Feature" name="console:organizationDiscovery" 
                    description="Manage organization discovery from the Console"/>
            <Scope displayName="Organization Discovery View Feature" name="console:organizationDiscovery_view"
                   description="Manage views of organization discovery from the Console"/>
            <Scope displayName="Organization Discovery Edit Feature" name="console:organizationDiscovery_edit"
                   description="Manage edits of organization discovery from the Console"/>
        </Scopes>
    </APIResource>
    <APIResource name="Resident Application Outbound Provisioning Configuration Feature" identifier="console:residentOutboundProvisioning"
                 requiresAuthorization="true"
                 description="Resource representation of the Resident Application Outbound Provisioning Configuration Feature"
                 type="CONSOLE_FEATURE">
        <Scopes>
            <Scope displayName="Resident Application Outbound Provisioning Feature" name="console:residentOutboundProvisioning" 
                    description="Manage resident application outbound provisioning configuration from the Console"/>
            <Scope displayName="Resident Application Outbound Provisioning View Feature" name="console:residentOutboundProvisioning_view"
                   description="Manage views of resident application outbound provisioning configuration from the Console"/>
            <Scope displayName="Resident Application Outbound Provisioning Edit Feature" name="console:residentOutboundProvisioning_edit"
                   description="Manage edits of resident application outbound provisioning configuration from the Console"/>
        </Scopes>
    </APIResource>
    <APIResource name="Role Management Feature" identifier="console:roles"
                 requiresAuthorization="true"
                 description="Resource representation of the Role Management Feature"
                 type="CONSOLE_FEATURE">
        <Scopes>
            <Scope displayName="Role Feature" name="console:roles"
                    description="Manage roles from the Console"/>
            <Scope displayName="Role View Feature" name="console:roles_view"
                   description="Manage views of roles from the Console"/>
            <Scope displayName="Role Edit Feature" name="console:roles_edit"
                   description="Manage edits of roles from the Console"/>
        </Scopes>
    </APIResource>
    <APIResource name="Role Management Feature" identifier="console:org:roles"
                 requiresAuthorization="true"
                 description="Resource representation of the Role Management Feature"
                 type="CONSOLE_ORG_FEATURE">
        <Scopes>
            <Scope displayName="Role Feature" name="console:org:roles"
                   description="Manage roles in the organization from the Console"/>
            <Scope displayName="Role View Feature" name="console:org:roles_view"
                   description="Manage views of roles in the organization from the Console"/>
            <Scope displayName="Role Edit Feature" name="console:org:roles_edit"
                   description="Manage edits of roles in the organization from the Console"/>
        </Scopes>
    </APIResource>
    <APIResource name="User Management Feature" identifier="console:users"
                 requiresAuthorization="true"
                 description="Resource representation of the User Management Feature"
                 type="CONSOLE_FEATURE">
        <Scopes>
            <Scope displayName="User Feature" name="console:users" 
                    description="Manage users from the Console"/>
            <Scope displayName="User View Feature" name="console:users_view"
                   description="Manage views of users from the Console"/>
            <Scope displayName="User Edit Feature" name="console:users_edit"
                   description="Manage edits of users from the Console"/>
        </Scopes>
    </APIResource>
    <APIResource name="User Management Feature" identifier="console:org:users"
                 requiresAuthorization="true"
                 description="Resource representation of the User Management Feature"
                 type="CONSOLE_ORG_FEATURE">
        <Scopes>
            <Scope displayName="User Feature" name="console:org:users"
                   description="Manage users in the organization from the Console"/>
            <Scope displayName="User View Feature" name="console:org:users_view"
                   description="Manage views of users in the organization from the Console"/>
            <Scope displayName="User Edit Feature" name="console:org:users_edit"
                   description="Manage edits of users in the organization from the Console"/>
        </Scopes>
    </APIResource>
    <APIResource name="Server Management Feature" identifier="console:server"
                 requiresAuthorization="true"
                 description="Resource representation of the Server Management Feature"
                 type="CONSOLE_FEATURE">
        <Scopes>
            <Scope displayName="Server Feature" name="console:server" 
                    description="Manage server from the Console"/>
        </Scopes>
    </APIResource>
    <APIResource name="Approval Workflow Management Feature" identifier="console:workflows"
                 requiresAuthorization="true"
                 description="Resource representation of the Approval Workflow Management Feature"
                 type="CONSOLE_FEATURE">
        <Scopes>
            <Scope displayName="Approval Workflow Feature" name="console:workflows"
                   description="Manage workflows from the Console"/>
            <Scope displayName="Approval Workflow View Feature" name="console:workflows_view"
                   description="Manage views of workflows from the Console"/>
            <Scope displayName="Approval Workflow Edit Feature" name="console:workflows_edit"
                   description="Manage edits of workflows from the Console"/>
        </Scopes>
    </APIResource>
    <APIResource name="Approval Workflow Management Feature Organization" identifier="console:org:workflows"
                 requiresAuthorization="true"
                 description="Resource representation of the Approval Workflow Management Feature"
                 type="CONSOLE_ORG_FEATURE">
        <Scopes>
            <Scope displayName="Approval Workflow Feature" name="console:org:workflows"
                   description="Manage Approval workflows from the Console"/>
            <Scope displayName="Approval Workflow View Feature" name="console:org:workflows_view"
                   description="Manage views of approval workflows from the Console"/>
            <Scope displayName="Approval Workflow Edit Feature" name="console:org:workflows_edit"
                   description="Manage edits of approval workflows from the Console"/>
        </Scopes>
    </APIResource>
    <APIResource name="Notification Channel Management Feature" identifier="console:notificationChannels"
                 requiresAuthorization="true"
                 description="Resource representation of the Notification Channel Management Feature"
                 type="CONSOLE_FEATURE">
        <Scopes>
            <Scope displayName="Notification Channel Feature" name="console:notificationChannels" 
                    description="Manage notification channels from the Console"/>
            <Scope displayName="Notification Channel View Feature" name="console:notificationChannels_view"
                   description="Manage views of notification channels from the Console"/>
            <Scope displayName="Notification Channel Edit Feature" name="console:notificationChannels_edit"
                   description="Manage edits of notification channels from the Console"/>
        </Scopes>
    </APIResource>
    <APIResource name="Identity Verification Provider Management Feature" identifier="console:idvps"
                 requiresAuthorization="true"
                 description="Resource representation of the Identity Verification Provider Management Feature"
                 type="CONSOLE_FEATURE">
        <Scopes>
            <Scope displayName="Identity Verification Provider Feature" name="console:idvps" 
                    description="Manage identity verfication providers from the Console"/>
            <Scope displayName="Identity Verification Provider View Feature" name="console:idvps_view"
                   description="Manage views of identity verfication providers from the Console"/>
            <Scope displayName="Identity Verification Provider Edit Feature" name="console:idvps_edit"
                   description="Manage edits of identity verfication providers from the Console"/>
        </Scopes>
    </APIResource>
    <APIResource name="Event Publishing Management Feature" identifier="console:eventPublishing"
                 requiresAuthorization="true"
                 description="Resource representation of the Event Publishing Management Feature"
                 type="CONSOLE_FEATURE">
        <Scopes>
            <Scope displayName="Event Publishing Feature" name="console:eventPublishing" 
                    description="Manage event publishing from the Console"/>
        </Scopes>
    </APIResource>
    <APIResource name="Email Template Management Feature" identifier="console:emailTemplates"
                 requiresAuthorization="true"
                 description="Resource representation of the Email Template Management Feature"
                 type="CONSOLE_FEATURE">
        <Scopes>
            <Scope displayName="Email Template Feature" name="console:emailTemplates" 
                    description="Manage email templates from the Console"/>
            <Scope displayName="Email Template View Feature" name="console:emailTemplates_view"
                   description="Manage views of email templates from the Console"/>
            <Scope displayName="Email Template Edit Feature" name="console:emailTemplates_edit"
                   description="Manage edits of email templates from the Console"/>
        </Scopes>
    </APIResource>
    <APIResource name="Email Template Management Feature" identifier="console:org:emailTemplates"
                 requiresAuthorization="true"
                 description="Resource representation of the Email Template Management Feature"
                 type="CONSOLE_ORG_FEATURE">
        <Scopes>
            <Scope displayName="Email Template Feature" name="console:org:emailTemplates"
                   description="Manage email templates in the organization from the Console"/>
            <Scope displayName="Email Template View Feature" name="console:org:emailTemplates_view"
                   description="Manage views of email templates in the organization from the Console"/>
            <Scope displayName="Email Template Edit Feature" name="console:org:emailTemplates_edit"
                   description="Manage edits of email templates in the organization from the Console"/>
        </Scopes>
    </APIResource>
    <APIResource name="SMS Template Management Feature" identifier="console:smsTemplates"
                 requiresAuthorization="true"
                 description="Resource representation of the SMS Template Management Feature"
                 type="CONSOLE_FEATURE">
        <Scopes>
            <Scope displayName="SMS Template Feature" name="console:smsTemplates"
                   description="Manage SMS templates from the Console"/>
            <Scope displayName="SMS Template View Feature" name="console:smsTemplates_view"
                   description="Manage views of SMS templates from the Console"/>
            <Scope displayName="SMS Template Edit Feature" name="console:smsTemplates_edit"
                   description="Manage edits of SMS templates from the Console"/>
        </Scopes>
    </APIResource>
    <APIResource name="SMS Template Management Feature" identifier="console:org:smsTemplates"
                 requiresAuthorization="true"
                 description="Resource representation of the SMS Template Management Feature"
                 type="CONSOLE_ORG_FEATURE">
        <Scopes>
            <Scope displayName="SMS Template Feature" name="console:org:smsTemplates"
                   description="Manage SMS templates in the organization from the Console"/>
            <Scope displayName="SMS Template View Feature" name="console:org:smsTemplates_view"
                   description="Manage views of SMS templates in the organization from the Console"/>
            <Scope displayName="SMS Template Edit Feature" name="console:org:smsTemplates_edit"
                   description="Manage edits of SMS templates in the organization from the Console"/>
        </Scopes>
    </APIResource>
    <APIResource name="Console Setting Management Feature" identifier="console:settings"
                 requiresAuthorization="true"
                 description="Resource representation of the Console Setting Management Feature"
                 type="CONSOLE_FEATURE">
        <Scopes>
            <Scope displayName="Console Setting Feature" name="console:settings" 
                    description="Manage console setting from the Console"/>
            <Scope displayName="Console Setting View Feature" name="console:settings_view"
                   description="Manage views of console setting from the Console"/>
            <Scope displayName="Console Setting Edit Feature" name="console:settings_edit"
                   description="Manage edits of console setting from the Console"/>
        </Scopes>
    </APIResource>
    <APIResource name="Console Setting Management Feature" identifier="console:org:settings"
                 requiresAuthorization="true"
                 description="Resource representation of the Console Setting Management Feature"
                 type="CONSOLE_ORG_FEATURE">
        <Scopes>
            <Scope displayName="Console Setting Feature" name="console:org:settings"
                   description="Manage console setting in the organization from the Console"/>
            <Scope displayName="Console Setting View Feature" name="console:org:settings_view"
                   description="Manage views of console setting in the organization from the Console"/>
            <Scope displayName="Console Setting Edit Feature" name="console:org:settings_edit"
                   description="Manage edits of console setting in the organization from the Console"/>
        </Scopes>
    </APIResource>
    <APIResource name="Getting Started Feature" identifier="console:home"
                 requiresAuthorization="true"
                 description="Resource representation of the Getting Started Feature"
                 type="CONSOLE_FEATURE">
        <Scopes>
            <Scope displayName="Getting Started Feature" name="console:home" 
                    description="Manage home settings from the Console"/>
            <Scope displayName="Getting Started View Feature" name="console:home_view"
                   description="Manage views of home settings from the Console"/>
            <Scope displayName="Getting Started Edit Feature" name="console:home_edit"
                   description="Manage edits of home settings from the Console"/>
        </Scopes>
    </APIResource>
    <APIResource name="Getting Started Feature" identifier="console:org:home"
                 requiresAuthorization="true"
                 description="Resource representation of the Getting Started Feature"
                 type="CONSOLE_ORG_FEATURE">
        <Scopes>
            <Scope displayName="Getting Started Feature" name="console:org:home"
                   description="Manage home settings in the organization from the Console"/>
            <Scope displayName="Getting Started View Feature" name="console:org:home_view"
                   description="Manage views of home settings in the organization from the Console"/>
            <Scope displayName="Getting Started Edit Feature" name="console:org:home_edit"
                   description="Manage edits of home settings in the organization from the Console"/>
        </Scopes>
    </APIResource>
    <APIResource name="Secret Management Feature" identifier="console:secretsManagement"
                 requiresAuthorization="true"
                 description="Resource representation of the Secret Management Feature"
                 type="CONSOLE_FEATURE">
        <Scopes>
            <Scope displayName="Secret Management Feature" name="console:secretsManagement" 
                    description="Manage secrets from the Console"/>
        </Scopes>
    </APIResource>
    <APIResource name="Certificate Management Feature" identifier="console:certificates"
                 requiresAuthorization="true"
                 description="Resource representation of the Certificate Management Feature"
                 type="CONSOLE_FEATURE">
        <Scopes>
            <Scope displayName="Certificate Feature" name="console:certificates" 
                    description="Manage certificates from the Console"/>
            <Scope displayName="Certificate View Feature" name="console:certificates_view"
                   description="Manage views of certificates from the Console"/>
            <Scope displayName="Certificate Edit Feature" name="console:certificates_edit"
                   description="Manage edits of certificates from the Console"/>
        </Scopes>
    </APIResource>
    <APIResource name="Action Management Feature" identifier="console:actions"
                 requiresAuthorization="true"
                 description="Resource representation of the Action Management Feature"
                 type="CONSOLE_FEATURE">
        <Scopes>
            <Scope displayName="Action Feature" name="console:actions" 
                    description="Manage actions from the Console"/>
            <Scope displayName="Action View Feature" name="console:actions_view"
                   description="Manage views of actions from the Console"/>
            <Scope displayName="Action Edit Feature" name="console:actions_edit"
                   description="Manage edits of actions from the Console"/>
        </Scopes>
    </APIResource>
    <APIResource name="Webhook Management Feature" identifier="console:webhooks"
                 requiresAuthorization="true"
                 description="Resource representation of the Webhook Management Feature"
                 type="CONSOLE_FEATURE">
        <Scopes>
            <Scope displayName="Webhook Feature" name="console:webhooks"
                   description="Manage webhooks from the Console"/>
            <Scope displayName="Webhook View Feature" name="console:webhooks_view"
                   description="Manage views of webhooks from the Console"/>
            <Scope displayName="Webhook Edit Feature" name="console:webhooks_edit"
                   description="Manage edits of webhooks from the Console"/>
        </Scopes>
    </APIResource>
    <APIResource name="Tenant Management Feature" identifier="console:tenants"
                 requiresAuthorization="true"
                 description="Resource representation of the Tenant Management Feature"
                 type="CONSOLE_FEATURE">
        <Scopes>
            <Scope displayName="Tenants Feature" name="console:tenants" 
                   description="Manage tenants from the Console"/>
            <Scope displayName="Tenants View Feature" name="console:tenants_view"
                   description="Manage views of tenants from the Console"/>
            <Scope displayName="Tenants Edit Feature" name="console:tenants_edit"
                   description="Manage edits of tenants from the Console"/>
        </Scopes>
    </APIResource>
    <APIResource name="Flows Feature" identifier="console:flows"
                 requiresAuthorization="true"
                 description="Resource representation of the Flows Feature"
                 type="CONSOLE_FEATURE">
        <Scopes>
            <Scope displayName="Flows Feature" name="console:flows"
                   description="Manage flows from the Console"/>
            <Scope displayName="Flows View Feature" name="console:flows_view"
                   description="Manage views of flows from the Console"/>
            <Scope displayName="Flows Edit Feature" name="console:flows_edit"
                   description="Manage edits of flows from the Console"/>
        </Scopes>
    </APIResource>
    <APIResource name="Offline User Onboard API" identifier="/o/api/users/v1/offline-invite-link/"
                 requiresAuthorization="true"
                 description="API to generate user onboard offline invite link" type="ORGANIZATION">
        <Scopes>
            <Scope displayName="Offline invite link" name="internal_org_offline_invite" 
                    description="Manage offline invitations of organizations from the Console"/>
        </Scopes>
    </APIResource>
    <APIResource name="Offline User Onboard API" identifier="/api/users/v1/offline-invite-link/"
                 requiresAuthorization="true"
                 description="API to generate user onboard offline invite link" type="TENANT">
        <Scopes>
            <Scope displayName="Offline invite link" name="internal_offline_invite" 
                    description="Manage offline invitations from the Console"/>
        </Scopes>
    </APIResource>
    <APIResource name="Rule Metadata API" identifier="/api/server/v1/rules/metadata"
                 requiresAuthorization="true"
                 description="API representation of the Rules Metadata API" type="TENANT">
        <Scopes>
            <Scope displayName="View Metadata" name="internal_rule_metadata_view"
                   description="View metadata for rule configuration"/>
        </Scopes>
    </APIResource>
    <APIResource name="User defined local authenticator API" identifier="/api/server/v1/authenticators/custom"
                 requiresAuthorization="true"
                 description="API representation of the User Defined Local Authenticator Management API" type="TENANT">
        <Scopes>
            <Scope displayName="Create Authenticator" name="internal_custom_authenticator_create"
                   description="Create new user defined local authenticator"/>
            <Scope displayName="Update Authenticator" name="internal_custom_authenticator_update"
                   description="Update user defined local authenticator"/>
            <Scope displayName="Delete Authenticator" name="internal_custom_authenticator_delete"
                   description="Delete user defined local authenticator"/>
        </Scopes>
    </APIResource>
    <APIResource name="User defined local authenticator API" identifier="/o/api/server/v1/authenticators/custom"
                 requiresAuthorization="true"
                 description="API representation of the User Defined Local Authenticator Management API" type="ORGANIZATION">
        <Scopes>
            <Scope displayName="Create Authenticator" name="internal_org_custom_authenticator_create"
                   description="Create new user defined local authenticator in the organization"/>
            <Scope displayName="Update Authenticator" name="internal_org_custom_authenticator_update"
                   description="Update user defined local authenticator in the organization"/>
            <Scope displayName="Delete Authenticator" name="internal_org_custom_authenticator_delete"
                   description="Delete user defined local authenticator in the organization"/>
        </Scopes>
    </APIResource>
    <APIResource name="Flow Management API" identifier="/api/server/v1/flow"
                 requiresAuthorization="true"
                 description="API representation of the Flow Management API" type="TENANT">
        <Scopes>
            <Scope displayName="View Flow" name="internal_flow_view"
                   description="View flow in the organization (root)"/>
            <Scope displayName="Update Flow" name="internal_flow_update"
                   description="Update flow in the organization (root)"/>
        </Scopes>
    </APIResource>
    <APIResource name="Asynchronous Operation Status API" identifier="/api/server/v1/async-operations"
                 requiresAuthorization="true"
                 description="API representation of the Asynchronous Operation Status API" type="TENANT">
        <Scopes>
            <Scope displayName="View Async Operation status" name="internal_async_operation_status_view"
                   description="View Asynchronous Operation Status"/>
        </Scopes>
    </APIResource>
    <APIResource name="Asynchronous Operation Status API" identifier="/o/api/server/v1/async-operations"
                 requiresAuthorization="true"
                 description="API representation of the Asynchronous Operation Status API" type="ORGANIZATION">
        <Scopes>
            <Scope displayName="View Async Operation status" name="internal_org_async_operation_status_view"
                   description="View Asynchronous Operation Status in the organization"/>
        </Scopes>
    </APIResource>
    <APIResource name="Workflow Management API" identifier="/api/server/v1/workflows"
                 requiresAuthorization="true"
                 description="API representation of the Workflow Management API" type="TENANT">
        <Scopes>
            <Scope displayName="View Workflow" name="internal_workflow_view"
                   description="View workflows"/>
            <Scope displayName="Create Workflow" name="internal_workflow_create"
                   description="Create new workflow"/>
            <Scope displayName="Update Workflow" name="internal_workflow_update"
                   description="Update workflow"/>
            <Scope displayName="Delete Workflow" name="internal_workflow_delete"
                   description="Delete workflow"/>
        </Scopes>
    </APIResource>
    <APIResource name="Workflow Association Management API" identifier="/api/server/v1/workflow-associations"
                 requiresAuthorization="true"
                 description="API representation of the Workflow Association Management API" type="TENANT">
        <Scopes>
            <Scope displayName="View Workflow Association" name="internal_workflow_association_view"
                   description="View workflow associations"/>
            <Scope displayName="Create Workflow Association" name="internal_workflow_association_create"
                   description="Create new workflow association"/>
            <Scope displayName="Update Workflow Association" name="internal_workflow_association_update"
                   description="Update workflow association"/>
            <Scope displayName="Delete Workflow Association" name="internal_workflow_association_delete"
                   description="Delete workflow association"/>
        </Scopes>
    </APIResource>
    <APIResource name="Workflow Management API Organization" identifier="/o/api/server/v1/workflows"
                 requiresAuthorization="true"
                 description="API representation of the Workflow Management API Organization" type="ORGANIZATION">
        <Scopes>
            <Scope displayName="View Workflow" name="internal_org_workflow_view"
                   description="View workflows"/>
            <Scope displayName="Create Workflow" name="internal_org_workflow_create"
                   description="Create new workflow"/>
            <Scope displayName="Update Workflow" name="internal_org_workflow_update"
                   description="Update workflow"/>
            <Scope displayName="Delete Workflow" name="internal_org_workflow_delete"
                   description="Delete workflow"/>
        </Scopes>
    </APIResource>
    <APIResource name="Workflow Association Management API Organization" identifier="/o/api/server/v1/workflow-associations"
                 requiresAuthorization="true"
                 description="API representation of the Workflow Association Management API Organization" type="ORGANIZATION">
        <Scopes>
            <Scope displayName="View Workflow Association" name="internal_org_workflow_association_view"
                   description="View workflow associations"/>
            <Scope displayName="Create Workflow Association" name="internal_org_workflow_association_create"
                   description="Create new workflow association"/>
            <Scope displayName="Update Workflow Association" name="internal_org_workflow_association_update"
                   description="Update workflow association"/>
            <Scope displayName="Delete Workflow Association" name="internal_org_workflow_association_delete"
                   description="Delete workflow association"/>
        </Scopes>
    </APIResource>
</APIResources><|MERGE_RESOLUTION|>--- conflicted
+++ resolved
@@ -120,7 +120,6 @@
                    description="Delete actions"/>
         </Scopes>
     </APIResource>
-<<<<<<< HEAD
     <APIResource name="Action Management API" identifier="/o/api/server/v1/actions"
                  requiresAuthorization="true"
                  description="API representation of the Action Management API" type="ORGANIZATION">
@@ -133,7 +132,8 @@
                    description="View actions in the organization"/>
             <Scope displayName="Delete Action" name="internal_org_action_mgt_delete"
                    description="Delete actions in the organization"/>
-=======
+        </Scopes>
+    </APIResource>
     <APIResource name="Workflow Approval Task API" identifier="/api/users/v1/me/approval-tasks"
                  requiresAuthorization="false"
                  description="API representation of the workflow approval task API" type="TENANT">
@@ -152,7 +152,6 @@
                    description="View workflow approvals Tasks"/>
             <Scope displayName="Update Workflow Approval Task" name="internal_org_approval_task_update"
                    description="Update workflow approval Tasks"/>
->>>>>>> 4c127350
         </Scopes>
     </APIResource>
     <APIResource name="Branding Preference Management API"
