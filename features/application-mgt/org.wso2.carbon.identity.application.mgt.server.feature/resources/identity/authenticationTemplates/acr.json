{
  "category": "Request Based",
  "name": "ACR",
  "title": "ACR Based 2FA Template",
  "summary": "Define conditional authentication by passing one or many Authentication Context Class References as comma separated values.",
  "preRequisites": [
    "Change the acrList parameter to an array of ACR Levels.",
    "Modify the default authentication steps and option(s) as required."
  ],
  "parametersDescription": {
    "acrList": "An array of ACRs ordered by the level"
  },
  "defaultStepsDescription": {
    "Step 1": "Basic (Password) authenticator",
    "Step 2": "TOTP authenticator",
    "Step 3": "FIDO authenticator"
  },
<<<<<<< HEAD
  "authenticationSteps":2,
=======
  "authenticationSteps":3,
>>>>>>> ee645c83
  "defaultAuthenticators": {
    "1": {
      "local": [
        "BasicAuthenticator"
      ],
      "federated": []
    },
    "2": {
      "local": [
        "totp"
      ],
      "federated": []
    },
    "3": {
      "local": [
        "FIDOAuthenticator"
      ],
      "federated": []
    }
  },
  "img": "./images/http.png",
  "helpLink": "https://docs.wso2.com/display/IS570/Conditional+Authentication",
  "code": [
    "// Define conditional authentication by passing one or many Authentication Context Class References ",
    "// as comma separated values.",
    "",
    "// Specify the ordered list of ACR here.",
    "var acrList = ['acr1', 'acr2', 'acr3'];",
    "",
    "function onInitialRequest(context) {",
    "    var acr = selectAcrFrom(context, acrList);",
    "    Log.info('--------------- ACR selected: ' + acr);",
    "    context.selectedAcr = acr;",
    "    switch (acr) {",
    "        case acrList[0] :",
    "            executeStep(1);",
    "            break;",
    "        case acrList[1] :",
    "            executeStep(1);",
    "            executeStep(2);",
    "            break;",
    "        case acrList[2] :",
    "            executeStep(1);",
    "            executeStep(3);",
    "            break;",
    "        default :",
    "            executeStep(1);",
    "            executeStep(2);",
    "            executeStep(3);",
    "    }",
    "}"
  ]
}<|MERGE_RESOLUTION|>--- conflicted
+++ resolved
@@ -15,11 +15,7 @@
     "Step 2": "TOTP authenticator",
     "Step 3": "FIDO authenticator"
   },
-<<<<<<< HEAD
-  "authenticationSteps":2,
-=======
   "authenticationSteps":3,
->>>>>>> ee645c83
   "defaultAuthenticators": {
     "1": {
       "local": [
