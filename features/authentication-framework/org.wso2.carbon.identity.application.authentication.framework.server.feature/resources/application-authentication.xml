<?xml version="1.0" encoding="ISO-8859-1"?>
<!--
~ Copyright (c) 2014, WSO2 Inc. (http://www.wso2.org) All Rights Reserved.
~
~ Licensed under the Apache License, Version 2.0 (the "License");
~ you may not use this file except in compliance with the License.
~ You may obtain a copy of the License at
~
~ http://www.apache.org/licenses/LICENSE-2.0
~
~ Unless required by applicable law or agreed to in writing, software
~ distributed under the License is distributed on an "AS IS" BASIS,
~ WITHOUT WARRANTIES OR CONDITIONS OF ANY KIND, either express or implied.
~ See the License for the specific language governing permissions and
~ limitations under the License.
 -->

<ApplicationAuthentication xmlns="http://wso2.org/projects/carbon/application-authentication.xml">

    <!--
        ProxyMode allows framework to operate in either 'smart' mode
        or 'dumb' mode.
        smart = both local and federated authentication is supported
        dumb = only federated authentication is supported
    -->
    <ProxyMode>smart</ProxyMode>

    <!--
        AuthenticationEndpointURL is location of the web app containing
        the authentication related pages
    -->
    <AuthenticationEndpointURL>/authenticationendpoint/login.do</AuthenticationEndpointURL>
    <AuthenticationEndpointRetryURL>/authenticationendpoint/retry.do</AuthenticationEndpointRetryURL>
    <AuthenticationEndpointMissingClaimsURL>/authenticationendpoint/claims.do</AuthenticationEndpointMissingClaimsURL>

    <!--
        Extensions allow extending the default behaviour of the authentication
        process.
    -->
    <Extensions>
        <RequestCoordinator>org.wso2.carbon.identity.application.authentication.framework.handler.request.impl.DefaultRequestCoordinator</RequestCoordinator>
        <AuthenticationRequestHandler>org.wso2.carbon.identity.application.authentication.framework.handler.request.impl.DefaultAuthenticationRequestHandler</AuthenticationRequestHandler>
        <LogoutRequestHandler>org.wso2.carbon.identity.application.authentication.framework.handler.request.impl.DefaultLogoutRequestHandler</LogoutRequestHandler>
        <StepBasedSequenceHandler>org.wso2.carbon.identity.application.authentication.framework.handler.sequence.impl.GraphBasedSequenceHandler</StepBasedSequenceHandler>
        <RequestPathBasedSequenceHandler>org.wso2.carbon.identity.application.authentication.framework.handler.sequence.impl.DefaultRequestPathBasedSequenceHandler</RequestPathBasedSequenceHandler>
        <StepHandler>org.wso2.carbon.identity.application.authentication.framework.handler.step.impl.GraphBasedStepHandler</StepHandler>
        <HomeRealmDiscoverer>org.wso2.carbon.identity.application.authentication.framework.handler.hrd.impl.DefaultHomeRealmDiscoverer</HomeRealmDiscoverer>
        <ClaimHandler>org.wso2.carbon.identity.application.authentication.framework.handler.claims.impl.DefaultClaimHandler</ClaimHandler>
        <ProvisioningHandler>org.wso2.carbon.identity.application.authentication.framework.handler.provisioning.impl.DefaultProvisioningHandler</ProvisioningHandler>
    </Extensions>

    <!--
        AuthenticatorNameMappings allow specifying an authenticator
        against a pre-defined alias (which will be used by other components.
        E.g. Application Mgt component). This enables the usage of a custom
        authenticator in place of an authenticator that gets packed with the
        distribution.
    -->
    <AuthenticatorNameMappings>
        <AuthenticatorNameMapping name="BasicAuthenticator" alias="basic" />
        <AuthenticatorNameMapping name="OAuthRequestPathAuthenticator" alias="oauth-bearer" />
        <AuthenticatorNameMapping name="BasicAuthRequestPathAuthenticator" alias="basic-auth" />
        <AuthenticatorNameMapping name="IWAAuthenticator" alias="iwa" />
        <AuthenticatorNameMapping name="SAMLSSOAuthenticator" alias="samlsso" />
        <AuthenticatorNameMapping name="OpenIDConnectAuthenticator" alias="openidconnect" />
        <AuthenticatorNameMapping name="PassiveSTSAuthenticator" alias="passive-sts" />
    </AuthenticatorNameMappings>

    <!-- 
        AuthenticatorConfigs allow specifying various configurations needed
        by the authenticators by using any number of \'Parameter\' elements
        E.g.
        <AuthenticatorConfig name="CustomAuthenticator" enabled="true" />
            <Parameter name="paramName1">paramValue</Parameter>
            <Parameter name="paramName2">paramValue</Parameter>
        </AuthenticatorConfig>
    -->
    <AuthenticatorConfigs>
        <AuthenticatorConfig name="BasicAuthenticator" enabled="true">
            <!--Parameter name="UserNameAttributeClaimUri">http://wso2.org/claims/emailaddress</Parameter-->
            <!--Parameter name="showAuthFailureReason">true</Parameter-->
            <Parameter name="AuthMechanism">basic</Parameter>
        </AuthenticatorConfig>
        <AuthenticatorConfig name="IdentifierExecutor" enabled="true">
            <Parameter name="ValidateUsername">false</Parameter>
        </AuthenticatorConfig>
        <AuthenticatorConfig name="OAuthRequestPathAuthenticator" enabled="true"/>
        <AuthenticatorConfig name="BasicAuthRequestPathAuthenticator" enabled="true">
            <Parameter name="AuthMechanism">basic</Parameter>
        </AuthenticatorConfig>
         <AuthenticatorConfig name="SAMLSSOAuthenticator" enabled="true">
            <!--Parameter name="SignAuth2SAMLUsingSuperTenant">true</Parameter-->
            <!--Parameter name="SAML2SSOManager">org.wso2.carbon.identity.application.authenticator.samlsso.manager.DefaultSAML2SSOManager</Parameter-->
        </AuthenticatorConfig>
        <AuthenticatorConfig name="OpenIDConnectAuthenticator" enabled="true">
            <!--Parameter name="IDTokenHandler">org.wso2.carbon.identity.application.authenticator.oidc.DefaultIDTokenHandler</Parameter-->
            <!--Parameter name="ClaimsRetriever">org.wso2.carbon.identity.application.authenticator.oidc.OIDCUserInfoClaimsRetriever</Parameter-->
        </AuthenticatorConfig>
        <AuthenticatorConfig name="GoogleOIDCAuthenticator" enabled="true">
            <Parameter name="GoogleTokenEndpoint">https://accounts.google.com/o/oauth2/token</Parameter>
            <Parameter name="GoogleAuthzEndpoint">https://accounts.google.com/o/oauth2/auth</Parameter>
            <Parameter name="GoogleUserInfoEndpoint">https://www.googleapis.com/oauth2/v3/userinfo</Parameter>
        </AuthenticatorConfig>
        <AuthenticatorConfig name="MicrosoftWindowsLive" enabled="true">
            <Parameter name="AuthTokenEndpoint">https://login.live.com/oauth20_token.srf</Parameter>
            <Parameter name="AuthnEndpoint">https://login.live.com/oauth20_authorize.srf</Parameter>
            <Parameter name="UserInfoEndpoint">https://apis.live.net/v5.0/me?access_token=</Parameter>
        </AuthenticatorConfig>
        <AuthenticatorConfig name="FacebookAuthenticator" enabled="true">
            <Parameter name="AuthTokenEndpoint">https://graph.facebook.com/oauth/access_token</Parameter>
            <Parameter name="AuthnEndpoint">http://www.facebook.com/dialog/oauth</Parameter>
            <Parameter name="UserInfoEndpoint">https://graph.facebook.com/me</Parameter>
                        <!--<Parameter name="ClaimDialectUri">http://wso2.org/facebook/claims</Parameter>-->
        </AuthenticatorConfig>
        <AuthenticatorConfig  name="FIDOAuthenticator" enabled="true">
            <Parameter name="FidoAuth">/authenticationendpoint/fido-auth.jsp</Parameter>
                       <!--Please uncomment the following property and define AppID if you are using proxy configurations-->
                       <!--<Parameter name="AppID">https://localhost</Parameter>-->
        </AuthenticatorConfig>
        <AuthenticatorConfig name="YahooOAuth2Authenticator" enabled="true">
            <Parameter name="YahooTokenEndpoint">https://api.login.yahoo.com/oauth2/get_token</Parameter>
            <Parameter name="YahooOAuthzEndpoint">https://api.login.yahoo.com/oauth2/request_auth</Parameter>
            <Parameter name="YahooUserInfoEndpoint">https://social.yahooapis.com/v1/user/</Parameter>
        </AuthenticatorConfig>
        <AuthenticatorConfig name="MobileConnectAuthenticator" enabled="true">
                       <Parameter name="MCAuthenticationEndpointURL">mobileconnectauthenticationendpoint/mobileconnect.jsp</Parameter>
                       <Parameter name="MCDiscoveryAPIURL">https://discover.mobileconnect.io/gsma/v2/discovery/</Parameter>
                       <Parameter name="redirectToMultiOptionPageOnFailure">false</Parameter>
                </AuthenticatorConfig>
        <AuthenticatorConfig name="EmailOTP" enabled="true">
            <Parameter name="GmailClientId">gmailClientIdValue</Parameter>
            <Parameter name="GmailClientSecret">gmailClientSecretValue</Parameter>
            <Parameter name="SendgridAPIKey">sendgridAPIKeyValue</Parameter>
            <Parameter name="GmailRefreshToken">gmailRefreshTokenValue</Parameter>
            <Parameter name="GmailEmailEndpoint">https://www.googleapis.com/gmail/v1/users/[userId]/messages/send</Parameter>
            <Parameter name="SendgridEmailEndpoint">https://api.sendgrid.com/api/mail.send.json</Parameter>
            <Parameter name="accessTokenRequiredAPIs">Gmail</Parameter>
            <Parameter name="apiKeyHeaderRequiredAPIs">Sendgrid</Parameter>
            <Parameter name="SendgridFormData">sendgridFormDataValue</Parameter>
            <Parameter name="SendgridURLParams">sendgridURLParamsValue</Parameter>
            <Parameter name="GmailAuthTokenType">Bearer</Parameter>
            <Parameter name="GmailTokenEndpoint">https://www.googleapis.com/oauth2/v3/token</Parameter>
            <Parameter name="SendgridAuthTokenType">Bearer</Parameter>
            <Parameter name="redirectToMultiOptionPageOnFailure">false</Parameter>
        </AuthenticatorConfig>
        <AuthenticatorConfig name="SMSOTP" enabled="true">
            <Parameter name="SMSOTPAuthenticationEndpointURL">smsotpauthenticationendpoint/smsotp.jsp</Parameter>
            <Parameter name="SMSOTPAuthenticationEndpointErrorPage">smsotpauthenticationendpoint/smsotpError.jsp</Parameter>
            <Parameter name="MobileNumberRegPage">smsotpauthenticationendpoint/mobile.jsp</Parameter>
            <Parameter name="RetryEnable">true</Parameter>
            <Parameter name="ResendEnable">true</Parameter>
            <Parameter name="BackupCode">true</Parameter>
            <Parameter name="SMSOTPEnableByUserClaim">true</Parameter>
            <Parameter name="SMSOTPMandatory">false</Parameter>
            <Parameter name="CaptureAndUpdateMobileNumber">true</Parameter>
            <Parameter name="SendOTPDirectlyToMobile">false</Parameter>
            <Parameter name="redirectToMultiOptionPageOnFailure">false</Parameter>
        </AuthenticatorConfig>
        <AuthenticatorConfig name="x509CertificateAuthenticator" enabled="true">
            <Parameter name="AuthenticationEndpoint">https://localhost:8443/x509-certificate-servlet</Parameter>
            <Parameter name="username">CN</Parameter>
            <!--<Parameter name="setClaimURI">http://wso2.org/claims/identity/userCertificate</Parameter>-->
            <!--<Parameter name="EnforceSelfRegistration">true</Parameter>-->
        </AuthenticatorConfig>
        <AuthenticatorConfig name="totp" enabled="true">
            <Parameter name="encodingMethod">Base32</Parameter>
            <Parameter name="timeStepSize">30</Parameter>
            <Parameter name="windowSize">3</Parameter>
            <Parameter name="authenticationMandatory">true</Parameter>
            <Parameter name="enrolUserInAuthenticationFlow">true</Parameter>
            <Parameter name="usecase">local</Parameter>
            <Parameter name="secondaryUserstore">primary</Parameter>
            <Parameter name="TOTPAuthenticationEndpointURL">totpauthenticationendpoint/totp.jsp</Parameter>
            <Parameter name="TOTPAuthenticationEndpointErrorPage">totpauthenticationendpoint/totpError.jsp</Parameter>
            <Parameter name="TOTPAuthenticationEndpointEnableTOTPPage">totpauthenticationendpoint/enableTOTP.jsp</Parameter>
            <Parameter name="redirectToMultiOptionPageOnFailure">false</Parameter>
<<<<<<< HEAD
        </AuthenticatorConfig>
	</AuthenticatorConfigs>
=======
        </AuthenticatorConfig-->
    </AuthenticatorConfigs>

    <!--
        Sequences allow specifying authentication flows for different
        registered applications. \'default\' sequence is taken if an
        application specific sequence doesn't exist in this file or
        in the Application Mgt module.
    -->
    <Sequences>
        <!-- Default Sequence. This is mandatory -->
        <Sequence appId="default">
            <Step order="1">
                <Authenticator name="BasicAuthenticator"/>
            </Step>
        </Sequence>
    </Sequences>
>>>>>>> 247d0dd7

    <!--
            AuthenticationEndpointQueryParams are the request parameters
            that would be sent to the AuthenticationEndpoint.
            'action' defines the behaviour: if 'include', only the defined
            parameters would be included in the request.
            If 'exclude' specified, all the parameters received by the
            Authentication Framework would be sent in the request except
            the ones specified.
            'sessionDataKey', 'type', 'relyingParty', 'sp' and 'authenticators'
            parameters will be always sent. They should not be specified here.
        -->
    <AuthenticationEndpointQueryParams action="exclude">
        <AuthenticationEndpointQueryParam name="username"/>
        <AuthenticationEndpointQueryParam name="password"/>
        <AuthenticationEndpointQueryParam name="SAMLRequest"/>
    </AuthenticationEndpointQueryParams>

    <!--
    Similar to the 'AuthenticationEndpointQueryParams' above, the following section defines the parameters that
    should be included/excluded in the redirection responses from authentication framework. These parameters may be
    generated internally from the framework, handlers or authenticators. The filtered parameters will be available
    via the REST API for authentication framework. "removeOnConsumeFromAPI" defines whether to make the filtered
    parameters unavailable from the API on the first consumption.
    -->
    <AuthenticationEndpointRedirectParams action="exclude" removeOnConsumeFromAPI="true">
        <AuthenticationEndpointRedirectParam name="loggedInUser"/>
    </AuthenticationEndpointRedirectParams>

        <!--TenantDomainDropDownEnabled>true</TenantDomainDropDownEnabled>
        <TenantDataListenerURLs>
          <TenantDataListenerURL>/authenticationendpoint/tenantlistrefresher.do</TenantDataListenerURL>
        </TenantDataListenerURLs-->

</ApplicationAuthentication><|MERGE_RESOLUTION|>--- conflicted
+++ resolved
@@ -174,11 +174,7 @@
             <Parameter name="TOTPAuthenticationEndpointErrorPage">totpauthenticationendpoint/totpError.jsp</Parameter>
             <Parameter name="TOTPAuthenticationEndpointEnableTOTPPage">totpauthenticationendpoint/enableTOTP.jsp</Parameter>
             <Parameter name="redirectToMultiOptionPageOnFailure">false</Parameter>
-<<<<<<< HEAD
-        </AuthenticatorConfig>
-	</AuthenticatorConfigs>
-=======
-        </AuthenticatorConfig-->
+        </AuthenticatorConfig>
     </AuthenticatorConfigs>
 
     <!--
@@ -195,7 +191,6 @@
             </Step>
         </Sequence>
     </Sequences>
->>>>>>> 247d0dd7
 
     <!--
             AuthenticationEndpointQueryParams are the request parameters
