<?xml version="1.0" encoding="utf-8"?>
<!--
 ~ Copyright (c) 2015, WSO2 Inc. (http://www.wso2.org) All Rights Reserved.
 ~
 ~ Licensed under the Apache License, Version 2.0 (the "License");
 ~ you may not use this file except in compliance with the License.
 ~ You may obtain a copy of the License at
 ~
 ~      http://www.apache.org/licenses/LICENSE-2.0
 ~
 ~ Unless required by applicable law or agreed to in writing, software
 ~ distributed under the License is distributed on an "AS IS" BASIS,
 ~ WITHOUT WARRANTIES OR CONDITIONS OF ANY KIND, either express or implied.
 ~ See the License for the specific language governing permissions and
 ~ limitations under the License.
-->

<project xmlns="http://maven.apache.org/POM/4.0.0" xmlns:xsi="http://www.w3.org/2001/XMLSchema-instance" xsi:schemaLocation="http://maven.apache.org/POM/4.0.0 http://maven.apache.org/maven-v4_0_0.xsd">

    <parent>
        <groupId>org.wso2.carbon.identity.framework</groupId>
        <artifactId>identity-framework</artifactId>
<<<<<<< HEAD
        <version>5.12.333-SNAPSHOT</version>
=======
        <version>5.12.336-SNAPSHOT</version>
>>>>>>> bae848aa
        <relativePath>../../../pom.xml</relativePath>
    </parent>

    <modelVersion>4.0.0</modelVersion>
    <artifactId>org.wso2.carbon.identity.inbound.provisioning.category.feature</artifactId>
    <packaging>pom</packaging>
    <name>WSO2 Carbon Identity - Inbound Provisioning Feature Category</name>
    <url>http://wso2.org</url>
    <description>This feature contains inbound provisioning related features.</description>
    <build>
        <plugins>
            <plugin>
                <groupId>org.wso2.maven</groupId>
                <artifactId>carbon-p2-plugin</artifactId>
                <version>${carbon.p2.plugin.version}</version>
                <executions>
                    <execution>
                        <id>1-p2-feature-generation</id>
                        <phase>package</phase>
                        <goals>
                            <goal>p2-feature-gen</goal>
                        </goals>
                        <configuration>
                            <id>org.wso2.carbon.identity.inbound.provisioning.category</id>
                            <propertiesFile>../../etc/feature.properties</propertiesFile>
                            <adviceFile>
                                <properties>
                                    <propertyDef>org.eclipse.equinox.p2.type.category:true</propertyDef>
                                    <propertyDef>org.wso2.carbon.p2.category.type:composite</propertyDef>
                                    <propertyDef>org.wso2.carbon.p2.category.property:true</propertyDef>
                                </properties>
                            </adviceFile>
                            <importFeatures>
                                <importFeatureDef>
                                    org.wso2.carbon.identity.application.mgt:compatible:${identity.framework.version}
                                </importFeatureDef>
                                <importFeatureDef>
                                    org.wso2.carbon.identity.provisioning.server:compatible:${identity.framework.version}
                                </importFeatureDef>
                            </importFeatures>
                        </configuration>
                    </execution>
                </executions>
            </plugin>
        </plugins>
    </build>

</project><|MERGE_RESOLUTION|>--- conflicted
+++ resolved
@@ -20,11 +20,7 @@
     <parent>
         <groupId>org.wso2.carbon.identity.framework</groupId>
         <artifactId>identity-framework</artifactId>
-<<<<<<< HEAD
-        <version>5.12.333-SNAPSHOT</version>
-=======
         <version>5.12.336-SNAPSHOT</version>
->>>>>>> bae848aa
         <relativePath>../../../pom.xml</relativePath>
     </parent>
 
