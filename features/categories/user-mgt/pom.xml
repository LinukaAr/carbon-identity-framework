--- conflicted
+++ resolved
@@ -63,15 +63,12 @@
                                 <importFeatureDef>
                                     org.wso2.carbon.claim.mgt:compatible:${identity.framework.version}
                                 </importFeatureDef>
-<<<<<<< HEAD
+                                <!--<importFeatureDef>-->
+                                    <!--org.wso2.carbon.identity.mgt:compatible:${identity.framework.version}-->
+                                <!--</importFeatureDef>-->
                                 <!--<importFeatureDef>-->
                                     <!--org.wso2.carbon.identity.event-->
                                 <!--</importFeatureDef>-->
-=======
-                                <importFeatureDef>
-                                    org.wso2.carbon.identity.mgt:compatible:${identity.framework.version}
-                                </importFeatureDef>
->>>>>>> 1a89e5a0
                                 <importFeatureDef>
                                     org.wso2.carbon.identity.user.profile:compatible:${identity.framework.version}
                                 </importFeatureDef>
