--- conflicted
+++ resolved
@@ -21,11 +21,7 @@
     <parent>
         <groupId>org.wso2.carbon.identity.framework</groupId>
         <artifactId>central-logger-feature</artifactId>
-<<<<<<< HEAD
-        <version>7.7.253</version>
-=======
         <version>7.8.68-SNAPSHOT</version>
->>>>>>> 34651b18
         <relativePath>../pom.xml</relativePath>
     </parent>
 
