--- conflicted
+++ resolved
@@ -888,7 +888,15 @@
 
 CREATE INDEX IDX_AT_SI_ECI ON IDN_OIDC_SCOPE_CLAIM_MAPPING(SCOPE_ID, EXTERNAL_CLAIM_ID);
 
-<<<<<<< HEAD
+CREATE TABLE IF NOT EXISTS IDN_FUNCTION_LIBRARY (
+	NAME VARCHAR(255) NOT NULL,
+	DESCRIPTION VARCHAR(1023),
+	TYPE VARCHAR(255) NOT NULL,
+	TENANT_ID INTEGER NOT NULL,
+	DATA BLOB NOT NULL,
+	PRIMARY KEY (TENANT_ID,NAME)
+)ENGINE INNODB;
+
 CREATE TABLE IF NOT EXISTS IDN_TEMPLATE_MGT (
     TEMPLATE_ID INTEGER NOT NULL AUTO_INCREMENT,
     TENANT_ID INTEGER NOT NULL,
@@ -897,13 +905,4 @@
     TEMPLATE_SCRIPT BLOB NOT NULL,
     PRIMARY KEY (TEMPLATE_ID),
     UNIQUE(TENANT_ID, NAME)
-=======
-CREATE TABLE IF NOT EXISTS IDN_FUNCTION_LIBRARY (
-	NAME VARCHAR(255) NOT NULL,
-	DESCRIPTION VARCHAR(1023),
-	TYPE VARCHAR(255) NOT NULL,
-	TENANT_ID INTEGER NOT NULL,
-	DATA BLOB NOT NULL,
-	PRIMARY KEY (TENANT_ID,NAME)
->>>>>>> 3dfc2e71
 )ENGINE INNODB;