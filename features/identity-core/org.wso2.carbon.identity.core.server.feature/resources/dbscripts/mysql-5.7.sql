--- conflicted
+++ resolved
@@ -703,7 +703,6 @@
   PRIMARY KEY (ID)
 )ENGINE INNODB;
 
-<<<<<<< HEAD
 CREATE TABLE IF NOT EXISTS IDN_OIDC_JTI (
   JWT_ID VARCHAR(255) NOT NULL,
   EXP_TIME TIMESTAMP NOT NULL ,
@@ -711,10 +710,7 @@
   PRIMARY KEY (JWT_ID)
 )ENGINE INNODB;
 
-CREATE TABLE IF NOT EXISTS  IDP_OIDC_PROPERTY (
-=======
 CREATE TABLE IF NOT EXISTS  IDN_OIDC_PROPERTY (
->>>>>>> 4a7fce3f
   ID INTEGER NOT NULL AUTO_INCREMENT,
   TENANT_ID  INTEGER,
   CONSUMER_KEY  VARCHAR(255) ,
