<?xml version="1.0" encoding="ISO-8859-1"?>
<!--
~ Copyright (c) 2011, WSO2 LLC. (http://www.wso2.org) All Rights Reserved.
~
~ Licensed under the Apache License, Version 2.0 (the "License");
~ you may not use this file except in compliance with the License.
~ You may obtain a copy of the License at
~
~ http://www.apache.org/licenses/LICENSE-2.0
~
~ Unless required by applicable law or agreed to in writing, software
~ distributed under the License is distributed on an "AS IS" BASIS,
~ WITHOUT WARRANTIES OR CONDITIONS OF ANY KIND, either express or implied.
~ See the License for the specific language governing permissions and
~ limitations under the License.
 -->

<Server xmlns="http://wso2.org/projects/carbon/carbon.xml">

    <JDBCPersistenceManager>
        <DataSource>
            <!-- Include a data source name (jndiConfigName) from the set of data
                sources defined in master-datasources.xml -->
            <Name>jdbc/WSO2IdentityDB</Name>
        </DataSource>
        <!-- If the identity database is created from another place and if it is
            required to skip schema initialization during the server start up, set the
            following property to "true". -->
        <!-- <SkipDBSchemaCreation>false</SkipDBSchemaCreation> -->
        <SessionDataPersist>
            <Enable>true</Enable>
            <Temporary>true</Temporary>
            <PoolSize>0</PoolSize>
            <SessionDataCleanUp>
                <Enable>true</Enable>
                <CleanUpTimeout>20160</CleanUpTimeout>
                <CleanUpPeriod>1440</CleanUpPeriod>
                <!--Instead of deleting all the records at once, we are deleting the records in chunks to prevent the -->
                <!--possible deadlock and lock scenarios. The following property defines the chunk size.-->
                <DeleteChunkSize>50000</DeleteChunkSize>
            </SessionDataCleanUp>
            <OperationDataCleanUp>
                <Enable>true</Enable>
            </OperationDataCleanUp>
            <TempDataCleanup>
                <!-- Enabling separated cleanup for temporary authentication context data -->
                <Enable>true</Enable>
                <!-- When PoolZize > 0, temporary data which have no usage after the authentication flow will be deleted immediately
                 When PoolZise = 0, data will be deleted only by the scheduled cleanup task-->
                <PoolSize>20</PoolSize>
                <!-- All temporary authentication context data older than CleanUpTimeout value are considered as expired
                and would be deleted during cleanup task -->
                <CleanUpTimeout>40</CleanUpTimeout>
            </TempDataCleanup>
            <UserSessionMapping>
                <Enable>true</Enable>
            </UserSessionMapping>
        </SessionDataPersist>
    </JDBCPersistenceManager>

    <!-- Time configurations are in minutes -->
    <TimeConfig>
        <SessionIdleTimeout>15</SessionIdleTimeout>
        <RememberMeTimeout>20160</RememberMeTimeout>
        <!--
        Setting ExtendRememberMeSessionTimeoutOnAuth to TRUE will change the expiry time of the commonAuth cookie
        during the authentication. The default value will be TRUE and the expiry time of the commonAuth cookie
        will change.
        -->
        <ExtendRememberMeSessionTimeoutOnAuth>true</ExtendRememberMeSessionTimeoutOnAuth>
    </TimeConfig>

    <!-- Security configurations -->
    <Security>
        <!-- The directory under which all other KeyStore files will be stored -->
        <KeyStoresDir>${carbon.home}/conf/keystores</KeyStoresDir>
        <KeyManagerType>SunX509</KeyManagerType>
        <TrustManagerType>SunX509</TrustManagerType>
        <UserStorePasswordEncryption>InternalKeyStore</UserStorePasswordEncryption>
    </Security>

    <!-- This configuration is to resolve the internal service URL for internal API calls. -->
    <ServerHostName>localhost</ServerHostName>

    <Identity>
        <IssuerPolicy>SelfAndManaged</IssuerPolicy>
        <TokenValidationPolicy>CertValidate</TokenValidationPolicy>
        <BlackList></BlackList>
        <WhiteList></WhiteList>
        <System>
            <KeyStore></KeyStore>
            <StorePass></StorePass>
        </System>
    </Identity>

    <!--This configuration is used to define the Service Provider name regex in DCR and IdentityApplicationManagementService-->
    <!--<ServiceProviders>-->
        <!--<SPNameRegex>^[a-zA-Z0-9._-]*$</SPNameRegex>-->
    <!--</ServiceProviders>-->

    <OpenID>
        <!--
            Default values for OpenIDServerUrl and OpenIDUSerPattern are built in following format
            https://<HostName>:<MgtTrpProxyPort except 443>/<ProxyContextPath>/<context>
            If above format doesn't satisfy uncomment the following configs and explicitly configure the values
         -->
        <OpenIDServerUrl>${carbon.protocol}://${carbon.host}:${carbon.management.port}/openidserver</OpenIDServerUrl>
        <OpenIDUserPattern>${carbon.protocol}://${carbon.host}:${carbon.management.port}/openid</OpenIDUserPattern>
        <OpenIDLoginUrl>${carbon.protocol}://${carbon.host}:${carbon.management.port}/authenticationendpoint/openid_login.do</OpenIDLoginUrl>
        <!-- If the users must be prompted for approval -->
        <OpenIDSkipUserConsent>false</OpenIDSkipUserConsent>
        <!-- Expiry time of the OpenID RememberMe token in minutes -->
        <OpenIDRememberMeExpiry>7200</OpenIDRememberMeExpiry>
        <!-- To enable or disable openid dumb mode -->
        <DisableOpenIDDumbMode>false</DisableOpenIDDumbMode>
        <!-- To enable or disable sha256 ppid display value -->
        <EnableSHA256PPIDDisplayValue>true</EnableSHA256PPIDDisplayValue>
        <!--
               OpenID private association store is configurable from following configs.
               It includes two new replication stores,
                       i.   OpenIDServerAssociationStore (Default association store)
                       ii.  PrivateAssociationCryptoStore
                       iii. PrivateAssociationReplicationStore
        -->

        <!-- Specify full qualified class name of the class which going to use as private association store -->
        <!--
		<OpenIDPrivateAssociationStoreClass>org.wso2.carbon.identity.provider.openid.PrivateAssociationCryptoStore</OpenIDPrivateAssociationStoreClass>
	-->

        <!-- The expiration time (in minutes) for the OpenID association -->
        <!--
		<OpenIDAssociationExpiryTime>15</OpenIDAssociationExpiryTime>
	-->

        <!-- Configs specific to PrivateAssociationCryptoStore -->
        <!-- Server secret. This value should be the same in all nodes in the cluster -->
        <!--
		<OpenIDPrivateAssociationServerKey>qewlj324lmasc</OpenIDPrivateAssociationServerKey>
	-->

        <!-- Configs specific to PrivateAssociationCryptoStore -->
        <!-- This enable private association cleanup task which cleans expired private associations -->
        <!--
		<EnableOpenIDAssociationCleanupTask>true</EnableOpenIDAssociationCleanupTask>
	-->
        <!-- Time Period (in minutes) that cleanup task would run -->
        <!--
		<OpenIDAssociationCleanupPeriod>15</OpenIDAssociationCleanupPeriod>
	-->
    </OpenID>

    <OAuth>
        <!-- Token cleanup feature config to clean IDN_OAUTH2_ACCESS_TOKEN table-->
        <TokenCleanup>
            <!--If true old access token cleaning feature is enabled -->
            <EnableTokenCleanup>true</EnableTokenCleanup>
            <!--If true  old access token retained in audit table  -->
            <RetainOldAccessToken>false</RetainOldAccessToken>
        </TokenCleanup>
        <!-- Specify the Token issuer class to be used.
             Default: org.wso2.carbon.identity.oauth2.token.OauthTokenIssuerImpl.
             Applicable values: org.wso2.carbon.identity.oauth2.token.JWTTokenIssuer
        -->
        <!--<IdentityOAuthTokenGenerator>org.wso2.carbon.identity.oauth2.token.JWTTokenIssuer</IdentityOAuthTokenGenerator>-->

        <!-- True, if access token alias is stored in the database instead of access token.
             Eg. token alias and token is same when default AccessTokenValueGenerator is used.
             When JWTTokenIssuer is used, jti is used as the token alias
             Default: true.
             Applicable values: true,false
        -->
        <!--<PersistAccessTokenAlias>false</PersistAccessTokenAlias>-->

        <!-- This configuration is used to specify the access token value generator.
             Default: org.apache.oltu.oauth2.as.issuer.UUIDValueGenerator
             Applicable values: org.apache.oltu.oauth2.as.issuer.UUIDValueGenerator,
                                org.apache.oltu.oauth2.as.issuer.MD5Generator,
                                org.wso2.carbon.identity.oauth.tokenvaluegenerator.SHA256Generator-->
        <!--<AccessTokenValueGenerator>org.wso2.carbon.identity.oauth.tokenvaluegenerator.SHA256Generator</AccessTokenValueGenerator>-->

        <!-- This configuration is used to specify whether the Service Provider tenant domain should be used when generating
             access token. Otherwise user's tenant domain will be used. Currently this value is only supported by the JWTTokenIssuer.
	         This configuration will be enabled by default from IS 5.12.0. -->
        <UseSPTenantDomain>True</UseSPTenantDomain>
        <!-- This configuration is used to enable or disable generation of random numbers using HMAC-SHA256 algorithm.-->
        <EnableSHA256Params>true</EnableSHA256Params>

        <!--
            Default values for OAuth1RequestTokenUrl, OAuth1AccessTokenUrl, OAuth1AuthorizeUrl
            OAuth2AuthzEPUrl, OAuth2TokenEPUrl and OAuth2UserInfoEPUrl are built in following format
            https://<HostName>:<MgtTrpProxyPort except 443>/<ProxyContextPath>/<context>/<path>
            If above format doesn't satisfy uncomment the following configs and explicitly configure the values
         -->
        <OAuth1RequestTokenUrl>${carbon.protocol}://${carbon.host}:${carbon.management.port}/oauth/request-token</OAuth1RequestTokenUrl>
        <OAuth1AuthorizeUrl>${carbon.protocol}://${carbon.host}:${carbon.management.port}/oauth/authorize-url</OAuth1AuthorizeUrl>
        <OAuth1AccessTokenUrl>${carbon.protocol}://${carbon.host}:${carbon.management.port}/oauth/access-token</OAuth1AccessTokenUrl>
        <OAuth2AuthzEPUrl>${carbon.protocol}://${carbon.host}:${carbon.management.port}/oauth2/authorize</OAuth2AuthzEPUrl>
        <OAuth2TokenEPUrl>${carbon.protocol}://${carbon.host}:${carbon.management.port}/oauth2/token</OAuth2TokenEPUrl>
        <OAuth2RevokeEPUrl>${carbon.protocol}://${carbon.host}:${carbon.management.port}/oauth2/revoke</OAuth2RevokeEPUrl>
        <OAuth2IntrospectEPUrl>${carbon.protocol}://${carbon.host}:${carbon.management.port}/oauth2/introspect</OAuth2IntrospectEPUrl>
        <OAuth2UserInfoEPUrl>${carbon.protocol}://${carbon.host}:${carbon.management.port}/oauth2/userinfo</OAuth2UserInfoEPUrl>
        <OIDCCheckSessionEPUrl>${carbon.protocol}://${carbon.host}:${carbon.management.port}/oidc/checksession</OIDCCheckSessionEPUrl>
        <OIDCLogoutEPUrl>${carbon.protocol}://${carbon.host}:${carbon.management.port}/oidc/logout</OIDCLogoutEPUrl>
        <OAuth2ConsentPage>${carbon.protocol}://${carbon.host}:${carbon.management.port}/authenticationendpoint/oauth2_authz.do</OAuth2ConsentPage>
        <OAuth2ErrorPage>${carbon.protocol}://${carbon.host}:${carbon.management.port}/authenticationendpoint/oauth2_error.do</OAuth2ErrorPage>
        <OIDCConsentPage>${carbon.protocol}://${carbon.host}:${carbon.management.port}/authenticationendpoint/oauth2_consent.do</OIDCConsentPage>
        <OIDCLogoutConsentPage>${carbon.protocol}://${carbon.host}:${carbon.management.port}/authenticationendpoint/oauth2_logout_consent.do</OIDCLogoutConsentPage>
        <OIDCLogoutPage>${carbon.protocol}://${carbon.host}:${carbon.management.port}/authenticationendpoint/oauth2_logout.do</OIDCLogoutPage>

        <OIDCWebFingerEPUrl>${carbon.protocol}://${carbon.host}:${carbon.management.port}/.well-known/webfinger</OIDCWebFingerEPUrl>

        <!-- For tenants below urls will be modified as https://<hostname>:<port>/t/<tenant domain>/<path>-->
        <OAuth2DCREPUrl>${carbon.protocol}://${carbon.host}:${carbon.management.port}/api/identity/oauth2/dcr/v1.1/register</OAuth2DCREPUrl>
        <OAuth2JWKSPage>${carbon.protocol}://${carbon.host}:${carbon.management.port}/oauth2/jwks</OAuth2JWKSPage>
        <OIDCDiscoveryEPUrl>${carbon.protocol}://${carbon.host}:${carbon.management.port}/oauth2/oidcdiscovery</OIDCDiscoveryEPUrl>

        <EnableSHA256OAuth2JWKThumbprint>true</EnableSHA256OAuth2JWKThumbprint>

        <!-- If enabled, resident Idp entity id will be honoured as the issuer location in OpenId Connect Discovery -->
        <UseEntityIdAsIssuerInOidcDiscovery>true</UseEntityIdAsIssuerInOidcDiscovery>

        <!-- Default validity period for Authorization Code in seconds -->
        <AuthorizationCodeDefaultValidityPeriod>300</AuthorizationCodeDefaultValidityPeriod>
        <!-- Default validity period for application access tokens in seconds -->
        <AccessTokenDefaultValidityPeriod>3600</AccessTokenDefaultValidityPeriod>
        <!-- Default validity period for user access tokens in seconds -->
        <UserAccessTokenDefaultValidityPeriod>3600</UserAccessTokenDefaultValidityPeriod>
        <!-- Validity period for refresh token -->
        <RefreshTokenValidityPeriod>84600</RefreshTokenValidityPeriod>
        <!-- Timestamp skew in seconds -->
        <TimestampSkew>0</TimestampSkew>
        <!-- Enable renewal of refresh token for refresh_token grant -->
        <RenewRefreshTokenForRefreshGrant>true</RenewRefreshTokenForRefreshGrant>
        <!-- Enable Extend renews refresh token expiry time -->
        <ExtendRenewedRefreshTokenExpiryTime>true</ExtendRenewedRefreshTokenExpiryTime>
        <!-- Process the token before storing it in database, e.g. encrypting -->
        <TokenPersistenceProcessor>org.wso2.carbon.identity.oauth.tokenprocessor.PlainTextPersistenceProcessor</TokenPersistenceProcessor>
        <!-- This should be true if the oauth keys (consumer secret, access token, refresh token and authorization code) need to be hashed,
             before storing them in the database. If the value is false, the oauth keys will be saved in a plain text format.
             By default : false.
             Supported versions: IS 5.6.0 onwards.
        -->
        <EnableClientSecretHash>false</EnableClientSecretHash>
        <!-- If the user is a federated, user will not be able to access claims from local userstore even if the username matches -->
        <MapFederatedUsersToLocal>false</MapFederatedUsersToLocal>
        <!-- Supported Response Types -->
        <SupportedResponseTypes>
            <SupportedResponseType>
                <ResponseTypeName>token</ResponseTypeName>
                <ResponseTypeHandlerImplClass>org.wso2.carbon.identity.oauth2.authz.handlers.AccessTokenResponseTypeHandler</ResponseTypeHandlerImplClass>
            </SupportedResponseType>
            <SupportedResponseType>
                <ResponseTypeName>code</ResponseTypeName>
                <ResponseTypeHandlerImplClass>org.wso2.carbon.identity.oauth2.authz.handlers.CodeResponseTypeHandler</ResponseTypeHandlerImplClass>
            </SupportedResponseType>
            <SupportedResponseType>
                <ResponseTypeName>id_token</ResponseTypeName>
                <ResponseTypeHandlerImplClass>org.wso2.carbon.identity.oauth2.authz.handlers.IDTokenResponseTypeHandler</ResponseTypeHandlerImplClass>
            </SupportedResponseType>
            <SupportedResponseType>
                <ResponseTypeName>id_token token</ResponseTypeName>
                <ResponseTypeHandlerImplClass>org.wso2.carbon.identity.oauth2.authz.handlers.IDTokenTokenResponseTypeHandler</ResponseTypeHandlerImplClass>
            </SupportedResponseType>
            <SupportedResponseType>
                <ResponseTypeName>code token</ResponseTypeName>
                <ResponseTypeHandlerImplClass>org.wso2.carbon.identity.oauth2.authz.handlers.HybridResponseTypeHandler</ResponseTypeHandlerImplClass>
            </SupportedResponseType>
            <SupportedResponseType>
                <ResponseTypeName>code id_token</ResponseTypeName>
                <ResponseTypeHandlerImplClass>org.wso2.carbon.identity.oauth2.authz.handlers.HybridResponseTypeHandler</ResponseTypeHandlerImplClass>
            </SupportedResponseType>
            <SupportedResponseType>
                <ResponseTypeName>code id_token token</ResponseTypeName>
                <ResponseTypeHandlerImplClass>org.wso2.carbon.identity.oauth2.authz.handlers.HybridResponseTypeHandler</ResponseTypeHandlerImplClass>
            </SupportedResponseType>
<!--            <SupportedResponseType>-->
<!--                <ResponseTypeName>device</ResponseTypeName>-->
<!--                <ResponseTypeHandlerImplClass>org.wso2.carbon.identity.oauth2.device.response.DeviceFlowResponseTypeHandler</ResponseTypeHandlerImplClass>-->
<!--                <ResponseTypeValidatorImplClass>org.wso2.carbon.identity.oauth2.device.response.DeviceFlowResponseTypeValidator</ResponseTypeValidatorImplClass>-->
<!--            </SupportedResponseType>-->
            <SupportedResponseType>
                <ResponseTypeName>none</ResponseTypeName>
                <ResponseTypeHandlerImplClass>org.wso2.carbon.identity.oauth2.authz.handlers.NoneResponseTypeHandler</ResponseTypeHandlerImplClass>
                <ResponseTypeValidatorImplClass>org.wso2.carbon.identity.oauth.common.NoneResponseTypeValidator</ResponseTypeValidatorImplClass>
            </SupportedResponseType>
        </SupportedResponseTypes>
        <!-- Supported Grant Types -->
        <SupportedGrantTypes>
            <SupportedGrantType>
                <GrantTypeName>authorization_code</GrantTypeName>
                <GrantTypeHandlerImplClass>org.wso2.carbon.identity.oauth2.token.handlers.grant.AuthorizationCodeGrantHandler</GrantTypeHandlerImplClass>
            </SupportedGrantType>
            <SupportedGrantType>
                <GrantTypeName>password</GrantTypeName>
                <GrantTypeHandlerImplClass>org.wso2.carbon.identity.oauth2.token.handlers.grant.PasswordGrantHandler</GrantTypeHandlerImplClass>
            </SupportedGrantType>
            <SupportedGrantType>
                <GrantTypeName>refresh_token</GrantTypeName>
                <GrantTypeHandlerImplClass>org.wso2.carbon.identity.oauth2.token.handlers.grant.RefreshGrantHandler</GrantTypeHandlerImplClass>
            </SupportedGrantType>
            <SupportedGrantType>
                <GrantTypeName>client_credentials</GrantTypeName>
                <GrantTypeHandlerImplClass>org.wso2.carbon.identity.oauth2.token.handlers.grant.ClientCredentialsGrantHandler</GrantTypeHandlerImplClass>
                <IsRefreshTokenAllowed>false</IsRefreshTokenAllowed>
                <IdTokenAllowed>false</IdTokenAllowed>
            </SupportedGrantType>
            <SupportedGrantType>
                <GrantTypeName>urn:ietf:params:oauth:grant-type:saml2-bearer</GrantTypeName>
                <GrantTypeHandlerImplClass>org.wso2.carbon.identity.oauth2.token.handlers.grant.saml.SAML2BearerGrantHandler</GrantTypeHandlerImplClass>
            </SupportedGrantType>
            <SupportedGrantType>
                <GrantTypeName>iwa:ntlm</GrantTypeName>
                <GrantTypeHandlerImplClass>org.wso2.carbon.identity.oauth2.token.handlers.grant.iwa.ntlm.NTLMAuthenticationGrantHandler</GrantTypeHandlerImplClass>
            </SupportedGrantType>
            <SupportedGrantType>
                <GrantTypeName>urn:ietf:params:oauth:grant-type:jwt-bearer</GrantTypeName>
                <GrantTypeHandlerImplClass>org.wso2.carbon.identity.oauth2.grant.jwt.JWTBearerGrantHandler</GrantTypeHandlerImplClass>
                <GrantTypeValidatorImplClass>org.wso2.carbon.identity.oauth2.grant.jwt.JWTGrantValidator</GrantTypeValidatorImplClass>
                <IsRefreshTokenAllowed>true</IsRefreshTokenAllowed>
            </SupportedGrantType>
            <!-- Supported versions: IS 5.10.0 onwards.-->
            <SupportedGrantType>
                <GrantTypeName>account_switch</GrantTypeName>
                <GrantTypeHandlerImplClass>org.wso2.carbon.identity.user.account.association.handler.grant.AccountSwitchGrantHandler</GrantTypeHandlerImplClass>
                <GrantTypeValidatorImplClass>org.wso2.carbon.identity.user.account.association.validator.grant.AccountSwitchGrantValidator</GrantTypeValidatorImplClass>
            </SupportedGrantType>
<!--            <SupportedGrantType>-->
<!--                <GrantTypeName>urn:ietf:params:oauth:grant-type:device_code</GrantTypeName>-->
<!--                <GrantTypeHandlerImplClass>org.wso2.carbon.identity.oauth2.device.grant.DeviceFlowGrant</GrantTypeHandlerImplClass>-->
<!--                <GrantTypeValidatorImplClass>org.wso2.carbon.identity.oauth2.device.grant.DeviceFlowGrantValidator</GrantTypeValidatorImplClass>-->
<!--                <IdTokenAllowed>true</IdTokenAllowed>-->
<!--            </SupportedGrantType>-->
            <SupportedGrantType>
                <GrantTypeName>organization_switch</GrantTypeName>
                <GrantTypeHandlerImplClass>org.wso2.carbon.identity.organization.management.oauth2.grant.OrganizationSwitchGrant</GrantTypeHandlerImplClass>
                <GrantTypeValidatorImplClass>org.wso2.carbon.identity.organization.management.oauth2.grant.OrganizationSwitchGrantValidator</GrantTypeValidatorImplClass>
                <IdTokenAllowed>true</IdTokenAllowed>
            </SupportedGrantType>
        </SupportedGrantTypes>

        <!--
            Defines the grant types that will filter user claims based on user consent in their responses such as
            id_token or user info response.

            Default grant types that filter user claims based on user consent are 'authorization_code' and 'implicit'.

            Supported versions: IS 5.5.0 onwards.
        -->
        <UserConsentEnabledGrantTypes>
            <UserConsentEnabledGrantType>
                <GrantTypeName>authorization_code</GrantTypeName>
            </UserConsentEnabledGrantType>
            <UserConsentEnabledGrantType>
                <GrantTypeName>implicit</GrantTypeName>
            </UserConsentEnabledGrantType>
        </UserConsentEnabledGrantTypes>

        <!--Custom token issuers can be configured as follows.-->
        <!--<SupportedTokenTypes>-->
            <!--<SupportedTokenType>-->
                <!--<TokenTypeName>Default</TokenTypeName>-->
                <!--<TokenTypeImplClass>org.wso2.carbon.identity.oauth2.token.OauthTokenIssuerImpl</TokenTypeImplClass>-->
                <!--<PersistAccessTokenAlias>true</PersistAccessTokenAlias>-->
            <!--</SupportedTokenType>-->
            <!--<SupportedTokenType>-->
                <!--<TokenTypeName>JWT</TokenTypeName>-->
                <!--<TokenTypeImplClass>org.wso2.carbon.identity.oauth2.token.JWTTokenIssuer</TokenTypeImplClass>-->
                <!--<PersistAccessTokenAlias>true</PersistAccessTokenAlias>-->
            <!--</SupportedTokenType>-->
        <!--</SupportedTokenTypes>-->

        <OAuthCallbackHandlers>
            <OAuthCallbackHandler Class="org.wso2.carbon.identity.oauth.callback.DefaultCallbackHandler"/>
        </OAuthCallbackHandlers>
        <TokenValidators>
            <TokenValidator type="bearer" class="org.wso2.carbon.identity.oauth2.validators.DefaultOAuth2TokenValidator"/>
            <TokenValidator type="jwt" class="org.wso2.carbon.identity.oauth2.validators.OAuth2JWTTokenValidator"/>
        </TokenValidators>

        <!-- Scope validators list. The validators registered here wil be executed during token validation. -->
        <ScopeValidators>
            <ScopeValidator class="org.wso2.carbon.identity.oauth2.validators.JDBCScopeValidator" />
        </ScopeValidators>

        <!-- Flag to enable or disable scope validation for implicit grant and authorization code grant.
        Default value : true
        Supported versions: IS 5.8.1  onwards
        -->
        <ScopeValidationEnabledForAuthzCodeAndImplicitGrant>true</ScopeValidationEnabledForAuthzCodeAndImplicitGrant>

        <!-- Scope handlers list. The handlers registered here will be executed at the scope validation phase while
             issuing access tokens. -->
        <ScopeHandlers>
            <ScopeHandler class="org.wso2.carbon.identity.oauth2.validators.OIDCScopeHandler" />
        </ScopeHandlers>

        <!-- Assertions can be used to embedd parameters into access token. -->
        <EnableAssertions>
            <UserName>false</UserName>
        </EnableAssertions>


        <!-- This value should be false if subject identifier in the token validation response needs to be set as the
             fully qualified username.
         This value is true if subject identifier needs to adhere to the following SP configuration.

        - Use tenant domain in local subject identifier.
        - Use user store domain in local subject identifier.

        Default value : false

        Supported versions: IS 5.4.0 beta onwards
        -->
        <!--<BuildSubjectIdentifierFromSPConfig>false</BuildSubjectIdentifierFromSPConfig>-->

        <!-- This should be set to true when using multiple user stores and keys
            should saved into different tables according to the user store. By default
            all the application keys are saved in to the same table. UserName Assertion
            should be 'true' to use this. -->
        <EnableAccessTokenPartitioning>false</EnableAccessTokenPartitioning>
        <!-- user store domain names and mapping to new table name. eg: if you
            provide 'A:foo.com', foo.com should be the user store domain name and 'A'
            represent the relavant mapping of token store table, i.e. tokens will be
            added to a table called IDN_OAUTH2_ACCESS_TOKEN_A. -->
        <AccessTokenPartitioningDomains><!-- A:foo.com, B:bar.com --></AccessTokenPartitioningDomains>
        <AuthorizationContextTokenGeneration>
            <Enabled>false</Enabled>
            <TokenGeneratorImplClass>org.wso2.carbon.identity.oauth2.authcontext.JWTTokenGenerator</TokenGeneratorImplClass>
            <ClaimsRetrieverImplClass>org.wso2.carbon.identity.oauth2.authcontext.DefaultClaimsRetriever</ClaimsRetrieverImplClass>
            <ConsumerDialectURI>http://wso2.org/claims</ConsumerDialectURI>
            <SignatureAlgorithm>SHA256withRSA</SignatureAlgorithm>
            <AuthorizationContextTTL>15</AuthorizationContextTTL>
        </AuthorizationContextTokenGeneration>

        <!-- Configurations for JWT bearer grant. Supported versions: IS 5.8.0 onwards. -->
        <JWTGrant>
            <!-- Validate issued at time (iat) of JWT token. The validity can be set using 'IATValidity' configuration.
             Default value is 'true'.
             -->
            <EnableIATValidation>true</EnableIATValidation>
            <!-- Reject the JWT if the iat of JWT is pass a certain time period. Time period is in minutes.
             'EnableIATValidation' configuration should be set to 'true' in order to make use of the validity period.
             Default value is '30' minutes.
             -->
            <IATValidityPeriod>30</IATValidityPeriod>
        </JWTGrant>

        <SAML2Grant>
            <!--SAML2TokenHandler></SAML2TokenHandler-->
            <!-- UserType conifg decides whether the SAML assertion carrying user is local user or a federated user.
            Only Local Users can access claims from local userstore. LEGACY users will have to have tenant domain appended username.
            They will not be able to access claims from local userstore. To get claims by mapping users with exact same username from local
            userstore (for non LOCAL scenarios) use mapFederatedUsersToLocal config -->
            <!--<UserType>LOCAL</UserType>-->
            <UserType>FEDERATED</UserType>
            <!--UserType>LEGACY</UserType-->
        </SAML2Grant>

        <OpenIDConnect>
            <IDTokenBuilder>org.wso2.carbon.identity.openidconnect.DefaultIDTokenBuilder</IDTokenBuilder>
            <SignatureAlgorithm>SHA256withRSA</SignatureAlgorithm>

            <!-- Default asymmetric encryption algorithm that used to encrypt CEK. -->
            <IDTokenEncryptionAlgorithm>RSA-OAEP</IDTokenEncryptionAlgorithm>
            <!-- Default symmetric encryption algorithm that used to encrypt JWT claims set. -->
            <IDTokenEncryptionMethod>A128GCM</IDTokenEncryptionMethod>

            <!-- Supported versions: IS 5.5.0 onwards. -->
            <SupportedIDTokenEncryptionAlgorithms>
                <SupportedIDTokenEncryptionAlgorithm>RSA1_5</SupportedIDTokenEncryptionAlgorithm>
                <SupportedIDTokenEncryptionAlgorithm>RSA-OAEP</SupportedIDTokenEncryptionAlgorithm>
            </SupportedIDTokenEncryptionAlgorithms>
            <SupportedIDTokenEncryptionMethods>
                <SupportedIDTokenEncryptionMethod>A128GCM</SupportedIDTokenEncryptionMethod>
                <SupportedIDTokenEncryptionMethod>A192GCM</SupportedIDTokenEncryptionMethod>
                <SupportedIDTokenEncryptionMethod>A256GCM</SupportedIDTokenEncryptionMethod>
                <SupportedIDTokenEncryptionMethod>A128CBC-HS256</SupportedIDTokenEncryptionMethod>
                <SupportedIDTokenEncryptionMethod>A128CBC+HS256</SupportedIDTokenEncryptionMethod>
            </SupportedIDTokenEncryptionMethods>

            <EnableAudiences>true</EnableAudiences>
            <!-- Comment out to add Audience values to the JWT token (id_token)  -->
            <!--Audiences>
                   <Audience>${carbon.protocol}://${carbon.host}:${carbon.management.port}/oauth2/token</Audience>
            </Audiences -->

            <!--
                Default value for IDTokenIssuerID, is OAuth2TokenEPUrl.
                If that doesn't satisfy uncomment the following config and explicitly configure the value
            -->
            <IDTokenIssuerID>${carbon.protocol}://${carbon.host}:${carbon.management.port}/oauth2/token</IDTokenIssuerID>
            <IDTokenCustomClaimsCallBackHandler>org.wso2.carbon.identity.openidconnect.SAMLAssertionClaimsCallback</IDTokenCustomClaimsCallBackHandler>
            <IDTokenExpiration>3600</IDTokenExpiration>
            <UserInfoJWTSignatureAlgorithm>SHA256withRSA</UserInfoJWTSignatureAlgorithm>
            <UserInfoEndpointClaimRetriever>org.wso2.carbon.identity.oauth.endpoint.user.impl.UserInfoUserStoreClaimRetriever</UserInfoEndpointClaimRetriever>
            <UserInfoEndpointRequestValidator>org.wso2.carbon.identity.oauth.endpoint.user.impl.UserInforRequestDefaultValidator</UserInfoEndpointRequestValidator>
            <UserInfoEndpointAccessTokenValidator>org.wso2.carbon.identity.oauth.endpoint.user.impl.UserInfoISAccessTokenValidator</UserInfoEndpointAccessTokenValidator>
            <UserInfoEndpointResponseBuilder>org.wso2.carbon.identity.oauth.endpoint.user.impl.UserInfoJSONResponseBuilder</UserInfoEndpointResponseBuilder>
            <SkipUserConsent>false</SkipUserConsent>
            <SkipLoginConsent>false</SkipLoginConsent>
            <SkipLogoutConsent>false</SkipLogoutConsent>
            <!-- Sign the ID Token with Service Provider Tenant Private Key-->
            <SignJWTWithSPKey>true</SignJWTWithSPKey>
            <!-- Add tenant domain to 'realm' claim of ID Token-->
            <AddTenantDomainToIdToken>false</AddTenantDomainToIdToken>
            <!-- Add userstore domain to 'realm' claim of ID Token-->
            <AddUserstoreDomainToIdToken>false</AddUserstoreDomainToIdToken>
            <!--
                Expiry period of the logout token used in OIDC Back Channel Logout in seconds.
                Supported versions: IS 5.5.0 onwards
            -->
            <LogoutTokenExpiration>120</LogoutTokenExpiration>

            <!--
                OIDC Request Object builder implementation.
                Supported versions: IS 5.4.0 onwards
            -->
            <RequestObjectBuilders>
                <RequestObjectBuilder>
                    <Type>request_param_value_builder</Type>
                    <ClassName>org.wso2.carbon.identity.openidconnect.RequestParamRequestObjectBuilder</ClassName>
                </RequestObjectBuilder>
            </RequestObjectBuilders>

            <!--
                OIDC Request Object validator implementation.
                Supported versions: IS 5.4.0 onwards
            -->
            <RequestObjectValidator>org.wso2.carbon.identity.openidconnect.RequestObjectValidatorImpl</RequestObjectValidator>
            <!--
                CIBA Request Object validator implementation.
                Default value: org.wso2.carbon.identity.openidconnect.CIBARequestObjectValidatorImpl
                Supported versions: IS 5.12.0 onwards
            -->
            <!-- <CIBARequestObjectValidator>org.wso2.carbon.identity.openidconnect.CIBARequestObjectValidatorImpl</CIBARequestObjectValidator> -->
            <RedirectToPostLogoutUriOnConsentDenial>true</RedirectToPostLogoutUriOnConsentDenial>
            <!--
            By default, AllowAdditionalParamsFromPostLogoutRedirectURI is true. Hence IS sends additional query params
            in post logout redirect URI after OIDC logout.
            Disable this config if additional params are not needed post logout redirect URL.
            -->
            <!--AllowAdditionalParamsFromPostLogoutRedirectURI>false</AllowAdditionalParamsFromPostLogoutRedirectURI-->

            <!--
                FAPI Profile Support.
            -->
            <FAPI>
                <EnableCibaProfile>false</EnableCibaProfile>
                <EnableSecurityProfile>false</EnableSecurityProfile>
            </FAPI>
        </OpenIDConnect>

        <!--
            Configs related to OAuth2 Device Code Grant.
            Supported versions: IS 5.12.0 onwards
        -->
        <DeviceCodeGrant>
            <KeyLength>6</KeyLength>
            <ExpiryTime>600000</ExpiryTime>
            <PollingInterval>5000</PollingInterval>
            <KeySet>BCDFGHJKLMNPQRSTVWXYZbcdfghjklmnpqrstvwxyz23456789</KeySet>
        </DeviceCodeGrant>

        <!-- Configs related to OAuth2 token persistence -->
        <TokenPersistence>
            <Enable>true</Enable>
            <PoolSize>0</PoolSize>
            <RetryCount>5</RetryCount>
        </TokenPersistence>

        <!--
            Configuration provides the ability to renew the access token and the refresh token(where applicable) per each token request
            and revoke previously available active token for a matching clientid, user and scopes combination.

            Not applicable for refresh token grant type and when when self-contained access tokens are used.

            Default value : false
            Supported versions : IS 5.8.0 onwards
         -->
        <!--<RenewTokenPerRequest>true</RenewTokenPerRequest>-->

        <!--
        By enabling this property, in a logout request if the opbs cookie or a valid session does not exist instead of
        showing the invalid request error page the user will be redirected to the successfully logged out page of the IS
        or if a valid id_token_hint and a valid post_logout_redirect_uri is available user will be redirected to the
        post_logout_redirect_uri

        Default value : true
        Supported versions : IS 5.8.0 onwards
        -->
        <!--<HandleAlreadyLoggedOutSessionsGracefully>false</HandleAlreadyLoggedOutSessionsGracefully>-->

        <Introspection>
            <!--
            By enabling this property UMA permission information for the RPT can be retrieved through introspection response

            Default value : false
            Supported versions : IS 5.8.0 onwards
            -->
<!--            <EnableDataProviders>false</EnableDataProviders>-->
            <!--
                This config will remove any optional claims from introspection response. Before setting the response to
                the introspection endpoint claims configured below will be removed.
            -->
<!--            <FilteredClaims>-->
<!--                <FilteredClaim></FilteredClaim>-->
<!--            </FilteredClaims>-->
        </Introspection>

        <PublishPasswordGrantLogin>false</PublishPasswordGrantLogin>

        <!--
        By enabling this property, application role permission will require to view the OAuth app in DCRM.

        Default value : true
        -->
        <DCRM>
            <ApplicationRolePermissionRequiredToView>true</ApplicationRolePermissionRequiredToView>
        </DCRM>

        <!--
        By enabling this config, additional parameters will be append to OAuth2 error url.
        Currently it appends SP and tenant domain as the additional parameters.
        Default value : false
        -->
        <!--<AllowAdditionalParamsFromErrorUrl>false</AllowAdditionalParamsFromErrorUrl>-->

        <!--
        By enabling this feature, server will identify a JWT token at the introspection endpoint by attempting a JWT
        token parsing. If identified, introspection is performed by treating the token as a JWT access token.

        Important: Enabling this feature will validate the token using the available JWT token validator. Ex: In the
                   default pack, this will be Default JWT token validator. However, if the server issue custom JWT
                   tokens, which fails the available JWT token validator, the existing flow can break. For an example,
                   the default JWT token validator mandate to have the jti claim in the token. If a custom token issuer
                   does not include this claim, introspection breaks once this feature is enabled. In such scenarios,
                   a compatible JWT token validator should be deployed in the system prior to enabling this feature.

        Default value: true
        -->
        <EnableJWTTokenValidationDuringIntrospection>true</EnableJWTTokenValidationDuringIntrospection>

        <!--
        By enabling this config, any unregistered scopes(excluding internal scopes and allowed scopes)
        passed in a OAuth based authz request will be dropped.
        Default value : false
        -->
        <!--<DropUnregisteredScopes>true</DropUnregisteredScopes>-->

        <!-- Configuration for allowing users to introspect tokens from other tenants. -->
        <AllowCrossTenantTokenIntrospection>true</AllowCrossTenantTokenIntrospection>
    </OAuth>

    <RestApiAuthentication>
        <!-- Configuration for adding realm user field in WWW-Authenticate header. -->
        <AddRealmUserToError>false</AddRealmUserToError>
    </RestApiAuthentication>

    <MultifactorAuthentication>
        <!--Enable>false</Enable-->
        <XMPPSettings>
            <XMPPConfig>
                <XMPPProvider>gtalk</XMPPProvider>
                <XMPPServer>talk.google.com</XMPPServer>
                <XMPPPort>5222</XMPPPort>
                <XMPPExt>gmail.com</XMPPExt>
                <XMPPUserName>multifactor1@gmail.com</XMPPUserName>
                <XMPPPassword>wso2carbon</XMPPPassword>
            </XMPPConfig>
        </XMPPSettings>
    </MultifactorAuthentication>

    <SSOService>
        <EntityId>${carbon.host}</EntityId>
        <!--
            Default value for IdentityProviderURL is  built in following format
            https://<HostName>:<MgtTrpProxyPort except 443>/<ProxyContextPath>/samlsso
            If that doesn't satisfy uncomment the following config and explicitly configure the value
        -->
        <IdentityProviderURL>${carbon.protocol}://${carbon.host}:${carbon.management.port}/samlsso</IdentityProviderURL>
        <DefaultLogoutEndpoint>${carbon.protocol}://${carbon.host}:${carbon.management.port}/authenticationendpoint/samlsso_logout.do</DefaultLogoutEndpoint>
        <NotificationEndpoint>${carbon.protocol}://${carbon.host}:${carbon.management.port}/authenticationendpoint/samlsso_notification.do</NotificationEndpoint>
        <ArtifactResolutionEndpoint>${carbon.protocol}://${carbon.host}:${carbon.management.port}/samlartresolve</ArtifactResolutionEndpoint>
        <SingleLogoutRetryCount>5</SingleLogoutRetryCount>
        <SingleLogoutRetryInterval>60000</SingleLogoutRetryInterval>
        <!-- in milli seconds -->
        <TenantPartitioningEnabled>false</TenantPartitioningEnabled>
        <AttributesClaimDialect>http://wso2.org/claims</AttributesClaimDialect>
        <!--<SAMLSSOAssertionBuilder>org.wso2.carbon.identity.sso.saml.builders.assertion.ExtendedDefaultAssertionBuilder</SAMLSSOAssertionBuilder>-->
        <SAMLSSOAssertionBuilder>org.wso2.carbon.identity.sso.saml.builders.assertion.DefaultSAMLAssertionBuilder</SAMLSSOAssertionBuilder>
        <SAMLSSOEncrypter>org.wso2.carbon.identity.sso.saml.builders.encryption.DefaultSSOEncrypter</SAMLSSOEncrypter>
        <SAMLSSOSigner>org.wso2.carbon.identity.sso.saml.builders.signature.DefaultSSOSigner</SAMLSSOSigner>
        <SAML2HTTPRedirectSignatureValidator>org.wso2.carbon.identity.sso.saml.validators.SAML2HTTPRedirectDeflateSignatureValidator</SAML2HTTPRedirectSignatureValidator>
        <!--SAMLSSOResponseBuilder>org.wso2.carbon.identity.sso.saml.builders.DefaultResponseBuilder</SAMLSSOResponseBuilder-->

        <!-- SAML Token validity period in minutes -->
        <SAMLResponseValidityPeriod>5</SAMLResponseValidityPeriod>
        <UseAuthenticatedUserDomainCrypto>false</UseAuthenticatedUserDomainCrypto>
        <SAMLDefaultSigningAlgorithmURI>http://www.w3.org/2001/04/xmldsig-more#rsa-sha256</SAMLDefaultSigningAlgorithmURI>
        <SAMLDefaultDigestAlgorithmURI>http://www.w3.org/2001/04/xmlenc#sha256</SAMLDefaultDigestAlgorithmURI>
        <SAMLDefaultAssertionEncryptionAlgorithmURI>http://www.w3.org/2001/04/xmlenc#aes256-cbc</SAMLDefaultAssertionEncryptionAlgorithmURI>
        <SAMLDefaultKeyEncryptionAlgorithmURI>http://www.w3.org/2001/04/xmlenc#rsa-oaep-mgf1p</SAMLDefaultKeyEncryptionAlgorithmURI>
        <SLOHostNameVerificationEnabled>true</SLOHostNameVerificationEnabled>

        <SAML2ArtifactValidityPeriodInMinutes>4</SAML2ArtifactValidityPeriodInMinutes>
        <SAMLMetadataValidityPeriod>60</SAMLMetadataValidityPeriod>
        <SAMLMetadataSigningEnabled>false</SAMLMetadataSigningEnabled>
        <SAMLIDPMetadataEnableSHA256Alg>true</SAMLIDPMetadataEnableSHA256Alg>
        <SAMLSPMetadataParsingEnableSHA256Alg>true</SAMLSPMetadataParsingEnableSHA256Alg>

        <SAML2AuthenticationRequestValidityPeriodEnabled>false</SAML2AuthenticationRequestValidityPeriodEnabled>
        <!-- Request validity period in minutes-->
        <SAML2AuthenticationRequestValidityPeriod>5</SAML2AuthenticationRequestValidityPeriod>
        <SAMLSPCertificateExpiryValidationEnabled>false</SAMLSPCertificateExpiryValidationEnabled>
        <SAML2AuthnRequestsSigningEnabled>false</SAML2AuthnRequestsSigningEnabled>
        <SAMLAssertionEncyptWithAppCert>true</SAMLAssertionEncyptWithAppCert>
    </SSOService>

    <Consent>
        <!--Specify whether consent management should be enable during SSO.-->
        <EnableSSOConsentManagement>true</EnableSSOConsentManagement>
        <!--Specify whether consent should be prompted for subject claim uri if configured as a requested claim.-->
        <PromptSubjectClaimRequestedConsent>true</PromptSubjectClaimRequestedConsent>
    </Consent>

    <SecurityTokenService>
        <!--
            Default value for IdentityProviderURL is  built in following format
            https://<HostName>:<MgtTrpProxyPort except 443>/<ProxyContextPath>/services/wso2carbon-sts
            If that doesn't satisfy uncomment the following config and explicitly configure the value
        -->
        <IdentityProviderURL>${carbon.protocol}://${carbon.host}:${carbon.management.port}/services/wso2carbon-sts</IdentityProviderURL>
    </SecurityTokenService>

    <PassiveSTS>
        <!--
            Default value for IdentityProviderURL is  built in following format
            https://<HostName>:<MgtTrpProxyPort except 443>/<ProxyContextPath>/passivests
            If that doesn't satisfy uncomment the following config and explicitly configure the value
        -->
        <IdentityProviderURL>${carbon.protocol}://${carbon.host}:${carbon.management.port}/passivests</IdentityProviderURL>
        <RetryURL>${carbon.protocol}://${carbon.host}:${carbon.management.port}/authenticationendpoint/retry.do</RetryURL>
        <TokenStoreClassName>org.wso2.carbon.identity.sts.passive.utils.NoPersistenceTokenStore</TokenStoreClassName>
        <SLOHostNameVerificationEnabled>true</SLOHostNameVerificationEnabled>
        <DisableAppliesToInPassiveSTSResponse>false</DisableAppliesToInPassiveSTSResponse>
        <EnableDefaultSignatureAndDigestAlgorithm>true</EnableDefaultSignatureAndDigestAlgorithm>
    </PassiveSTS>

    <Mex>
        <EnableSHA256Alg>true</EnableSHA256Alg>
    </Mex>

    <UserAccountAssociation>
        <EnableSHA256Key>true</EnableSHA256Key>
    </UserAccountAssociation>

    <EntitlementSettings>
        <ThirftBasedEntitlementConfig>
            <EnableThriftService>false</EnableThriftService>
            <ReceivePort>${Ports.ThriftEntitlementReceivePort}</ReceivePort>
            <ClientTimeout>10000</ClientTimeout>
            <KeyStore>
                <Location>${carbon.home}/repository/resources/security/wso2carbon.jks</Location>
                <Password>wso2carbon</Password>
            </KeyStore>
            <!-- Enable this element to mention the host-name of your IS machine -->
            <ThriftHostName>${carbon.host}</ThriftHostName>
        </ThirftBasedEntitlementConfig>
    </EntitlementSettings>

    <SCIM>
        <!--
            Default value for UserEPUrl and GroupEPUrl are built in following format
            https://<HostName>:<MgtTrpProxyPort except 443>/<ProxyContextPath>/<context>/<path>
            If that doesn't satisfy uncomment the following config and explicitly configure the value
        -->
        <UserEPUrl>${carbon.protocol}://${carbon.host}:${carbon.management.port}/wso2/scim/Users</UserEPUrl>
        <GroupEPUrl>${carbon.protocol}://${carbon.host}:${carbon.management.port}/wso2/scim/Groups</GroupEPUrl>
        <ShowAllUserDetails>false</ShowAllUserDetails>
        <SCIMAuthenticators>
            <Authenticator class="org.wso2.carbon.identity.scim.provider.auth.BasicAuthHandler">
                <Property name="Priority">5</Property>
            </Authenticator>
            <Authenticator class="org.wso2.carbon.identity.scim.provider.auth.OAuthHandler">
                <Property name="Priority">10</Property>
                <Property name="AuthorizationServer">local://services</Property>
                <!--Property name="AuthorizationServer">${carbon.protocol}://${carbon.host}:${carbon.management.port}/services</Property>
                <Property name="UserName">admin</Property>
                <Property name="Password">admin</Property-->
            </Authenticator>

            <!-- Flag to indicate advanced complex multiValued attributes support enabled or not.
            Default value : false
            Supported versions: IS 5.5.0 beta onwards
            -->
            <!--<ComplexMultiValuedAttributeSupportEnabled>true</ComplexMultiValuedAttributeSupportEnabled>-->
        </SCIMAuthenticators>
    </SCIM>

    <SCIM2>
        <!--
            Default value for UserEPUrl and GroupEPUrl are built in following format
            https://<HostName>:<MgtTrpProxyPort except 443>/<ProxyContextPath>/<context>/<path>
            If that doesn't satisfy uncomment the following config and explicitly configure the value
        -->
        <!--UserEPUrl>${carbon.protocol}://${carbon.host}:${carbon.management.port}/scim2/Users</UserEPUrl-->
        <!--GroupEPUrl>${carbon.protocol}://${carbon.host}:${carbon.management.port}/scim2/Groups</GroupEPUrl-->
        <!--<ComplexMultiValuedAttributeSupportEnabled>true</ComplexMultiValuedAttributeSupportEnabled>-->
        <!--<EnableFilteringEnhancements>true</EnableFilteringEnhancements>-->
        <!--<NotifyUserstoreStatus>true</NotifyUserstoreStatus>-->

        <!--
            If you set the property value to true, regardless the Users endpoint and Groups endpoint, it will filter
            users or groups only from 'PRIMARY' user store.
            if the property value is false, it will filter users or groups across all user stores.
            Default value : false
            Supported versions : IS 5.8.0 onwards
        -->
        <!--<FilterUsersAndGroupsOnlyFromPrimaryDomain>false</FilterUsersAndGroupsOnlyFromPrimaryDomain>-->

        <!--
            If you set the property value to true, regardless the Users endpoint and Groups endpoint, it will prepend
            "PRIMARY/" prefix in-front of the username and role(group) name which belong to PRIMARY user store.
            if the property value is false, "PRIMARY/" prefix will not be prepended.
            Default value : false
            Supported versions : IS 5.8.0 onwards
        -->
        <!--<MandateDomainForUsernamesAndGroupNamesInResponse>false</MandateDomainForUsernamesAndGroupNamesInResponse
        >-->

        <!--
            There was a case where PRIMARY domain is not depicted with users being returned at all but only on groups.
            The purpose of this property is to ensure backward compatibility.
            If you set the property value to true, in Groups endpoint, it will prepend "PRIMARY/" prefix in-front of
            the role(group) name which belong to PRIMARY user store.
            if the property value is false, "PRIMARY/" prefix will not be prepended.
            Default value : false
            Supported versions : IS 5.8.0 onwards
        -->
        <!--<MandateDomainForGroupNamesInGroupsResponse>false</MandateDomainForGroupNamesInGroupsResponse>-->

        <!--
            When the group PATCH operations are performed, by default the updated group is returned in the PATCH response.
            But when according to the spec(https://tools.ietf.org/html/rfc7644#section-3.5.2) if 'attributes' are
            not requested, we can return a 204 response without the update group information.

            This behaviour to return a 204 response can be enabled by setting the value to false.

            Default value : true
            Supported versions : IS 5.9.0 onwards
        -->
        <!--<ReturnUpdatedGroupInPatchResponse>true</ReturnUpdatedGroupInPatchResponse>-->

        <!--
            If you set the property value to true, the response of the users endpoint would not contain duplicate user entries.

            Default value : false
            Supported versions : IS 5.10.0 onwards
        -->
        <!--<RemoveDuplicateUsersInUsersResponse>{{scim2.remove_duplicate_users_in_users_response}}</RemoveDuplicateUsersInUsersResponse>-->
        <!--
           If you want to get the total result in scim endpoint to stick with max limit then enable this property value.

           Default value : false
           Supported versions : IS 5.11.0 onwards
        -->
<!--        <ConsiderMaxLimitForTotalResult>{{scim2.consider_max_limit_for_total_results}}</ConsiderMaxLimitForTotalResult>-->

        <!--
          If you want to get the total records matching the client query as 'totalResult' for LDAP when filter criteria is given
          then enable this property value.
          Please note that for the request without filtering, LDAP will give items per page as 'totalResult' regardless of this property value.
          Default value : false
          Supported versions : IS 5.10.0 onwards
        -->
        <!--<ConsiderTotalRecordsForTotalResultOfLDAP>false</ConsiderTotalRecordsForTotalResultOfLDAP>-->

    </SCIM2>

    <!--Recovery>
        <ReCaptcha>
            <Password>
                <Enable>false</Enable>
            </Password>
            <Username>
                <Enable>false</Enable>
            </Username>
        </ReCaptcha>
        <Notification>
            <Password>
                <Enable>false</Enable>
                <smsOtp>
                    <Regex>[a-zA-Z0-9]{6}</Regex>
                </smsOtp>
            </Password>
            <Username>
                <Enable>false</Enable>
            </Username>
            <InternallyManage>true</InternallyManage>
       </Notification>
       <Question>
            <Password>
                <Enable>false</Enable>
                <NotifyStart>false</NotifyStart>
                <Separator>!</Separator>
                <MinAnswers>2</MinAnswers>
                <ReCaptcha>
                    <Enable>true</Enable>
                    <MaxFailedAttempts>2</MaxFailedAttempts>
                </ReCaptcha>
                <Forced>
                    <Enable>false</Enable>
                </Forced>
                <SkipOnInsufficientAnswers>true</SkipOnInsufficientAnswers>
            </Password>
            <Answer>
                <Regex>.*</Regex>
                <Uniqueness>false</Uniqueness>
            </Answer>-->
            <!--
                The purpose of this property is to configure minimum number of challenge questions to be answered
                by the user.
                Default value : 1
                If this property is configured to a positive integer, user must answer more or equal to that number of
                questions.
            -->
            <!--<MinQuestionsToAnswer>1</MinQuestionsToAnswer>
        </Question>
        <ExpiryTime>1440</ExpiryTime>
        <NotifySuccess>false</NotifySuccess>
        <AdminPasswordReset>
            <Offline>false</Offline>
            <OTP>false</OTP>
            <RecoveryLink>false</RecoveryLink>
            <AccountLockNotification>false</AccountLockNotification>
            <AccountUnlockNotification>false</AccountUnlockNotification>
            <ExpiryTime>1440</ExpiryTime>
        </AdminPasswordReset>
        <CallbackRegex>${carbon.protocol}://${carbon.host}:${carbon.management.port}/authenticationendpoint/login.do</CallbackRegex>
        <NotifyUserExistence>false</NotifyUserExistence>
        <NotifyUserAccountStatus>true</NotifyUserAccountStatus>
    </Recovery>

    <EmailVerification>
        <Enable>false</Enable>
	    <ExpiryTime>1440</ExpiryTime>
        <LockOnCreation>true</LockOnCreation>
        <Notification>
            <InternallyManage>true</InternallyManage>
        </Notification>
        <AskPassword>
	        <ExpiryTime>1440</ExpiryTime>
	        <PasswordGenerator>org.wso2.carbon.user.mgt.common.DefaultPasswordGenerator</PasswordGenerator>
	        <DisableRandomValueForCredentials>false</DisableRandomValueForCredentials>
        </AskPassword>
    </EmailVerification>

    <SelfRegistration>
        <Enable>false</Enable>
        <LockOnCreation>true</LockOnCreation>
        <NotifyAccountConfirmation>false</NotifyAccountConfirmation>
        <Notification>
            <InternallyManage>true</InternallyManage>
        </Notification>
        <ReCaptcha>true</ReCaptcha>
        <ResendConfirmationReCaptcha>false</ResendConfirmationReCaptcha>
	<VerificationCode>
	    <ExpiryTime>1440</ExpiryTime>
	</VerificationCode>
	<CallbackRegex>${carbon.protocol}://${carbon.host}:${carbon.management.port}/authenticationendpoint/login.do</CallbackRegex>
    </SelfRegistration-->

    <TenantRegistrationVerification>
        <AskPassword>
            <ExpiryTime>1440</ExpiryTime>
        </AskPassword>
    </TenantRegistrationVerification>

    <!--<LoginIdentifiers>
        <Enable>false</Enable>
        <PrimaryLoginIdentifier>http://wso2.org/claims/userType</PrimaryLoginIdentifier>
    </LoginIdentifiers>-->

    <UserClaimUpdate>
        <Claim uri = "http://wso2.org/claims/emailaddress">
            <VerificationOnUpdate>
                <Enable>false</Enable>
                <VerificationCode>
                    <ExpiryTime>1440</ExpiryTime>
                </VerificationCode>
            </VerificationOnUpdate>
            <NotificationOnUpdate>
                <Enable>false</Enable>
            </NotificationOnUpdate>
        </Claim>
        <Claim uri = "http://wso2.org/claims/mobile">
            <VerificationOnUpdate>
                <Enable>false</Enable>
                <EnableVerificationByPrivilegedUser>false</EnableVerificationByPrivilegedUser>
                <VerificationCode>
                    <ExpiryTime>5</ExpiryTime>
                </VerificationCode>
            </VerificationOnUpdate>
        </Claim>
        <!-- When updating the claim value, the verification notification can be controlled by sending an additional
        temporary claim ('verifyEmail'/'verifyMobile') along with the update request. To enable this option,
        'UseVerifyClaim' should be set to true. -->
        <UseVerifyClaim>false</UseVerifyClaim>
        <!-- When updating the claim value, it can be validated against the provided regex pattern.
        To enable this option,'EnableUserClaimInputRegexValidation' should be set to true. -->
        <!--<EnableUserClaimInputRegexValidation>false</EnableUserClaimInputRegexValidation>-->
    </UserClaimUpdate>

    <AccountSuspension>
        <UseIdentityClaims>true</UseIdentityClaims>
    </AccountSuspension>

    <SCIM2MultiAttributeFiltering>
        <UsePagination>false</UsePagination>
    </SCIM2MultiAttributeFiltering>

    <!--This configuration is for enable/disable reCaptcha feature by default.
    The default configuration is to disable the reCaptcha by default. These configuration can be overrided
    tenant wise.-->
    <SSOLogin>
        <Recaptcha>
            <!--This configuration is the default configuration for enabling reCaptcha in login flow.
            Enabling this configuration will prompt reCaptcha after max failed attempts.-->
            <Enabled>false</Enabled>

            <!--Enabling this configuration will always prompt reCaptcha despite of max failed attempts.-->
            <EnableAlways>false</EnableAlways>

            <!--This configuration will set max failed attempts for reCaptcha.-->
            <MaxAttempts>3</MaxAttempts>
        </Recaptcha>
    </SSOLogin>

    <!--
         This configuration is used to filter the SP configured role mappings. If the property value is,

         true : If SP role mappings are configured, returns only the mapped SP roles. If SP role mappings are not
         configured returns all the mapped local roles.

         false : If SP role mappings are configured, returns mapped SP roles for the mapped roles and the local mapped
         roles for others. If SP role mappings are not configured returns all the mapped local roles.

         Default - false.
     -->

    <!--SPRoleManagement>
        <ReturnOnlyMappedLocalRoles>false</ReturnOnlyMappedLocalRoles>
    </SPRoleManagement-->

    <EnableAskPasswordAdminUI>false</EnableAskPasswordAdminUI>

    <EnableRecoveryEndpoint>true</EnableRecoveryEndpoint>
    <EnableSelfSignUpEndpoint>true</EnableSelfSignUpEndpoint>

    <AuthenticationPolicy>
        <CheckAccountExist>true</CheckAccountExist>
    </AuthenticationPolicy>

    <!--Application management service configurations-->
    <ApplicationMgt>
        <!--
        Enabling this configuration will enable validating the application role for the user who initiates the
        application operations. Enabling this configuration will create application role for newly created SPs and
        the application role will be assigned to the app owner.
        The default value of the configuration is false.
        -->
        <EnableRoleValidation>false</EnableRoleValidation>
    </ApplicationMgt>

    <JITProvisioning>
        <UserNameProvisioningUI>/accountrecoveryendpoint/register.do</UserNameProvisioningUI>
        <PasswordProvisioningUI>/accountrecoveryendpoint/signup.do</PasswordProvisioningUI>
        <EnableEnhancedFeature>false</EnableEnhancedFeature>
    </JITProvisioning>

    <OutboundProvisioning>
        <ResetProvisioningEntitiesOnConfigUpdate>true</ResetProvisioningEntitiesOnConfigUpdate>
    </OutboundProvisioning>

    <EventListeners>
        <EventListener type="org.wso2.carbon.user.core.listener.UserOperationEventListener"
                       name="org.wso2.carbon.identity.input.validation.mgt.listener.InputValidationListener"
                       orderId="3"
                       enable="true"/>
        <EventListener type="org.wso2.carbon.user.core.listener.UserOperationEventListener"
                       name="org.wso2.carbon.user.mgt.workflow.userstore.UserStoreActionListener"
                       orderId="10" enable="true"/>
        <EventListener type="org.wso2.carbon.user.core.listener.UserOperationEventListener"
                       name="org.wso2.carbon.identity.mgt.IdentityMgtEventListener"
                       orderId="50" enable="false"/>
        <!-- Enable the following SCIM 1.1 event listener and disable the SCIM2 event listener if SCIM 1.1 is
        used. -->
        <EventListener type="org.wso2.carbon.user.core.listener.UserOperationEventListener"
                       name="org.wso2.carbon.identity.scim.common.listener.SCIMUserOperationListener"
                       orderId="90" enable="false"/>
        <EventListener type="org.wso2.carbon.user.core.listener.UserOperationEventListener"
                       name="org.wso2.carbon.identity.scim2.common.listener.SCIMUserOperationListener"
                       orderId="93" enable="true"/>
        <EventListener type="org.wso2.carbon.user.core.listener.UserOperationEventListener"
                       name="org.wso2.carbon.identity.governance.listener.IdentityMgtEventListener"
                       orderId="95" enable="true"/>
        <EventListener type="org.wso2.carbon.user.core.listener.UserOperationEventListener" name="org.wso2.carbon.identity.governance.listener.IdentityStoreEventListener"
                       orderId="97" enable="true">
            <Property name="Data.Store">org.wso2.carbon.identity.governance.store.JDBCIdentityDataStore</Property>
            <!-- By setting this to true, it will use the userstore attribute values for identity claims if the
            identity data store value is empty for corresponding claim. -->
            <Property name="EnableHybridDataStore">false</Property>
        </EventListener>
        <EventListener type="org.wso2.carbon.identity.core.handler.AbstractIdentityMessageHandler"
                       name="org.wso2.carbon.identity.data.publisher.application.authentication.AuthnDataPublisherProxy"
                       orderId="11" enable="true"/>
        <EventListener type="org.wso2.carbon.identity.core.handler.AbstractIdentityHandler"
                       name="org.wso2.carbon.identity.data.publisher.oauth.listener.OAuthTokenIssuanceLogPublisher"
                       orderId="12" enable="false">
            <Property name="Log.Token">false</Property>
        </EventListener>
        <EventListener id="mutual_tls_authenticator"
                       type="org.wso2.carbon.identity.core.handler.AbstractIdentityHandler"
                       name="org.wso2.carbon.identity.oauth2.token.handler.clientauth.mutualtls.MutualTLSClientAuthenticator"
                       orderId="158"
                       enable="true">
        </EventListener>

        <!-- Basic client authenticator -->
        <EventListener type="org.wso2.carbon.identity.core.handler.AbstractIdentityHandler"
                       name="org.wso2.carbon.identity.oauth2.client.authentication.BasicAuthClientAuthenticator"
                       orderId="100" enable="true"/>

        <!-- Enable this listener to call DeleteEventRecorders. -->
        <EventListener type="org.wso2.carbon.user.core.listener.UserOperationEventListener"
                       name="org.wso2.carbon.user.mgt.listeners.UserDeletionEventListener"
                       orderId="98" enable="false"/>
        <EventListener type="org.wso2.carbon.identity.core.handler.AbstractIdentityHandler"
                       name="org.wso2.carbon.identity.application.authentication.framework.handler.request.impl.consent.ConsentMgtPostAuthnHandler"
                       orderId="110" enable="true"/>

        <EventListener type="org.wso2.carbon.user.core.listener.UserOperationEventListener"
                       name="org.wso2.carbon.identity.mgt.listener.UserSessionTerminationListener"
                       orderId="85" enable="true"/>

        <!-- Post Authentication handlers for JIT provisioning, association and for handling subject identifier -->
        <EventListener type="org.wso2.carbon.identity.core.handler.AbstractIdentityHandler"
                       name="org.wso2.carbon.identity.application.authentication.framework.handler.request.impl.JITProvisioningPostAuthenticationHandler"
                       orderId="20" enable="true"/>
        <EventListener type="org.wso2.carbon.identity.core.handler.AbstractIdentityHandler"
                       name="org.wso2.carbon.identity.application.authentication.framework.handler.request.impl.PostAuthAssociationHandler"
                       orderId="25" enable="true"/>
        <EventListener type="org.wso2.carbon.identity.core.handler.AbstractIdentityHandler"
                       name="org.wso2.carbon.identity.application.authentication.framework.handler.request.impl.PostAuthenticatedSubjectIdentifierHandler"
                       orderId="30" enable="true"/>
        <EventListener type="org.wso2.carbon.identity.core.handler.AbstractIdentityHandler"
                       name="org.wso2.carbon.identity.handler.event.account.lock.handlers.PostAuthnFailedLockoutClaimHandler"
                       orderId="21" enable="true"/>

        <!-- Special UserOperationEventListeners to preserve the backward compatibility with the new unique user ID
        related APIs  -->
        <EventListener type="org.wso2.carbon.user.core.listener.UserOperationEventListener"
                       name="org.wso2.carbon.identity.mgt.listener.IdentityUserNameResolverListener"
                       orderId="14" enable="true"/>
        <EventListener type="org.wso2.carbon.user.core.listener.UserOperationEventListener"
                       name="org.wso2.carbon.identity.mgt.listener.IdentityUserIdResolverListener"
                       orderId="15" enable="true"/>

        <!-- Audit Loggers -->

        <!-- Old Audit Logger -->
        <EventListener type="org.wso2.carbon.user.core.listener.UserOperationEventListener"
                       name="org.wso2.carbon.user.mgt.listeners.UserMgtAuditLogger"
                       orderId="0" enable="false"/>

        <!-- New Audit Loggers-->
        <EventListener type="org.wso2.carbon.user.core.listener.UserOperationEventListener"
                       name="org.wso2.carbon.user.mgt.listeners.UserManagementAuditLogger"
                       orderId="1" enable="true"/>
        <EventListener type="org.wso2.carbon.user.core.listener.UserManagementErrorEventListener"
                       name="org.wso2.carbon.user.mgt.listeners.UserMgtFailureAuditLogger"
                       orderId="0" enable="true"/>
        <EventListener type="org.wso2.carbon.user.core.listener.UserOperationEventListener"
                       name="org.wso2.carbon.user.mgt.listeners.UserClaimsAuditLogger"
                       orderId="9" enable="false"/>
        <EventListener type="org.wso2.carbon.user.core.listener.UserManagementErrorEventListener"
                       name="org.wso2.carbon.identity.provisioning.listener.ProvisioningErrorListener"
                       orderId="1" enable="false"/>
    </EventListeners>

    <!-- These recorders are used to write user delete information to specific sources. Default event recorder is CSV
     file recorder. This recorder is disabled by default. Enable it by setting enable="true". To run these recorders,
     EventListener "rg.wso2.carbon.user.mgt.listeners.UserDeletionEventListener" also should be enabled. Which is
     also disabled by default. -->
    <UserDeleteEventRecorders>
        <UserDeleteEventRecorder name="org.wso2.carbon.user.mgt.recorder.DefaultUserDeletionEventRecorder" enable="false">
            <!-- Un comment below line if you need to write entries to a separate .csv file. Otherwise this will be
            written in to a log file using a separate appender. -->
            <!--<Property name="path">${carbon.home}/repository/logs/delete-records.csv</Property>-->
        </UserDeleteEventRecorder>
    </UserDeleteEventRecorders>

    <CacheConfig>
        <!-- Identity cache configuration.
             Timeouts are in seconds.
             Capacity is the maximum cache size.
             Unless specifically mentioned, you do not need to set the isDistributed flag.
         -->
        <CacheManager name="IdentityApplicationManagementCacheManager">
            <Cache name="AppAuthFrameworkSessionContextCache"
                                                     enable="true" timeout="300" capacity="5000" isDistributed="false"/>
            <Cache name="AuthenticationContextCache" enable="true" timeout="300" capacity="5000" isDistributed="false"/>
            <Cache name="AuthenticationRequestCache" enable="true" timeout="300" capacity="5000" isDistributed="false"/>
            <Cache name="AuthenticationResultCache"  enable="true" timeout="300" capacity="5000" isDistributed="false"/>
            <Cache name="AppInfoCache"               enable="true"  timeout="900" capacity="5000" isDistributed="false"/>
            <Cache name="AuthorizationGrantCache"    enable="true" timeout="300" capacity="5000" isDistributed="false"/>
            <Cache name="JWKSCache"                  enable="true" timeout="300" capacity="5000" isDistributed="false"/>
            <Cache name="OAuthCache"                 enable="true" timeout="300" capacity="5000" isDistributed="false"/>
            <Cache name="OAuthScopeCache"            enable="true"  timeout="300" capacity="5000" isDistributed="false"/>
            <Cache name="OAuthSessionDataCache"      enable="true" timeout="300" capacity="5000" isDistributed="false"/>
            <Cache name="SAMLSSOParticipantCache"    enable="true" timeout="300" capacity="5000" isDistributed="false"/>
            <Cache name="SAMLSSOSessionIndexCache"   enable="true" timeout="300" capacity="5000" isDistributed="false"/>
            <Cache name="SAMLSSOSessionDataCache"    enable="true" timeout="300" capacity="5000" isDistributed="false"/>
            <Cache name="ServiceProviderCache"       enable="true"  timeout="900" capacity="5000" isDistributed="false"/>
            <Cache name="ServiceProviderCache.ID"       enable="true"  timeout="900" capacity="5000" isDistributed="false"/>
            <Cache name="ServiceProvideCache.InboundAuth"       enable="true"  timeout="900" capacity="5000" isDistributed="false"/>
            <Cache name="ProvisioningConnectorCache" enable="true"  timeout="900" capacity="5000" isDistributed="false"/>
            <Cache name="ProvisioningEntityCache"    enable="true" timeout="900" capacity="5000" isDistributed="false"/>
            <Cache name="ServiceProviderProvisioningConnectorCache" enable="true"  timeout="900" capacity="5000" isDistributed="false"/>
            <Cache name="IdPCacheByAuthProperty"     enable="true"  timeout="900" capacity="5000" isDistributed="false"/>
            <Cache name="IdPCacheByHRI"              enable="true"  timeout="900" capacity="5000" isDistributed="false"/>
            <Cache name="IdPCacheByName"             enable="true"  timeout="900" capacity="5000" isDistributed="false"/>
        </CacheManager>
    </CacheConfig>

    <!-- Config to enable performing validations for expired authentication context cache entry. -->
    <EnableAuthenticationContextExpiryValidation>true</EnableAuthenticationContextExpiryValidation>

    <!--Cookies>
        <Cookie name="commonAuthId" domain="localhost" httpOnly="true" secure="true" />
    </Cookies-->


    <ResourceAccessControl default-access="deny">
        <Resource context="(.*)" secured="false" http-method="OPTIONS"/>
        <Resource context="/" secured="false" http-method="GET"/>
        <Resource context="(.*)/api/identity/user/v1.0/validate-code(.*)" secured="true" http-method="all">
            <Permissions>/permission/admin/manage/identity/identitymgt</Permissions>
            <Scopes>internal_identity_mgt_view</Scopes>
            <Scopes>internal_identity_mgt_update</Scopes>
            <Scopes>internal_identity_mgt_create</Scopes>
            <Scopes>internal_identity_mgt_delete</Scopes>
        </Resource>
        <Resource context="(.*)/api/identity/user/v1.0/introspect-code(.*)" secured="true" http-method="POST">
            <Permissions>/permission/admin/manage/identity/identitymgt</Permissions>
            <Scopes>internal_identity_mgt_view</Scopes>
        </Resource>
        <Resource context="(.*)/api/identity/user/v1.0/resend-code(.*)" secured="true" http-method="all">
            <Permissions>/permission/admin/manage/identity/identitymgt</Permissions>
            <Scopes>internal_identity_mgt_view</Scopes>
            <Scopes>internal_identity_mgt_update</Scopes>
            <Scopes>internal_identity_mgt_create</Scopes>
            <Scopes>internal_identity_mgt_delete</Scopes>
        </Resource>
        <Resource context="(.*)/api/identity/user/v1.0/me(.*)" secured="true" http-method="POST"/>
        <Resource context="(.*)/api/identity/user/v1.0/lite(.*)" secured="true" http-method="POST"/>
        <Resource context="(.*)/api/identity/user/v1.0/me(.*)" secured="true" http-method="GET"/>
        <Resource context="(.*)/api/identity/user/v1.0/pi-info" secured="true" http-method="all">
            <Permissions>/permission/admin/manage/identity/usermgt/view</Permissions>
            <Scopes>internal_user_mgt_view</Scopes>
        </Resource>
        <Resource context="(.*)/api/identity/user/v1.0/pi-info/(.*)" secured="true" http-method="all">
            <Permissions>/permission/admin/manage/identity/usermgt/view</Permissions>
            <Scopes>internal_user_mgt_view</Scopes>
        </Resource>

        <Resource context="(.*)/api/identity/config-mgt/v1.0/search(.*)" secured="true" http-method="GET">
            <Permissions>/permission/admin/manage/identity/configmgt/list</Permissions>
            <Scopes>internal_config_mgt_list</Scopes>
        </Resource>

        <Resource context="^(?!.*/t/).*/api/identity/config-mgt/v1.0/resource-type" secured="true" http-method="POST">
            <Permissions>/permission/admin/manage/identity/configmgt/add</Permissions>
            <Scopes>internal_config_mgt_add</Scopes>
        </Resource>
        <Resource context="^(?!.*/t/).*/api/identity/config-mgt/v1.0/resource-type" secured="true" http-method="PUT">
            <Permissions>/permission/admin/manage/identity/configmgt/update</Permissions>
            <Scopes>internal_config_mgt_update</Scopes>
        </Resource>
        <Resource context="(.*)/api/identity/config-mgt/v1.0/resource-type/(.*)" secured="true" http-method="GET">
            <Permissions>/permission/admin/manage/identity/configmgt/view</Permissions>
            <Scopes>internal_config_mgt_view</Scopes>
        </Resource>
        <Resource context="^(?!.*/t/).*/api/identity/config-mgt/v1.0/resource-type/(.*)" secured="true" http-method="DELETE">
            <Permissions>/permission/admin/manage/identity/configmgt/delete</Permissions>
            <Scopes>internal_config_mgt_delete</Scopes>
        </Resource>

        <Resource context="(.*)/api/identity/config-mgt/v1.0/resource/(.*)" secured="true" http-method="POST">
            <Permissions>/permission/admin/manage/identity/configmgt/add</Permissions>
            <Scopes>internal_config_mgt_add</Scopes>
        </Resource>
        <Resource context="(.*)/api/identity/config-mgt/v1.0/resource/(.*)" secured="true" http-method="PUT">
            <Permissions>/permission/admin/manage/identity/configmgt/update</Permissions>
            <Scopes>internal_config_mgt_update</Scopes>
        </Resource>
        <Resource context="(.*)/api/identity/config-mgt/v1.0/resource/(.*)" secured="true" http-method="GET">
            <Permissions>/permission/admin/manage/identity/configmgt/view</Permissions>
            <Scopes>internal_config_mgt_view</Scopes>
        </Resource>
        <Resource context="(.*)/api/identity/config-mgt/v1.0/resource/(.*)" secured="true" http-method="DELETE">
            <Permissions>/permission/admin/manage/identity/configmgt/delete</Permissions>
            <Scopes>internal_config_mgt_delete</Scopes>
        </Resource>

        <Resource context="(.*)/api/server/v1/notification-senders/(.*)" secured="true" http-method="POST">
            <Permissions>/permission/admin/manage/identity/configmgt/add</Permissions>
            <Scopes>internal_config_mgt_add</Scopes>
        </Resource>
        <Resource context="(.*)/api/server/v1/notification-senders/(.*)" secured="true" http-method="PUT">
            <Permissions>/permission/admin/manage/identity/configmgt/update</Permissions>
            <Scopes>internal_config_mgt_update</Scopes>
        </Resource>
        <Resource context="(.*)/api/server/v1/notification-senders/(.*)" secured="true" http-method="GET">
            <Permissions>/permission/admin/manage/identity/configmgt/view</Permissions>
            <Scopes>internal_config_mgt_view</Scopes>
        </Resource>
        <Resource context="(.*)/api/server/v1/notification-senders/(.*)" secured="true" http-method="DELETE">
            <Permissions>/permission/admin/manage/identity/configmgt/delete</Permissions>
            <Scopes>internal_config_mgt_delete</Scopes>
        </Resource>

        <Resource context="(.*)/api/server/v1/secret-type/(.*)" secured="true" http-method="POST">
            <Permissions>/permission/admin/manage/identity/secretmgt/add</Permissions>
            <Scopes>internal_secret_mgt_add</Scopes>
        </Resource>
        <Resource context="(.*)/api/server/v1/secret-type/(.*)" secured="true" http-method="PUT">
            <Permissions>/permission/admin/manage/identity/secretmgt/update</Permissions>
            <Scopes>internal_secret_mgt_update</Scopes>
        </Resource>
        <Resource context="(.*)/api/server/v1/secret-type/(.*)" secured="true" http-method="GET">
            <Permissions>/permission/admin/manage/identity/secretmgt/view</Permissions>
            <Scopes>internal_secret_mgt_view</Scopes>
        </Resource>
        <Resource context="(.*)/api/server/v1/secret-type/(.*)" secured="true" http-method="DELETE">
            <Permissions>/permission/admin/manage/identity/secretmgt/delete</Permissions>
            <Scopes>internal_secret_mgt_delete</Scopes>
        </Resource>

        <Resource context="(.*)/api/server/v1/secrets/(.*)" secured="true" http-method="POST">
            <Permissions>/permission/admin/manage/identity/secretmgt/add</Permissions>
            <Scopes>internal_secret_mgt_add</Scopes>
        </Resource>
        <Resource context="(.*)/api/server/v1/secrets/(.*)" secured="true" http-method="PUT">
            <Permissions>/permission/admin/manage/identity/secretmgt/update</Permissions>
            <Scopes>internal_secret_mgt_update</Scopes>
        </Resource>
        <Resource context="(.*)/api/server/v1/secrets/(.*)" secured="true" http-method="GET">
            <Permissions>/permission/admin/manage/identity/secretmgt/view</Permissions>
            <Scopes>internal_secret_mgt_view</Scopes>
        </Resource>
        <Resource context="(.*)/api/server/v1/secrets/(.*)" secured="true" http-method="DELETE">
            <Permissions>/permission/admin/manage/identity/secretmgt/delete</Permissions>
            <Scopes>internal_secret_mgt_delete</Scopes>
        </Resource>

        <Resource context="(.*)/api/server/v1/branding-preference(.*)" secured="false" http-method="GET"/>
        <Resource context="(.*)/api/server/v1/branding-preference(.*)" secured="true" http-method="POST">
            <Permissions>/permission/admin/manage/identity/applicationmgt/update</Permissions>
            <Scopes>internal_application_mgt_update</Scopes>
        </Resource>
        <Resource context="(.*)/api/server/v1/branding-preference(.*)" secured="true" http-method="PUT">
            <Permissions>/permission/admin/manage/identity/applicationmgt/update</Permissions>
            <Scopes>internal_application_mgt_update</Scopes>
        </Resource>
        <Resource context="(.*)/api/server/v1/branding-preference(.*)" secured="true" http-method="DELETE">
            <Permissions>/permission/admin/manage/identity/applicationmgt/update</Permissions>
            <Scopes>internal_application_mgt_update</Scopes>
        </Resource>

        <Resource context="(.*)/api/server/v1/validation-rules(.*)" secured="false" http-method="GET"/>
        <Resource context="(.*)/api/server/v1/validation-rules(.*)" secured="true" http-method="PUT">
            <Permissions>/permission/admin/manage/identity/configmgt/update</Permissions>
            <Scopes>internal_config_mgt_update</Scopes>
        </Resource>

        <Resource context="(.*)/api/identity/consent-mgt/v1.0/consents" secured="true" http-method="all"/>
        <Resource context="(.*)/api/identity/consent-mgt/v1.0/consents/receipts/(.*)" secured="true" http-method="all"/>

        <Resource context="(.*)/api/identity/consent-mgt/v1.0/consents/purposes(.*)" secured="true" http-method="POST">
            <Permissions>/permission/admin/manage/identity/consentmgt/add</Permissions>
            <Scopes>internal_consent_mgt_add</Scopes>
        </Resource>
        <Resource context="(.*)/api/identity/consent-mgt/v1.0/consents/purposes(.*)" secured="true" http-method="GET"/>
        <Resource context="(.*)/api/identity/consent-mgt/v1.0/consents/purposes(.+)" secured="true" http-method="DELETE">
            <Permissions>/permission/admin/manage/identity/consentmgt/delete</Permissions>
            <Scopes>internal_consent_mgt_delete</Scopes>
        </Resource>

        <Resource context="(.*)/api/identity/consent-mgt/v1.0/consents/pii-categories(.*)" secured="true" http-method="POST">
            <Permissions>/permission/admin/manage/identity/consentmgt/add</Permissions>
            <Scopes>internal_consent_mgt_add</Scopes>
        </Resource>
        <Resource context="(.*)/api/identity/consent-mgt/v1.0/consents/pii-categories(.*)" secured="true" http-method="GET"/>
        <Resource context="(.*)/api/identity/consent-mgt/v1.0/consents/pii-categories(.+)" secured="true" http-method="DELETE">
            <Permissions>/permission/admin/manage/identity/consentmgt/delete</Permissions>
            <Scopes>internal_consent_mgt_delete</Scopes>
        </Resource>

        <Resource context="(.*)/api/identity/consent-mgt/v1.0/consents/purpose-categories(.*)" secured="true" http-method="POST">
            <Permissions>/permission/admin/manage/identity/consentmgt/add</Permissions>
            <Scopes>internal_consent_mgt_add</Scopes>
        </Resource>
        <Resource context="(.*)/api/identity/consent-mgt/v1.0/consents/purpose-categories(.*)" secured="true" http-method="GET"/>
        <Resource context="(.*)/api/identity/consent-mgt/v1.0/consents/purpose-categories(.+)" secured="true" http-method="DELETE">
            <Permissions>/permission/admin/manage/identity/consentmgt/delete</Permissions>
            <Scopes>internal_consent_mgt_delete</Scopes>
        </Resource>

        <Resource context="(.*)/api/identity/recovery/(.*)" secured="true" http-method="all">
            <Permissions>/permission/admin/manage/identity/identitymgt</Permissions>
            <Scopes>internal_identity_mgt_view</Scopes>
            <Scopes>internal_identity_mgt_update</Scopes>
            <Scopes>internal_identity_mgt_create</Scopes>
            <Scopes>internal_identity_mgt_delete</Scopes>
        </Resource>
        <Resource context="(.*)/.well-known/openid-configuration(.*)" secured="false" http-method="all"/>
        <Resource context="/.well-known/webfinger(.*)" secured="false" http-method="all"/>
        <Resource context="(.*)/api/identity/oauth2/dcr/v1.1/register(.*)" secured="true" http-method="POST">
            <Permissions>/permission/admin/manage/identity/applicationmgt/create</Permissions>
            <Scopes>internal_application_mgt_create</Scopes>
        </Resource>
        <Resource context="(.*)/api/identity/oauth2/dcr/v1.1/register(.*)" secured="true" http-method="DELETE">
            <Permissions>/permission/admin/manage/identity/applicationmgt/delete</Permissions>
            <Scopes>internal_application_mgt_delete</Scopes>
        </Resource>
        <Resource context="(.*)/api/identity/oauth2/dcr/v1.1/register(.*)" secured="true" http-method="PUT">
            <Permissions>/permission/admin/manage/identity/applicationmgt/update</Permissions>
            <Scopes>internal_application_mgt_update</Scopes>
        </Resource>
        <Resource context="(.*)/api/identity/oauth2/dcr/v1.1/register(.*)" secured="true" http-method="GET">
            <Permissions>/permission/admin/manage/identity/applicationmgt/view</Permissions>
            <Scopes>internal_application_mgt_view</Scopes>
        </Resource>
        <Resource context="(.*)/identity/register(.*)" secured="true" http-method="all">
            <Permissions>/permission/admin/manage/identity/applicationmgt/delete</Permissions>
            <Scopes>internal_application_mgt_delete</Scopes>
        </Resource>
        <Resource context="(.*)/identity/connect/register(.*)" secured="true" http-method="all">
            <Permissions>/permission/admin/manage/identity/applicationmgt/create</Permissions>
            <Scopes>internal_application_mgt_create</Scopes>
        </Resource>
        <Resource context="(.*)/oauth2/introspect(.*)" secured="true" http-method="all">
            <Permissions>/permission/admin/manage/identity/applicationmgt/view</Permissions>
            <Scopes>internal_application_mgt_view</Scopes>
        </Resource>
        <Resource context="(.*)/api/identity/entitlement/(.*)" secured="true" http-method="all">
            <Permissions>/permission/admin/manage/identity/pep</Permissions>
            <Scopes>internal_manage_pep</Scopes>
        </Resource>
        <Resource context="(.*)/scim2/Users/.search" secured="true" http-method="POST">
            <Permissions>/permission/admin/manage/identity/usermgt/list</Permissions>
            <Scopes>internal_user_mgt_list</Scopes>
        </Resource>
        <Resource context="(.*)/scim2/Groups/.search" secured="true" http-method="POST">
            <Permissions>/permission/admin/manage/identity/rolemgt/view</Permissions>
            <Scopes>internal_role_mgt_view</Scopes>
        </Resource>
        <Resource context="(.*)/scim2/Roles/.search" secured="true" http-method="POST">
            <Permissions>/permission/admin/manage/identity/rolemgt/view</Permissions>
            <Scopes>internal_role_mgt_view</Scopes>
        </Resource>
        <Resource context="(.*)/scim2/Users(.*)" secured="true" http-method="POST">
            <Permissions>/permission/admin/manage/identity/usermgt/create</Permissions>
            <Scopes>internal_user_mgt_create</Scopes>
        </Resource>
        <Resource context="(.*)/scim2/Users" secured="true" http-method="GET">
            <Permissions>/permission/admin/manage/identity/usermgt/list</Permissions>
            <Scopes>internal_user_mgt_list</Scopes>
        </Resource>
        <Resource context="(.*)/scim2/Groups(.*)" secured="true" http-method="POST">
            <Permissions>/permission/admin/manage/identity/rolemgt/create</Permissions>
            <Scopes>internal_role_mgt_create</Scopes>
        </Resource>
        <Resource context="(.*)/scim2/Groups" secured="true" http-method="GET">
            <Permissions>/permission/admin/manage/identity/rolemgt/view</Permissions>
            <Scopes>internal_role_mgt_view</Scopes>
        </Resource>
        <Resource context="(.*)/scim2/Users/(.*)" secured="true" http-method="GET">
            <Permissions>/permission/admin/manage/identity/usermgt/view</Permissions>
            <Scopes>internal_user_mgt_view</Scopes>
        </Resource>
        <Resource context="(.*)/scim2/Users/(.*)" secured="true" http-method="PUT">
            <Permissions>/permission/admin/manage/identity/usermgt/update</Permissions>
            <Scopes>internal_user_mgt_update</Scopes>
        </Resource>
        <Resource context="(.*)/scim2/Users/(.*)" secured="true" http-method="PATCH">
            <Permissions>/permission/admin/manage/identity/usermgt/update</Permissions>
            <Scopes>internal_user_mgt_update</Scopes>
        </Resource>
        <Resource context="(.*)/scim2/Users/(.*)" secured="true" http-method="DELETE">
            <Permissions>/permission/admin/manage/identity/usermgt/delete</Permissions>
            <Scopes>internal_user_mgt_delete</Scopes>
        </Resource>
        <Resource context="(.*)/scim2/Groups/(.*)" secured="true" http-method="GET">
            <Permissions>/permission/admin/manage/identity/rolemgt/view</Permissions>
            <Scopes>internal_role_mgt_view</Scopes>
        </Resource>
        <Resource context="(.*)/scim2/Groups/(.*)" secured="true" http-method="PUT">
            <Permissions>/permission/admin/manage/identity/rolemgt/update</Permissions>
            <Scopes>internal_role_mgt_update</Scopes>
        </Resource>
        <Resource context="(.*)/scim2/Groups/(.*)" secured="true" http-method="PATCH">
            <Permissions>/permission/admin/manage/identity/rolemgt/update</Permissions>
            <Scopes>internal_role_mgt_update</Scopes>
        </Resource>
        <Resource context="(.*)/scim2/Groups/(.*)" secured="true" http-method="DELETE">
            <Permissions>/permission/admin/manage/identity/rolemgt/delete</Permissions>
            <Scopes>internal_role_mgt_delete</Scopes>
        </Resource>
        <Resource context="(.*)/scim2/Roles(.*)" secured="true" http-method="POST">
            <Permissions>/permission/admin/manage/identity/rolemgt/create</Permissions>
            <Scopes>internal_role_mgt_create</Scopes>
        </Resource>
        <Resource context="(.*)/scim2/Roles(.*)" secured="true" http-method="GET">
            <Permissions>/permission/admin/manage/identity/rolemgt/view</Permissions>
            <Scopes>internal_role_mgt_view</Scopes>
        </Resource>
        <Resource context="(.*)/scim2/Roles/(.*)" secured="true" http-method="PUT">
            <Permissions>/permission/admin/manage/identity/rolemgt/update</Permissions>
            <Scopes>internal_role_mgt_update</Scopes>
        </Resource>
        <Resource context="(.*)/scim2/Roles/(.*)" secured="true" http-method="PATCH">
            <Permissions>/permission/admin/manage/identity/rolemgt/update</Permissions>
            <Scopes>internal_role_mgt_update</Scopes>
        </Resource>
        <Resource context="(.*)/scim2/Roles/(.*)" secured="true" http-method="DELETE">
            <Permissions>/permission/admin/manage/identity/rolemgt/delete</Permissions>
            <Scopes>internal_role_mgt_delete</Scopes>
        </Resource>
        <Resource context="(.*)/scim2/Me" secured="true"    http-method="GET">
            <Permissions>none</Permissions>
            <Scopes>internal_login</Scopes>
        </Resource>
        <Resource context="(.*)/scim2/Me" secured="true" http-method="DELETE">
            <Permissions>/permission/admin/manage/identity/usermgt/delete</Permissions>
            <Scopes>internal_user_mgt_delete</Scopes>
        </Resource>
        <Resource context="(.*)/scim2/Me" secured="true"    http-method="PUT">
            <Permissions>none</Permissions>
            <Scopes>internal_login</Scopes>
        </Resource>
        <Resource context="(.*)/scim2/Me" secured="true"   http-method="PATCH">
            <Permissions>none</Permissions>
            <Scopes>internal_login</Scopes>
        </Resource>
        <Resource context="(.*)/scim2/Me" secured="true" http-method="POST">
            <Permissions>/permission/admin/manage/identity/usermgt/create</Permissions>
            <Scopes>internal_user_mgt_create</Scopes>
        </Resource>
        <Resource context="/scim2/ServiceProviderConfig" secured="false" http-method="all">
            <Permissions></Permissions>
        </Resource>
        <Resource context="/scim2/ResourceTypes" secured="false" http-method="all">
            <Permissions></Permissions>
        </Resource>
        <Resource context="(.*)/scim2/Schemas(.*)" secured="true" http-method="all">
            <Permissions></Permissions>
        </Resource>
        <Resource context="(.*)/scim2/Bulk(.*)" secured="true"  http-method="all">
            <Permissions>/permission/admin/manage/identity/usermgt</Permissions>
            <Scopes>internal_user_mgt_create</Scopes>
            <Scopes>internal_user_mgt_view</Scopes>
            <Scopes>internal_user_mgt_list</Scopes>
            <Scopes>internal_user_mgt_delete</Scopes>
        </Resource>
        <Resource context="(.*)/api/identity/oauth2/dcr/(.*)" secured="true" http-method="all">
            <Permissions>/permission/admin/manage/identity/applicationmgt</Permissions>
            <Scopes>internal_application_mgt_create</Scopes>
            <Scopes>internal_application_mgt_update</Scopes>
            <Scopes>internal_application_mgt_view</Scopes>
            <Scopes>internal_application_mgt_delete</Scopes>
        </Resource>

        <Resource context="(.*)/api/identity/auth/v1.1/data(.*)" secured="true" http-method="all"/>
        <Resource context="(.*)/api/identity/auth/v1.1/context(.*)" secured="true" http-method="all"/>
        <Resource context="(.*)/api/identity/auth/v1.1/authenticate(.*)" secured="false" http-method="all"/>
        <Resource context="(.*)/api/identity/user/v1.0/update-username(.*)" secured="true" http-method="PUT">
            <Permissions>/permission/admin/manage/identity/usermgt/update</Permissions>
            <Scopes>internal_user_mgt_update</Scopes>
        </Resource>
        <Resource context="(.*)/api/identity/user/v1.0/validate-username(.*)" secured="true" http-method="all"/>
        <Resource context="(.*)/api/identity/oauth2/v1.0/scopes(.*)" secured="true" http-method="POST">
            <Permissions>/permission/admin/manage/identity/applicationmgt/create</Permissions>
            <Scopes>internal_application_mgt_create</Scopes>
        </Resource>
        <Resource context="(.*)/api/identity/oauth2/v1.0/scopes(.*)" secured="true" http-method="DELETE">
            <Permissions>/permission/admin/manage/identity/applicationmgt/delete</Permissions>
            <Scopes>internal_application_mgt_delete</Scopes>
        </Resource>
        <Resource context="(.*)/api/identity/oauth2/v1.0/scopes(.*)" secured="true" http-method="PUT">
            <Permissions>/permission/admin/manage/identity/applicationmgt/update</Permissions>
            <Scopes>internal_application_mgt_update</Scopes>
        </Resource>
        <Resource context="(.*)/api/identity/oauth2/v1.0/scopes(.*)" secured="true" http-method="GET, HEAD">
            <Permissions>/permission/admin/manage/identity/applicationmgt/view</Permissions>
            <Scopes>internal_application_mgt_view</Scopes>
        </Resource>
        <Resource context="(.*)/api/identity/oauth2/v1.0/(.*)" secured="true" http-method="all"/>

        <Resource context="(.*)/api/users/v1/me/authorized-apps(.*)" secured="true" http-method="GET, DELETE">
            <Permissions>none</Permissions>
            <Scopes>internal_login</Scopes>
        </Resource>
        <Resource context="(.*)/api/users/v2/me/authorized-apps(.*)" secured="true" http-method="GET, DELETE">
            <Permissions>none</Permissions>
            <Scopes>internal_login</Scopes>
        </Resource>
        <Resource context="(.*)/api/users/v1/me/approval-tasks(.*)" secured="true" http-method="GET, HEAD, POST, PUT, DELETE, PATCH">
            <Permissions>/permission/admin/manage/humantask/viewtasks</Permissions>
            <Scopes>internal_humantask_view</Scopes>
        </Resource>
        <Resource context="(.*)/api/users/v1/me/associations(.*)" secured="true" http-method="GET, POST, DELETE">
            <Permissions>none</Permissions>
            <Scopes>internal_login</Scopes>
        </Resource>
        <Resource context="(.*)/api/users/v1/me/federated-associations(.*)" secured="true" http-method="GET, DELETE">
            <Permissions>none</Permissions>
            <Scopes>internal_login</Scopes>
        </Resource>
        <Resource context="(.*)/api/users/v1/(.*)/associations" secured="true" http-method="GET">
            <Permissions>/permission/admin/manage/identity/user/association/view</Permissions>
            <Scopes>internal_user_association_view</Scopes>
        </Resource>
        <Resource context="(.*)/api/users/v1/(.*)/associations" secured="true" http-method="DELETE">
            <Permissions>/permission/admin/manage/identity/user/association/delete</Permissions>
            <Scopes>internal_user_association_delete</Scopes>
        </Resource>
        <Resource context="(.*)/api/users/v1/(.*)/federated-associations" secured="true" http-method="GET">
            <Permissions>/permission/admin/manage/identity/user/association/view</Permissions>
            <Scopes>internal_user_association_view</Scopes>
        </Resource>
        <Resource context="(.*)/api/users/v1/(.*)/federated-associations(.*)" secured="true" http-method="DELETE">
            <Permissions>/permission/admin/manage/identity/user/association/delete</Permissions>
            <Scopes>internal_user_association_delete</Scopes>
        </Resource>
        <Resource context="(.*)/api/users/v1/me/challenges(.*)" secured="true" http-method="GET">
            <Permissions>none</Permissions>
            <Scopes>internal_login</Scopes>
        </Resource>
        <Resource context="(.*)/api/users/v1/me/challenge-answers(.*)" secured="true" http-method="GET, PUT,
        POST, DELETE">
            <Permissions>none</Permissions>
            <Scopes>internal_login</Scopes>
        </Resource>
        <Resource context="(.*)/api/users/v1/(.*)/challenges(.*)" secured="true" http-method="GET">
            <Permissions>/permission/admin/manage/identity/identitymgt/view</Permissions>
            <Scopes>internal_identity_mgt_view</Scopes>
        </Resource>
        <Resource context="(.*)/api/users/v1/(.*)/challenges(.*)" secured="true" http-method="PUT">
            <Permissions>/permission/admin/manage/identity/identitymgt/update</Permissions>
            <Scopes>internal_identity_mgt_update</Scopes>
        </Resource>
        <Resource context="(.*)/api/users/v1/(.*)/challenges(.*)" secured="true" http-method="POST">
            <Permissions>/permission/admin/manage/identity/identitymgt/create</Permissions>
            <Scopes>internal_identity_mgt_create</Scopes>
        </Resource>
        <Resource context="(.*)/api/users/v1/(.*)/challenges(.*)" secured="true" http-method="DELETE">
            <Permissions>/permission/admin/manage/identity/identitymgt/delete</Permissions>
            <Scopes>internal_identity_mgt_delete</Scopes>
        </Resource>
        <Resource context="(.*)/api/users/v1/(.*)/challenge-answers(.*)" secured="true" http-method="GET">
            <Permissions>/permission/admin/manage/identity/identitymgt/view</Permissions>
            <Scopes>internal_identity_mgt_view</Scopes>
        </Resource>
        <Resource context="(.*)/api/users/v1/(.*)/challenge-answers(.*)" secured="true" http-method="PUT">
            <Permissions>/permission/admin/manage/identity/identitymgt/update</Permissions>
            <Scopes>internal_identity_mgt_update</Scopes>
        </Resource>
        <Resource context="(.*)/api/users/v1/(.*)/challenge-answers(.*)" secured="true" http-method="POST">
            <Permissions>/permission/admin/manage/identity/identitymgt/create</Permissions>
            <Scopes>internal_identity_mgt_create</Scopes>
        </Resource>
        <Resource context="(.*)/api/users/v1/(.*)/challenge-answers(.*)" secured="true" http-method="DELETE">
            <Permissions>/permission/admin/manage/identity/identitymgt/delete</Permissions>
            <Scopes>internal_identity_mgt_delete</Scopes>
        </Resource>
        <Resource context="(.*)/api/server/v1/claim-dialects(.*)" secured="true" http-method="POST">
            <Permissions>/permission/admin/manage/identity/claimmgt/metadata/create</Permissions>
            <Scopes>internal_claim_meta_create</Scopes>
        </Resource>
        <Resource context="(.*)/api/server/v1/claim-dialects(.*)" secured="true" http-method="GET">
            <Permissions>/permission/admin/manage/identity/claimmgt/metadata/view</Permissions>
            <Scopes>internal_claim_meta_view</Scopes>
        </Resource>
        <Resource context="(.*)/api/server/v1/claim-dialects/(.*)" secured="true" http-method="PUT">
            <Permissions>/permission/admin/manage/identity/claimmgt/metadata/update</Permissions>
            <Scopes>internal_claim_meta_update</Scopes>
        </Resource>
        <Resource context="(.*)/api/server/v1/claim-dialects/(.*)" secured="true" http-method="DELETE">
            <Permissions>/permission/admin/manage/identity/claimmgt/metadata/delete</Permissions>
            <Scopes>internal_claim_meta_delete</Scopes>
        </Resource>
        <Resource context="(.*)/api/server/v1/email/template-types(.*)" secured="true" http-method="GET">
            <Permissions>/permission/admin/manage/identity/emailmgt/view</Permissions>
            <Scopes>internal_email_mgt_view</Scopes>
        </Resource>
        <Resource context="(.*)/api/server/v1/email/template-types(.*)" secured="true" http-method="POST">
            <Permissions>/permission/admin/manage/identity/emailmgt/create</Permissions>
            <Scopes>internal_email_mgt_create</Scopes>
        </Resource>
        <Resource context="(.*)/api/server/v1/email/template-types/(.*)" secured="true" http-method="PUT">
            <Permissions>/permission/admin/manage/identity/emailmgt/update</Permissions>
            <Scopes>internal_email_mgt_update</Scopes>
        </Resource>
        <Resource context="(.*)/api/server/v1/email/template-types/(.*)" secured="true" http-method="DELETE">
            <Permissions>/permission/admin/manage/identity/emailmgt/delete</Permissions>
            <Scopes>internal_email_mgt_delete</Scopes>
        </Resource>
        <Resource context="(.*)/api/server/v1/keystores/certs/public(.*)" secured="false" http-method="GET"/>
        <Resource context="(.*)/api/server/v1/keystores/(.*)" secured="true" http-method="GET">
            <Permissions>/permission/admin/manage/identity/keystoremgt/view</Permissions>
            <Scopes>internal_keystore_view</Scopes>
        </Resource>
        <Resource context="(.*)/api/server/v1/keystores/certs(.*)" secured="true" http-method="POST, DELETE">
            <Permissions>/permission/admin/manage/identity/keystoremgt/update</Permissions>
            <Scopes>internal_keystore_update</Scopes>
        </Resource>
        <Resource context="(.*)/api/server/v1/applications/(.*)/owner(.*)" secured="true" http-method="PUT">
            <Permissions>/permission/admin</Permissions>
            <Scopes>internal_organization_admin</Scopes>
        </Resource>
        <Resource context="(.*)/api/server/v1/applications(.*)" secured="true" http-method="POST">
            <Permissions>/permission/admin/manage/identity/applicationmgt/create</Permissions>
            <Scopes>internal_application_mgt_create</Scopes>
        </Resource>
        <Resource context="(.*)/api/server/v1/applications(.*)" secured="true" http-method="PUT, PATCH">
            <Permissions>/permission/admin/manage/identity/applicationmgt/update</Permissions>
            <Scopes>internal_application_mgt_update</Scopes>
        </Resource>
        <Resource context="(.*)/api/server/v1/applications(.*)" secured="true" http-method="DELETE">
            <Permissions>/permission/admin/manage/identity/applicationmgt/delete</Permissions>
            <Scopes>internal_application_mgt_delete</Scopes>
        </Resource>
        <Resource context="(.*)/api/server/v1/applications(.*)" secured="true" http-method="GET">
            <Permissions>/permission/admin/manage/identity/applicationmgt/view</Permissions>
            <Scopes>internal_application_mgt_view</Scopes>
        </Resource>
        <Resource context="(.*)/api/server/v1/identity-governance/preferences" secured="true" http-method="POST">
            <Permissions>none</Permissions>
            <Scopes>internal_login</Scopes>
        </Resource>
        <Resource context="(.*)/api/server/v1/identity-governance(.*)" secured="true" http-method="GET">
            <Permissions>/permission/admin/manage/identity/idpmgt/view</Permissions>
            <Scopes>internal_idp_view</Scopes>
        </Resource>
        <Resource context="(.*)/api/server/v1/identity-governance/(.*)" secured="true" http-method="PATCH">
            <Permissions>/permission/admin/manage/identity/idpmgt/update</Permissions>
            <Scopes>internal_idp_update</Scopes>
        </Resource>
        <Resource context="(.*)/api/server/v1/permission-management/(.*)" secured="true" http-method="GET">
            <Permissions>/permission/admin/manage/identity/rolemgt/view</Permissions>
            <Scopes>internal_role_mgt_view</Scopes>
        </Resource>
        <Resource context="(.*)/api/server/v1/userstores(.*)" secured="true" http-method="POST">
            <Permissions>/permission/admin/manage/identity/userstore/config/create</Permissions>
            <Scopes>internal_userstore_create</Scopes>
        </Resource>
        <Resource context="(.*)/api/server/v1/userstores(.*)" secured="true" http-method="GET">
            <Permissions>/permission/admin/manage/identity/userstore/config/view</Permissions>
            <Scopes>internal_userstore_view</Scopes>
        </Resource>
        <Resource context="(.*)/api/server/v1/userstores(.*)" secured="true" http-method="PUT, PATCH">
            <Permissions>/permission/admin/manage/identity/userstore/config/update</Permissions>
            <Scopes>internal_userstore_update</Scopes>
        </Resource>
        <Resource context="(.*)/api/server/v1/userstores/(.*)" secured="true" http-method="DELETE">
            <Permissions>/permission/admin/manage/identity/userstore/config/delete</Permissions>
            <Scopes>internal_userstore_delete</Scopes>
        </Resource>
        <Resource context="(.*)/api/server/v1/userstores/test-connection" secured="true" http-method="POST">
            <Permissions>/permission/admin/manage/identity/userstore/config/view</Permissions>
            <Scopes>internal_userstore_view</Scopes>
        </Resource>
        <Resource context="(.*)/api/users/v1/me/sessions(.*)" secured="true"
                  http-method="all">
            <Permissions>none</Permissions>
            <Scopes>internal_login</Scopes>
        </Resource>
        <Resource context="(.*)/api/users/v1/(.*)/sessions(.*)" secured="true" http-method="GET">
            <Permissions>/permission/admin/manage/identity/authentication/session/view</Permissions>
            <Scopes>internal_session_view</Scopes>
        </Resource>
        <Resource context="(.*)/api/users/v1/(.*)/sessions(.*)" secured="true" http-method="DELETE">
            <Permissions>/permission/admin/manage/identity/authentication/session/delete</Permissions>
            <Scopes>internal_session_delete</Scopes>
        </Resource>
        <Resource context="(.*)/api/users/v1/me/applications(.*)" secured="true" http-method="GET">
            <Permissions>none</Permissions>
            <Scopes>internal_login</Scopes>
        </Resource>
        <Resource context="(.*)/api/users/v1/me(.*)" secured="true" http-method="GET, HEAD, POST, PUT, DELETE, PATCH">
            <Permissions>none</Permissions>
            <Scopes>internal_login</Scopes>
        </Resource>
        <Resource context="(.*)/api/server/v1/identity-providers(.*)" secured="true" http-method="POST">
            <Permissions>/permission/admin/manage/identity/idpmgt/create</Permissions>
            <Scopes>internal_idp_create</Scopes>
        </Resource>
        <Resource context="(.*)/api/server/v1/identity-providers(.*)" secured="true" http-method="PUT, PATCH">
            <Permissions>/permission/admin/manage/identity/idpmgt/update</Permissions>
            <Scopes>internal_idp_update</Scopes>
        </Resource>
        <Resource context="(.*)/api/server/v1/identity-providers(.*)" secured="true" http-method="DELETE">
            <Permissions>/permission/admin/manage/identity/idpmgt/delete</Permissions>
            <Scopes>internal_idp_delete</Scopes>
        </Resource>
        <Resource context="(.*)/api/server/v1/identity-providers(.*)" secured="true" http-method="GET">
            <Permissions>/permission/admin/manage/identity/idpmgt/view</Permissions>
            <Scopes>internal_idp_view</Scopes>
        </Resource>
        <Resource context="(.*)/api/server/v1/authenticators(.*)" secured="true" http-method="GET">
            <Permissions>/permission/admin/manage/identity/idpmgt/view</Permissions>
            <Scopes>internal_idp_view</Scopes>
        </Resource>
        <Resource context="(.*)/api/server/v1/script-libraries(.*)" secured="true" http-method="POST">
            <Permissions>/permission/admin/manage/functionsLibrarymgt/create</Permissions>
            <Scopes>internal_functional_lib_create</Scopes>
        </Resource>
        <Resource context="(.*)/api/server/v1/script-libraries(.*)" secured="true" http-method="GET">
            <Permissions>/permission/admin/manage/functionsLibrarymgt/view</Permissions>
            <Scopes>internal_functional_lib_view</Scopes>
        </Resource>
        <Resource context="(.*)/api/server/v1/script-libraries(.*)" secured="true" http-method="PUT">
            <Permissions>/permission/admin/manage/functionsLibrarymgt/update</Permissions>
            <Scopes>internal_functional_lib_update</Scopes>
        </Resource>
        <Resource context="(.*)/api/server/v1/script-libraries(.*)" secured="true" http-method="DELETE">
            <Permissions>/permission/admin/manage/functionsLibrarymgt/delete</Permissions>
            <Scopes>internal_functional_lib_delete</Scopes>
        </Resource>
        <Resource context="(.*)/api/server/v1/oidc/scopes(.*)" secured="true" http-method="POST">
            <Permissions>/permission/admin/manage/identity/applicationmgt/create</Permissions>
            <Scopes>internal_application_mgt_create</Scopes>
        </Resource>
        <Resource context="(.*)/api/server/v1/oidc/scopes(.*)" secured="true" http-method="DELETE">
            <Permissions>/permission/admin/manage/identity/applicationmgt/delete</Permissions>
            <Scopes>internal_application_mgt_delete</Scopes>
        </Resource>
        <Resource context="(.*)/api/server/v1/oidc/scopes(.*)" secured="true" http-method="PUT">
            <Permissions>/permission/admin/manage/identity/applicationmgt/update</Permissions>
            <Scopes>internal_application_mgt_update</Scopes>
        </Resource>
        <Resource context="(.*)/api/server/v1/oidc/scopes(.*)" secured="true" http-method="GET">
            <Permissions>/permission/admin/manage/identity/applicationmgt/view</Permissions>
            <Scopes>internal_application_mgt_view</Scopes>
        </Resource>
        <Resource context="/api/server/v1/tenants(.*)" secured="true" http-method="GET, POST, HEAD">
            <Permissions>/permission/protected/manage/monitor/tenants/list</Permissions>
            <Scopes>internal_list_tenants</Scopes>
        </Resource>
        <Resource context="/api/server/v1/channel-verified-tenants(.*)" secured="true" http-method="POST">
            <Permissions>/permission/protected/manage/monitor/tenants/list</Permissions>
            <Scopes>internal_list_tenants</Scopes>
        </Resource>
        <Resource context="/api/server/v1/tenants(.*)" secured="true" http-method="PUT">
            <Permissions>/permission/protected/manage/modify/tenants</Permissions>
            <Scopes>internal_modify_tenants</Scopes>
        </Resource>
        <Resource context="/api/server/v1/tenants(.*)/metadata" secured="true" http-method="DELETE">
            <Permissions>/permission/protected/manage/modify/tenants</Permissions>
            <Scopes>internal_modify_tenants</Scopes>
        </Resource>
        <Resource context="(.*)/api/users/v2/me/webauthn(.*)" secured="true" http-method="all">
            <Permissions>none</Permissions>
            <Scopes>internal_login</Scopes>
        </Resource>
        <Resource context="(.*)/api/identity/media/v1.0/user/(.*)" secured="true" http-method="POST">
            <Permissions>/permission/admin/manage/identity/media/create</Permissions>
            <Scopes>internal_media_mgt_create</Scopes>
        </Resource>
        <Resource context="(.*)/api/identity/media/v1.0/me/(.*)" secured="true" http-method="POST"/>
        <Resource context="(.*)/api/identity/media/v1.0/content/(.*)" secured="true" http-method="GET"/>
        <Resource context="(.*)/api/identity/media/v1.0/user/(.*)" secured="true" http-method="GET">
            <Permissions>/permission/admin/manage/identity/media/view</Permissions>
            <Scopes>internal_media_mgt_view</Scopes>
        </Resource>
        <Resource context="(.*)/api/identity/media/v1.0/me/(.*)" secured="true" http-method="GET"/>
        <Resource context="(.*)/api/identity/media/v1.0/user/(.*)" secured="true" http-method="DELETE">
            <Permissions>/permission/admin/manage/identity/media/delete</Permissions>
            <Scopes>internal_media_mgt_delete</Scopes>
        </Resource>
        <Resource context="(.*)/api/identity/media/v1.0/me/(.*)" secured="true" http-method="DELETE"/>
        <Resource context="(.*)/api/server/v1/cors/origins" secured="true" http-method="GET">
            <Permissions>/permission/admin/manage/identity/cors/origins/view</Permissions>
            <Scopes>internal_cors_origins_view</Scopes>
        </Resource>
        <Resource context="(.*)/api/server/v1/cors/origins/(.*)/apps" secured="true" http-method="GET">
            <Permissions>/permission/admin/manage/identity/cors/origins/view</Permissions>
            <Scopes>internal_cors_origins_view</Scopes>
        </Resource>
        <Resource context="(.*)/api/server/v1/configs/home-realm-identifiers" secured="true" http-method="GET">
            <Permissions>none</Permissions>
            <Scopes>internal_login</Scopes>
        </Resource>
        <Resource context="(.*)/api/server/v1/configs(.*)" secured="true" http-method="GET">
            <Permissions>none</Permissions>
            <Scopes>internal_login</Scopes>
        </Resource>
        <Resource context="(.*)/api/users/v1/(.*)" secured="true" http-method="all">
            <Permissions>/permission/admin/manage/identity</Permissions>
            <Scopes>internal_identity_mgt_view</Scopes>
            <Scopes>internal_identity_mgt_update</Scopes>
            <Scopes>internal_identity_mgt_create</Scopes>
            <Scopes>internal_identity_mgt_delete</Scopes>
        </Resource>
        <Resource context="(.*)/api/server/v1/(?!(tenants|channel-verified-tenants))(.*)" secured="true" http-method="all">
            <Permissions>/permission/admin/manage/identity/</Permissions>
            <Scopes>internal_identity_mgt_view</Scopes>
            <Scopes>internal_identity_mgt_update</Scopes>
            <Scopes>internal_identity_mgt_create</Scopes>
            <Scopes>internal_identity_mgt_delete</Scopes>
        </Resource>
        <Resource context="(.*)/api/users/v2/(.*)" secured="true" http-method="all">
            <Permissions>/permission/admin/manage/identity</Permissions>
            <Scopes>internal_identity_mgt_view</Scopes>
            <Scopes>internal_identity_mgt_update</Scopes>
            <Scopes>internal_identity_mgt_create</Scopes>
            <Scopes>internal_identity_mgt_delete</Scopes>
        </Resource>
        <Resource context="(.*)/api/identity/typingdna/v1.0/(.*)" secured="true" http-method="GET, DELETE">
            <Permissions>none</Permissions>
            <Scopes>internal_login</Scopes>
        </Resource>

        <Resource context="/carbon(.*)" secured="false" http-method="all"/>
        <Resource context="(.*)/myaccount(.*)" secured="false" http-method="all"/>
        <Resource context="(.*)/console(.*)" secured="false" http-method="all"/>
        <Resource context="/commonauth(.*)" secured="false" http-method="all"/>
        <Resource context="/t/(.*)/carbon(.*)" secured="false" http-method="all"/>
        <Resource context="/services(.*)" secured="false" http-method="all"/>
        <Resource context="/t/(.*)/services(.*)" secured="false" http-method="all"/>
        <Resource context="/samlsso(.*)" secured="false" http-method="all"/>
        <Resource context="/acs(.*)" secured="false" http-method="all"/>
        <Resource context="/openidserver(.*)" secured="false" http-method="all"/>
        <Resource context="/openid(.*)" secured="false" http-method="all"/>
        <Resource context="/passivests(.*)" secured="false" http-method="all"/>
        <Resource context="/samlartresolve(.*)" secured="false" http-method="all"/>
        <Resource context="(.*)/oauth/request-token(.*)" secured="false" http-method="all"/>
        <Resource context="(.*)/oauth/authorize-url(.*)" secured="false" http-method="all"/>
        <Resource context="(.*)/oauth/access-token(.*)" secured="false" http-method="all"/>
        <Resource context="(.*)/oauth2/token(.*)" secured="false" http-method="all"/>
        <Resource context="(.*)/oauth2/authorize(.*)" secured="false" http-method="all"/>
        <Resource context="(.*)/oauth2/revoke(.*)" secured="false" http-method="all"/>
        <Resource context="(.*)/oauth2/userinfo(.*)" secured="false" http-method="all"/>
        <Resource context="(.*)/oauth2/jwks(.*)" secured="false" http-method="all"/>
        <Resource context="(.*)/oauth2/device(.*)" secured="false" http-method="all"/>
        <Resource context="(.*)/oauth2/device_authorize(.*)" secured="false" http-method="all"/>
        <Resource context="(.*)/oidc/checksession(.*)" secured="false" http-method="all"/>
        <Resource context="(.*)/oidc/logout(.*)" secured="false" http-method="all"/>
        <Resource context="(.*)/oauth2/oidcdiscovery(.*)" secured="false" http-method="all"/>
        <Resource context="(.*)/wso2/scim/Users(.*)" secured="false" http-method="all"/>
        <Resource context="(.*)/wso2/scim/Groups(.*)" secured="false" http-method="all"/>
        <Resource context="(.*)/wso2/scim/Bulk(.*)" secured="false" http-method="all"/>
        <Resource context="/authenticationendpoint(.*)" secured="false" http-method="all"/>
        <Resource context="(.*)/accountrecoveryendpoint/confirmregistration.do(.*)" secured="false" http-method="GET, POST, HEAD"/>
        <Resource context="(.*)/accountrecoveryendpoint(.*)" secured="false" http-method="all"/>
        <Resource context="(.*)/api/health-check/v1(.*)" secured="false" http-method="all"/>
        <Resource context="/emailotpauthenticationendpoint(.*)" secured="false" http-method="all"/>
        <Resource context="/mex(.*)" secured="false" http-method="all"/>
        <Resource context="/mexut(.*)" secured="false" http-method="all"/>
        <Resource context="/smsotpauthenticationendpoint(.*)" secured="false" http-method="all"/>
        <Resource context="/totpauthenticationendpoint(.*)" secured="false" http-method="all"/>
        <Resource context="/x509certificateauthenticationendpoint(.*)" secured="false" http-method="all"/>
        <Resource context="/userandrolemgtservice(.*)" secured="false" http-method="all"/>
        <Resource context="/x509-certificate-servlet(.*)" secured="false" http-method="all"/>
        <Resource context="/mepinauthenticationendpoint(.*)" secured="false" http-method="all"/>
        <Resource context="/identity/cas(.*)" secured="false" http-method="all"/>
        <Resource context="/identity/saml/slo(.*)" secured="false" http-method="all"/>
        <Resource context="/mobileconnectauthenticationendpoint(.*)" secured="false" http-method="all"/>
        <Resource context="/inweboauthenticationendpoint(.*)" secured="false" http-method="all"/>
        <Resource context="/token2authenticationendpoint(.*)" secured="false" http-method="all"/>
        <Resource context="/duoauthenticationendpoint(.*)" secured="false" http-method="all"/>
        <Resource context="(.*)/fileupload(.*)" secured="false" http-method="all"/>
        <Resource context="(.*)/filedownload(.*)" secured="false" http-method="all"/>
        <Resource context="(.*)/logincontext(.*)" secured="false" http-method="all"/>
        <Resource context="(.*)/registry/resourceContent(.*)" secured="false" http-method="all"/>
        <Resource context="(.*)/registry/resource(.*)" secured="false" http-method="all"/>
        <Resource context="(.*)/registry/tags(.*)" secured="false" http-method="all"/>
        <Resource context="(.*)/registry/atom(.*)" secured="false" http-method="all"/>
        <Resource context="(.*)/tryit/JAXRSRequestXSSproxy_ajaxprocessor.jsp" secured="false" http-method="all"/>
        <Resource context="(.*)/admin/jsp/WSRequestXSSproxy_ajaxprocessor.jsp" secured="false" http-method="all"/>
        <Resource context="(.*)/api/identity/config-mgt/v1.0/search(.*)" secured="true" http-method="GET"/>
        <Resource context="^(?!.*/t/).*/api/identity/config-mgt/v1.0/resource-type" secured="true" http-method="POST, PUT"/>
        <Resource context="(.*)/api/identity/config-mgt/v1.0/resource-type/(.*)" secured="true" http-method="GET"/>
        <Resource context="^(?!.*/t/).*/api/identity/config-mgt/v1.0/resource-type/(.*)" secured="true" http-method="DELETE"/>
        <Resource context="(.*)/api/identity/config-mgt/v1.0/resource/(.*)" secured="true" http-method="POST, PUT"/>
        <Resource context="(.*)/api/identity/config-mgt/v1.0/resource/(.*)/(.*)" secured="true" http-method="GET, DELETE, POST, PUT"/>
        <Resource context="(.*)/api/identity/config-mgt/v1.0/resource/(.*)/(.*)/(.*)" secured="true" http-method="GET, DELETE"/>
        <Resource context="(.*)/iwa-kerberos(.*)" secured="false" http-method="all"/>
        <Resource context="(.*)/api/identity/media/v1.0/public/(.*)" secured="false" http-method="GET"/>
    </ResourceAccessControl>

    <ClientAppAuthentication>
        <Application name="dashboard" hash="66cd9688a2ae068244ea01e70f0e230f5623b7fa4cdecb65070a09ec06452262"/>
    </ClientAppAuthentication>

    <!--
    This property restricts federated user association done through UserProfileAdmin admin service.
    Would not affect associations done through provisioning
    -->
    <EnableFederatedUserAssociation>false</EnableFederatedUserAssociation>

    <TenantContextsToRewrite>
        <WebApp>
            <Context>/api/identity/user/v1.0/</Context>
            <Context>/api/identity/consent-mgt/v1.0/</Context>
            <Context>/api/identity/recovery/v0.9/</Context>
            <Context>/oauth2/</Context>
            <Context>/scim2/</Context>
            <Context>/api/identity/entitlement/</Context>
            <Context>/api/identity/oauth2/dcr/v1.1/</Context>
            <Context>/api/identity/oauth2/v1.0/</Context>
            <Context>/api/identity/config-mgt/v1.0/</Context>
            <Context>/api/users/v2/me/webauthn</Context>
            <Context>/api/identity/media/v1.0/</Context>
            <Context>/api/</Context>
            <Context>/myaccount/</Context>
            <Context>/console/</Context>
        </WebApp>
        <Servlet>
            <Context>/identity/(.*)</Context>
        </Servlet>
        <OverwriteDispatch>
            <Context>/myaccount/</Context>
            <Context>/console/</Context>
            <IgnorePath>/libs/</IgnorePath>
            <IgnorePath>/resources/</IgnorePath>
            <IgnorePath>/static/</IgnorePath>
            <IgnorePath>/deployment.config.json</IgnorePath>
            <IgnorePath>/rpIFrame.html</IgnorePath>
        </OverwriteDispatch>
    </TenantContextsToRewrite>

    <OrgContextsToRewrite>
        <WebApp>
            <Context>
                <BasePath>/scim2/</BasePath>
                <SubPaths>
                    <Path>/scim2/Groups</Path>
                    <Path>/scim2/Users</Path>
                    <Path>/scim2/Schemas</Path>
                </SubPaths>
            </Context>
            <Context>
                <BasePath>/oauth2/</BasePath>
            </Context>
            <Context>
                <BasePath>/authenticationendpoint/</BasePath>
            </Context>
            <Context>
                <BasePath>/api/</BasePath>
                <SubPaths>
                    <Path>/api/server/v1/identity-providers</Path>
                    <Path>/api/server/v1/organizations</Path>
                    <Path>/api/server/v1/applications</Path>
                    <Path>/api/users/v1/me/organizations</Path>
                    <Path>/api/server/v1/configs/authenticators</Path>
                    <Path>/api/server/v1/userstores</Path>
                    <Path>/api/server/v1/claim-dialects</Path>
                    <Path>/api/server/v1/identity-governance</Path>
                    <Path>/api/server/v1/email/template-types</Path>
                    <Path>/api/identity/recovery/v0.9</Path>
                    <Path>/api/identity/auth/v1.1</Path>
                    <Path>/api/server/v1/authenticators</Path>
                    <Path>/api/server/v1/branding-preference</Path>
                    <Path>/api/server/v1/validation-rules</Path>
                    <Path>/api/users/v1/([^/]+)/sessions</Path>
                </SubPaths>
            </Context>
            <Context>
                <BasePath>/console/</BasePath>
            </Context>
            <Context>
                <BasePath>/accountrecoveryendpoint/</BasePath>
            </Context>
            <Context>
                <BasePath>/oidc/</BasePath>
                <SubPaths>
                    <Path>/oidc/logout</Path>
                </SubPaths>
            </Context>
        </WebApp>
        <Servlet>
            <Context>/commonauth(.*)</Context>
            <Context>/logincontext(.*)</Context>
            <Context>/samlsso(.*)</Context>
        </Servlet>
    </OrgContextsToRewrite>

    <OrgRoutingOnlySupportedAPIPaths>
        <Path>/api/server/v1/organizations</Path>
        <Path>/api/users/v1/me/organizations</Path>
    </OrgRoutingOnlySupportedAPIPaths>

    <!-- Server Synchronization Tolerance Configuration in seconds -->
    <ClockSkew>300</ClockSkew>

    <!-- JWT validator configurations -->
    <JWTValidatorConfigs>
        <Enable>true</Enable>
        <EnforceCertificateExpiryTimeValidity>true</EnforceCertificateExpiryTimeValidity>
        <JWKSEndpoint>
            <HTTPConnectionTimeout>1000</HTTPConnectionTimeout>
            <HTTPReadTimeout>1000</HTTPReadTimeout>
            <HTTPSizeLimit>51200</HTTPSizeLimit>
            <!-- Configuration for allowing users to get Previous KID value generated using SHA-1 algo from the JWKS endpoint -->
            <AddPreviousVersionKID>false</AddPreviousVersionKID>
        </JWKSEndpoint>
    </JWTValidatorConfigs>

    <AdaptiveAuth>
        <!--Default configs for event publisher-->
        <EventPublisher>
            <ReceiverURL>https://localhost:8280/</ReceiverURL>
            <BasicAuthentication>
                <Enable>true</Enable>
                <Username>admin</Username>
                <Password>admin</Password>
            </BasicAuthentication>
        </EventPublisher>
        <!--End of default configs for event publisher-->

        <AsyncSequenceExecutorPoolSize>5</AsyncSequenceExecutorPoolSize>
        <MaxTotalConnections>20</MaxTotalConnections>
        <MaxTotalConnectionsPerRoute>20</MaxTotalConnectionsPerRoute>

        <!--Timeouts in milliseconds-->
        <!--Default configs for timeouts-->
        <!--<HTTPConnectionTimeout>5000</HTTPConnectionTimeout>-->
        <!--<HTTPReadTimeout>5000</HTTPReadTimeout>-->
        <!--<HTTPConnectionRequestTimeout>5000</HTTPConnectionRequestTimeout>-->
        <!--End of default configs for timeouts-->

        <!--<RefreshInterval>500</RefreshInterval>-->
        <!--End of timeouts in milliseconds-->

        <!--<PromptOnLongWait>false</PromptOnLongWait>-->

        <!--Timeout in milliseconds for the waiting external calls-->
        <LongWaitTimeout>10000</LongWaitTimeout>

        <!--Timeouts for callChore token call and adaptive endpoint-->
        <!--Default timeout in milliseconds-->
        <CallChoreo>
            <HTTPConnectionTimeout>1000</HTTPConnectionTimeout>
            <HTTPReadTimeout>1000</HTTPReadTimeout>
            <HTTPConnectionRequestTimeout>1000</HTTPConnectionRequestTimeout>
        </CallChoreo>
        <!--End of default configs for callChore timeouts-->

        <!--Whether to use authenticator name or display name in authenticationOptions-->
        <AuthenticatorNameInAuthConfig>
            <Enable>true</Enable>
        </AuthenticatorNameInAuthConfig>
    </AdaptiveAuth>

    <!--Intermediate certificate validation for certificate based requests-->
    <IntermediateCertValidation enable="false">
        <IntermediateCerts>
            <!--Add intermediate certificate CN. Multiple <CertCN> elements can be used for multiple certificates.-->
            <CertCN>localhost</CertCN>
        </IntermediateCerts>
        <ExemptContext>
            <!--Add exemptable context paths. Multiple <Context> elements can be used for multiple contexts.-->
            <Context>scim2</Context>
        </ExemptContext>
    </IntermediateCertValidation>


    <!--This is the separator that use to separate multiple roles in the role claim value coming from IDP side-->
    <FederatedIDPRoleClaimValueAttributeSeparator>,</FederatedIDPRoleClaimValueAttributeSeparator>

    <!-- Following applications can use federated user role based authorization -->
    <!--<FIdPRoleBasedAuthzApplications>-->
       <!--<AppName>Console</AppName>-->
    <!--</FIdPRoleBasedAuthzApplications>-->

    <!--This configuration is used for X509 Certificate based authentication. -->
    <!--<X509>-->
        <!--During ssl termination at LB, the X509 certificate is passed over the HTTP header. This configuration
        provides the facility to configure HTTP request header name which is configured at LB.  -->
        <!--<X509RequestHeaderName>X-SSL-CERT</X509RequestHeaderName>-->
    <!--</X509>-->

    <!-- This configuration specifies the claims that should be logged to "audit.log" upon changes. -->
    <!--<LoggableUserClaims>-->
        <!--<LoggableUserClaim>http://wso2.org/claims/identity/accountLocked</LoggableUserClaim>-->
        <!--<LoggableUserClaim>http://wso2.org/claims/role</LoggableUserClaim>-->
        <!--<LoggableUserClaim>http://wso2.org/claims/roles</LoggableUserClaim>-->
    <!--</LoggableUserClaims>-->

    <!--Configuration Store properties-->
    <ConfigurationStore>
        <!--Set an upper limit to the database call query size. Configuration store uses dynamic query generation,
        specially for searching resources. This property will prevent any unwanted errors due to too large queries.
        Default value is the maximum packet size for MySQL 5.7 in bytes.-->
        <MaximumQueryLengthInBytes>4194304</MaximumQueryLengthInBytes>
        <AllowCrossTenantSearch>false</AllowCrossTenantSearch>
    </ConfigurationStore>

    <FIDO>
        <WebAuthn>
            <Enable>true</Enable>
        </WebAuthn>
        <FIDO2TrustedOrigins>
            <Origin>${carbon.protocol}://${carbon.host}:${carbon.management.port}</Origin>
        </FIDO2TrustedOrigins>
    </FIDO>

    <MaximumItemsPerPage>100</MaximumItemsPerPage>
    <DefaultItemsPerPage>15</DefaultItemsPerPage>

    <UserFiltering>
        <ShowDisplayName>false</ShowDisplayName>
    </UserFiltering>

    <!-- Allowed User Stores -->
    <AllowedUserstores>
        <AllowedUserstore>org.wso2.carbon.user.core.jdbc.UniqueIDJDBCUserStoreManager</AllowedUserstore>
        <AllowedUserstore>org.wso2.carbon.user.core.ldap.UniqueIDActiveDirectoryUserStoreManager</AllowedUserstore>
        <AllowedUserstore>org.wso2.carbon.user.core.ldap.UniqueIDReadOnlyLDAPUserStoreManager</AllowedUserstore>
        <AllowedUserstore>org.wso2.carbon.user.core.ldap.UniqueIDReadWriteLDAPUserStoreManager</AllowedUserstore>
    </AllowedUserstores>

    <!-- System Applications -->
    <SystemApplications>
        <ApplicationName>Console</ApplicationName>
        <ApplicationName>My Account</ApplicationName>
    </SystemApplications>

    <!-- Claim to store localization code  -->
    <!--    By setting true localization code will be stored inside the http://wso2.org/claims/locality-->
    <!--    By setting false localization code will be stored inside the http://wso2.org/claims/local-->
    <UseLegacyLocalizationClaim>false</UseLegacyLocalizationClaim>

    <!-- Configuration to enable or disable claim filtering based on scope. -->
    <EnableScopeBasedClaimFiltering>true</EnableScopeBasedClaimFiltering>

    <!-- Configuration to allow only SP requested claims during federated flow. -->
    <AllowSPRequestedFedClaimsOnly>true</AllowSPRequestedFedClaimsOnly>

    <!-- Configuration to show the pending user information during the authentication failure attempts. -->
    <ShowPendingUserInformation>true</ShowPendingUserInformation>

    <!-- Configuration to enable the organization level branding of email templates. -->
    <EnableOrganizationLevelEmailBranding>false</EnableOrganizationLevelEmailBranding>

<<<<<<< HEAD
    <!-- Configuration to enable the generation of random numbers using HMACSHA256 in IdentityUtil-->
    <EnableSHA256RandomNumberGenerator>true</EnableSHA256RandomNumberGenerator>
=======
    <!-- Extension management service configurations -->
    <ExtensionManagementService>
        <ExtensionTypes>applications,identity-providers</ExtensionTypes>
    </ExtensionManagementService>
>>>>>>> e14ebedf

</Server><|MERGE_RESOLUTION|>--- conflicted
+++ resolved
@@ -2257,14 +2257,12 @@
     <!-- Configuration to enable the organization level branding of email templates. -->
     <EnableOrganizationLevelEmailBranding>false</EnableOrganizationLevelEmailBranding>
 
-<<<<<<< HEAD
     <!-- Configuration to enable the generation of random numbers using HMACSHA256 in IdentityUtil-->
     <EnableSHA256RandomNumberGenerator>true</EnableSHA256RandomNumberGenerator>
-=======
+
     <!-- Extension management service configurations -->
     <ExtensionManagementService>
         <ExtensionTypes>applications,identity-providers</ExtensionTypes>
     </ExtensionManagementService>
->>>>>>> e14ebedf
 
 </Server>