--- conflicted
+++ resolved
@@ -45,12 +45,8 @@
             <TempDataCleanup>
                 <!-- Enabling separated cleanup for temporary authentication context data -->
                 <Enable>true</Enable>
-<<<<<<< HEAD
-                <!-- When PoolZize > 0, temporary data which have no usage after the authentication flow will be deleted immediately -->
-=======
                 <!-- When PoolZize > 0, temporary data which have no usage after the authentication flow will be deleted immediately
                  When PoolZise = 0, data will be deleted only by the scheduled cleanup task-->
->>>>>>> a8b73ea1
                 <PoolSize>20</PoolSize>
                 <!-- All temporary authentication context data older than CleanUpTimeout value are considered as expired
                 and would be deleted during cleanup task -->
