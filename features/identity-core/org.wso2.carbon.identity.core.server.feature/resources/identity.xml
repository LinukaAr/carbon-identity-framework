--- conflicted
+++ resolved
@@ -1030,13 +1030,6 @@
         </ExemptContext>
     </IntermediateCertValidation>
 
-<<<<<<< HEAD
-    <!--&lt;!&ndash; Specifies the claims that should be logged to "audit.log" upon changes. &ndash;&gt;-->
-    <!--<LoggableUserClaims>-->
-        <!--<LoggableUserClaim>http://wso2.org/claims/identity/accountLocked</LoggableUserClaim>-->
-        <!--<LoggableUserClaim>http://wso2.org/claims/role</LoggableUserClaim>-->
-    <!--</LoggableUserClaims>-->
-=======
 
     <!--This is the separator that use to separate multiple roles in the role claim value coming from IDP side-->
     <FederatedIDPRoleClaimValueAttributeSeparator>,</FederatedIDPRoleClaimValueAttributeSeparator>
@@ -1048,6 +1041,10 @@
         <!--<X509RequestHeaderName>X-SSL-CERT</X509RequestHeaderName>-->
     <!--</X509>-->
 
->>>>>>> af3beb84
+    <!-- This configuration specifies the claims that should be logged to "audit.log" upon changes. -->
+    <!--<LoggableUserClaims>-->
+        <!--<LoggableUserClaim>http://wso2.org/claims/identity/accountLocked</LoggableUserClaim>-->
+        <!--<LoggableUserClaim>http://wso2.org/claims/role</LoggableUserClaim>-->
+    <!--</LoggableUserClaims>-->
 
 </Server>