<?xml version="1.0" encoding="ISO-8859-1"?>

<!--
~ Copyright (c) 2019-2025, WSO2 LLC. (http://www.wso2.com).
~
~ WSO2 LLC. licenses this file to you under the Apache License,
~ Version 2.0 (the "License"); you may not use this file except
~ in compliance with the License.
~ You may obtain a copy of the License at
~
~ http://www.apache.org/licenses/LICENSE-2.0
~
~ Unless required by applicable law or agreed to in writing,
~ software distributed under the License is distributed on an
~ "AS IS" BASIS, WITHOUT WARRANTIES OR CONDITIONS OF ANY
~ KIND, either express or implied.  See the License for the
~ specific language governing permissions and limitations
~ under the License.
 -->

<Server xmlns="http://wso2.org/projects/carbon/carbon.xml" xmlns:svns="http://org.wso2.securevault/configuration">

    <JDBCPersistenceManager>
        <DataSource>
            <!-- Include a data source name (jndiConfigName) from the set of data
                sources defined in master-datasources.xml -->
            <Name>{{identity.data_source}}</Name>
        </DataSource>
        <!-- If the identity database is created from another place and if it is
            required to skip schema initialization during the server start up, set the
            following property to "true". -->
        <SkipDBSchemaCreation>{{identity_data_source.skip_db_schema_creation}}</SkipDBSchemaCreation>
        <SessionDataPersist>
            <Enable>{{session_data.persistence.enable_persistence}}</Enable>
             {% if session.data_source is defined %}
              <DataSource>
                    <!-- Include a data source name (jndiConfigName) from the set of data
                        sources defined in master-datasources.xml -->
                    <Name>{{session.data_source}}</Name>
                </DataSource>
             {% endif %}
            <Temporary>{{session_data.persistence.persist_temporary_data}}</Temporary>
            <PoolSize>{{session_data.persistence.persistence_pool_size}}</PoolSize>
            <SessionDataCleanUp>
                <Enable>{{session_data.cleanup.enable_expired_data_cleanup}}</Enable>
                <CleanUpTimeout>{{session_data.cleanup.expire_session_data_after}}</CleanUpTimeout>
                <CleanUpPeriod>{{session_data.cleanup.clean_expired_session_data_every}}</CleanUpPeriod>
                <DeleteChunkSize>{{session_data.cleanup.clean_expired_session_data_in_chunks_of}}</DeleteChunkSize>
            </SessionDataCleanUp>
            <OperationDataCleanUp>
                <Enable>{{session_data.cleanup.clean_logged_out_sessions_at_immediate_cycle}}</Enable>
            </OperationDataCleanUp>
            <TempDataCleanup>
                <Enable>{{session_data.cleanup.enable_pre_session_data_cleanup}}</Enable>
                <!-- When PoolZize > 0, temporary data which have no usage after the authentication flow will be deleted immediately
                 When PoolZise = 0, data will be deleted only by the scheduled cleanup task-->
                <PoolSize>{{session_data.cleanup.pre_session_data_cleanup_thread_pool_size}}</PoolSize>
                <!-- All temporary authentication context data older than CleanUpTimeout value are considered as expired
                and would be deleted during cleanup task -->
                <CleanUpTimeout>{{session_data.cleanup.expire_pre_session_data_after}}</CleanUpTimeout>
                <EnablePeriodicCleanup>{{session_data.cleanup.enable_periodic_pre_session_data_cleanup}}</EnablePeriodicCleanup>
            </TempDataCleanup>
            <SessionAndTempDataSeparation>
                <Enable>{{session_data.session_data_persist.session_and_temp_data_separation_enabled.enable}}</Enable>
            </SessionAndTempDataSeparation>
            <UserSessionMapping>
                <Enable>{{session_data.persistence.enable_user_session_mapping}}</Enable>
            </UserSessionMapping>
            <CheckExistingEntryForDeleteOperationInsert>{{session_data.session_data_persist.check_existing_entry_for_delete_operation_insert}}</CheckExistingEntryForDeleteOperationInsert>
        </SessionDataPersist>
        <PushedAuthReqCleanUp>
            <Enable>{{par.cleanup.enable_expired_requests_cleanup}}</Enable>
            <CleanUpPeriod>{{par.cleanup.clean_expired_requests_every}}</CleanUpPeriod>
        </PushedAuthReqCleanUp>
        <SkipClaimMetadataPersistence>{{identity_data_source.skip_claim_metadata_persistence}}</SkipClaimMetadataPersistence>
    </JDBCPersistenceManager>

    <!--
    This section provide the ability to configure the storage type for the features that used to store data in the
    registry in IS 7.0.0 or earlier.

    Applicable values:
        - "database" - Data will be store in tables in the specified tables in the identity database.
        - "hybrid"   - Any new changes stored in "database" and any existing data read from "registry" allowing data to
                        on-demand migrate.
        Default value is "database".
    -->
    <DataStorageType>
        <NotificationTemplates>{{data_storage_type.notification_templates}}</NotificationTemplates>
        <SAML>{{data_storage_type.saml}}</SAML>
        <XACML>{{data_storage_type.xacml}}</XACML>
        <CertificateValidation>{{data_storage_type.certificate_validation}}</CertificateValidation>
        <AdminAdvisoryBanner>{{data_storage_type.admin_advisory_banner}}</AdminAdvisoryBanner>
        <RemoteLoggingConfig>{{data_storage_type.remote_logging_config}}</RemoteLoggingConfig>
        <ChallengeQuestions>{{data_storage_type.challenge_questions}}</ChallengeQuestions>
    </DataStorageType>

    <NotificationTemplates>
        <SMSTemplates>
            <Apply>{{notification_templates.sms_templates.apply}}</Apply>
        </SMSTemplates>
    </NotificationTemplates>

    <!-- Time configurations are in minutes -->
    <TimeConfig>
        <SessionIdleTimeout>{{session.timeout.idle_session_timeout}}</SessionIdleTimeout>
        <RememberMeTimeout>{{session.timeout.remember_me_session_timeout}}</RememberMeTimeout>
        <!--
        Setting ExtendRememberMeSessionTimeoutOnAuth to TRUE will change the expiry time of the commonAuth cookie
        during the authentication. The default value will be TRUE and the expiry time of the commonAuth cookie
        will change.
        -->
        <ExtendRememberMeSessionTimeoutOnAuth>{{session.timeout.extend_remember_me_session_timeout_on_auth}}</ExtendRememberMeSessionTimeoutOnAuth>
    </TimeConfig>

    <!-- Security configurations -->
    <Security>
        <!-- The directory under which all other KeyStore files will be stored -->
        <KeyStoresDir>{{key_mgt.keystore_dir}}</KeyStoresDir>
        <KeyManagerType>{{key_mgt.key_manager_type}}</KeyManagerType>
        <TrustManagerType>{{key_mgt.trust_manager_type}}</TrustManagerType>

        <KeyStoreMapping>
            {% if keystore.mapping.oauth is defined %}
            <OAuth>
                <KeyStoreName>{{keystore.mapping.oauth.keystore_file_name}}</KeyStoreName>
                <UseInAllTenants>{{keystore.mapping.oauth.use_in_all_tenants}}</UseInAllTenants>
            </OAuth>
            {% endif %}
            {% if keystore.mapping.ws_trust is defined %}
            <WS-Trust>
                <KeyStoreName>{{keystore.mapping.ws_trust.keystore_file_name}}</KeyStoreName>
                <UseInAllTenants>{{keystore.mapping.ws_trust.use_in_all_tenants}}</UseInAllTenants>
            </WS-Trust>
            {% endif %}
            {% if keystore.mapping.ws_federation is defined %}
            <WS-Federation>
                <KeyStoreName>{{keystore.mapping.ws_federation.keystore_file_name}}</KeyStoreName>
                <UseInAllTenants>{{keystore.mapping.ws_federation.use_in_all_tenants}}</UseInAllTenants>
            </WS-Federation>
            {% endif %}
        </KeyStoreMapping>
    </Security>

    <!-- This configuration is to resolve the internal service URL for internal API calls. -->
    <ServerHostName>{{server.internal_hostname}}</ServerHostName>

    <!--
        Following configuration adds support to change hostnames and paths of authentication and recovery portals.
        Note : These configurations works only when tenant qualified URLs are enabled. Otherwise use configurations
        provided in application-authentication.xml
    -->
    <AuthenticationEndpoint>
        <HostName>{{authenticationendpoint.hostname}}</HostName>
        <Path>{{authenticationendpoint.path}}</Path>
    </AuthenticationEndpoint>
    <RecoveryEndpoint>
        <HostName>{{recoveryendpoint.hostname}}</HostName>
        <Path>{{recoveryendpoint.path}}</Path>
    </RecoveryEndpoint>
    <Accounts>
        <HostName>{{accounts.hostname}}</HostName>
        <Path>{{accounts.path}}</Path>
    </Accounts>

    <Identity>
        <IssuerPolicy>{{identity.issuer_policy}}</IssuerPolicy>
        <TokenValidationPolicy>{{identity.token_validation_policy}}</TokenValidationPolicy>
        <BlackList></BlackList>
        <WhiteList></WhiteList>
        <System>
            <KeyStore></KeyStore>
            <StorePass></StorePass>
        </System>
    </Identity>

    <!--This configuration is used to define the Service Provider name regex in DCR and IdentityApplicationManagementService-->
    <ServiceProviders>
        <SPNameRegex>{{service_provider.sp_name_regex}}</SPNameRegex>
        {% if service_provider.sp_name_java_script_regex is defined %}
        <SPNameJavascriptRegex>{{service_provider.sp_name_java_script_regex}}</SPNameJavascriptRegex>
        {% endif %}
        {% if service_provider.fetch_chunk_size is defined %}
        <FetchChunkSize>{{service_provider.fetch_chunk_size}}</FetchChunkSize>
        {% endif %}
        {% if service_provider.use_username_as_sub_claim is defined %}
        <UseUsernameAsSubClaim>{{service_provider.use_username_as_sub_claim}}</UseUsernameAsSubClaim>
        {% endif %}
    </ServiceProviders>

    <Connectors>
        <ChallengeQuestions>
            <Enabled>{{connector.challenge_questions.enable}}</Enabled>
        </ChallengeQuestions>
    </Connectors>

    <OpenID>
        <!--
            Default values for OpenIDServerUrl and OpenIDUSerPattern are built in following format
            https://<HostName>:<MgtTrpProxyPort except 443>/<ProxyContextPath>/<context>
            If above format doesn't satisfy uncomment the following configs and explicitly configure the values
         -->
        <OpenIDServerUrl>${carbon.protocol}://${carbon.host}:${carbon.management.port}/openidserver</OpenIDServerUrl>
        <OpenIDUserPattern>${carbon.protocol}://${carbon.host}:${carbon.management.port}/openid</OpenIDUserPattern>
        <OpenIDLoginUrl>${carbon.protocol}://${carbon.host}:${carbon.management.port}/authenticationendpoint/openid_login.do</OpenIDLoginUrl>
        <!-- If the users must be prompted for approval -->
        <OpenIDSkipUserConsent>false</OpenIDSkipUserConsent>
        <!-- Expiry time of the OpenID RememberMe token in minutes -->
        <OpenIDRememberMeExpiry>7200</OpenIDRememberMeExpiry>
        <!-- To enable or disable openid dumb mode -->
        <DisableOpenIDDumbMode>false</DisableOpenIDDumbMode>
        <!--
               OpenID private association store is configurable from following configs.
               It includes two new replication stores,
                       i.   OpenIDServerAssociationStore (Default association store)
                       ii.  PrivateAssociationCryptoStore
                       iii. PrivateAssociationReplicationStore
        -->

        <!-- Specify full qualified class name of the class which going to use as private association store -->
        <!--
        <OpenIDPrivateAssociationStoreClass>org.wso2.carbon.identity.provider.openid.PrivateAssociationCryptoStore</OpenIDPrivateAssociationStoreClass>
        -->

        <!-- The expiration time (in minutes) for the OpenID association -->
        <!--
        <OpenIDAssociationExpiryTime>15</OpenIDAssociationExpiryTime>
        -->

        <!-- Configs specific to PrivateAssociationCryptoStore -->
        <!-- Server secret. This value should be the same in all nodes in the cluster -->
        <!--
        <OpenIDPrivateAssociationServerKey>qewlj324lmasc</OpenIDPrivateAssociationServerKey>
        -->

        <!-- Configs specific to PrivateAssociationCryptoStore -->
        <!-- This enable private association cleanup task which cleans expired private associations -->
        <!--
        <EnableOpenIDAssociationCleanupTask>true</EnableOpenIDAssociationCleanupTask>
        -->
        <!-- Time Period (in minutes) that cleanup task would run -->
        <!--
        <OpenIDAssociationCleanupPeriod>15</OpenIDAssociationCleanupPeriod>
        -->
    </OpenID>

<!--Remote Fetch Core Configuration-->
    <RemoteFetch>
        <FetchEnabled>{{remote_fetch.enable}}</FetchEnabled>
        <WorkingDirectory>{{remote_fetch.working_directory}}</WorkingDirectory>
    </RemoteFetch>

    <!--
    Configuration to select default validation.
    Currently we are supporting two username validation "alphaNumeric" and "email".
    This should be secondary configuration along with input validation event listener.
    -->
    <InputValidation>
        <DefaultUserNameValidator>{{input_validation.default_validator}}</DefaultUserNameValidator>
    </InputValidation>

    <ClientAttestation>
        <!-- This tag defines the allowed window between current time and attestation object creation time. -->
        <AllowedWindowMillis>{{client_attestation.allowed_window}}</AllowedWindowMillis>
        <AppleAttestationRootCertificatePath>{{client_attestation.apple_attestation_root_certificate_path}}</AppleAttestationRootCertificatePath>
        <AppleAttestationRevocationCheckEnabled>{{client_attestation.apple_attestation_revocation_check_enabled}}</AppleAttestationRevocationCheckEnabled>
    </ClientAttestation>

    <OAuth>
        <!-- Token cleanup feature config to clean IDN_OAUTH2_ACCESS_TOKEN table-->
        <TokenCleanup>
            <!--If true old access token cleaning feature is enabled -->
            <EnableTokenCleanup>{{oauth.token_cleanup.enable}}</EnableTokenCleanup>
            <!--If true  old access token retained in audit table  -->
            <RetainOldAccessToken>{{oauth.token_cleanup.retain_access_tokens_for_auditing}}</RetainOldAccessToken>
        </TokenCleanup>
        <!-- Specify the Token issuer class to be used.
             Default: org.wso2.carbon.identity.oauth2.token.OauthTokenIssuerImpl.
             Applicable values: org.wso2.carbon.identity.oauth2.token.JWTTokenIssuer
        -->
        {% if oauth.extensions.token_generator is defined %}
        <IdentityOAuthTokenGenerator>{{oauth.extensions.token_generator}}</IdentityOAuthTokenGenerator>
        {% else %}
        <IdentityOAuthTokenGenerator>org.wso2.carbon.identity.oauth2.token.OauthTokenIssuerImpl</IdentityOAuthTokenGenerator>
        {% endif %}
        <!--
             True, if access token alias is stored in the database instead of access token.
             Eg. token alias and token is same when default AccessTokenValueGenerator is used.
             When JWTTokenIssuer is used, jti is used as the token alias
             Default: true.
             Applicable values: true,false
        -->
        <!--This will be moved to the interface of token generator -->
        <PersistAccessTokenAlias>true</PersistAccessTokenAlias>

        <!-- This configuration is used to specify the access token value generator.
             Default: org.apache.oltu.oauth2.as.issuer.UUIDValueGenerator
             Applicable values: org.apache.oltu.oauth2.as.issuer.UUIDValueGenerator,
                                org.apache.oltu.oauth2.as.issuer.MD5Generator,
                                org.wso2.carbon.identity.oauth.tokenvaluegenerator.SHA256Generator-->
        {% if oauth.extensions.token_value_generator is defined %}
        <AccessTokenValueGenerator>{{oauth.extensions.token_value_generator}}</AccessTokenValueGenerator>
        {% else %}
        <AccessTokenValueGenerator>org.apache.oltu.oauth2.as.issuer.UUIDValueGenerator</AccessTokenValueGenerator>
        {% endif %}
        <!-- This configuration is used to specify whether the Service Provider tenant domain should be used when generating
             access token. Otherwise user domain will be used. Currently this value is only supported by the JWTTokenIssuer.-->
        {% if oauth.access_token.generate_with_sp_tenant_domain is defined %}
        <UseSPTenantDomain>{{oauth.access_token.generate_with_sp_tenant_domain}}</UseSPTenantDomain>
        {% endif %}

        <!-- This configuration is used to enable or disable generation of random numbers using HMAC-SHA256 algorithm.-->
        <EnableSHA256Params>{{oauth.enable_sha256}}</EnableSHA256Params>

        <!--
            Default values for OAuth1RequestTokenUrl, OAuth1AccessTokenUrl, OAuth1AuthorizeUrl
            OAuth2AuthzEPUrl, OAuth2TokenEPUrl and OAuth2UserInfoEPUrl are built in following format
            https://<HostName>:<MgtTrpProxyPort except 443>/<ProxyContextPath>/<context>/<path>
            If above format doesn't satisfy uncomment the following configs and explicitly configure the values
         -->
        <OAuth1RequestTokenUrl>{{oauth.endpoints.oauth1_request_token_url}}</OAuth1RequestTokenUrl>
        <OAuth1AuthorizeUrl>{{oauth.endpoints.oauth1_authorize_url}}</OAuth1AuthorizeUrl>
        <OAuth1AccessTokenUrl>{{oauth.endpoints.oauth1_access_token_url}}</OAuth1AccessTokenUrl>
        <OAuth2AuthzEPUrl>{{oauth.endpoints.oauth2_authz_url}}</OAuth2AuthzEPUrl>
        <OAuth2ParEPUrl>{{oauth.endpoints.oauth2_par_url}}</OAuth2ParEPUrl>
        <OAuth2TokenEPUrl>{{oauth.endpoints.oauth2_token_url}}</OAuth2TokenEPUrl>
        <OAuth2RevokeEPUrl>{{oauth.endpoints.oauth2_revoke_url}}</OAuth2RevokeEPUrl>
        <OAuth2IntrospectEPUrl>{{oauth.endpoints.oauth2_introspect_url}}</OAuth2IntrospectEPUrl>
        <OAuth2UserInfoEPUrl>{{oauth.endpoints.oauth2_user_info_url}}</OAuth2UserInfoEPUrl>
        <OIDCCheckSessionEPUrl>{{oauth.endpoints.oidc_check_session_url}}</OIDCCheckSessionEPUrl>
        <OIDCLogoutEPUrl>{{oauth.endpoints.oidc_logout_url}}</OIDCLogoutEPUrl>
        <OAuth2ConsentPage>{{oauth.endpoints.oauth2_consent_page}}</OAuth2ConsentPage>
        <OAuth2ErrorPage>{{oauth.endpoints.oauth2_error_page}}</OAuth2ErrorPage>
        <OIDCConsentPage>{{oauth.endpoints.oidc_consent_page}}</OIDCConsentPage>
        <OIDCLogoutConsentPage>{{oauth.endpoints.oidc_logout_consent_page}}</OIDCLogoutConsentPage>
        <OIDCLogoutPage>{{oauth.endpoints.oidc_logout_page}}</OIDCLogoutPage>

        <OIDCWebFingerEPUrl>{{oauth.endpoints.oidc_web_finger_url}}</OIDCWebFingerEPUrl>

        <!-- For tenants below urls will be modified as https://<hostname>:<port>/t/<tenant domain>/<path>-->
        <OAuth2DCREPUrl>{{oauth.endpoints.oauth2_dcr_url}}</OAuth2DCREPUrl>
        <OAuth2JWKSPage>{{oauth.endpoints.oauth2_jwks_url}}</OAuth2JWKSPage>
        <OIDCDiscoveryEPUrl>{{oauth.endpoints.oidc_discovery_url}}</OIDCDiscoveryEPUrl>
        <OAuth2DeviceAuthzEPUrl>{{oauth.endpoints.oauth2_device_authz_url}}</OAuth2DeviceAuthzEPUrl>

        {% if oauth.endpoints.v2 is defined %}
        <!-- V2 configs for oauth endpoints -->
        <V2>
            {% if oauth.endpoints.v2.oauth1_request_token_url is defined %}
            <OAuth1RequestTokenUrl>{{oauth.endpoints.v2.oauth1_request_token_url}}</OAuth1RequestTokenUrl>
            {% endif %}
            {% if oauth.endpoints.v2.oauth1_authorize_url is defined %}
            <OAuth1AuthorizeUrl>{{oauth.endpoints.v2.oauth1_authorize_url}}</OAuth1AuthorizeUrl>
            {% endif %}
            {% if oauth.endpoints.v2.oauth1_access_token_url is defined %}
            <OAuth1AccessTokenUrl>{{oauth.endpoints.v2.oauth1_access_token_url}}</OAuth1AccessTokenUrl>
            {% endif %}
            {% if oauth.endpoints.v2.oauth2_authz_url is defined %}
            <OAuth2AuthzEPUrl>{{oauth.endpoints.v2.oauth2_authz_url}}</OAuth2AuthzEPUrl>
            {% endif %}
            {% if oauth.endpoints.v2.oauth2_par_url is defined %}
            <OAuth2ParEPUrl>{{oauth.endpoints.v2.oauth2_par_url}}</OAuth2ParEPUrl>
            {% endif %}
            {% if oauth.endpoints.v2.oauth2_token_url is defined %}
            <OAuth2TokenEPUrl>{{oauth.endpoints.v2.oauth2_token_url}}</OAuth2TokenEPUrl>
            {% endif %}
            {% if oauth.endpoints.v2.oauth2_revoke_url is defined %}
            <OAuth2RevokeEPUrl>{{oauth.endpoints.v2.oauth2_revoke_url}}</OAuth2RevokeEPUrl>
            {% endif %}
            {% if oauth.endpoints.v2.oauth2_introspect_url is defined %}
            <OAuth2IntrospectEPUrl>{{oauth.endpoints.v2.oauth2_introspect_url}}</OAuth2IntrospectEPUrl>
            {% endif %}
            {% if oauth.endpoints.v2.oauth2_user_info_url is defined %}
            <OAuth2UserInfoEPUrl>{{oauth.endpoints.v2.oauth2_user_info_url}}</OAuth2UserInfoEPUrl>
            {% endif %}
            {% if oauth.endpoints.v2.oidc_check_session_url is defined %}
            <OIDCCheckSessionEPUrl>{{oauth.endpoints.v2.oidc_check_session_url}}</OIDCCheckSessionEPUrl>
            {% endif %}
            {% if oauth.endpoints.v2.oidc_logout_url is defined %}
            <OIDCLogoutEPUrl>{{oauth.endpoints.v2.oidc_logout_url}}</OIDCLogoutEPUrl>
            {% endif %}
            {% if oauth.endpoints.v2.oauth2_consent_page is defined %}
            <OAuth2ConsentPage>{{oauth.endpoints.v2.oauth2_consent_page}}</OAuth2ConsentPage>
            {% endif %}
            {% if oauth.endpoints.v2.oauth2_error_page is defined %}
            <OAuth2ErrorPage>{{oauth.endpoints.v2.oauth2_error_page}}</OAuth2ErrorPage>
            {% endif %}
            {% if oauth.endpoints.v2.oidc_consent_page is defined %}
            <OIDCConsentPage>{{oauth.endpoints.v2.oidc_consent_page}}</OIDCConsentPage>
            {% endif %}
            {% if oauth.endpoints.v2.oidc_logout_consent_page is defined %}
            <OIDCLogoutConsentPage>{{oauth.endpoints.v2.oidc_logout_consent_page}}</OIDCLogoutConsentPage>
            {% endif %}
            {% if oauth.endpoints.v2.oidc_logout_page is defined %}
            <OIDCLogoutPage>{{oauth.endpoints.v2.oidc_logout_page}}</OIDCLogoutPage>
            {% endif %}
            {% if oauth.endpoints.v2.oidc_web_finger_url is defined %}
            <OIDCWebFingerEPUrl>{{oauth.endpoints.v2.oidc_web_finger_url}}</OIDCWebFingerEPUrl>
            {% endif %}

            <!-- For tenants below urls will be modified as https://<hostname>:<port>/t/<tenant domain>/<path>-->
            {% if oauth.endpoints.v2.oauth2_dcr_url is defined %}
            <OAuth2DCREPUrl>{{oauth.endpoints.v2.oauth2_dcr_url}}</OAuth2DCREPUrl>
            {% endif %}
            {% if oauth.endpoints.v2.oauth2_jwks_url is defined %}
            <OAuth2JWKSPage>{{oauth.endpoints.v2.oauth2_jwks_url}}</OAuth2JWKSPage>
            {% endif %}
            {% if oauth.endpoints.v2.oidc_discovery_url is defined %}
            <OIDCDiscoveryEPUrl>{{oauth.endpoints.v2.oidc_discovery_url}}</OIDCDiscoveryEPUrl>
            {% endif %}
            {% if oauth.endpoints.v2.oauth2_device_authz_url is defined %}
            <OAuth2DeviceAuthzEPUrl>{{oauth.endpoints.v2.oauth2_device_authz_url}}</OAuth2DeviceAuthzEPUrl>
            {% endif %}
        </V2>
        {% endif %}

        <MutualTLSAliases>
            <Enabled>{{oauth.mtls_aliases.enabled}}</Enabled>
            <Hostname>{{oauth.mtls_aliases.hostname}}</Hostname>
        </MutualTLSAliases>

        <EnableSHA256OAuth2JWKThumbprint>{{oauth.jwk_thumbprint_enable_sha256}}</EnableSHA256OAuth2JWKThumbprint>

        <!-- If enabled, resident Idp entity id will be honoured as the issuer location in OpenId Connect Discovery -->
        <UseEntityIdAsIssuerInOidcDiscovery>{{oauth.use_entityid_as_issuer_in_oidc_discovery}}</UseEntityIdAsIssuerInOidcDiscovery>

        <!-- If enabled, OIDC claims will be skipped when requesting token for client credential grant type
             currently used by JWT token issuer for issuing access token-->
        <SkipOIDCClaimsForClientCredentialGrant>{{oauth.grant_type.client_credentials.skip_oidc_claims}}</SkipOIDCClaimsForClientCredentialGrant>

        <!-- If enabled, authentication failure reason will be shown in the response for password grant -->
        {% if authentication.authenticator.basic.parameters.showAuthFailureReason is defined and oauth.password_grant.use_show_auth_failure_reason is sameas true %}
            <ShowAuthFailureReasonForPasswordGrant>{{authentication.authenticator.basic.parameters.showAuthFailureReason}}</ShowAuthFailureReasonForPasswordGrant>
        {% else %}
            <ShowAuthFailureReasonForPasswordGrant>{{oauth.grant_type.password.show_auth_failure_reason}}</ShowAuthFailureReasonForPasswordGrant>
        {% endif %}

        <!-- If enabled, hostname will be used to build the issuer instead of entity ID -->
        <BuildIssuerWithHostname>{{oauth.build_issuer_with_hostname}}</BuildIssuerWithHostname>

        <!-- Default validity period for Authorization Code in seconds -->
        <AuthorizationCodeDefaultValidityPeriod>{{oauth.token_validation.authorization_code_validity}}</AuthorizationCodeDefaultValidityPeriod>
        <!-- Default validity period for application access tokens in seconds -->
        <AccessTokenDefaultValidityPeriod>{{oauth.token_validation.app_access_token_validity}}</AccessTokenDefaultValidityPeriod>
        <!-- Default validity period for user access tokens in seconds -->
        <UserAccessTokenDefaultValidityPeriod>{{oauth.token_validation.user_access_token_validity}}</UserAccessTokenDefaultValidityPeriod>
        <!-- Validity period for refresh token -->
        <RefreshTokenValidityPeriod>{{oauth.token_validation.refresh_token_validity}}</RefreshTokenValidityPeriod>
        <!-- Timestamp skew in seconds -->
        <TimestampSkew>{{oauth.timestamp_skew}}</TimestampSkew>
        <!-- Enable renewal of refresh token for refresh_token grant -->
        <RenewRefreshTokenForRefreshGrant>{{oauth.token_renewal.renew_refresh_token}}</RenewRefreshTokenForRefreshGrant>
        <!-- Enable the authenticated user validation config for refresh grant -->
        <ValidateAuthenticatedUserForRefreshGrant>{{oauth.token_renewal.validate_authenticated_user_for_refresh_grant}}</ValidateAuthenticatedUserForRefreshGrant>
        <!-- Enable password grant to go through the framework -->
        <EnablePasswordFlowEnhancements>{{oauth.enable_password_grant_enhancements}}</EnablePasswordFlowEnhancements>
        <!-- Enable Extend renews refresh token expiry time -->
        <ExtendRenewedRefreshTokenExpiryTime>{{oauth.token_renewal.extend_refresh_token_expiry_time_on_renewal}}</ExtendRenewedRefreshTokenExpiryTime>
        <!-- Process the token before storing it in database, e.g. encrypting -->
        {% if oauth.extensions.token_persistence_processor is defined %}
        <TokenPersistenceProcessor>{{oauth.extensions.token_persistence_processor}}</TokenPersistenceProcessor>
        {% else %}
        <TokenPersistenceProcessor>org.wso2.carbon.identity.oauth.tokenprocessor.PlainTextPersistenceProcessor</TokenPersistenceProcessor>
        {% endif %}

        <HashAlgorithm>{{oauth.hash_token_algorithm}}</HashAlgorithm>
        <!-- This should be true if the oauth keys (consumer secret, access token, refresh token and authorization code) need to be hashed,
             before storing them in the database. If the value is false, the oauth keys will be saved in a plain text format.
             By default : false.
             Supported versions: IS 5.6.0 onwards.
        -->
        <EnableClientSecretHash>{{oauth.hash_tokens_and_secrets}}</EnableClientSecretHash>
        <!-- If the user is a federated, user will not be able to access claims from local userstore even if the username matches -->
        <MapFederatedUsersToLocal>{{oauth.map_federated_users_to_local}}</MapFederatedUsersToLocal>

        <!-- Supported Response Modes -->
        <SupportedResponseModes>
            <SupportedResponseMode>
                <ResponseModeName>query</ResponseModeName>
                <ResponseModeProviderClass>org.wso2.carbon.identity.oauth2.responsemode.provider.impl.QueryResponseModeProvider</ResponseModeProviderClass>
            </SupportedResponseMode>
            <SupportedResponseMode>
                <ResponseModeName>fragment</ResponseModeName>
                <ResponseModeProviderClass>org.wso2.carbon.identity.oauth2.responsemode.provider.impl.FragmentResponseModeProvider</ResponseModeProviderClass>
            </SupportedResponseMode>
            <SupportedResponseMode>
                <ResponseModeName>form_post</ResponseModeName>
                <ResponseModeProviderClass>org.wso2.carbon.identity.oauth2.responsemode.provider.impl.FormPostResponseModeProvider</ResponseModeProviderClass>
            </SupportedResponseMode>
            {% if oauth.jarm.enable is sameas true %}
                {% if oauth.jarm.jwt.enable is sameas true %}
                <SupportedResponseMode>
                    <ResponseModeName>jwt</ResponseModeName>
                    <ResponseModeProviderClass>{{oauth.jarm.response_mode.jwt.class}}</ResponseModeProviderClass>
                </SupportedResponseMode>
                {% endif %}
                {% if oauth.jarm.query_jwt.enable is sameas true %}
                <SupportedResponseMode>
                    <ResponseModeName>query.jwt</ResponseModeName>
                    <ResponseModeProviderClass>{{oauth.jarm.response_mode.query_jwt.class}}</ResponseModeProviderClass>
                </SupportedResponseMode>
                {% endif %}
                {% if oauth.jarm.fragment_jwt.enable is sameas true %}
                <SupportedResponseMode>
                    <ResponseModeName>fragment.jwt</ResponseModeName>
                    <ResponseModeProviderClass>{{oauth.jarm.response_mode.fragment_jwt.class}}</ResponseModeProviderClass>
                </SupportedResponseMode>
                {% endif %}
                {% if oauth.jarm.form_post_jwt.enable is sameas true %}
                <SupportedResponseMode>
                    <ResponseModeName>form_post.jwt</ResponseModeName>
                    <ResponseModeProviderClass>{{oauth.jarm.response_mode.form_post_jwt.class}}</ResponseModeProviderClass>
                </SupportedResponseMode>
                {% endif %}
            {% endif %}
            {% for response_mode in oauth.response_mode %}
            <SupportedResponseMode>
                <ResponseModeName>{{response_mode.name}}</ResponseModeName>
                <ResponseModeProviderClass>{{response_mode.class}}</ResponseModeProviderClass>
            </SupportedResponseMode>
            {% endfor %}
        </SupportedResponseModes>

        <DefaultResponseModeProviderClass>org.wso2.carbon.identity.oauth2.responsemode.provider.impl.DefaultResponseModeProvider</DefaultResponseModeProviderClass>

        {% if oauth.jarm.enable is sameas true %}
        <!-- Validity period for jarm response jwt in seconds -->
        <JARMResponseJwtValidityPeriodInSeconds>{{oauth.jarm.jarm_response_jwt_validity}}</JARMResponseJwtValidityPeriodInSeconds>
        {% endif %}

        <!-- Supported Response Types -->
        <SupportedResponseTypes>
            {% if oauth.response_type.token.enable is sameas true %}
            <SupportedResponseType>
                <ResponseTypeName>token</ResponseTypeName>
                <ResponseTypeHandlerImplClass>{{oauth.response_type.token.class}}</ResponseTypeHandlerImplClass>
            </SupportedResponseType>
            {% endif %}
            {% if oauth.response_type.code.enable is sameas true %}
            <SupportedResponseType>
                <ResponseTypeName>code</ResponseTypeName>
                <ResponseTypeHandlerImplClass>{{oauth.response_type.code.class}}</ResponseTypeHandlerImplClass>
            </SupportedResponseType>
            {% endif %}
            {% if oauth.response_type.id_token.enable is sameas true %}
            <SupportedResponseType>
                <ResponseTypeName>id_token</ResponseTypeName>
                <ResponseTypeHandlerImplClass>{{oauth.response_type.id_token.class}}</ResponseTypeHandlerImplClass>
            </SupportedResponseType>
            {% endif %}
            {% if oauth.response_type.id_token_token.enable is sameas true %}
            <SupportedResponseType>
                <ResponseTypeName>id_token token</ResponseTypeName>
                <ResponseTypeHandlerImplClass>{{oauth.response_type.id_token_token.class}}</ResponseTypeHandlerImplClass>
            </SupportedResponseType>
            {% endif %}
            {% if oauth.response_type.code_token.enable is sameas true %}
            <SupportedResponseType>
                <ResponseTypeName>code token</ResponseTypeName>
                <ResponseTypeHandlerImplClass>{{oauth.response_type.code_token.class}}</ResponseTypeHandlerImplClass>
            </SupportedResponseType>
            {% endif %}
            {% if oauth.response_type.code_id_token.enable is sameas true %}
            <SupportedResponseType>
                <ResponseTypeName>code id_token</ResponseTypeName>
                <ResponseTypeHandlerImplClass>{{oauth.response_type.code_id_token.class}}</ResponseTypeHandlerImplClass>
            </SupportedResponseType>
            {% endif %}
            {% if oauth.response_type.code_id_token_token.enable is sameas true %}
            <SupportedResponseType>
                <ResponseTypeName>code id_token token</ResponseTypeName>
                <ResponseTypeHandlerImplClass>{{oauth.response_type.code_id_token_token.class}}</ResponseTypeHandlerImplClass>
            </SupportedResponseType>
            {% endif %}
            {% if oauth.response_type.device.enable is sameas true %}
                <SupportedResponseType>
                <ResponseTypeName>device</ResponseTypeName>
                <ResponseTypeHandlerImplClass>{{oauth.response_type.device.class}}</ResponseTypeHandlerImplClass>
                <ResponseTypeValidatorImplClass>{{oauth.response_type.device.validator}}</ResponseTypeValidatorImplClass>
            </SupportedResponseType>
            {% endif %}
            {% if oauth.response_type.none.enable is sameas true %}
                <SupportedResponseType>
                <ResponseTypeName>none</ResponseTypeName>
                <ResponseTypeHandlerImplClass>{{oauth.response_type.none.class}}</ResponseTypeHandlerImplClass>
                <ResponseTypeValidatorImplClass>{{oauth.response_type.none.validator}}</ResponseTypeValidatorImplClass>
            </SupportedResponseType>
            {% endif %}
            {% if oauth.response_type.subject_token.enable is sameas true %}
                <SupportedResponseType>
                <ResponseTypeName>subject_token</ResponseTypeName>
                <ResponseTypeHandlerImplClass>{{oauth.response_type.subject_token.class}}</ResponseTypeHandlerImplClass>
                <ResponseTypeValidatorImplClass>{{oauth.response_type.subject_token.validator}}</ResponseTypeValidatorImplClass>
            </SupportedResponseType>
            {% endif %}
            {% if oauth.response_type.id_token_subject_token.enable is sameas true %}
                <SupportedResponseType>
                <ResponseTypeName>id_token subject_token</ResponseTypeName>
                <ResponseTypeHandlerImplClass>{{oauth.response_type.id_token_subject_token.class}}</ResponseTypeHandlerImplClass>
                <ResponseTypeValidatorImplClass>{{oauth.response_type.id_token_subject_token.validator}}</ResponseTypeValidatorImplClass>
            </SupportedResponseType>
            {% endif %}
            {% for response_type in oauth.custom_response_type %}
            <SupportedResponseType>
                <ResponseTypeName>{{response_type.name}}</ResponseTypeName>
                <ResponseTypeHandlerImplClass>{{response_type.class}}</ResponseTypeHandlerImplClass>
                <ResponseTypeValidatorImplClass>{{response_type.validator}}</ResponseTypeValidatorImplClass>
            </SupportedResponseType>
            {% endfor %}
        </SupportedResponseTypes>
        <!-- Supported Grant Types -->
        <SupportedGrantTypes>
            {% if oauth.grant_type.authorization_code.enable is sameas true %}
            <SupportedGrantType>
                <GrantTypeName>authorization_code</GrantTypeName>
                <GrantTypeHandlerImplClass>{{oauth.grant_type.authorization_code.grant_handler}}</GrantTypeHandlerImplClass>
                {% if oauth.grant_type.authorization_code.grant_validator is defined %}
                <GrantTypeValidatorImplClass>{{oauth.grant_type.authorization_code.grant_validator}}</GrantTypeValidatorImplClass>
                {% endif %}
                <PublicClientAllowed>{{oauth.grant_type.authorization_code.allow_public_client}}</PublicClientAllowed>
            </SupportedGrantType>
            {% endif %}
            {% if oauth.grant_type.password.enable is sameas true %}
            <SupportedGrantType>
                <GrantTypeName>password</GrantTypeName>
                <GrantTypeHandlerImplClass>{{oauth.grant_type.password.grant_handler}}</GrantTypeHandlerImplClass>
                {% if oauth.grant_type.password.grant_validator is defined %}
                <GrantTypeValidatorImplClass>{{oauth.grant_type.password.grant_validator}}</GrantTypeValidatorImplClass>
                {% endif %}
                <PublicClientAllowed>{{oauth.grant_type.password.allow_public_client}}</PublicClientAllowed>
            </SupportedGrantType>
            {% endif %}
            {% if oauth.grant_type.refresh_token.enable is sameas true %}
            <SupportedGrantType>
                <GrantTypeName>refresh_token</GrantTypeName>
                <GrantTypeHandlerImplClass>{{oauth.grant_type.refresh_token.grant_handler}}</GrantTypeHandlerImplClass>
                {% if oauth.grant_type.refresh_token.grant_validator is defined %}
                <GrantTypeValidatorImplClass>{{oauth.grant_type.refresh_token.grant_validator}}</GrantTypeValidatorImplClass>
                {% endif %}
                <PublicClientAllowed>{{oauth.grant_type.refresh_token.allow_public_client}}</PublicClientAllowed>
            </SupportedGrantType>
            {% endif %}
            {% if oauth.grant_type.client_credentials.enable is sameas true %}
            <SupportedGrantType>
                <GrantTypeName>client_credentials</GrantTypeName>
                <GrantTypeHandlerImplClass>{{oauth.grant_type.client_credentials.grant_handler}}</GrantTypeHandlerImplClass>
                {% if oauth.grant_type.client_credentials.grant_validator is defined %}
                <GrantTypeValidatorImplClass>{{oauth.grant_type.client_credentials.grant_validator}}</GrantTypeValidatorImplClass>
                {% endif %}
                <IsRefreshTokenAllowed>{{oauth.grant_type.client_credentials.allow_refresh_tokens}}</IsRefreshTokenAllowed>
                <IdTokenAllowed>{{oauth.grant_type.client_credentials.allow_id_token}}</IdTokenAllowed>
                <PublicClientAllowed>{{oauth.grant_type.client_credentials.allow_public_client}}</PublicClientAllowed>
            </SupportedGrantType>
            {% endif %}
            {% if oauth.grant_type.saml_bearer.enable is sameas true %}
            <SupportedGrantType>
                <GrantTypeName>urn:ietf:params:oauth:grant-type:saml2-bearer</GrantTypeName>
                <GrantTypeHandlerImplClass>{{oauth.grant_type.saml_bearer.grant_handler}}</GrantTypeHandlerImplClass>
                {% if oauth.grant_type.saml_bearer.grant_validator is defined %}
                <GrantTypeValidatorImplClass>{{oauth.grant_type.saml_bearer.grant_validator}}</GrantTypeValidatorImplClass>
                {% endif %}
                <PublicClientAllowed>{{oauth.grant_type.saml_bearer.allow_public_client}}</PublicClientAllowed>
            </SupportedGrantType>
            {% endif %}
            {% if oauth.grant_type.iwa_ntlm.enable is sameas true %}
            <SupportedGrantType>
                <GrantTypeName>iwa:ntlm</GrantTypeName>
                <GrantTypeHandlerImplClass>{{oauth.grant_type.iwa_ntlm.grant_handler}}</GrantTypeHandlerImplClass>
                {% if oauth.grant_type.iwa_ntlm.grant_validator is defined %}
                <GrantTypeValidatorImplClass>{{oauth.grant_type.iwa_ntlm.grant_validator}}</GrantTypeValidatorImplClass>
                {% endif %}
                <PublicClientAllowed>{{oauth.grant_type.iwa_ntlm.allow_public_client}}</PublicClientAllowed>
            </SupportedGrantType>
            {% endif %}
            {% if oauth.grant_type.jwt_bearer.enable is sameas true %}
            <SupportedGrantType>
                <GrantTypeName>urn:ietf:params:oauth:grant-type:jwt-bearer</GrantTypeName>
                <GrantTypeHandlerImplClass>{{oauth.grant_type.jwt_bearer.grant_handler}}</GrantTypeHandlerImplClass>
                <GrantTypeValidatorImplClass>{{oauth.grant_type.jwt_bearer.grant_validator}}</GrantTypeValidatorImplClass>
                <IsRefreshTokenAllowed>{{oauth.grant_type.jwt_bearer.allow_refresh_tokens}}</IsRefreshTokenAllowed>
                <PublicClientAllowed>{{oauth.grant_type.jwt_bearer.allow_public_client}}</PublicClientAllowed>
            </SupportedGrantType>
            {% endif %}
            {% if oauth.grant_type.kerberos.enable is sameas true %}
            <SupportedGrantType>
                <GrantTypeName>kerberos</GrantTypeName>
                <GrantTypeHandlerImplClass>{{oauth.grant_type.kerberos.grant_handler}}</GrantTypeHandlerImplClass>
                <GrantTypeValidatorImplClass>{{oauth.grant_type.kerberos.grant_validator}}</GrantTypeValidatorImplClass>
                <PublicClientAllowed>{{oauth.grant_type.kerberos.allow_public_client}}</PublicClientAllowed>
            </SupportedGrantType>
            {% endif %}
            {% if oauth.grant_type.account_switch.enable is sameas true %}
            <SupportedGrantType>
                <GrantTypeName>account_switch</GrantTypeName>
                <GrantTypeHandlerImplClass>{{oauth.grant_type.account_switch.grant_handler}}</GrantTypeHandlerImplClass>
                <GrantTypeValidatorImplClass>{{oauth.grant_type.account_switch.grant_validator}}</GrantTypeValidatorImplClass>
                <PublicClientAllowed>{{oauth.grant_type.account_switch.allow_public_client}}</PublicClientAllowed>
            </SupportedGrantType>
            {% endif %}
            {% if oauth.grant_type.device_code.enable is sameas true %}
            <SupportedGrantType>
                <GrantTypeName>urn:ietf:params:oauth:grant-type:device_code</GrantTypeName>
                <GrantTypeHandlerImplClass>{{oauth.grant_type.device_code.grant_handler}}</GrantTypeHandlerImplClass>
                <GrantTypeValidatorImplClass>{{oauth.grant_type.device_code.grant_validator}}</GrantTypeValidatorImplClass>
                <IdTokenAllowed>true</IdTokenAllowed>
                <PublicClientAllowed>{{oauth.grant_type.device_code.allow_public_client}}</PublicClientAllowed>
            </SupportedGrantType>
            {% endif %}
            {% if oauth.grant_type.organization_switch.enable is sameas true %}
            <SupportedGrantType>
                <GrantTypeName>organization_switch</GrantTypeName>
                <GrantTypeHandlerImplClass>{{oauth.grant_type.organization_switch.grant_handler}}</GrantTypeHandlerImplClass>
                <GrantTypeValidatorImplClass>{{oauth.grant_type.organization_switch.grant_validator}}</GrantTypeValidatorImplClass>
                <IdTokenAllowed>true</IdTokenAllowed>
                <PublicClientAllowed>{{oauth.grant_type.organization_switch.allow_public_client}}</PublicClientAllowed>
            </SupportedGrantType>
            {% endif %}
            {% if oauth.grant_type.token_exchange.enable is sameas true %}
            <SupportedGrantType>
                <GrantTypeName>urn:ietf:params:oauth:grant-type:token-exchange</GrantTypeName>
                <GrantTypeHandlerImplClass>{{oauth.grant_type.token_exchange.grant_handler}}</GrantTypeHandlerImplClass>
                <GrantTypeValidatorImplClass>{{oauth.grant_type.token_exchange.grant_validator}}</GrantTypeValidatorImplClass>
                <IdTokenAllowed>false</IdTokenAllowed>
                <IsRefreshTokenAllowed>{{oauth.grant_type.token_exchange.allow_refresh_tokens}}</IsRefreshTokenAllowed>
                <PublicClientAllowed>{{oauth.grant_type.token_exchange.allow_public_client}}</PublicClientAllowed>
            </SupportedGrantType>
            {% endif %}
            {% for grant_type in oauth.custom_grant_type %}
            <SupportedGrantType>
                <GrantTypeName>{{grant_type.name}}</GrantTypeName>
                <GrantTypeHandlerImplClass>{{grant_type.grant_handler}}</GrantTypeHandlerImplClass>
                {% if grant_type.grant_validator is defined %}
                <GrantTypeValidatorImplClass>{{grant_type.grant_validator}}</GrantTypeValidatorImplClass>
                {% endif %}
                {% for key,value in grant_type.properties.items() %}
                <{{key}}>{{value}}</{{key}}>
                {% endfor %}
            </SupportedGrantType>
            {% endfor %}
        </SupportedGrantTypes>

        <!--
            Defines the grant types that will filter user claims based on user consent in their responses such as
            id_token or user info response.

            Default grant types that filter user claims based on user consent are 'authorization_code' and 'implicit'.

            Supported versions: IS 5.5.0 onwards.
        -->
        <UserConsentEnabledGrantTypes>
            <UserConsentEnabledGrantType>
                <GrantTypeName>authorization_code</GrantTypeName>
            </UserConsentEnabledGrantType>
            <UserConsentEnabledGrantType>
                <GrantTypeName>implicit</GrantTypeName>
            </UserConsentEnabledGrantType>
        </UserConsentEnabledGrantTypes>

        {% if oauth.extensions.token_types is defined %}
        <SupportedTokenTypes>
           {% for token_type in oauth.extensions.token_types %}
           <SupportedTokenType>
              <TokenTypeName>{{token_type.name}}</TokenTypeName>
              <TokenTypeImplClass>{{token_type.issuer}}</TokenTypeImplClass>
              {% if token_type.persist_access_token_alias is defined %}
              <PersistAccessTokenAlias>{{token_type.persist_access_token_alias}}</PersistAccessTokenAlias>
              {% endif %}
           </SupportedTokenType>
           {% endfor %}
        </SupportedTokenTypes>
        {% endif %}

        <OAuthCallbackHandlers>
           {% for callback_handler in oauth.extensions.callback_handlers %}
              <OAuthCallbackHandler Class="{{callback_handler.class}}">
                {% if callback_handler.priority is defined %}
                    <Priority>{{callback_handler.priority}}</Priority>
                {% endif %}
                {% if callback_handler.properties is defined %}
                  <Properties>
                    {% for key,value in callback_handler.properties.items() %}
                      <Property Name="{{key}}">{{value}}</Property>
                    {% endfor %}
                  </Properties>
                 {% endif %}
               </OAuthCallbackHandler>
           {% endfor %}
        </OAuthCallbackHandlers>

        <TokenValidators>
        {% if oauth.token_validator.bearer.enable %}
            <TokenValidator type="bearer" class="{{oauth.token_validator.bearer.class}}"/>
        {% endif %}
        {% if oauth.token_validator.jwt.enable %}
            <TokenValidator type="jwt" class="{{oauth.token_validator.jwt.class}}"/>
        {% endif %}
        {% for token_validator in oauth.custom_token_validator %}
            <TokenValidator type="{{token_validator.type}}" class="{{token_validator.class}}" />
        {% endfor %}
        </TokenValidators>

        <!-- Scope validators list. The validators registered here wil be executed during token validation. -->
        <ScopeValidators>
        {% if oauth.scope_validator.jdbc.enable %}
            <ScopeValidator class="{{oauth.scope_validator.jdbc.class}}" />
        {% endif %}
        {% for scope_validator in oauth.custom_scope_validator %}
            <ScopeValidator class="{{scope_validator.class}}" />
        {% endfor %}
        </ScopeValidators>

        <!-- Flag to enable or disable scope validation for implicit grant and authorization code grant.
        Default value : true
        Supported versions: IS 5.8.1  onwards
        -->
        <ScopeValidationEnabledForAuthzCodeAndImplicitGrant>{{oauth.scope_validator.authz_implicit.enable}}</ScopeValidationEnabledForAuthzCodeAndImplicitGrant>
        <ScopeValidationPreserveCaseSensitivity>{{oauth.scope_validator.preserve_case_sensitivity}}</ScopeValidationPreserveCaseSensitivity>


        <!-- Scope handlers list. The handlers registered here will be executed at the scope validation phase while
         issuing access tokens. -->
        <!-- ScopeHandler is used decide whether a grant type can issue id_tokens or not this can also achieve by grant
        handler class. Therefor not supporting additional scope handlers. -->
        <ScopeHandlers>
            <ScopeHandler class="org.wso2.carbon.identity.oauth2.validators.OIDCScopeHandler" />
        {% for scope_handler in oauth.custom_scope_handler%}
            <ScopeHandler class="{{scope_handler.class}}" />
        {% endfor %}
        </ScopeHandlers>

        <EnableGlobalRBACScopeIssuer>{{oauth.global_rbac_scope_issuer.enable}}</EnableGlobalRBACScopeIssuer>

        <!-- Assertions can be used to embedd parameters into access token. -->
        <EnableAssertions>
            <UserName>{{oauth.token_generation.include_username_in_access_token}}</UserName>
        </EnableAssertions>

        <!-- This should be true if subject identifier in the token validation response needs to adhere to the
        following SP configuration.

        - Use tenant domain in local subject identifier.
        - Use user store domain in local subject identifier.

        if the value is false, subject identifier will be set as the fully qualified username.

        Default value : false

        Supported versions: IS 5.4.0 beta onwards
        -->
        {% if oauth.build_subject_identifier_from_sp_config is defined %}
        <BuildSubjectIdentifierFromSPConfig>{{oauth.build_subject_identifier_from_sp_config}}</BuildSubjectIdentifierFromSPConfig>
        {% else %}
        <BuildSubjectIdentifierFromSPConfig>false</BuildSubjectIdentifierFromSPConfig>
        {% endif %}

        <!-- This should be set to true when using multiple user stores and keys
            should saved into different tables according to the user store. By default
            all the application keys are saved in to the same table. UserName Assertion
            should be 'true' to use this. -->
        <EnableAccessTokenPartitioning>false</EnableAccessTokenPartitioning>
        <!-- user store domain names and mapping to new table name. eg: if you
            provide 'A:foo.com', foo.com should be the user store domain name and 'A'
            represent the relavant mapping of token store table, i.e. tokens will be
            added to a table called IDN_OAUTH2_ACCESS_TOKEN_A. -->
        <AccessTokenPartitioningDomains><!-- A:foo.com, B:bar.com --></AccessTokenPartitioningDomains>
        <AuthorizationContextTokenGeneration>
            <Enabled>{{oauth.token.validation.include_validation_context_as_jwt_in_reponse}}</Enabled>
            <TokenGeneratorImplClass>{{oauth.extensions.token_context_generator}}</TokenGeneratorImplClass>
            <ClaimsRetrieverImplClass>{{oauth.extensions.token_context_claim_retriever}}</ClaimsRetrieverImplClass>
            <ConsumerDialectURI>{{oauth.extensions.token_context_dialect_uri}}</ConsumerDialectURI>
            <SignatureAlgorithm>{{oauth.token_validation.validation_response_signing_algorithm}}</SignatureAlgorithm>
            <AuthorizationContextTTL>{{oauth.token.validation.validation_response_jwt_validity}}</AuthorizationContextTTL>
        </AuthorizationContextTokenGeneration>

        <!-- Configurations for JWT bearer grant. Supported versions: IS 5.8.0 onwards. -->
        <JWTGrant>
            <!-- Validate issued at time (iat) of JWT token. The validity can be set using 'IATValidity' configuration.
             Default value is 'true'.
             -->
            {% if jwt.enable.iat_validation is defined %}
            <!--This config will be DEPRECATED. Use `oauth.grant_type.jwt.enable_iat_validation`-->
            <EnableIATValidation>{{jwt.enable.iat_validation}}</EnableIATValidation>
            {% else %}
            <EnableIATValidation>{{oauth.grant_type.jwt.enable_iat_validation}}</EnableIATValidation>
            {% endif %}
            <!-- Reject the JWT if the iat of JWT is pass a certain time period. Time period is in minutes.
             'EnableIATValidation' configuration should be set to 'true' in order to make use of the validity period.
             Default value is '30' minutes.
             -->
            {% if jwt.iat.validity_period is defined %}
            <!--This config will be DEPRECATED. Use `oauth.grant_type.jwt.iat_validity_period`-->
            <IATValidityPeriod>{{jwt.iat.validity_period}}</IATValidityPeriod>
            {% else %}
            <IATValidityPeriod>{{oauth.grant_type.jwt.iat_validity_period}}</IATValidityPeriod>
            {% endif %}
            {% if jwt.enable_jwt_cache is defined %}
            <!--This config will be DEPRECATED. Use `oauth.grant_type.jwt.enable_jwt_cache`-->
            <EnableJWTCache>{{jwt.enable_jwt_cache}}</EnableJWTCache>
            {% else %}
            <EnableJWTCache>{{oauth.grant_type.jwt.enable_jwt_cache}}</EnableJWTCache>
            {% endif %}
            <!-- When enabling this configuration, you must enable 'Use user store domain in local subject identifier'.
            configuration in the SP issuing the id token for exchange. If not, we will not be able to identify the
            user store domain for the local user.
             -->
            {% if oauth.grant_type.jwt.enable_token_exchange_for_local_users_with_resident_idp is defined %}
            <EnableTokenExchangeForLocalUsersWithResidentIdP>{{oauth.grant_type.jwt.enable_token_exchange_for_local_users_with_resident_idp}}</EnableTokenExchangeForLocalUsersWithResidentIdP>
            {% endif %}
        </JWTGrant>

        <SAML2Grant>
            <!--SAML2TokenHandler></SAML2TokenHandler-->
            <!-- UserType conifg decides whether the SAML assertion carrying user is local user or a federated user.
            Only Local Users can access claims from local userstore. LEGACY users will have to have tenant domain appended username.
            They will not be able to access claims from local userstore. To get claims by mapping users with exact same username from local
            userstore (for non LOCAL scenarios) use mapFederatedUsersToLocal config -->
            <UserType>{{oauth.grant_type.saml_bearer.user_type}}</UserType>
        </SAML2Grant>

        <OpenIDConnect>
            <ConvertOriginalClaimsFromAssertionsToOIDCDialect>{{oauth.oidc.claims.enable_oidc_dialect}}</ConvertOriginalClaimsFromAssertionsToOIDCDialect>
            <AddUnmappedUserAttributes>{{oauth.oidc.claims.enable_unmapped_user_attributes}}</AddUnmappedUserAttributes>
            <IDTokenBuilder>{{oauth.oidc.extensions.id_token_builder}}</IDTokenBuilder>
            <SignatureAlgorithm>{{oauth.oidc.id_token.signature_algorithm}}</SignatureAlgorithm>

            <!-- Send the response to OAuth2 error page -->
            {% if oauth.oidc.id_token.redirect_error_page is defined %}
            <RedirectToOAuth2ErrorPage>{{oauth.oidc.id_token.redirect_error_page}}</RedirectToOAuth2ErrorPage>
            {% endif %}

            <!-- Default asymmetric encryption algorithm that used to encrypt CEK. -->
            <IDTokenEncryptionAlgorithm>{{oauth.oidc.id_token.supported_encryption_algorithms[0]}}</IDTokenEncryptionAlgorithm>
            <!-- Default symmetric encryption algorithm that used to encrypt JWT claims set. -->
            <IDTokenEncryptionMethod>{{oauth.oidc.id_token.supported_encryption_methods[0]}}</IDTokenEncryptionMethod>

            <!-- Supported versions: IS 5.5.0 onwards. -->
            <SupportedIDTokenEncryptionAlgorithms>
                {% for algorithm in oauth.oidc.id_token.supported_encryption_algorithms %}
                <SupportedIDTokenEncryptionAlgorithm>{{algorithm}}</SupportedIDTokenEncryptionAlgorithm>
                {% endfor %}
            </SupportedIDTokenEncryptionAlgorithms>
            <SupportedIDTokenEncryptionMethods>
                {% for method in oauth.oidc.id_token.supported_encryption_methods %}
                <SupportedIDTokenEncryptionMethod>{{method}}</SupportedIDTokenEncryptionMethod>
                {% endfor %}
            </SupportedIDTokenEncryptionMethods>
            <SupportedRequestObjectEncryptionAlgorithms>
                {% for algorithm in oauth.oidc.request_object.supported_encryption_algorithms %}
                <SupportedRequestObjectEncryptionAlgorithm>{{algorithm}}</SupportedRequestObjectEncryptionAlgorithm>
                {% endfor %}
            </SupportedRequestObjectEncryptionAlgorithms>
            <SupportedRequestObjectEncryptionMethods>
                {% for method in oauth.oidc.request_object.supported_encryption_methods %}
                <SupportedRequestObjectEncryptionMethod>{{method}}</SupportedRequestObjectEncryptionMethod>
                {% endfor %}
            </SupportedRequestObjectEncryptionMethods>

            <EnableAudiences>true</EnableAudiences>
            {% if oauth.oidc.id_token.audiences|length %}
            <Audiences>
                {% for audience in oauth.oidc.id_token.audiences %}
                <Audience>{{audience}}</Audience>
                {% endfor %}
            </Audiences>
            {% endif %}

            <!--
                Default value for IDTokenIssuerID, is OAuth2TokenEPUrl.
                If that doesn't satisfy uncomment the following config and explicitly configure the value
            -->
            <IDTokenIssuerID>{{oauth.oidc.id_token.issuer}}</IDTokenIssuerID>
            <IDTokenCustomClaimsCallBackHandler>{{oauth.oidc.extensions.claim_callback_handler}}</IDTokenCustomClaimsCallBackHandler>
            <IDTokenExpiration>{{oauth.oidc.token_validation.id_token_validity}}</IDTokenExpiration>
            <UserInfoJWTSignatureAlgorithm>{{oauth.oidc.user_info.jwt_signature_algorithm}}</UserInfoJWTSignatureAlgorithm>
            <UserInfoEndpointClaimRetriever>{{oauth.oidc.extensions.user_info_claim_retriever}}</UserInfoEndpointClaimRetriever>
            <UserInfoEndpointRequestValidator>{{oauth.oidc.extensions.user_info_request_validator}}</UserInfoEndpointRequestValidator>
            <UserInfoEndpointAccessTokenValidator>{{oauth.oidc.extensions.user_info_access_token_validator}}</UserInfoEndpointAccessTokenValidator>
            <UserInfoMultiValueSupportEnabled>{{oauth.oidc.user_info.enable_multi_value_support}}</UserInfoMultiValueSupportEnabled>
            <UserInfoRemoveInternalPrefixFromRoles>{{oauth.oidc.user_info.remove_internal_prefix_from_roles}}</UserInfoRemoveInternalPrefixFromRoles>
            {% if oauth.oidc.extensions.user_info_response_builder is defined %}
            <UserInfoEndpointResponseBuilder>{{oauth.oidc.extensions.user_info_response_builder}}</UserInfoEndpointResponseBuilder>
            {% else %}
            <UserInfoEndpointResponseBuilder>org.wso2.carbon.identity.oauth.endpoint.user.impl.UserInfoJSONResponseBuilder</UserInfoEndpointResponseBuilder>
            {% endif %}
            {% if oauth.prompt_consent is sameas true %}
            <SkipUserConsent>false</SkipUserConsent>
            {% else %}
            <SkipUserConsent>true</SkipUserConsent>
            {% endif %}
            {% if oauth.prompt_login_consent is sameas true %}
            <SkipLoginConsent>false</SkipLoginConsent>
            {% else %}
            <SkipLoginConsent>true</SkipLoginConsent>
            {% endif %}
            {% if oauth.prompt_logout_consent is sameas true %}
            <SkipLogoutConsent>false</SkipLogoutConsent>
            {% else %}
            <SkipLogoutConsent>true</SkipLogoutConsent>
            {% endif %}
            <!-- Sign the ID Token with Service Provider Tenant Private Key-->
            {% if oauth.oidc.id_token.sign_with_sp_key is defined %}
            <SignJWTWithSPKey>{{oauth.oidc.id_token.sign_with_sp_key}}</SignJWTWithSPKey>
            {% else %}
            <SignJWTWithSPKey>true</SignJWTWithSPKey>
            {% endif %}
            <!-- Add tenant domain to 'realm' claim of ID Token-->
            {% if oauth.oidc.id_token.add_tenant_domain_to_realm is defined %}
            <AddTenantDomainToIdToken>{{oauth.oidc.id_token.add_tenant_domain_to_realm}}</AddTenantDomainToIdToken>
            {% else %}
            <AddTenantDomainToIdToken>false</AddTenantDomainToIdToken>
            {% endif %}
            <!-- Add userstore domain to 'realm' claim of ID Token-->
            {% if oauth.oidc.id_token.add_userstore_domain_to_realm is defined %}
            <AddUserstoreDomainToIdToken>{{oauth.oidc.id_token.add_userstore_domain_to_realm}}</AddUserstoreDomainToIdToken>
            {% else %}
            <AddUserstoreDomainToIdToken>false</AddUserstoreDomainToIdToken>
            {% endif %}
            <!--
                Expiry period of the logout token used in OIDC Back Channel Logout in seconds.
                Supported versions: IS 5.5.0 onwards
            -->
            <LogoutTokenExpiration>{{oauth.oidc.token_validation.logout_token_validity}}</LogoutTokenExpiration>

            <!-- Logout request sender configurations. Time configs are in milliseconds. -->
            <LogoutRequestSender>
                <PoolSize>{{oauth.oidc.logout_request_sender.pool_size}}</PoolSize>
                <WorkQueueSize>{{oauth.oidc.logout_request_sender.work_queue_size}}</WorkQueueSize>
                <KeepAliveTime>{{oauth.oidc.logout_request_sender.keep_alive_time}}</KeepAliveTime>
                <HttpConnectTimeout>{{oauth.oidc.logout_request_sender.http_connect_timeout}}</HttpConnectTimeout>
                <HttpSocketTimeout>{{oauth.oidc.logout_request_sender.http_socket_timeout}}</HttpSocketTimeout>
            </LogoutRequestSender>

            <!--
                OIDC Request Object builder implementation.
                Supported versions: IS 5.4.0 onwards
            -->
            <RequestObjectBuilders>
            {% if oauth.oidc.request_object_builder.request_param_value_builder.enabled is sameas true %}
                <RequestObjectBuilder>
                    <Type>request_param_value_builder</Type>
                    <ClassName>{{oauth.oidc.request_object_builder.request_param_value_builder.class}}</ClassName>
                </RequestObjectBuilder>
            {% endif %}
            {% for builder in oauth.oidc.custom_request_object_builder %}
                <RequestObjectBuilder>
                    <Type>{{builder.type}}</Type>
                    <ClassName>{{builder.class}}</ClassName>
                </RequestObjectBuilder>
             {% endfor %}
            </RequestObjectBuilders>

            <!--
                OIDC Request Object validator implementation.
                Supported versions: IS 5.4.0 onwards
            -->
            <RequestObjectValidator>{{oauth.oidc.extensions.request_object_validator}}</RequestObjectValidator>
            {% if oauth.oidc.extensions.oauth_authz_request_class is defined %}
            <OAuthAuthzRequestClass>{{oauth.oidc.extensions.oauth_authz_request_class}}</OAuthAuthzRequestClass>
            {% endif %}
            {% if oauth.oidc.extensions.ciba_request_object_validator is defined %}
                <CIBARequestObjectValidator>{{oauth.oidc.extensions.ciba_request_object_validator}}</CIBARequestObjectValidator>
            {% endif %}
            <RedirectToPostLogoutUriOnConsentDenial>{{oauth.oidc.redirect_to_post_logout_uri_on_consent_denial}}</RedirectToPostLogoutUriOnConsentDenial>
            {% if oauth.oidc.allow_additional_params_from_post_logout_redirect_uri is defined %}
            <AllowAdditionalParamsFromPostLogoutRedirectURI>{{oauth.oidc.allow_additional_params_from_post_logout_redirect_uri}}</AllowAdditionalParamsFromPostLogoutRedirectURI>
            {% endif %}

            <!--
                FAPI Profile Support.
            -->
            <FAPI>
                <EnableFAPIValidation>{{oauth.oidc.fapi.enable_validation}}</EnableFAPIValidation>
                {% if oauth.oidc.fapi.enable_ciba_profile is defined %}
                <EnableCibaProfile>{{oauth.oidc.fapi.enable_ciba_profile}}</EnableCibaProfile>
                {% endif %}
                {% if oauth.oidc.fapi.enable_security_profile is defined %}
                <EnableSecurityProfile>{{oauth.oidc.fapi.enable_security_profile}}</EnableSecurityProfile>
                {% endif %}
                <AllowedClientAuthenticationMethods>
                    {% for authmethod in oauth.oidc.fapi.allowed_client_authentication_methods %}
                        <AllowedClientAuthenticationMethod>{{authmethod}}</AllowedClientAuthenticationMethod>
                    {% endfor %}
                </AllowedClientAuthenticationMethods>
                <AllowedSignatureAlgorithms>
                    {% for algorithm in oauth.oidc.fapi.allowed_signature_algorithms %}
                        <AllowedSignatureAlgorithm>{{algorithm}}</AllowedSignatureAlgorithm>
                    {% endfor %}
                </AllowedSignatureAlgorithms>
            </FAPI>

            <SupportedTokenEndpointSigningAlgorithms>
                {% for algorithm in oauth.oidc.token_endpoint.signing_algorithms %}
                    <SupportedTokenEndpointSigningAlgorithm>{{algorithm}}</SupportedTokenEndpointSigningAlgorithm>
                {% endfor %}
            </SupportedTokenEndpointSigningAlgorithms>
            <SupportedIDTokenSigningAlgorithms>
                {% for algorithm in oauth.oidc.id_token.signing_algorithms %}
                    <SupportedIDTokenSigningAlgorithm>{{algorithm}}</SupportedIDTokenSigningAlgorithm>
                {% endfor %}
            </SupportedIDTokenSigningAlgorithms>
            <SupportedRequestObjectSigningAlgorithms>
                {% for algorithm in oauth.oidc.request_object.signing_algorithms %}
                    <SupportedRequestObjectSigningAlgorithm>{{algorithm}}</SupportedRequestObjectSigningAlgorithm>
                {% endfor %}
            </SupportedRequestObjectSigningAlgorithms>

            <DefaultSubjectType>{{oauth.oidc.subject_type.default_subject_type}}</DefaultSubjectType>
            <EnablePairwiseSubForAccessToken>{{oauth.oidc.subject_type.enable_pairwise_subject_for_access_tokens_if_pairwise_subject_type_selection}}</EnablePairwiseSubForAccessToken>
            <EnableTLSCertificateBoundAccessTokensViaBindingType>{{oauth.oidc.enable_tls_certificate_bound_access_tokens_via_binding_type}}</EnableTLSCertificateBoundAccessTokensViaBindingType>
            <EnableHybridFlowAppLevelValidation>{{oauth.oidc.enable_hybrid_flow_app_level_validation}}</EnableHybridFlowAppLevelValidation>
            <EnableClaimsSeparationForAccessToken>{{oauth.oidc.enable_claims_separation_for_access_tokens}}</EnableClaimsSeparationForAccessToken>
        </OpenIDConnect>

        <!-- OIDCSessionStateManager configuration -->
        {% if oauth.oidc.session_state_manager is defined %}
        <OIDCSessionStateManager>{{oauth.oidc.session_state_manager}}</OIDCSessionStateManager>
        {% endif %}

        <!--
            Configs related to OAuth2 Device Code Grant.
            Supported versions: IS 5.12.0 onwards
        -->
        <DeviceCodeGrant>
          <KeyLength>{{oauth.grant_type.device_code.key_length}}</KeyLength>
          <ExpiryTime>{{oauth.grant_type.device_code.expiry_time}}</ExpiryTime>
          <PollingInterval>{{oauth.grant_type.device_code.polling_interval}}</PollingInterval>
          <KeySet>{{oauth.grant_type.device_code.key_set}}</KeySet>
        </DeviceCodeGrant>

        <!--
            Configs related to OAuth2 Pushed Authorization Requests.
            Supported versions: IS 6.2.0 onwards.
        -->
        <PAR>
            <ExpiryTime>{{oauth.par.expiry_time}}</ExpiryTime>
        </PAR>

        <!--
            Config related to display name in Authorization Code Grant consent page.
            Default value : false
        -->
        {% if oauth.show_display_name_in_consent_page is defined %}
            <ShowDisplayNameInConsentPage>{{oauth.show_display_name_in_consent_page}}</ShowDisplayNameInConsentPage>
        {% endif %}

        <!-- Configs related to OAuth2 token persistence -->
        <TokenPersistence>
            <Enable>{{oauth.token_persistence.enable}}</Enable>
            <PoolSize>0</PoolSize>
            <RetryCount>{{oauth.token_generation.retry_count_on_persistence_failures}}</RetryCount>
        </TokenPersistence>

        <!--
            Config related to OAuth2 authorization code persistence.
            Prior to IS 7.0.0, this was handled by the config <TokenPersistence>.<Enable>.
       -->
        <EnableAuthCodePersistence>true</EnableAuthCodePersistence>

        <!--
            Config to enable revoked token headers : "RevokedAccessToken", "RevokedRefreshToken" in OAuth2 revoke
            endpoint response.
        -->
        <EnableRevokeTokenHeadersInResponse>{{oauth.revoked_token_headers_in_response.enable}}</EnableRevokeTokenHeadersInResponse>

        <!--
            Configuration provides the ability to renew the access token and the refresh token(where applicable) per each token request
            and revoke previously available active token for a matching clientid, user and scopes combination.

            Not applicable for refresh token grant type and when when self-contained access tokens are used.

            Default value : false
            Supported versions : IS 5.8.0 onwards
         -->
        <RenewTokenPerRequest>{{oauth.token_renewal.renew_access_token_per_request}}</RenewTokenPerRequest>

        <!--
        By enabling this property, in a logout request if the opbs cookie or a valid session does not exist instead of
        showing the invalid request error page the user will be redirected to the successfully logged out page of the IS
        or if a valid id_token_hint and a valid post_logout_redirect_uri is available user will be redirected to the
        post_logout_redirect_uri

        Default value : true
        Supported versions : IS 5.8.0 onwards
        -->
        <HandleAlreadyLoggedOutSessionsGracefully>{{oauth.handle_logout_gracefully}}</HandleAlreadyLoggedOutSessionsGracefully>

        {% if oauth.redirect_to_idp_error_page_on_error is sameas true %}
        <RedirectToRequestedRedirectUri>false</RedirectToRequestedRedirectUri>
        {% endif %}

        <Introspection>
            <!--
                This config will remove any optional claims from introspection response. Before setting the response to the
                introspection endpoint claims configured below will be removed.
            -->
            <FilteredClaims>
                {% for claim in oauth.introspection.filtered_claims %}
                <FilteredClaim>{{claim}}</FilteredClaim>
                {% endfor %}
            </FilteredClaims>
        </Introspection>

        <PublishPasswordGrantLogin>{{analytics.publish_password_grant_logins}}</PublishPasswordGrantLogin>

        <!--
        By enabling this property, application role permission will require to view the OAuth app in DCRM.

        Default value : true
        -->
        <DCRM>
            <ApplicationRolePermissionRequiredToView>{{oauth.dcrm.application_role_permission_required_to_view}}</ApplicationRolePermissionRequiredToView>
            <ClientAuthenticationRequired>{{oauth.dcr.authentication_required}}</ClientAuthenticationRequired>
            <MandatorySoftwareStatement>{{oauth.dcr.mandate_ssa}}</MandatorySoftwareStatement>
            {% if oauth.dcr.ssa_jkws is defined %}
            <SoftwareStatementJWKS>{{oauth.dcr.ssa_jkws}}</SoftwareStatementJWKS>
            {% endif %}
            <EnableFAPIEnforcement>{{oauth.dcr.enable_fapi_enforcement}}</EnableFAPIEnforcement>
            <EnableSectorIdentifierURIValidation>{{oauth.dcr.enable_sector_identifier_validation}}</EnableSectorIdentifierURIValidation>
            <ReturnNullFieldsInResponse>{{oauth.dcrm.return_null_fields_in_response}}</ReturnNullFieldsInResponse>
        </DCRM>

        <!--
        By enabling this config, additional parameters will be append to OAuth2 error url.
        Currently it appends SP and tenant domain as the additional parameters.
        Default value : false
        -->
        {% if oauth.allow_additional_params_from_error_url is defined %}
        <AllowAdditionalParamsFromErrorUrl>{{oauth.allow_additional_params_from_error_url}}</AllowAdditionalParamsFromErrorUrl>
        {% endif %}

        <!--
        By enabling this feature, server will identify a JWT token at the introspection endpoint by attempting a JWT
        token parsing. If identified, introspection is performed by treating the token as a JWT access token.

        Important: Enabling this feature will validate the token using the available JWT token validator. Ex: In the
                   default pack, this will be Default JWT token validator. However, if the server issue custom JWT
                   tokens, which fails the available JWT token validator, the existing flow can break. For an example,
                   the default JWT token validator mandate to have the jti claim in the token. If a custom token issuer
                   does not include this claim, introspection breaks once this feature is enabled. In such scenarios,
                   a compatible JWT token validator should be deployed in the system prior to enabling this feature.

        Default value: true
        -->
        <EnableJWTTokenValidationDuringIntrospection>{{oauth.enable_jwt_token_validation_during_introspection}}</EnableJWTTokenValidationDuringIntrospection>

        <!--
        By enabling this property, client id will be used as the sub claim for the access tokens issued for the
        authenticated applications.

        Default value : true
        -->
        <UseClientIdAsSubClaimForAppTokens>{{oauth.use_client_id_as_sub_claim_for_app_tokens}}</UseClientIdAsSubClaimForAppTokens>

        <!--
        By enabling this property, username will be removed from the introspection response for application tokens.

        Default value : true
        -->
        <RemoveUsernameFromIntrospectionResponseForAppTokens>{{oauth.remove_username_from_introspection_response_for_app_tokens}}</RemoveUsernameFromIntrospectionResponseForAppTokens>

        {% if oauth.enable_system_level_internal_scope_management is defined %}
        <!--
        Configuration to maintain backward compatibility to manage the internal scope - permission  binding per tenant.
        By default value will be true. That means the internal scope - permission binding will be maintained in the system level.
        If the value is changed to false, then internal scope - permission will be maintained per tenant.
        This configuration can be changed only during the fresh setup or initial migration. Changing in the middle of running setup will break the system.
        -->
        <EnableSystemLevelInternalSystemScopeManagement>{{oauth.enable_system_level_internal_scope_management}}</EnableSystemLevelInternalSystemScopeManagement>
        {% endif %}

        {% if oauth.allowed_scopes is defined %}
        <!-- Configuration to pass a list of scopes which are allowed without any validation. -->
        <AllowedScopes>
            {%for scope in oauth.allowed_scopes%}
                <Scope>{{scope}}</Scope>
            {% endfor %}
        </AllowedScopes>
        {% endif %}

        % if oauth.default_requested_scopes is defined %}
        <!-- Configuration to pass a list of default requested scopes. -->
        <DefaultRequestedScopes>
            {%for scope in oauth.default_requested_scopes%}
            <Scope>{{scope}}</Scope>
            {% endfor %}
        </DefaultRequestedScopes>
        {% endif %}

        {% if oauth.drop_unregistered_scopes is defined %}
        <!--
        By enabling this config, any unregistered scopes(excluding internal scopes and allowed scopes)
        passed in a OAuth based authz request will be dropped.
        Default value : false
        -->
        <DropUnregisteredScopes>{{oauth.drop_unregistered_scopes}}</DropUnregisteredScopes>
        {% endif %}
        {% if oauth.client_id_validation_regex is defined %}
        <ClientIdValidationRegex>{{oauth.client_id_validation_regex}}</ClientIdValidationRegex>
        {% endif %}

        <!-- Configuration for allowing users to introspect tokens from other tenants. -->
        <AllowCrossTenantTokenIntrospection>{{oauth.introspect.allow_cross_tenant}}</AllowCrossTenantTokenIntrospection>
        <AllowCrossTenantIntrospectionForSubOrgTokens>{{oauth.introspect.allow_cross_sub_org}}</AllowCrossTenantIntrospectionForSubOrgTokens>

        {% if oauth.jwt.renew_token_without_revoking_existing is defined %}
        <JWT>
            <RenewTokenWithoutRevokingExisting>
                <Enable>{{oauth.jwt.renew_token_without_revoking_existing.enable}}</Enable>
                {% if oauth.jwt.renew_token_without_revoking_existing.allowed_grant_types is defined %}
                <AllowedGrantTypes>
                    {% for allowed_grant_type in oauth.jwt.renew_token_without_revoking_existing.allowed_grant_types %}
                    <AllowedGrantType>{{allowed_grant_type}}</AllowedGrantType>
                    {% endfor %}
                </AllowedGrantTypes>
                {% endif %}
            </RenewTokenWithoutRevokingExisting>
        </JWT>
        {% endif %}

        {% if oauth.restricted_scopes is defined %}
        <RestrictedScopes>
            {% for restricted_scope in oauth.restricted_scopes %}
            <RestrictedScope>{{restricted_scope}}</RestrictedScope>
            {% endfor %}
        </RestrictedScopes>
        {% endif %}

        <!-- Configuration to enable setting local IDP generated AMR values with the values sent by the used idp. -->
        <ReplaceDefaultAMRValuesWithIDPSentValues>{{replace_amr_value_with_idp_sent_values.enable}}</ReplaceDefaultAMRValuesWithIDPSentValues>

        <!-- Configuration to enable global scope validators. -->
        <GlobalScopeValidators>
            <RoleBasedScopeIssuer>
                <Enable>{{oauth.global_scope_validators.role_based_scope_issuer.enable}}</Enable>
            </RoleBasedScopeIssuer>
        </GlobalScopeValidators>
        {% if oauth.use_legacy_scopes_as_alias_for_new_scopes is defined %}
        <!--
        Configuration to maintain backward compatibility for the internal scopes used for the system API access control.
        Prior to IS 7.0.0, some of the internal scopes were used as shared scopes for multiple APIs for the access control.
        With the introduction of new authorization runtime with IS 7.0.0, new internal scopes were introduced for some of the APIs
        which previously used shared scopes. This configuration will allow to use the legacy scopes as alias for the new scopes.
        -->
        <UseLegacyScopesAsAliasForNewScopes>{{oauth.use_legacy_scopes_as_alias_for_new_scopes}}</UseLegacyScopesAsAliasForNewScopes>
        {% endif %}
        {% if oauth.use_legacy_permission_access_for_user_based_auth is defined %}
        <!--
        Configuration to maintain backward compatibility for user based authentication handlers like Basic Auth to have
        the previous access level. Prior to IS 7.0.0, permissions of the users were used for the access control of user
        based authentication handlers. With the introduction of new authorization runtime with IS 7.0.0, scopes are used
        to control the access of user based authentication handlers. Even though the migration of permissions to scopes
        handle, still there are new internal scopes introduced for some APIs which previously used shared scopes. This
        configuration will give the same access level for the shared scopes.
        -->
        <UseLegacyPermissionAccessForUserBasedAuth>{{oauth.use_legacy_permission_access_for_user_based_auth}}</UseLegacyPermissionAccessForUserBasedAuth>
        {% endif %}
        {% if oauth.extensions.scope_metadata_service is defined %}
        <ScopeMetadataService>{{oauth.extensions.scope_metadata_service}}</ScopeMetadataService>
        {% endif %}

        <!-- Configuration to pass a list of keys which are restricted to be sent as query parameters. -->
        <RestrictedQueryParameters>
            {%for parameter in oauth.restricted_query_parameters%}
                <Parameter>{{parameter}}</Parameter>
            {% endfor %}
        </RestrictedQueryParameters>

        <AuthorizeAllScopes>{{oauth.authorize_all_scopes}}</AuthorizeAllScopes>

        <!--
            When this configuration is enabled, the system supports the features defined in RFC9396,
            allowing rich authorization requests to be processed.
            Default value : false
        -->
        <EnableRichAuthorizationRequests>{{oauth.enable_rich_authorization_requests}}</EnableRichAuthorizationRequests>
        <ReturnSpIdToApps>{{oauth.return_sp_id_to_apps}}</ReturnSpIdToApps>
    </OAuth>

    <RestApiAuthentication>
            <!-- Configuration for adding realm user field in WWW-Authenticate header. -->
            <AddRealmUserToError>{{rest_api_authentication.add_realm_user_to_error}}</AddRealmUserToError>
    </RestApiAuthentication>

    <!--
    Configuration to select JS engine for Adaptive authentication feature.
    Currently we are supporting OpenJDK Nashorn engine("openjdkNashorn") and JDK Nashorn Engine(Default).
    -->
    <AdaptiveAuth>
   	    <ScriptEngine>{{AdaptiveAuth.ScriptEngine}}</ScriptEngine>
   	    <LimitScriptEngineCreation>{{AdaptiveAuth.LimitScriptEngineCreation}}</LimitScriptEngineCreation>
    </AdaptiveAuth>

    <MultifactorAuthentication>
        <!--Enable>false</Enable-->
        <XMPPSettings>
            <XMPPConfig>
                <XMPPProvider>gtalk</XMPPProvider>
                <XMPPServer>talk.google.com</XMPPServer>
                <XMPPPort>5222</XMPPPort>
                <XMPPExt>gmail.com</XMPPExt>
                <XMPPUserName>multifactor1@gmail.com</XMPPUserName>
                <XMPPPassword>wso2carbon</XMPPPassword>
            </XMPPConfig>
        </XMPPSettings>
    </MultifactorAuthentication>

    <SSOService>
        <EntityId>{{saml.entity_id}}</EntityId>
        <!--
            Default value for IdentityProviderURL is  built in following format
            https://<HostName>:<MgtTrpProxyPort except 443>/<ProxyContextPath>/samlsso
            If that doesn't satisfy uncomment the following config and explicitly configure the value
        -->
        <IdentityProviderURL>{{saml.endpoints.idp_url}}</IdentityProviderURL>
        <DefaultLogoutEndpoint>{{saml.endpoints.logout}}</DefaultLogoutEndpoint>
        <NotificationEndpoint>{{saml.endpoints.notification}}</NotificationEndpoint>
        <ArtifactResolutionEndpoint>{{saml.endpoints.artifact_resolution}}</ArtifactResolutionEndpoint>
        <SingleLogoutRetryCount>{{saml.slo.retry_attempts}}</SingleLogoutRetryCount>
        <SingleLogoutRetryInterval>{{saml.slo.retry_interval}}</SingleLogoutRetryInterval>
        <!-- in milli seconds -->
        <TenantPartitioningEnabled>{{saml.tenant_partitioning.enable}}</TenantPartitioningEnabled>
        <AttributesClaimDialect>{{saml.attribute_claim_dialect}}</AttributesClaimDialect>
        <!--<SAMLSSOAssertionBuilder>org.wso2.carbon.identity.sso.saml.builders.assertion.ExtendedDefaultAssertionBuilder</SAMLSSOAssertionBuilder>-->
        <SAMLSSOAssertionBuilder>{{saml.extensions.assertion_builder}}</SAMLSSOAssertionBuilder>
        <SAMLSSOEncrypter>{{saml.extensions.encrypter}}</SAMLSSOEncrypter>
        <SAMLSSOSigner>{{saml.extensions.signer}}</SAMLSSOSigner>
        <SAML2HTTPRedirectSignatureValidator>{{saml.extensions.redirect_signature_validator}}</SAML2HTTPRedirectSignatureValidator>
        <!--SAMLSSOResponseBuilder>{{saml.extensions.response_builder}}</SAMLSSOResponseBuilder-->

        <!-- SAML Token validity period in minutes -->
        <SAMLResponseValidityPeriod>{{saml.response.validity}}</SAMLResponseValidityPeriod>
        <UseAuthenticatedUserDomainCrypto>{{saml.enable_user_domain_crpto}}</UseAuthenticatedUserDomainCrypto>
        <SAMLDefaultSigningAlgorithmURI>{{saml.signing_alg}}</SAMLDefaultSigningAlgorithmURI>
        <SAMLDefaultDigestAlgorithmURI>{{saml.digest_alg}}</SAMLDefaultDigestAlgorithmURI>
        <SAMLDefaultAssertionEncryptionAlgorithmURI>{{saml.assertion_encryption_alg}}</SAMLDefaultAssertionEncryptionAlgorithmURI>
        <SAMLDefaultKeyEncryptionAlgorithmURI>{{saml.key_encryption_alg}}</SAMLDefaultKeyEncryptionAlgorithmURI>
        <SLOHostNameVerificationEnabled>{{saml.slo.host_name_verification}}</SLOHostNameVerificationEnabled>

        <SAML2ArtifactValidityPeriodInMinutes>{{saml.artifact.validity}}</SAML2ArtifactValidityPeriodInMinutes>
        <SAMLECPEndpoint>{{saml.endpoints.ecp}}</SAMLECPEndpoint>
        <SAMLMetadataValidityPeriod>{{saml.metadata.validity_period}}</SAMLMetadataValidityPeriod>
        <SAMLMetadataSigningEnabled>{{saml.metadata.enable_signing}}</SAMLMetadataSigningEnabled>
        <SAMLIDPMetadataEnableSHA256Alg>{{saml.metadata.idp_enable_sha256}}</SAMLIDPMetadataEnableSHA256Alg>
        <SAMLSPMetadataParsingEnableSHA256Alg>{{saml.metadata.sp_enable_sha256}}</SAMLSPMetadataParsingEnableSHA256Alg>
        <SAML2AuthenticationRequestValidityPeriodEnabled>{{saml.enable_request_validity_period}}</SAML2AuthenticationRequestValidityPeriodEnabled>
        <!-- Request validity period in minutes-->
        <SAML2AuthenticationRequestValidityPeriod>{{saml.request_validity_period}}</SAML2AuthenticationRequestValidityPeriod>
        <SAMLSPCertificateExpiryValidationEnabled>{{saml.enable_saml_sp_certificate_expiry_validation}}</SAMLSPCertificateExpiryValidationEnabled>
        <SAMLIdpInitLogoutResponseSigningEnabled>{{saml.enable_saml_idp_init_logout_response_signing}}</SAMLIdpInitLogoutResponseSigningEnabled>
        <SAML2AuthnRequestsSigningEnabled>{{saml.metadata.enable_authentication_requests_signing}}</SAML2AuthnRequestsSigningEnabled>
        <SAMLAssertionEncyptWithAppCert>{{saml.metadata.assertion_encrypt_with_app_cert}}</SAMLAssertionEncyptWithAppCert>
        {% if saml.metadata.define_name_id_policy_if_unspecified is defined %}
            <SAML2AuthnRequestNameIdPolicyDefinedIfUnspecified>{{saml.metadata.define_name_id_policy_if_unspecified}}</SAML2AuthnRequestNameIdPolicyDefinedIfUnspecified>
        {% endif %}
        {% if saml.separate_multi_attributes_from_idp is defined %}
            <SeparateMultiAttributesFromIdP>{{saml.separate_multi_attributes_from_idp}}</SeparateMultiAttributesFromIdP>
        {% endif %}
        <ReturnValidNameIDFormat>{{saml.return_valid_name_id_format}}</ReturnValidNameIDFormat>
    </SSOService>

    <Consent>
        <!--Specify whether consent management should be enable during SSO.-->
        <EnableSSOConsentManagement>{{authentication.consent.prompt}}</EnableSSOConsentManagement>
        <!--Specify whether consent should be prompted for subject claim uri if configured as a requested claim.-->
        <PromptSubjectClaimRequestedConsent>{{authentication.consent.subject.prompt}}</PromptSubjectClaimRequestedConsent>
    </Consent>

    <SecurityTokenService>
        <!--
            Default value for IdentityProviderURL is  built in following format
            https://<HostName>:<MgtTrpProxyPort except 443>/<ProxyContextPath>/services/wso2carbon-sts
            If that doesn't satisfy uncomment the following config and explicitly configure the value
        -->
        <IdentityProviderURL>{{sts.endpoint.idp}}</IdentityProviderURL>
        <LocalSubjectIdentifier>
            <IncludeUserStoreDomain>{{sts.local_subject_identifier.include_user_store_domain}}</IncludeUserStoreDomain>
            <IncludeTenantDomain>{{sts.local_subject_identifier.include_tenant_domain}}</IncludeTenantDomain>
        </LocalSubjectIdentifier>
    </SecurityTokenService>

    <PassiveSTS>
        <!--
            Default value for IdentityProviderURL is  built in following format
            https://<HostName>:<MgtTrpProxyPort except 443>/<ProxyContextPath>/passivests
            If that doesn't satisfy uncomment the following config and explicitly configure the value
        -->
        <IdentityProviderURL>{{passive_sts.endpoints.idp}}</IdentityProviderURL>
        <RetryURL>{{passive_sts.endpoints.retry}}</RetryURL>
        <TokenStoreClassName>{{passive_sts.token_store_class}}</TokenStoreClassName>
        <SLOHostNameVerificationEnabled>{{passive_sts.slo.host_name_verification}}</SLOHostNameVerificationEnabled>
        <DisableAppliesToInPassiveSTSResponse>{{passive_sts.disable_applies_to_in_response}}</DisableAppliesToInPassiveSTSResponse>
        <EnableDefaultSignatureAndDigestAlgorithm>{{passive_sts.enable_default_signature_and_digest_alg}}</EnableDefaultSignatureAndDigestAlgorithm>
        <EnableLogoutWreplyValidation>{{passive_sts.enable_logout_wreply_validation}}</EnableLogoutWreplyValidation>
    </PassiveSTS>

    <UserAccountAssociation>
            <EnableSHA256Key>{{user_account_association.enable_sha256}}</EnableSHA256Key>
    </UserAccountAssociation>

    <FederatedUserAccountAssociation>
        <MaxBulkOperations>{{federated_user_account_association.max_bulk_operations}}</MaxBulkOperations>
    </FederatedUserAccountAssociation>

    <EntitlementSettings>
        <ThirftBasedEntitlementConfig>
            <EnableThriftService>{{entitlement.thrift.enable}}</EnableThriftService>
            <ReceivePort>{{entitlement.thrift.receiver_port}}</ReceivePort>
            <ClientTimeout>{{entitlement.thrift.client_timeout}}</ClientTimeout>
            <KeyStore>
                <Location>${carbon.home}/repository/resources/security/{{entitlement.thrift.key_store.id}}</Location>
                <Password>{{entitlement.thrift.key_store.password}}</Password>
            </KeyStore>
            <!-- Enable this element to mention the host-name of your IS machine -->
            <ThriftHostName>{{entitlement.thrift.hostname}}</ThriftHostName>
        </ThirftBasedEntitlementConfig>
        <XacmlPolicyStatus>
            <UseLastStatusOnly>{{identity.entitlement.xacml_policy_status.use_last_status_only}}</UseLastStatusOnly>
        </XacmlPolicyStatus>
    </EntitlementSettings>

    <SCIM>
        <!--
            Default value for UserEPUrl and GroupEPUrl are built in following format
            https://<HostName>:<MgtTrpProxyPort except 443>/<ProxyContextPath>/<context>/<path>
            If that doesn't satisfy uncomment the following config and explicitly configure the value
        -->
        <UserEPUrl>{{scim.endpoints.users_endpoint}}</UserEPUrl>
        <GroupEPUrl>{{scim.endpoints.groups_endpoint}}</GroupEPUrl>
        <ShowAllUserDetails>false</ShowAllUserDetails>
        <SCIMAuthenticators>
            <Authenticator class="org.wso2.carbon.identity.scim.provider.auth.BasicAuthHandler">
                {% for key,value in scim.authentication_handler.basic.properties.items() %}
                <Property name="{{key}}">{{value}}</Property>
                {% endfor %}
            </Authenticator>
            <Authenticator class="org.wso2.carbon.identity.scim.provider.auth.OAuthHandler">
                {% for key,value in scim.authentication_handler.oauth.properties.items() %}
                <Property name="{{key}}">{{value}}</Property>
                {% endfor %}
            </Authenticator>
            {% for authenticator in scim.authenticator %}
            <Authenticator class="{{authenticator.class}}">
                <Property name="Priority">{{authenticator.prority}}</Property>
                {% for key,value in authenticator.properties.items() %}
                <Property name="{{key}}">{{value}}</Property>
                {% endfor %}
            </Authenticator>
            {% endfor %}

            <!-- Flag to indicate advanced complex multiValued attributes support enabled or not.
            Default value : false
            Supported versions: IS 5.5.0 beta onwards
            -->
            <ComplexMultiValuedAttributeSupportEnabled>{{scim.enable_complex_multivalued_attribute_support}}</ComplexMultiValuedAttributeSupportEnabled>
        </SCIMAuthenticators>
    </SCIM>

    <SCIM2>
        <!--
            Default value for UserEPUrl and GroupEPUrl are built in following format
            https://<HostName>:<MgtTrpProxyPort except 443>/<ProxyContextPath>/<context>/<path>
            If that doesn't satisfy uncomment the following config and explicitly configure the value
        -->
        <UserEPUrl>{{scim2.endpoints.users_endpoint}}</UserEPUrl>
        <GroupEPUrl>{{scim2.endpoints.groups_endpoint}}</GroupEPUrl>
        <ComplexMultiValuedAttributeSupportEnabled>{{scim2.enable_complex_multivalued_attribute_support}}</ComplexMultiValuedAttributeSupportEnabled>
        <EnableFilteringEnhancements>{{scim2.enable_filtering_enhancements}}</EnableFilteringEnhancements>
        <NotifyUserstoreStatus>{{scim2.notify_userstore_status}}</NotifyUserstoreStatus>

        <!--
                If you set the property value to true, regardless the Users endpoint and Groups endpoint, it will filter
                users or groups only from 'PRIMARY' user store.
                if the property value is false, it will filter users or groups across all user stores.
                Default value : false
                Supported versions : IS 5.8.0 onwards
            -->
        <FilterUsersAndGroupsOnlyFromPrimaryDomain>{{scim2.filter_users_and_groups_from_primary_domain}}</FilterUsersAndGroupsOnlyFromPrimaryDomain>

        <!--
            If you set the property value to true, regardless the Users endpoint and Groups endpoint, it will prepend
            "PRIMARY/" prefix in-front of the username and role(group) name which belong to PRIMARY user store.
            if the property value is false, "PRIMARY/" prefix will not be prepended.
            Default value : false
            Supported versions : IS 5.8.0 onwards
        -->
        <MandateDomainForUsernamesAndGroupNamesInResponse>{{scim2.mandate_domain_for_uesrnames_and_group_names_in_response}}</MandateDomainForUsernamesAndGroupNamesInResponse>

        <!--
            There was a case where PRIMARY domain is not depicted with users being returned at all but only on groups.
            The purpose of this property is to ensure backward compatibility.
            If you set the property value to true, in Groups endpoint, it will prepend "PRIMARY/" prefix in-front of
            the role(group) name which belong to PRIMARY user store.
            if the property value is false, "PRIMARY/" prefix will not be prepended.
            Default value : false
            Supported versions : IS 5.8.0 onwards
        -->
        <MandateDomainForGroupNamesInGroupsResponse>{{scim2.mandate_domain_for_group_names_in_groups_response}}</MandateDomainForGroupNamesInGroupsResponse>

        <!--
            When the group PATCH operations are performed, by default the updated group is returned in the PATCH response.
            But when according to the spec(https://tools.ietf.org/html/rfc7644#section-3.5.2) if 'attributes' are
            not requested, we can return a 204 response without the update group information.

            This behaviour to return a 204 response can be enabled by setting the value to false.

            Default value : true
            Supported versions : IS 5.9.0 onwards
        -->
        <ReturnUpdatedGroupInPatchResponse>{{scim2.return_updated_group_in_group_patch_response}}</ReturnUpdatedGroupInPatchResponse>

        <!--
            If you set the property value to true, the response of the users endpoint would not contain duplicate user entries.

            Default value : false
            Supported versions : IS 5.10.0 onwards
        -->
        <RemoveDuplicateUsersInUsersResponse>{{scim2.remove_duplicate_users_in_users_response}}</RemoveDuplicateUsersInUsersResponse>
        <!--
           If you want to get the total result in scim endpoint to stick with max limit then enable this property value.

           Default value : false
           Supported versions : IS 5.11.0 onwards
        -->
        <ConsiderMaxLimitForTotalResult>{{scim2.consider_max_limit_for_total_results}}</ConsiderMaxLimitForTotalResult>

        <!--
             If you want to get the total records matching the client query as 'totalResult' for LDAP when filter criteria is given
             then enable this property value.
             Please note that for the request without filtering, LDAP will give items per page as 'totalResult' regardless of this property value.
             Default value : false
             Supported versions : IS 5.10.0 onwards
        -->
        <ConsiderTotalRecordsForTotalResultOfLDAP>{{scim2.consider_total_records_for_total_results_of_ldap}}</ConsiderTotalRecordsForTotalResultOfLDAP>

        <!--
             This configuration enhances the behavior of the SCIM2 API User Endpoint when invoked with a group-based filter.
             It determines the totalResults based on the total user count corresponding to the given group-based filter.
             Additionally, when invoking the user endpoint with a groups filter by passing a role (hybrid or system roles),
             it returns an empty list when role group separation is enabled, instead of returning users linked to the passed role.
             Default value : true
        -->
        <EnableGroupBasedUserFilteringImprovements>{{scim2.enable_group_based_user_filter_improvements}}</EnableGroupBasedUserFilteringImprovements>

        <!--
             If you want to remove the limit set for the count query parameter of SCIM2 Users Endpoint then disable this
             property value.

             Default value : true
             Supported versions : IS 7.0.0 onwards
        -->
        <UserEndpointMaxItemsPerPageEnabled>{{scim2.user_endpoint_max_items_per_page.enable}}</UserEndpointMaxItemsPerPageEnabled>
        <!--
            This configuration is added to consider the server-wide user endpoint max limit when the count query parameter is used.
            Default value : true
            Supported versions : IS 7.1.0 onwards
        -->
        <ConsiderServerWideUserEndpointMaxLimit>{{scim2.consider_server_wide_user_endpoint_max_limit}}</ConsiderServerWideUserEndpointMaxLimit>

        <!--
            If you want to get the error code appended to the password policy violation error detail,
            then enable this property value.
            Default value : false
            Supported versions : IS 6.0.0 onwards
        -->
        {% if scim2.enable_error_code_for_password_policy_violations is defined %}
            <EnableErrorCodeForPasswordPolicyViolation>{{scim2.enable_error_code_for_password_policy_violations}}</EnableErrorCodeForPasswordPolicyViolation>
        {% endif %}

        <EnableScim2RolesV3Api>{{scim2.enable_scim2_roles_v3_api}}</EnableScim2RolesV3Api>
    </SCIM2>

      <PasswordPolicy>
          <MaxPasswordAllowedLength>{{identity_mgt.password_policy.max_password_allowed_length}}</MaxPasswordAllowedLength>
          <PasswordPolicyValidationHandler>
            <Enable>{{identity_mgt.password_policy.password_policy_validation_handler.enable}}</Enable>
        </PasswordPolicyValidationHandler>
      </PasswordPolicy>

      <Attribute>
           <ReturnPreviousAdditionalProperties>{{attribute.return_previous_additional_properties.enable}}</ReturnPreviousAdditionalProperties>
      </Attribute>

      <Recovery>
        <EnableV1API>{{identity_mgt.recovery.enable_v1_api}}</EnableV1API>
        <ReCaptcha>
            <Password>
                <Enable>{{identity_mgt.password_reset_email.enable_recaptcha}}</Enable>
            </Password>
            <Username>
                <Enable>{{identity_mgt.username_recovery.email.enable_recaptcha}}</Enable>
            </Username>
        </ReCaptcha>
        <Notification>
            <ExpiryTime>
                <!--Validity period of the recovery code given when username or password recovery is initiated-->
                <RecoveryCode>{{identity_mgt.notification_channel_recovery.recovery_code_validity}}</RecoveryCode>
                <!--Validity period of the resend code given during user account recovery-->
                <ResendCode>{{identity_mgt.resend_notification.resend_code_validity}}</ResendCode>
            </ExpiryTime>
            <Password>
                <Enable>{{identity_mgt.password_reset_email.enable_password_reset_email}}</Enable>
                <emailLink>
                    <Enable>{{identity_mgt.password_reset_email.enable_email_link}}</Enable>
                </emailLink>
                <ExpiryTime>
                    <smsOtp>{{identity_mgt.password_reset_sms.sms_otp_validity}}</smsOtp>
                </ExpiryTime>
                <OTP>
                    <SendOTPInEmail>{{identity_mgt.password_reset_email.otp.send_otp_in_email}}</SendOTPInEmail>
                    <UseUppercaseInOtp>{{identity_mgt.password_reset_email.otp.use_uppercase_in_otp}}</UseUppercaseInOtp>
                    <UseLowercaseInOtp>{{identity_mgt.password_reset_email.otp.use_lowercase_in_otp}}</UseLowercaseInOtp>
                    <UseNumericInOtp>{{identity_mgt.password_reset_email.otp.use_numeric_in_otp}}</UseNumericInOtp>
                    <OTPLength>{{identity_mgt.password_reset_email.otp.otp_length}}</OTPLength>
                    <SendOnlyOTPAsConfirmationCode>{{identity_mgt.password_reset_email.otp.send_only_otp_as_confirmation_code}}</SendOnlyOTPAsConfirmationCode>
                </OTP>
                <smsOtp>
                    <Regex>{{identity_mgt.password_reset_sms.sms_otp_regex}}</Regex>
                    <Enable>{{identity_mgt.password_reset_sms.enable_sms_otp}}</Enable>
                </smsOtp>
                <!-- Email channel specific properties can be added here. -->
                <Email>
                <!--
                    This property was introduced to keep the email confirmation code tolerance time period value of the
                    password recovery scenario. This can be configured in minutes and must be lower that confirmation
                    code expiry time. If the following requests to a corresponding user for password recovery or
                    resend confirmation code within this configured value, the existing confirmation code will be
                    send again in the email. If this was not configured, a default value of zero (0) will be set
                    from internally.
                -->
                {% if identity_mgt.password_reset_email.confirmation_code_tolerance_period is defined %}
                    <ConfirmationCodeTolerancePeriod>{{identity_mgt.password_reset_email.confirmation_code_tolerance_period}}</ConfirmationCodeTolerancePeriod>
                {% endif %}
                </Email>
            </Password>
            <Username>
                <NonUniqueUsername>{{identity_mgt.username_recovery.non_unique_user.enabled}}</NonUniqueUsername>
                <Enable>{{identity_mgt.username_recovery.email.enable_username_recovery}}</Enable>
            </Username>
            <InternallyManage>{{identity_mgt.recovery.notification.manage_internally}}</InternallyManage>
       </Notification>
       <Question>
            <Password>
                <Enable>{{identity_mgt.password_reset_challenge_questions.enable_password_reset_challenge_questions}}</Enable>
                <NotifyStart>{{identity_mgt.password_reset_challenge_questions.notify_on_initiation}}</NotifyStart>
                <Separator>{{identity_mgt.password_reset_challenge_questions.question_separator}}</Separator>
                <MinAnswers>{{identity_mgt.password_reset_challenge_questions.min_required_answers}}</MinAnswers>
                <ReCaptcha>
                    <Enable>{{identity_mgt.password_reset_challenge_questions.enable_recaptcha}}</Enable>
                    <MaxFailedAttempts>{{identity_mgt.password_reset_challenge_questions.failures_before_recaptcha}}</MaxFailedAttempts>
                </ReCaptcha>
                <Forced>
                    <Enable>{{identity_mgt.forced_challenge_questions.enable_forced_challenge_questions}}</Enable>
                </Forced>
                <SkipOnInsufficientAnswers>{{identity_mgt.password_reset_challenge_questions.skip_on_insufficient_answers}}</SkipOnInsufficientAnswers>
            </Password>
            <Answer>
                <Regex>{{identity_mgt.password_reset_challenge_questions.answer_regex}}</Regex>
                <Uniqueness>{{identity_mgt.password_reset_challenge_questions.enforce_answer_uniqueness}}</Uniqueness>
            </Answer>
             <!--
                The purpose of this property is to configure minimum number of challenge questions to be answered
                by the user.
                Default value : 1
                If this property is configured to a positive integer, user must answer more or equal to that number of
                questions.
             -->
            <MinQuestionsToAnswer>{{identity_mgt.challenge_questions.min_required_answers}}</MinQuestionsToAnswer>
        </Question>
        <ExpiryTime>{{identity_mgt.password_reset_email.reset_mail_validity}}</ExpiryTime>
        <NotifySuccess>{{identity_mgt.password_reset_email.notify_on_reset}}</NotifySuccess>
        <AdminPasswordReset>
            <Offline>{{identity_mgt.password_reset_by_admin.enable_offline_otp_based_reset}}</Offline>
            <OTP>{{identity_mgt.password_reset_by_admin.enable_emailed_otp_based_reset}}</OTP>
            <RecoveryLink>{{identity_mgt.password_reset_by_admin.enable_emailed_link_based_reset}}</RecoveryLink>
            <AccountLockNotification>{{identity_mgt.password_reset_by_admin.enable_account_lock_notification}}</AccountLockNotification>
            <AccountUnlockNotification>{{identity_mgt.password_reset_by_admin.enable_account_unlock_notification}}</AccountUnlockNotification>
            <ExpiryTime>{{identity_mgt.password_reset_by_admin.code_validity_period}}</ExpiryTime>
        </AdminPasswordReset>
        <NotifyUserExistence>{{identity_mgt.recovery.notify_user_existence}}</NotifyUserExistence>
        <!-- Whether to notify if the email is not found for the user in the recovery flow by showing an error page. -->
        <NotifyRecoveryEmailExistence>{{identity_mgt.recovery.notify_recovery_email_existence}}</NotifyRecoveryEmailExistence>
        <!--Whether to notify the user if the user account is locked/disabled-->
        <NotifyUserAccountStatus>{{identity_mgt.recovery.notify_user_account_status}}</NotifyUserAccountStatus>
        <CallbackRegex>{{identity_mgt.recovery.callback_url}}</CallbackRegex>
        <ErrorMessage>
            <EnableDetailedErrorMessages>{{identity_mgt.recovery.enable_detailed_error_messages}}</EnableDetailedErrorMessages>
        </ErrorMessage>
        <AutoLogin>
            <Enable>{{identity_mgt.recovery.enable_auto_login}}</Enable>
        </AutoLogin>
    </Recovery>

    <AccountLock>
        <EmailTemplate>
            <AdminUnlockForFailedAttempts>{{account.lock.handler.enable_admin_unlock_email_template_for_failed_attempts}}</AdminUnlockForFailedAttempts>
        </EmailTemplate>
    </AccountLock>

    <Notification>
        <DefaultNotificationChannel>{{identity_mgt.notification.default_notification_channel}}</DefaultNotificationChannel>
        <ResolveNotificationChannels>
            <Enable>{{identity_mgt.notification.resolve_notification_channel}}</Enable>
        </ResolveNotificationChannels>
        <DefaultLocale>{{identity_mgt.notification.default_locale}}</DefaultLocale>
    </Notification>

    <EmailVerification>
        <Enable>{{identity_mgt.user_onboarding.enable_email_verification}}</Enable>
        <OTP>
            <SendOTPInEmail>{{identity_mgt.user_onboarding.otp.send_otp_in_email}}</SendOTPInEmail>
            <UseUppercaseInOtp>{{identity_mgt.user_onboarding.otp.use_uppercase_in_otp}}</UseUppercaseInOtp>
            <UseLowercaseInOtp>{{identity_mgt.user_onboarding.otp.use_lowercase_in_otp}}</UseLowercaseInOtp>
            <UseNumericInOtp>{{identity_mgt.user_onboarding.otp.use_numeric_in_otp}}</UseNumericInOtp>
            <OTPLength>{{identity_mgt.user_onboarding.otp.otp_length}}</OTPLength>
        </OTP>
        <ExpiryTime>{{identity_mgt.user_onboarding.verification_email_validity}}</ExpiryTime>
        <LockOnCreation>{{identity_mgt.user_onboarding.lock_on_creation}}</LockOnCreation>
        <Notification>
            <InternallyManage>{{identity_mgt.user_onboarding.notification.manage_internally}}</InternallyManage>
        </Notification>
        <AskPassword>
            <ExpiryTime>{{identity_mgt.user_onboarding.ask_password_email_validity}}</ExpiryTime>
            {% if identity_mgt.user_onboarding.ask_password_account_activation is defined %}
            <AccountActivation>{{identity_mgt.user_onboarding.ask_password_account_activation}}</AccountActivation>
            {% endif %}
            <PasswordGenerator>{{identity_mgt.user_onboarding.password_generator}}</PasswordGenerator>
            <DisableRandomValueForCredentials>{{identity_mgt.user_onboarding.disable_random_value_for_credentials}}</DisableRandomValueForCredentials>
            <Notification>
                <!--
                    This property was introduced to keep the email confirmation code tolerance time period value of the
                    ask password scenario. This can be configured in minutes and must be lower that confirmation
                    code expiry time for ask password. If the following config is configured, the existing confirmation
                    code will be send again in the email when user ask for resend code. If this was not configured, a
                    default value of zero (0) will be set internally.
                -->
                {% if identity_mgt.user_onboarding.ask_password_confirmation_code_tolerance_period is defined %}
                <ConfirmationCodeTolerancePeriod>{{identity_mgt.user_onboarding.ask_password_confirmation_code_tolerance_period}}</ConfirmationCodeTolerancePeriod>
                {% endif %}
            </Notification>
        </AskPassword>
        <DisableNotifyUnlockState>{{identity_mgt.user_onboarding.disable_notify_unlock_state}}</DisableNotifyUnlockState>
    </EmailVerification>

    <TenantRegistrationVerification>
        <AskPassword>
        <ExpiryTime>{{identity_mgt.tenant_registration.ask_password_email_validity}}</ExpiryTime>
        </AskPassword>
    </TenantRegistrationVerification>

    <SelfRegistration>
        <Enable>{{identity_mgt.user_self_registration.allow_self_registration}}</Enable>
        <DefaultUserStore>{{identity_mgt.user_self_registration.default_userstore}}</DefaultUserStore>
        <OTP>
            <SendOTPInEmail>{{identity_mgt.user_self_registration.otp.send_otp_in_email}}</SendOTPInEmail>
            <UseUppercaseInOtp>{{identity_mgt.user_self_registration.otp.use_uppercase_in_otp}}</UseUppercaseInOtp>
            <UseLowercaseInOtp>{{identity_mgt.user_self_registration.otp.use_lowercase_in_otp}}</UseLowercaseInOtp>
            <UseNumericInOtp>{{identity_mgt.user_self_registration.otp.use_numeric_in_otp}}</UseNumericInOtp>
            <OTPLength>{{identity_mgt.user_self_registration.otp.otp_length}}</OTPLength>
        </OTP>
        <EnableAccountLockForVerifiedPreferredChannel>{{identity_mgt.user_self_registration.enable_account_lock_for_verified_preferred_channel}}</EnableAccountLockForVerifiedPreferredChannel>
        <API>
            <EnableDetailedResponseBody>{{identity_mgt.user_self_registration.enable_detailed_api_response}}</EnableDetailedResponseBody>
        </API>
        <LockOnCreation>{{identity_mgt.user_self_registration.lock_on_creation}}</LockOnCreation>
        <SendConfirmationOnCreation>{{identity_mgt.user_self_registration.send_confirmation_on_creation}}</SendConfirmationOnCreation>
        <NotifyAccountConfirmation>{{identity_mgt.user_self_registration.notify_account_confirmation}}</NotifyAccountConfirmation>
        <Notification>
            <InternallyManage>{{identity_mgt.user_self_registration.notification.manage_internally}}</InternallyManage>
            <Email>
                <!--
                    This property was introduced to keep the email confirmation code tolerance time period value of the
                    self registration scenario using EMAIL channel. This can be configured in minutes and must be lower
                    that confirmation code expiry time for self registration. If the following config is configured, the
                    existing confirmation code will be send again in the email when user ask for resend code. If this
                    was not configured, a default value of zero (0) will be set internally.
                -->
                {% if identity_mgt.user_self_registration.email.confirmation_code_tolerance_period is defined %}
                <ConfirmationCodeTolerancePeriod>{{identity_mgt.user_self_registration.email.confirmation_code_tolerance_period}}</ConfirmationCodeTolerancePeriod>
                {% endif %}
            </Email>
            <SMS>
                <!--
                    This property was introduced to keep the email confirmation code tolerance time period value of the
                    self registration scenario using SMS channel. This can be configured in minutes and must be lower
                    that confirmation code expiry time for self registration using SMS channel. If the following config
                    is configured, the existing confirmation code will be send again in the email when user ask for
                    resend code. If this was not configured, a default value of zero (0) will be set internally.
                -->
                {% if identity_mgt.user_self_registration.sms.confirmation_code_tolerance_period is defined %}
                <ConfirmationCodeTolerancePeriod>{{identity_mgt.user_self_registration.sms.confirmation_code_tolerance_period}}</ConfirmationCodeTolerancePeriod>
                {% endif %}
            </SMS>
        </Notification>
        <ReCaptcha>{{identity_mgt.user_self_registration.enable_recaptcha}}</ReCaptcha>
        <VerificationCode>
            <ExpiryTime>{{identity_mgt.user_self_registration.verification_email_validity}}</ExpiryTime>
        </VerificationCode>
        <CallbackRegex>{{identity_mgt.user_self_registration.callback_url}}</CallbackRegex>
        <ResendConfirmationReCaptcha>{{identity_mgt.user_self_registration.enable_resend_confirmation_recaptcha}}</ResendConfirmationReCaptcha>
        <AutoLogin>
            <Enable>{{identity_mgt.user_self_registration.auto_login.enable}}</Enable>
            <AliasName>{{identity_mgt.user_self_registration.auto_login.alias_name}}</AliasName>
        </AutoLogin>
    </SelfRegistration>

    <LiteRegistration>
        <Enable>{{identity_mgt.lite_user_registration.enable}}</Enable>
        <LockOnCreation>{{identity_mgt.lite_user_registration.lock_on_creation}}</LockOnCreation>
        <Notification>
            <InternallyManage>{{identity_mgt.lite_user_registration.notification.manage_internally}}</InternallyManage>
        </Notification>
        <ReCaptcha>{{identity_mgt.lite_user_registration.recaptcha.enable}}</ReCaptcha>
        <VerificationCode>
            <ExpiryTime>{{identity_mgt.lite_user_registration.verification_email_validity}}</ExpiryTime>
            <SMSOTP>
                <ExpiryTime>{{identity_mgt.lite_user_registration.verification_sms_validity}}</ExpiryTime>
            </SMSOTP>
        </VerificationCode>
        <CallbackRegex>{{identity_mgt.lite_user_registration.callback_url}}</CallbackRegex>
        <ResendVerificationOnUserExistence>{{identity_mgt.lite_user_registration.resend_verification_on_user_existence}}</ResendVerificationOnUserExistence>
    </LiteRegistration>

    <LoginIdentifiers>
        <Enable>{{identity_mgt.login_identifiers.enable}}</Enable>
        <PrimaryLoginIdentifier>{{identity_mgt.login_identifiers.primary_claim}}</PrimaryLoginIdentifier>
        <enableIdentifierAsDisplayUsername>{{identity_mgt.login_identifiers.enable_identifier_as_display_username}}</enableIdentifierAsDisplayUsername>
    </LoginIdentifiers>

    <UserClaimUpdate>
        <Claim uri = "http://wso2.org/claims/emailaddress">
            <VerificationOnUpdate>
                <Enable>{{identity_mgt.user_claim_update.email.enable_verification}}</Enable>
                <VerificationCode>
                    <ExpiryTime>{{identity_mgt.user_claim_update.email.verification_email_validity}}</ExpiryTime>
                </VerificationCode>
            </VerificationOnUpdate>
            <NotificationOnUpdate>
                <Enable>{{identity_mgt.user_claim_update.email.enable_notify_existing_email}}</Enable>
             </NotificationOnUpdate>
        </Claim>
        <Claim uri = "http://wso2.org/claims/mobile">
             <VerificationOnUpdate>
                <Enable>{{identity_mgt.user_claim_update.mobile.enable_verification}}</Enable>
                <EnableVerificationByPrivilegedUser>{{identity_mgt.user_claim_update.mobile.enable_verification_by_privileged_user}}</EnableVerificationByPrivilegedUser>
                <VerificationCode>
                    <ExpiryTime>{{identity_mgt.user_claim_update.mobile.verification_sms_otp_validity}}</ExpiryTime>
                </VerificationCode>
             </VerificationOnUpdate>
        </Claim>
        <OTP>
            <SendOTPInEmail>{{identity_mgt.user_claim_update.otp.send_otp_in_email}}</SendOTPInEmail>
            <UseUppercaseInOtp>{{identity_mgt.user_claim_update.otp.use_uppercase_in_otp}}</UseUppercaseInOtp>
            <UseLowercaseInOtp>{{identity_mgt.user_claim_update.otp.use_lowercase_in_otp}}</UseLowercaseInOtp>
            <UseNumericInOtp>{{identity_mgt.user_claim_update.otp.use_numeric_in_otp}}</UseNumericInOtp>
            <OTPLength>{{identity_mgt.user_claim_update.otp.otp_length}}</OTPLength>
        </OTP>
        <!-- When updating the claim value, the verification notification can be controlled by sending an additional
        temporary claim ('verifyEmail'/'verifyMobile') along with the update request. To enable this option,
        'UseVerifyClaim' should be set to true. -->
        <UseVerifyClaim>{{identity_mgt.user_claim_update.use_verify_claim}}</UseVerifyClaim>
          <!-- When updating the claim value, it can be validated against the provided regex pattern.
          To enable this option,'EnableUserClaimInputRegexValidation' should be set to true. -->
          <EnableUserClaimInputRegexValidation>{{identity_mgt.enable_user_claim_input_regex_validation}}</EnableUserClaimInputRegexValidation>

        <!-- Enable support for storing multiple email addresses and mobile numbers per user. -->
        <EnableMultipleEmailsAndMobileNumbers>{{identity_mgt.user_claim_update.enable_multiple_emails_and_mobile_numbers}}</EnableMultipleEmailsAndMobileNumbers>

        <!-- 
            Defines the scope for which claim uniqueness validation should happen, this can be either within userstore
            or across userstore. This config is already defined in the EventListener with 
            id="unique_claim_user_operation_event_listener" of type "UserOperationEventListener".
        -->
        <UniquenessValidation>
            <ScopeWithinUserstore>{{identity_mgt.user_claim_update.uniqueness.scope_within_userstore}}</ScopeWithinUserstore>
        </UniquenessValidation>
        <AllowedAttributeProfiles>{{identity_mgt.user_claim_update.allowed_attribute_profiles}}</AllowedAttributeProfiles>
    </UserClaimUpdate>

    <HiddenClaims>
        {% for claimURI in identity_mgt.claims.hidden_claims %}
            <HiddenClaim>{{claimURI}}</HiddenClaim>
        {% endfor %}
    </HiddenClaims>

     <AccountSuspension>
        <UseIdentityClaims>{{identity_mgt_account_suspension.use_identity_claims}}</UseIdentityClaims>
        <ExecuteTaskOnMasterNode>{{identity_mgt_account_suspension.execute_task_on_master_node}}</ExecuteTaskOnMasterNode>
     </AccountSuspension>

     <SCIM2MultiAttributeFiltering>
        <UsePagination>{{scim2_multi_attribute_filtering.use_pagination}}</UsePagination>
     </SCIM2MultiAttributeFiltering>

     <OrgWiseMultiAttributeSeparator>{{org_wise_multi_attribute_separator.enabled}}</OrgWiseMultiAttributeSeparator>

     <!--This configuration is for enable/disable reCaptcha feature by default.
     The default configuration is to disable the reCaptcha by default. These configuration can be overrided
     tenant wise.-->
     <SSOLogin>
          <Recaptcha>
               <!--This configuration is the default configuration for enabling reCaptcha in login flow.
               Enabling this configuration will prompt reCaptcha after max failed attempts.-->
               <Enabled>{{sso_login.recaptcha.enabled}}</Enabled>

               <!--Enabling this configuration will always prompt reCaptcha despite of max failed attempts.-->
               <EnableAlways>{{sso_login.recaptcha.enable_always}}</EnableAlways>

               <!--This configuration will set max failed attempts for reCaptcha.-->
               <MaxAttempts>{{sso_login.recaptcha.max_attempts}}</MaxAttempts>
          </Recaptcha>
    </SSOLogin>

    <!--
         This configuration is used to filter the SP configured role mappings. If the property value is,

         true : If SP role mappings are configured, returns only the mapped SP roles. If SP role mappings are not
         configured returns all the mapped local roles.

         false : If SP role mappings are configured, returns mapped SP roles for the mapped roles and the local mapped
         roles for others. If SP role mappings are not configured returns all the mapped local roles.

         Default - false.
     -->

    <SPRoleManagement>
        <ReturnOnlyMappedLocalRoles>{{sp_role_management.return_only_mapped_local_roles}}</ReturnOnlyMappedLocalRoles>
    </SPRoleManagement>

    <!--
        This configuration is used to filter the federated IDP configured role mappings. If the property value is,
        true : If IDP role mapping available, it will return the configured role mappings .
        false : If there is no IDP role mapping and If the remote role and local role names are matching it will allow
        to returns all the unmapped roles.
    -->

    <FederatedRoleManagement>
        {% if idp_role_management.return_only_mapped_local_roles is defined %}
        <!--
            This configuration is used to send only the mapped local roles.
            The default value of the configuration is set to true.
            Disabling this configuration is only recommended for the backward compatibility with the previous behaviour
            of IDP role to local role mappings if needed.
        -->
        <ReturnOnlyMappedLocalRoles>{{idp_role_management.return_only_mapped_local_roles}}</ReturnOnlyMappedLocalRoles>
        {% endif %}
        {% if idp_role_management.return_manually_added_local_roles is defined %}
        <ReturnManuallyAddedLocalRoles>{{idp_role_management.return_manually_added_local_roles}}</ReturnManuallyAddedLocalRoles>
        {% endif %}
    </FederatedRoleManagement>

    <EnableAskPasswordAdminUI>{{identity_mgt.user_onboarding.ask_password_from_user}}</EnableAskPasswordAdminUI>

    <EnableRecoveryEndpoint>{{identity_mgt.endpoint.enable_recovery_endpoint}}</EnableRecoveryEndpoint>
    <EnableSelfSignUpEndpoint>{{identity_mgt.endpoint.enable_self_signup_endpoint}}</EnableSelfSignUpEndpoint>

    <AuthenticationPolicy>
        <CheckAccountExist>{{authentication_policy.check_account_exist}}</CheckAccountExist>
        {% if authentication_policy.disable_account_lock_handler is defined %}
        <DisableAccountLockHandler>{{authentication_policy.disable_account_lock_handler}}</DisableAccountLockHandler>
        {% endif %}
        {% if authentication_policy.pre_authentication_account_lock_check is defined %}
        <PreAuthenticationAccountLockCheck>{{authentication_policy.pre_authentication_account_lock_check}}</PreAuthenticationAccountLockCheck>
        {% endif %}
    </AuthenticationPolicy>

    <!-- Show authenticated user name in audit logs. -->
    <Authentication>
        <Audit>
            {% if authentication.audit.username is defined %}
            <UserNameEnableForAuditLogs>{{authentication.audit.username.UserNameEnableForAuditLogs}}</UserNameEnableForAuditLogs>
            {% else %}
            <UserNameEnableForAuditLogs>false</UserNameEnableForAuditLogs>
            {% endif %}
        </Audit>
    </Authentication>

    <!--
        Enabling this configuration will do the following modifications to the logs.
            1. Initiator of the audit logs will be changed to userId if userId is resolvable.
            2. Initiator of the audit logs will be a masked username in the scenarios where userId is not resolvable.
            3. PII, user claims and other sensitive information will be masked from logs.
     -->
    <MaskingLogs>
    	    {% if masking_logs.enabled is defined %}
            <Enabled>{{masking_logs.enabled}}</Enabled>
            {% else %}
            <Enabled>true</Enabled>
            {% endif %}
    </MaskingLogs>

    <JITProvisioning>
        <UserNameProvisioningUI>{{authentication.jit_provisioning.username_provisioning_url}}</UserNameProvisioningUI>
        <AutofillUsernameFieldWithSubjectAttribute>{{authentication.jit_provisioning.autofill_username_field_with_subject_attribute}}</AutofillUsernameFieldWithSubjectAttribute>
        <PasswordProvisioningUI>{{authentication.jit_provisioning.password_provisioning_url}}</PasswordProvisioningUI>
        <FailAuthnOnProvisionFailure>{{authentication.jit_provisioning.fail_authn_on_provision_failure}}</FailAuthnOnProvisionFailure>
        <SkipUsernamePatternValidation>{{authentication.jit_provisioning.skip_username_pattern_validation}}</SkipUsernamePatternValidation>
        <EnableEnhancedFeature>{{authentication.jit_provisioning.enable_enhanced_feature}}</EnableEnhancedFeature>
        <!-- Claims which must not delete during the syncing process of existing claim mappings with IDP claim mappings
        for JIT provisioned user. -->
        <IndelibleClaims>
            {% for claimuri in jit_provisioning.indelible_claims.claim_uris %}
                <ClaimURI>{{claimuri}}</ClaimURI>
            {% endfor %}
        </IndelibleClaims>
        {% if authentication.jit_provisioning.preserve_locally_added_claims is defined %}
        <PreserveLocallyAddedClaims>{{authentication.jit_provisioning.preserve_locally_added_claims}}</PreserveLocallyAddedClaims>
        {% endif %}
        {% if authentication.jit_provisioning.allow_idp_login is defined %}
            <AllowLoginToIDP>{{authentication.jit_provisioning.allow_idp_login}}</AllowLoginToIDP>
        {% endif %}
        <AllowAssociatingToExistingUser>{{authentication.jit_provisioning.associating_to_existing_user}}</AllowAssociatingToExistingUser>
        <EnableConfiguredIdpSubForFederatedUserAssociation>{{authentication.jit_provisioning.enable_configured_idp_sub_for_federated_user_association}}</EnableConfiguredIdpSubForFederatedUserAssociation>
        {% if authentication.jit_provisioning.show_failure_reason is defined %}
        <ShowFailureReason>{{authentication.jit_provisioning.show_failure_reason}}</ShowFailureReason>
        {% endif %}
    </JITProvisioning>

    <!--Application management service configurations-->
    <ApplicationMgt>
        <!--
        Enabling this configuration will enable validating the application role for the user who initiates the
        application operations. Enabling this configuration will create application role for newly created SPs and
        the application role will be assigned to the app owner.
        The default value of the configuration is false.
        -->
        <EnableRoleValidation>{{application_mgt.enable_role_validation}}</EnableRoleValidation>
        <TrustedAppConsentRequired>{{application_mgt.trusted_app_consent_required}}</TrustedAppConsentRequired>
        <TrustedAppMaxThumbprintCount>{{application_mgt.trusted_app_max_thumbprint_count}}</TrustedAppMaxThumbprintCount>
    </ApplicationMgt>

    <!--Role management service configurations-->
    <RoleMgt>
        {% if role_mgt.allow_system_prefix_for_role is defined %}
        <AllowSystemPrefixForRoles>{{role_mgt.allow_system_prefix_for_role}}</AllowSystemPrefixForRoles>
        {% endif %}
    </RoleMgt>

    <OutboundProvisioning>
        {% if outbound_provisioning_management.reset_provisioning_entities_on_config_update is defined %}
            <!--
            Disabling this configuration will allow to keep the provisioned entities as it is and  will update the outbound
            provisioning config rather than deleting the existing entries and add them as the new entries whenever updating
            the provisioning connector configurations.
            The default value of the configuration is true.
            -->
            <ResetProvisioningEntitiesOnConfigUpdate>{{outbound_provisioning_management.reset_provisioning_entities_on_config_update}}</ResetProvisioningEntitiesOnConfigUpdate>
        {% endif %}
        {% if outbound_provisioning_management.use_user_tenant_domain_in_saas_apps is defined %}
            <!--
                Enabling this configuration will use the user's tenant domain for outbound provisioning flow
                if the user provisioning is happened through a SaaS application.
            -->
            <useUserTenantDomainInSaasApps>{{outbound_provisioning_management.use_user_tenant_domain_in_saas_apps}}</useUserTenantDomainInSaasApps>
        {% endif %}
        <enableApplicationBasedOutboundProvisioning>{{outbound_provisioning_management.enable_application_based_outbound_provisioning}}</enableApplicationBasedOutboundProvisioning>
        <FailOnBlockingOutboundProvisionFailure>{{outbound_provisioning_management.fail_on_blocking_outbound_provision_failure}}</FailOnBlockingOutboundProvisionFailure>
    </OutboundProvisioning>

    <Actions>
        <HTTPClient>
            <HTTPConnectionTimeout>{{actions.http_client.connection_timeout}}</HTTPConnectionTimeout>
            <HTTPReadTimeout>{{actions.http_client.read_timeout}}</HTTPReadTimeout>
            <HTTPConnectionRequestTimeout>{{actions.http_client.request_timeout}}</HTTPConnectionRequestTimeout>
            <HTTPConnectionPoolSize>{{actions.http_client.connection_pool_size}}</HTTPConnectionPoolSize>
            <HTTPRequestRetryCount>{{actions.http_client.retry_count}}</HTTPRequestRetryCount>
        </HTTPClient>
        <MaximumActionsPerActionType>{{actions.maximum_actions_per_action_type}}</MaximumActionsPerActionType>
        <ActionRequest>
            <ExcludedHeaders>
                 {% for header in actions.action_request.excluded_headers %}
                    <Header>{{header}}</Header>
                 {% endfor %}
            </ExcludedHeaders>
            <ExcludedParameters>
                {% for param in actions.action_request.excluded_parameters %}
                    <Parameter>{{param}}</Parameter>
                {% endfor %}
            </ExcludedParameters>
        </ActionRequest>
        <Types>
            <PreIssueAccessToken>
                <Enable>{{actions.types.pre_issue_access_token.enable}}</Enable>
                <ActionRequest>
                    <ExcludedHeaders>
                         {% for header in actions.types.pre_issue_access_token.action_request.excluded_headers %}
                            <Header>{{header}}</Header>
                         {% endfor %}
                    </ExcludedHeaders>
                    <ExcludedParameters>
                        {% for param in actions.types.pre_issue_access_token.action_request.excluded_parameters %}
                            <Parameter>{{param}}</Parameter>
                        {% endfor %}
                    </ExcludedParameters>
                    <AllowedHeaders>
                        {% for header in actions.types.pre_issue_access_token.action_request.allowed_headers %}
                            <Header>{{header}}</Header>
                        {% endfor %}
                    </AllowedHeaders>
                    <AllowedParameters>
                        {% for param in actions.types.pre_issue_access_token.action_request.allowed_parameters %}
                            <Parameter>{{param}}</Parameter>
                        {% endfor %}
                    </AllowedParameters>
                </ActionRequest>
            </PreIssueAccessToken>
            <PreUpdateProfile>
                <Enable>{{actions.types.pre_update_profile.enable}}</Enable>
            </PreUpdateProfile>
            <PreUpdatePassword>
                <EnableInRegistrationFlows>{{actions.types.pre_update_password.enable_in_registration_flows}}</EnableInRegistrationFlows>
            </PreUpdatePassword>
            <Authentication>
                <Enable>{{actions.types.authentication.enable}}</Enable>
                <DefaultUserStore>{{actions.types.authentication.default_userstore}}</DefaultUserStore>
            </Authentication>
        </Types>
    </Actions>

    <Webhooks>
        <MaximumWebhooksPerTenant>{{webhooks.maximum_webhooks_per_tenant}}</MaximumWebhooksPerTenant>
    </Webhooks>

    <EventListeners>
        <EventListener id="input_validation"
                       type="org.wso2.carbon.user.core.listener.UserOperationEventListener"
                       name="org.wso2.carbon.identity.input.validation.mgt.listener.InputValidationListener"
                       orderId="{{event.default_listener.validation.priority}}"
                       enable="{{event.default_listener.validation.enable}}"/>
        <EventListener id="data_type_validation"
                       type="org.wso2.carbon.user.core.listener.UserOperationEventListener"
                       name="org.wso2.carbon.identity.input.validation.mgt.listener.DataTypeValidationListener"
                       orderId="{{event.default_listener.data_type_validation.priority}}"
                       enable="{{event.default_listener.data_type_validation.enable}}"/>
        <EventListener id="identity_mgt"
                       type="org.wso2.carbon.user.core.listener.UserOperationEventListener"
                       name="org.wso2.carbon.identity.mgt.IdentityMgtEventListener"
                       orderId="{{event.default_listener.identity_mgt.priority}}"
                       enable="{{event.default_listener.identity_mgt.enable}}"/>
        <!-- Enable the following SCIM 1.1 event listener and disable the SCIM2 event listener if SCIM 1.1 is
        used. -->
        <EventListener id="scim"
                       type="org.wso2.carbon.user.core.listener.UserOperationEventListener"
                       name="org.wso2.carbon.identity.scim.common.listener.SCIMUserOperationListener"
                       orderId="{{event.default_listener.scim.priority}}"
                       enable="{{event.default_listener.scim.enable}}"/>
        <EventListener id="scim"
                       type="org.wso2.carbon.stratos.common.listeners.TenantMgtListener"
                       name="org.wso2.carbon.identity.scim.common.listener.SCIMTenantMgtListener"
                       orderId="{{event.default_listener.scim_tenant_mgt.priority}}"
                       enable="{{event.default_listener.scim_tenant_mgt.enable}}"/>
        <EventListener id="scim2"
                       type="org.wso2.carbon.user.core.listener.UserOperationEventListener"
                       name="org.wso2.carbon.identity.scim2.common.listener.SCIMUserOperationListener"
                       orderId="{{event.default_listener.scim2.priority}}"
                       enable="{{event.default_listener.scim2.enable}}"/>
        <EventListener id="scim2"
                       type="org.wso2.carbon.stratos.common.listeners.TenantMgtListener"
                       name="org.wso2.carbon.identity.scim2.common.listener.SCIMTenantMgtListener"
                       orderId="{{event.default_listener.scim2_tenant_mgt.priority}}"
                       enable="{{event.default_listener.scim2_tenant_mgt.enable}}"/>
        <EventListener id="pre_update_password_action"
                       type="org.wso2.carbon.user.core.listener.UserOperationEventListener"
                       name="org.wso2.carbon.identity.user.action.internal.listener.ActionUserOperationEventListener"
                       orderId="{{event.default_listener.pre_update_password_action.priority}}"
                       enable="{{event.default_listener.pre_update_password_action.enable}}"/>
        <EventListener id="governance_identity_mgt"
                       type="org.wso2.carbon.user.core.listener.UserOperationEventListener"
                       name="org.wso2.carbon.identity.governance.listener.IdentityMgtEventListener"
                       orderId="{{event.default_listener.governance_identity_mgt.priority}}"
                       enable="{{event.default_listener.governance_identity_mgt.enable}}"/>
        <EventListener id="governance_identity_store"
                       type="org.wso2.carbon.user.core.listener.UserOperationEventListener"
                       name="org.wso2.carbon.identity.governance.listener.IdentityStoreEventListener"
                       orderId="{{event.default_listener.governance_identity_store.priority}}"
                       enable="{{event.default_listener.governance_identity_store.enable}}">
            <Property name="Data.Store">{{event.default_listener.governance_identity_store.data_store}}</Property>
            <!-- By enabling this, it will use the userstore attribute values for identity claims if the identity data
            store value is empty for corresponding claim. -->
            <Property name="EnableHybridDataStore">{{event.default_listener.governance_identity_store.enable_hybrid_data_store}}</Property>
        </EventListener>
        <EventListener id="password_expiry"
                       type="org.wso2.carbon.user.core.listener.UserOperationEventListener"
                       name="org.wso2.carbon.identity.password.expiry.listener.PasswordExpiryEventListener"
                       orderId="{{event.default_listener.password_expiry.priority}}"
                       enable="{{event.default_listener.password_expiry.enable}}"/>
        <EventListener id="application_authentication"
                       type="org.wso2.carbon.identity.core.handler.AbstractIdentityMessageHandler"
                       name="org.wso2.carbon.identity.data.publisher.application.authentication.AuthnDataPublisherProxy"
                       orderId="{{event.default_listener.application_authentication.priority}}"
                       enable="{{event.default_listener.application_authentication.enable}}"/>
        <EventListener id="oauth_listener"
                       type="org.wso2.carbon.identity.core.handler.AbstractIdentityHandler"
                       name="org.wso2.carbon.identity.data.publisher.oauth.listener.OAuthTokenIssuanceLogPublisher"
                       orderId="{{event.default_listener.oauth_listener.priority}}"
                       enable="{{event.default_listener.oauth_listener.enable}}">
            <Property name="Log.Token">false</Property>
        </EventListener>
        <EventListener id="mutual_tls_authenticator"
                       type="org.wso2.carbon.identity.core.handler.AbstractIdentityHandler"
                       name="org.wso2.carbon.identity.oauth2.token.handler.clientauth.mutualtls.MutualTLSClientAuthenticator"
                       orderId="{{event.default_listener.mutual_tls_authenticator.priority}}"
                       enable="{{event.default_listener.mutual_tls_authenticator.enable}}">
        </EventListener>
        <EventListener id="dpop_listener"
                       type="org.wso2.carbon.identity.core.handler.AbstractIdentityHandler"
                       name="org.wso2.carbon.identity.oauth2.dpop.listener.OauthDPoPInterceptorHandlerProxy"
                       orderId="{{event.default_listener.dpop.priority}}"
                       enable="{{event.default_listener.dpop.enable}}">
            <Property name="header_validity_period">{{event.default_listener.dpop.property.header_validity_period}}</Property>
            <Property name="skip_dpop_validation_in_revoke">{{event.default_listener.dpop.property.skip_dpop_validation_in_revoke}}</Property>
        </EventListener>

        <EventListener id="private_key_jwt_authenticator"
                       type="org.wso2.carbon.identity.core.handler.AbstractIdentityHandler"
                       name="org.wso2.carbon.identity.oauth2.token.handler.clientauth.jwt.PrivateKeyJWTClientAuthenticator"
                       orderId="{{event.default_listener.private_key_jwt_authenticator.priority}}"
                       enable="{{event.default_listener.private_key_jwt_authenticator.enable}}">
            <Property name="PreventTokenReuse">{{event.default_listener.private_key_jwt_authenticator.property.prevent_token_reuse}}</Property>
            <Property name="RejectBeforeInMinutes">{{event.default_listener.private_key_jwt_authenticator.property.reject_before_in_minutes}}</Property>
            {% if event.default_listener.private_key_jwt_authenticator.property.token_endpoint_alias is defined %}
            <Property name="TokenEndpointAlias">{{event.default_listener.private_key_jwt_authenticator.property.token_endpoint_alias}}</Property>
            {% endif %}
        </EventListener>

        <!-- Basic OAuth client authenticator -->
        <EventListener id="basic_auth_client_authenticator"
                       type="org.wso2.carbon.identity.core.handler.AbstractIdentityHandler"
                       name="org.wso2.carbon.identity.oauth2.client.authentication.BasicAuthClientAuthenticator"
                       orderId="{{event.default_listener.basic_auth_client_authenticator.priority}}"
                       enable="{{event.default_listener.basic_auth_client_authenticator.enable}}"/>

        <!-- Post Authentication handler for email domain based organization discovery -->
        <EventListener id="email_domain_validation_handler"
                       type="org.wso2.carbon.identity.core.handler.AbstractIdentityHandler"
                       name="org.wso2.carbon.identity.organization.discovery.service.listener.EmailDomainValidationHandler"
                       orderId="{{event.default_listener.email_domain_validation_handler.priority}}"
                       enable="{{event.default_listener.email_domain_validation_handler.enable}}"/>

        <!-- Enable this listener to call DeleteEventRecorders. -->
        <EventListener id="user_deletion"
                       type="org.wso2.carbon.user.core.listener.UserOperationEventListener"
                       name="org.wso2.carbon.user.mgt.listeners.UserDeletionEventListener"
                       orderId="{{event.default_listener.user_deletion.priority}}"
                       enable="{{event.default_listener.user_deletion.enable}}"/>
        <EventListener id="consent_mgt_handler"
                       type="org.wso2.carbon.identity.core.handler.AbstractIdentityHandler"
                       name="org.wso2.carbon.identity.application.authentication.framework.handler.request.impl.consent.ConsentMgtPostAuthnHandler"
                       orderId="{{event.default_listener.consent_mgt_handler.priority}}"
                       enable="{{event.default_listener.consent_mgt_handler.enable}}"/>
        <EventListener id="user_session_termination"
                       type="org.wso2.carbon.user.core.listener.UserOperationEventListener"
                       name="org.wso2.carbon.identity.mgt.listener.UserSessionTerminationListener"
                       orderId="{{event.default_listener.user_session_termination.priority}}"
                       enable="{{event.default_listener.user_session_termination.enable}}"/>


        <!-- Post Authentication handlers for JIT provisioning, association and for handling subject identifier -->
        <EventListener id="jit_provisioning_handler"
                       type="org.wso2.carbon.identity.core.handler.AbstractIdentityHandler"
                       name="org.wso2.carbon.identity.application.authentication.framework.handler.request.impl.JITProvisioningPostAuthenticationHandler"
                       orderId="{{event.default_listener.jit_provisioning_handler.priority}}"
                       enable="{{event.default_listener.jit_provisioning_handler.enable}}"/>
        <EventListener id="post_auth_association_handler"
                       type="org.wso2.carbon.identity.core.handler.AbstractIdentityHandler"
                       name="org.wso2.carbon.identity.application.authentication.framework.handler.request.impl.PostAuthAssociationHandler"
                       orderId="{{event.default_listener.post_auth_association_handler.priority}}"
                       enable="{{event.default_listener.post_auth_association_handler.enable}}"/>
        <EventListener id="subject_identifier_handler"
                       type="org.wso2.carbon.identity.core.handler.AbstractIdentityHandler"
                       name="org.wso2.carbon.identity.application.authentication.framework.handler.request.impl.PostAuthenticatedSubjectIdentifierHandler"
                       orderId="{{event.default_listener.subject_identifier_handler.priority}}"
                       enable="{{event.default_listener.subject_identifier_handler.enable}}"/>
        <EventListener id="failed_lockout_count_handler"
                       type="org.wso2.carbon.identity.core.handler.AbstractIdentityHandler"
                       name="org.wso2.carbon.identity.handler.event.account.lock.handlers.PostAuthnFailedLockoutClaimHandler"
                       orderId="{{event.default_listener.failed_lockout_count_handler.priority}}"
                       enable="{{event.default_listener.failed_lockout_count_handler.enable}}"/>

        <!-- Special UserOperationEventListeners to preserve the backward compatibility with the new unique user ID
                related APIs  -->
                <EventListener id="username_resolver"
                               type="org.wso2.carbon.user.core.listener.UserOperationEventListener"
                               name="org.wso2.carbon.identity.mgt.listener.IdentityUserNameResolverListener"
                               orderId="{{event.default_listener.username_resolver.priority}}"
                               enable="{{event.default_listener.username_resolver.enable}}"/>
                <EventListener id="userid_resolver"
                               type="org.wso2.carbon.user.core.listener.UserOperationEventListener"
                               name="org.wso2.carbon.identity.mgt.listener.IdentityUserIdResolverListener"
                               orderId="{{event.default_listener.userid_resolver.priority}}"
                               enable="{{event.default_listener.userid_resolver.enable}}"/>
                <EventListener id="claim_encryption"
                               type="org.wso2.carbon.user.core.listener.UserOperationEventListener"
                               name="org.wso2.carbon.identity.mgt.listener.IdentityClaimValueEncryptionListener"
                               orderId="{{event.default_listener.claim_encryption.priority}}"
                               enable="{{event.default_listener.claim_encryption.enable}}"/>

        <!-- Audit Loggers -->

        <!-- Old Audit Logger -->
        <EventListener id="user_mgt_audit_logger"
                       type="org.wso2.carbon.user.core.listener.UserOperationEventListener"
                       name="org.wso2.carbon.user.mgt.listeners.UserMgtAuditLogger"
                       orderId="{{event.default_listener.user_mgt_audit_logger.priority}}"
                       enable="{{event.default_listener.user_mgt_audit_logger.enable}}"/>

        <!-- New Audit Loggers-->
        <EventListener id="user_management_audit_logger"
                       type="org.wso2.carbon.user.core.listener.UserOperationEventListener"
                       name="org.wso2.carbon.user.mgt.listeners.UserManagementAuditLogger"
                       orderId="{{event.default_listener.user_management_audit_logger.priority}}"
                       enable="{{event.default_listener.user_management_audit_logger.enable}}"/>
        <EventListener id="user_failure_audit_logger"
                       type="org.wso2.carbon.user.core.listener.UserManagementErrorEventListener"
                       name="org.wso2.carbon.user.mgt.listeners.UserMgtFailureAuditLogger"
                       orderId="{{event.default_listener.user_failure_audit_logger.priority}}"
                       enable="{{event.default_listener.user_failure_audit_logger.enable}}"/>
       <EventListener id="unique_claim_user_operation_event_listener"
                      type="org.wso2.carbon.user.core.listener.UserOperationEventListener"
                      name="org.wso2.carbon.identity.unique.claim.mgt.listener.UniqueClaimUserOperationEventListener"
                      orderId="{{event.default_listener.unique_claim_user_operation_event_listener.priority}}"
                      enable="{{event.default_listener.unique_claim_user_operation_event_listener.enable}}"/>
        <EventListener id="user_claim_audit_logger"
                       type="org.wso2.carbon.user.core.listener.UserOperationEventListener"
                       name="org.wso2.carbon.user.mgt.listeners.UserClaimsAuditLogger"
                       orderId="{{event.default_listener.user_claim_audit_logger.priority}}"
                       enable="{{event.default_listener.user_claim_audit_logger.enable}}">
            <Property name="LogUpdatedClaimsOnly">{{event.default_listener.user_claim_audit_logger.LogUpdatedClaimsOnly}}</Property>
        </EventListener>
        <EventListener id="client_certificate_authentication_handler"
                       type="org.wso2.carbon.identity.core.handler.AbstractIdentityMessageHandler"
                       name="org.wso2.carbon.identity.auth.service.handler.impl.ClientCertificateBasedAuthenticationHandler"
                       orderId="{{event.default_listener.client_certificate_authentication_handler.priority}}"
                       enable="{{event.default_listener.client_certificate_authentication_handler.enable}}"/>

        <!-- New V2 Audit Loggers-->
         <EventListener id="user_management_v2_audit_logger"
                               type="org.wso2.carbon.user.core.listener.UserOperationEventListener"
                               name="org.wso2.carbon.user.mgt.listeners.UserManagementV2AuditLogger"
                               orderId="{{event.default_listener.user_management_v2_audit_logger.priority}}"
                               enable="{{event.default_listener.user_management_v2_audit_logger.enable}}"/>
          <EventListener id="role_management_v2_audit_logger"
                                type="org.wso2.carbon.identity.role.v2.mgt.core.listener"
                                name="org.wso2.carbon.identity.role.v2.mgt.core.listener.RoleManagementV2AuditLogger"
                                orderId="{{event.default_listener.role_management_v2_audit_logger.priority}}"
                                enable="{{event.default_listener.role_management_v2_audit_logger.enable}}"/>

          <EventListener id="group_management_v2_audit_logger"
                                         type="org.wso2.carbon.user.core.listener.GroupOperationEventListener"
                                         name="org.wso2.carbon.user.mgt.listeners.GroupManagementV2AuditLogger"
                                         orderId="{{event.default_listener.group_management_v2_audit_logger.priority}}"
                                         enable="{{event.default_listener.group_management_v2_audit_logger.enable}}"/>

        <!-- B2B organization management Event Listeners -->
        <EventListener id="fragment_app_mgt_listener"
                       type="org.wso2.carbon.identity.application.mgt.listener.ApplicationMgtListener"
                       name="org.wso2.carbon.identity.organization.management.application.listener.FragmentApplicationMgtListener"
                       orderId="{{event.default_listener.fragment_app_mgt_listener.priority}}"
                       enable="{{event.default_listener.fragment_app_mgt_listener.enable}}"/>

        <EventListener id="organization_user_operation_listener"
                       type="org.wso2.carbon.user.core.listener.UserOperationEventListener"
                       name="org.wso2.carbon.identity.organization.management.role.management.service.listener.OrganizationUserOperationEventListener"
                       orderId="{{event.default_listener.organization_user_operation_listener.priority}}"
                       enable="{{event.default_listener.organization_user_operation_listener.enable}}"/>
        <EventListener id="organization_discovery_user_operation_listener"
                       type="org.wso2.carbon.user.core.listener.UserOperationEventListener"
                       name="org.wso2.carbon.identity.organization.discovery.service.listener.OrganizationDiscoveryUserOperationListener"
                       orderId="{{event.default_listener.organization_discovery_user_operation_listener.priority}}"
                       enable="{{event.default_listener.organization_discovery_user_operation_listener.enable}}"/>
        <EventListener id="organization_user_association_listener"
                       type="org.wso2.carbon.user.core.listener.UserOperationEventListener"
                       name="org.wso2.carbon.identity.organization.management.organization.user.sharing.listener.SharedUserOperationEventListener"
                       orderId="{{event.default_listener.organization_user_association_listener.priority}}"
                       enable="{{event.default_listener.organization_user_association_listener.enable}}"/>
        <EventListener id="shared_user_profile_update_governance_listener"
                       type="org.wso2.carbon.user.core.listener.UserOperationEventListener"
                       name="org.wso2.carbon.identity.organization.management.organization.user.sharing.listener.SharedUserProfileUpdateGovernanceEventListener"
                       orderId="{{event.default_listener.shared_user_profile_update_governance_listener.priority}}"
                       enable="{{event.default_listener.shared_user_profile_update_governance_listener.enable}}"/>

        <!-- Role based outbound provision management Event Listener -->
                <EventListener id="provisioning_role_mgt_listener"
                               type="org.wso2.carbon.identity.role.v2.mgt.core.listener.RoleManagementListener"
                               name="org.wso2.carbon.identity.provisioning.listener.ProvisioningRoleMgtListener"
                               orderId="{{event.default_listener.provisioning_role_mgt_listener.priority}}"
                               enable="{{event.default_listener.provisioning_role_mgt_listener.enable}}"/>

        <!-- Introspection Data Providers -->
        <EventListener id="is_introspection_data_provider" type="org.wso2.carbon.identity.core.handler.AbstractIdentityHandler"
                name="org.wso2.carbon.identity.oauth2.token.handler.clientauth.mutualtls.introspection.ISIntrospectionDataProvider"
                orderId="{{event.default_listener.is_introspection_data_provider.priority}}"
                enable="{{event.default_listener.is_introspection_data_provider.enable}}">
        </EventListener>

        {% if identity_mgt.user_claim_update.uniqueness.enable is defined %}
            <EventListener id="unique_claim_user_operation_event_listener" type="org.wso2.carbon.user.core.listener.UserOperationEventListener"
                    name="org.wso2.carbon.identity.unique.claim.mgt.listener.UniqueClaimUserOperationEventListener"
                    orderId="{{identity_mgt.user_claim_update.uniqueness.listener_priority}}"
                    enable="{{identity_mgt.user_claim_update.uniqueness.enable}}">
                    <Property name="ScopeWithinUserstore">{{identity_mgt.user_claim_update.uniqueness.scope_within_userstore}}</Property>
            </EventListener>
        {% endif %}

        <EventListener id="basic_user_info_provider" type="org.wso2.carbon.identity.core.handler.AbstractIdentityHandler"
                       name="org.wso2.carbon.identity.user.export.core.internal.service.impl.BasicUserInformationProvider"
                       orderId="{{event.default_listener.basic_user_info_provider.priority}}"
                       enable="{{event.default_listener.basic_user_info_provider.enable}}">
        </EventListener>

        <!-- User Identity Verification Event Listener -->
        <EventListener id="identity_verification_event_listener"
                       type="org.wso2.carbon.user.core.listener.UserOperationEventListener"
                       name="org.wso2.carbon.extension.identity.verification.mgt.listeners.IdVUserOperationEventListener"
                       orderId="{{event.default_listener.identity_verification_event_listener.priority}}"
                       enable="{{event.default_listener.identity_verification_event_listener.enable}}"/>

       <!-- Workflow event listeners -->
       <EventListener id="identity_user_workflow_operation"
                      type="org.wso2.carbon.user.core.listener.UserOperationEventListener"
                      name="org.wso2.carbon.user.mgt.workflow.userstore.UserStoreActionListener"
                      orderId="{{event.default_listener.identity_user_workflow_operation.priority}}"
                      enable="{{event.default_listener.identity_user_workflow_operation.enable}}"/>
       <EventListener id="identity_role_workflow_operation"
                      type="org.wso2.carbon.identity.role.v2.mgt.core.listener.RoleManagementListener"
                      name="org.wso2.carbon.user.mgt.workflow.userstore.RoleManagementActionListener"
                      orderId="{{event.default_listener.identity_role_workflow_operation.priority}}"
                      enable="{{event.default_listener.identity_role_workflow_operation.enable}}"/>

        <!-- Custom Event Listeners -->
        {% for listener in event_listener %}
        <EventListener id="{{listener.id}}"
                       type="{{listener.type}}"
                       name="{{listener.name}}"
                       orderId="{{listener.order}}"
                       enable="{{listener.enable | default(true)}}">
            {% for key,value in listener.properties.items() %}
            <Property name="{{key}}">{{value}}</Property>
            {% endfor %}
        </EventListener>
        {% endfor %}
        <EventListener id="provision_error_listener"
                type="org.wso2.carbon.user.core.listener.UserManagementErrorEventListener"
                name="org.wso2.carbon.identity.provisioning.listener.ProvisioningErrorListener"
                orderId="{{event.default_listener.outbound_provisioning_error_handler.priority}}"
                enable="{{event.default_listener.outbound_provisioning_error_handler.enable}}">
        </EventListener>
        {% if analytics.elk.enable is defined && analytics.elk.enable is sameas true %}
        <EventListener id="authn_data_publisher_proxy"
               type="org.wso2.carbon.identity.core.handler.AbstractIdentityMessageHandler"
               name = "org.wso2.carbon.identity.data.publisher.application.authentication.AuthnDataPublisherProxy"
               orderId="11"
               enable="true"/>
        {% endif %}
    </EventListeners>

    <Analytics>
        <!-- By default value of analytics.publish_active_session_count is set to false so that the identity server
        publishes session data to the stream org.wso2.is.analytics.stream.OverallSession:1.0.0.
        When this configuration is enabled, the stream definition org.wso2.is.analytics.stream.OverallSession:1.0.1
        is used and the current active session count of the identity server will be added as an attribute. Enable it
        by setting analytics.publish_active_session_count = true -->
        {% if analytics.publish_active_session_count is defined %}
        <PublishActiveSessionCount>{{analytics.publish_active_session_count}}</PublishActiveSessionCount>
        {% elif analytics.elk.enable is defined && analytics.elk.enable is sameas true %}
        <PublishActiveSessionCount>true</PublishActiveSessionCount>
        {% endif %}
    </Analytics>

    <!-- These recorders are used to write user delete information to specific sources. Default event recorder is CSV
     file recorder. This recorder is disabled by default. Enable it by setting enable="true". To run these recorders,
     EventListener "rg.wso2.carbon.user.mgt.listeners.UserDeletionEventListener" also should be enabled. Which is
     also disabled by default. -->
    <UserDeleteEventRecorders>
        <UserDeleteEventRecorder name="{{event.default_recorder.user_delete_event.name}}"
                                 enable="{{event.default_recorder.user_delete_event.enable}}">
            {% if event.default_recorder.user_delete_event.write_to_separate_csv.path is defined %}
            <Property name="path">{{event.default_recorder.user_delete_event.write_to_separate_csv.path}}</Property>
            {% endif %}
        </UserDeleteEventRecorder>

        {% for recorder in event_recorder %}
        <UserDeleteEventRecorder id="{{recorder.id}}"
                                 name="{{recorder.name}}"
                                 enable="true">
            {% for key,value in recorder.properties.items() %}
                <Property name="{{key}}">{{value}}</Property>
            {% endfor %}
        </UserDeleteEventRecorder>
        {% endfor %}

    </UserDeleteEventRecorders>

    <CacheConfig>
        <!-- Identity cache configuration.
             Timeouts are in seconds.
             Capacity is the maximum cache size.
             Unless specifically mentioned, you do not need to set the isDistributed flag.
         -->
        <CacheManager name="IdentityApplicationManagementCacheManager">
            <Cache id="framework_session_context_cache" name="AppAuthFrameworkSessionContextCache"
                   enable="{{cache.framework_session_context_cache.enable}}"
                   timeout="{{cache.framework_session_context_cache.timeout}}"
                   capacity="{{cache.framework_session_context_cache.capacity}}"
                   isDistributed="false"/>
            <Cache id="authentication_context_cache" name="AuthenticationContextCache"
                   enable="{{cache.authentication_context_cache.enable}}"
                   timeout="{{cache.authentication_context_cache.timeout}}"
                   capacity="{{cache.authentication_context_cache.capacity}}"
                   isDistributed="false"/>
            <Cache id="authentication_request_cache" name="AuthenticationRequestCache"
                   enable="{{cache.authentication_request_cache.enable}}"
                   timeout="{{cache.authentication_request_cache.timeout}}"
                   capacity="{{cache.authentication_request_cache.capacity}}"
                   isDistributed="false"/>
            <Cache id="authentication_result_cache" name="AuthenticationResultCache"
                   enable="{{cache.authentication_result_cache.enable}}"
                   timeout="{{cache.authentication_result_cache.timeout}}"
                   capacity="{{cache.authentication_result_cache.capacity}}"
                   isDistributed="false"/>
            <Cache id="authentication_error_cache" name="AuthenticationErrorCache"
                   enable="{{cache.authentication_error_cache.enable}}"
                   timeout="{{cache.authentication_error_cache.timeout}}"
                   capacity="{{cache.authentication_error_cache.capacity}}"
                   isDistributed="false"/>
            <Cache id="app_info_cache" name="AppInfoCache"
                   enable="{{cache.app_info_cache.enable}}"
                   timeout="{{cache.app_info_cache.timeout}}"
                   capacity="{{cache.app_info_cache.capacity}}"
                   isDistributed="false"/>
            <Cache id="authorization_grant_cache" name="AuthorizationGrantCache"
                   enable="{{cache.authorization_grant_cache.enable}}"
                   timeout="{{cache.authorization_grant_cache.timeout}}"
                   capacity="{{cache.authorization_grant_cache.capacity}}"
                   isDistributed="false"/>
            <Cache id="jwks_cache" name="JWKSCache"
                   enable="{{cache.jwks_cache.enable}}"
                   timeout="{{cache.jwks_cache.timeout}}"
                   capacity="{{cache.jwks_cache.capacity}}"
                   isDistributed="false"/>
            <Cache id="oauth_cache" name="OAuthCache"
                   enable="{{cache.oauth_cache.enable}}"
                   timeout="{{cache.oauth_cache.timeout}}"
                   capacity="{{cache.oauth_cache.capacity}}"
                   isDistributed="false"/>
            <Cache id="oauth_scope_cache" name="OAuthScopeCache"
                   enable="{{cache.oauth_scope_cache.enable}}"
                   timeout="{{cache.oauth_scope_cache.timeout}}"
                   capacity="{{cache.oauth_scope_cache.capacity}}"
                   isDistributed="false"/>
            <Cache id="oauth_session_data_cache" name="OAuthSessionDataCache"
                   enable="{{cache.oauth_session_data_cache.enable}}"
                   timeout="{{cache.oauth_session_data_cache.timeout}}"
                   capacity="{{cache.oauth_session_data_cache.capacity}}"
                   isDistributed="false"/>
            <Cache id="saml_sso_participant_cache" name="SAMLSSOParticipantCache"
                   enable="{{cache.saml_sso_participant_cache.enable}}"
                   timeout="{{cache.saml_sso_participant_cache.timeout}}"
                   capacity="{{cache.saml_sso_participant_cache.capacity}}"
                   isDistributed="false"/>
            <Cache id="saml_sso_session_index_cache" name="SAMLSSOSessionIndexCache"
                   enable="{{cache.saml_sso_session_index_cache.enable}}"
                   timeout="{{cache.saml_sso_session_index_cache.timeout}}"
                   capacity="{{cache.saml_sso_session_index_cache.capacity}}"
                   isDistributed="false"/>
            <Cache id="saml_sso_session_data_cache" name="SAMLSSOSessionDataCache"
                   enable="{{cache.saml_sso_session_data_cache.enable}}"
                   timeout="{{cache.saml_sso_session_data_cache.timeout}}"
                   capacity="{{cache.saml_sso_session_data_cache.capacity}}"
                   isDistributed="false"/>
            <Cache id="service_provider_cache" name="ServiceProviderCache"
                   enable="{{cache.service_provider_cache.enable}}"
                   timeout="{{cache.service_provider_cache.timeout}}"
                   capacity="{{cache.service_provider_cache.capacity}}"
                   isDistributed="false"/>
            <Cache id="service_provider_cache_id" name="ServiceProviderCache.ID"
                   enable="{{cache.service_provider_cache_id.enable}}"
                   timeout="{{cache.service_provider_cache_id.timeout}}"
                   capacity="{{cache.service_provider_cache_id.capacity}}"
                   isDistributed="false"/>
            <Cache id="service_provider_cache_inbound_auth" name="ServiceProvideCache.InboundAuth"
                   enable="{{cache.service_provider_cache_inbound_auth.enable}}"
                   timeout="{{cache.service_provider_cache_inbound_auth.timeout}}"
                   capacity="{{cache.service_provider_cache_inbound_auth.capacity}}"
                   isDistributed="false"/>
            <Cache id="provisioning_connector_cache" name="ProvisioningConnectorCache"
                   enable="{{cache.provisioning_connector_cache.enable}}"
                   timeout="{{cache.provisioning_connector_cache.timeout}}"
                   capacity="{{cache.provisioning_connector_cache.capacity}}"
                   isDistributed="false"/>
            <Cache id="provisioning_entity_cache" name="ProvisioningEntityCache"
                   enable="{{cache.provisioning_entity_cache.enable}}"
                   timeout="{{cache.provisioning_entity_cache.timeout}}"
                   capacity="{{cache.provisioning_entity_cache.capacity}}"
                   isDistributed="false"/>
            <Cache id="service_provider_provisioning_connector_cache" name="ServiceProviderProvisioningConnectorCache"
                   enable="{{cache.service_provider_provisioning_connector_cache.enable}}"
                   timeout="{{cache.service_provider_provisioning_connector_cache.timeout}}"
                   capacity="{{cache.service_provider_provisioning_connector_cache.capacity}}"
                   isDistributed="false"/>
            <Cache id="idp_cache_by_auth_property" name="IdPCacheByAuthProperty"
                   enable="{{cache.idp_cache_by_auth_property.enable}}"
                   timeout="{{cache.idp_cache_by_auth_property.timeout}}"
                   capacity="{{cache.idp_cache_by_auth_property.capacity}}"
                   isDistributed="false"/>
            <Cache id="idp_cache_by_hri" name="IdPCacheByHRI"
                   enable="{{cache.idp_cache_by_hri.enable}}"
                   timeout="{{cache.idp_cache_by_hri.timeout}}"
                   capacity="{{cache.idp_cache_by_hri.capacity}}"
                   isDistributed="false"/>
            <Cache id="idp_cache_by_name" name="IdPCacheByName"
                   enable="{{cache.idp_cache_by_name.enable}}"
                   timeout="{{cache.idp_cache_by_name.timeout}}"
                   capacity="{{cache.idp_cache_by_name.capacity}}"
                   isDistributed="false"/>
            <Cache id="private_key_jwt" name="PrivateKeyJWT"
                   enable="{{cache.private_key_jwt.enable}}"
                   timeout="{{cache.private_key_jwt.timeout}}"
                   capacity="{{cache.private_key_jwt.capacity}}"
                   isDistributed="false"/>
            <Cache id="push_auth_context_cache" name="PushAuthContextCache"
                   enable="{{cache.push_auth_context_cache.enable}}"
                   timeout="{{cache.push_auth_context_cache.timeout}}"
                   capacity="{{cache.push_auth_context_cache.capacity}}"
                   isDistributed="false"/>
            <Cache id="push_auth_status_cache" name="PushAuthStatusCache"
                   enable="{{cache.push_auth_status_cache.enable}}"
                   timeout="{{cache.push_auth_status_cache_cache.timeout}}"
                   capacity="{{cache.push_auth_status_cache_cache.capacity}}"
                   isDistributed="false"/>
            <Cache id="push_device_registration_request_cache" name="PushDeviceRegistrationRequestCache"
                   enable="{{cache.push_device_registration_request_cache.enable}}"
                   timeout="{{cache.push_device_registration_request_cache.timeout}}"
                   capacity="{{cache.push_device_registration_request_cache.capacity}}"
                   isDistributed="false"/>
            {% for cache in cache.manager %}
             <Cache name="{{cache.name}}"
                    enable="true"
                    timeout="{{cache.timeout}}"
                    capacity="{{cache.capacity}}"
                    isDistributed="false"/>
            {% endfor %}
        </CacheManager>

        <!-- Add custom CacheManager -->
         {% for cache_manager in cache_config.cache_manager %}
         <CacheManager name="{{cache_manager.name}}">
         {% for cache in cache_manager.cache %}
             <Cache
             {% for key,value in cache.items() %}
                {{key}}="{{value}}"
             {% endfor %}
                enable="true"
                isDistributed="false"/>
             {% endfor %}
         </CacheManager>
         {% endfor %}

    </CacheConfig>

    <EnableSessionNonceCookie>{{session.nonce.cookie.enabled}}</EnableSessionNonceCookie>

    {% if session.nonce.cookie.default_whitelist_authenticators is defined or session.nonce.cookie.whitelist_authenticators is defined %}
        <SessionNonceCookie>
            {% for whitelist_authenticator in session.nonce.cookie.default_whitelist_authenticators %}
            <WhitelistedAuthenticator>{{whitelist_authenticator}}</WhitelistedAuthenticator>
            {% endfor %}
            {% for whitelist_authenticator in session.nonce.cookie.whitelist_authenticators %}
            <WhitelistedAuthenticator>{{whitelist_authenticator}}</WhitelistedAuthenticator>
            {% endfor %}
        </SessionNonceCookie>
    {% endif %}

    <!-- Config to enable performing validations for expired authentication context cache entry. -->
    <EnableAuthenticationContextExpiryValidation>{{session.authentication.context.expiry.validation}}</EnableAuthenticationContextExpiryValidation>

    {% if identity.cookies is defined %}
    <Cookies>
    {% for cookie in identity.cookies %}
        <Cookie
        {% for key,value in cookie.items() %}
            {{key}}="{{value}}"
        {% endfor %}
        />
    {% endfor %}
    </Cookies>
    {% endif %}


    <ResourceAccessControl {% if resource_access_control.default_access_allow is sameas false %} default-access="deny" {% endif %} {% if resource_access_control.disable_scope_validation is sameas true %} disable-scope-validation="true" {% endif %}>
        {% for resource in resource.access_control %}
        <Resource context="{{resource.context}}" secured="{{resource.secure}}"
                {% if resource.allowed_auth_handlers is defined %}
                allowed-auth-handlers="{{resource.allowed_auth_handlers|join(', ')}}"
                {% endif %}
                http-method="{{resource.http_method}}"
                {% if resource.cross_tenant is defined %}
                cross-tenant="{{resource.cross_tenant}}"
                {% endif %}
                {% if resource.cross_access_allowed_tenants is defined %}
                cross-access-allowed-tenants="{{resource.cross_access_allowed_tenants}}"
                {% endif %}
                >
            {% for permission in resource.permissions %}
            <Permissions>{{permission}}</Permissions>
            {% endfor %}
            {% for scope in resource.scopes %}
            <Scopes>{{scope}}</Scopes>
            {% endfor %}
        </Resource>
        {% endfor %}
        <Resource context="(.*)/lsp/(.*)" secured="true" http-method="all"/>
        <Resource context="(.*)" secured="false" http-method="OPTIONS"/>
        <Resource context="/" secured="false" http-method="GET"/>
        <Resource context="(.*)/api/identity/user/v1.0/validate-code(.*)" secured="true" http-method="POST">
            <Permissions>/permission/admin/manage/identity/identitymgt</Permissions>
            <Scopes>internal_identity_mgt_view</Scopes>
            <Scopes>internal_identity_mgt_update</Scopes>
            <Scopes>internal_identity_mgt_create</Scopes>
            <Scopes>internal_identity_mgt_delete</Scopes>
        </Resource>
        <Resource context="(.*)/api/identity/user/v1.0/introspect-code(.*)" secured="true" http-method="POST">
            <Permissions>/permission/admin/manage/identity/identitymgt</Permissions>
            <Scopes>internal_identity_mgt_view</Scopes>
        </Resource>
        <Resource context="(.*)/api/identity/user/v1.0/resend-code(.*)" secured="true" http-method="all">
            <Permissions>/permission/admin/manage/identity/identitymgt</Permissions>
            <Scopes>internal_identity_mgt_view</Scopes>
            <Scopes>internal_identity_mgt_update</Scopes>
            <Scopes>internal_identity_mgt_create</Scopes>
            <Scopes>internal_identity_mgt_delete</Scopes>
        </Resource>
        <Resource context="(.*)/api/identity/user/v1.0/me(.*)" secured="true" http-method="POST"/>
        <Resource context="(.*)/api/identity/user/v1.0/lite(.*)" secured="true" http-method="POST"/>
        <Resource context="(.*)/api/identity/user/v1.0/me(.*)" secured="true" http-method="GET"/>
        <Resource context="(.*)/api/identity/user/v1.0/pi-info" secured="true" http-method="GET">
             <Permissions>/permission/admin/manage/identity/usermgt/view</Permissions>
            <Scopes>internal_user_mgt_view</Scopes>
        </Resource>
        <Resource context="(.*)/api/identity/user/v1.0/pi-info/(.*)" secured="true" http-method="GET">
            <Permissions>/permission/admin/manage/identity/usermgt/view</Permissions>
            <Scopes>internal_user_mgt_view</Scopes>
        </Resource>

        <Resource context="(.*)/api/identity/config-mgt/v1.0/search(.*)" secured="true" http-method="GET">
            <Permissions>/permission/admin/manage/identity/configmgt/list</Permissions>
            <Scopes>internal_config_mgt_list</Scopes>
        </Resource>

        <Resource context="^(?!.*/t/).*/api/identity/config-mgt/v1.0/resource-type" secured="true" http-method="POST">
            <Permissions>/permission/admin/manage/identity/configmgt/add</Permissions>
            <Scopes>internal_config_mgt_add</Scopes>
        </Resource>
        <Resource context="^(?!.*/t/).*/api/identity/config-mgt/v1.0/resource-type" secured="true" http-method="PUT">
            <Permissions>/permission/admin/manage/identity/configmgt/update</Permissions>
            <Scopes>internal_config_mgt_update</Scopes>
        </Resource>
        <Resource context="(.*)/api/identity/config-mgt/v1.0/resource-type/(.*)" secured="true" http-method="GET">
            <Permissions>/permission/admin/manage/identity/configmgt/view</Permissions>
            <Scopes>internal_config_mgt_view</Scopes>
        </Resource>
        <Resource context="^(?!.*/t/).*/api/identity/config-mgt/v1.0/resource-type/(.*)" secured="true" http-method="DELETE">
            <Permissions>/permission/admin/manage/identity/configmgt/delete</Permissions>
            <Scopes>internal_config_mgt_delete</Scopes>
        </Resource>

        <Resource context="(.*)/api/identity/config-mgt/v1.0/resource/(.*)" secured="true" http-method="POST">
            <Permissions>/permission/admin/manage/identity/configmgt/add</Permissions>
            <Scopes>internal_config_mgt_add</Scopes>
        </Resource>
        <Resource context="(.*)/api/identity/config-mgt/v1.0/resource/(.*)" secured="true" http-method="PUT">
            <Permissions>/permission/admin/manage/identity/configmgt/update</Permissions>
            <Scopes>internal_config_mgt_update</Scopes>
        </Resource>
        <Resource context="(.*)/api/identity/config-mgt/v1.0/resource/(.*)" secured="true" http-method="GET">
            <Permissions>/permission/admin/manage/identity/configmgt/view</Permissions>
            <Scopes>internal_config_mgt_view</Scopes>
        </Resource>
        <Resource context="(.*)/api/identity/config-mgt/v1.0/resource/(.*)" secured="true" http-method="DELETE">
            <Permissions>/permission/admin/manage/identity/configmgt/delete</Permissions>
            <Scopes>internal_config_mgt_delete</Scopes>
        </Resource>

        <Resource context="(.*)/api/server/v1/notification-senders/(.*)" secured="true" http-method="POST">
            <Permissions>/permission/admin/manage/identity/configmgt/add</Permissions>
            <Scopes>internal_config_mgt_add</Scopes>
        </Resource>
        <Resource context="(.*)/api/server/v1/notification-senders/(.*)" secured="true" http-method="PUT">
            <Permissions>/permission/admin/manage/identity/configmgt/update</Permissions>
            <Scopes>internal_config_mgt_update</Scopes>
        </Resource>
        <Resource context="(.*)/api/server/v1/notification-senders/(.*)" secured="true" http-method="GET">
            <Permissions>/permission/admin/manage/identity/configmgt/view</Permissions>
            <Scopes>internal_config_mgt_view</Scopes>
        </Resource>
        <Resource context="(.*)/api/server/v1/notification-senders/(.*)" secured="true" http-method="DELETE">
            <Permissions>/permission/admin/manage/identity/configmgt/delete</Permissions>
            <Scopes>internal_config_mgt_delete</Scopes>
        </Resource>

        <Resource context="(.*)/api/server/v1/secret-type(.*)" secured="true" http-method="POST">
            <Permissions>/permission/admin/manage/identity/secretmgt/add</Permissions>
            <Scopes>internal_secret_mgt_add</Scopes>
        </Resource>
        <Resource context="(.*)/api/server/v1/secret-type/(.*)" secured="true" http-method="PUT">
            <Permissions>/permission/admin/manage/identity/secretmgt/update</Permissions>
            <Scopes>internal_secret_mgt_update</Scopes>
        </Resource>
        <Resource context="(.*)/api/server/v1/secret-type/(.*)" secured="true" http-method="GET">
            <Permissions>/permission/admin/manage/identity/secretmgt/view</Permissions>
            <Scopes>internal_secret_mgt_view</Scopes>
        </Resource>
        <Resource context="(.*)/api/server/v1/secret-type/(.*)" secured="true" http-method="DELETE">
            <Permissions>/permission/admin/manage/identity/secretmgt/delete</Permissions>
            <Scopes>internal_secret_mgt_delete</Scopes>
        </Resource>

        <Resource context="(.*)/api/server/v1/secrets/(.*)" secured="true" http-method="POST">
            <Permissions>/permission/admin/manage/identity/secretmgt/add</Permissions>
            <Scopes>internal_secret_mgt_add</Scopes>
        </Resource>
        <Resource context="(.*)/api/server/v1/secrets/(.*)" secured="true" http-method="PATCH, PUT">
            <Permissions>/permission/admin/manage/identity/secretmgt/update</Permissions>
            <Scopes>internal_secret_mgt_update</Scopes>
        </Resource>
        <Resource context="(.*)/api/server/v1/secrets/(.*)" secured="true" http-method="GET">
            <Permissions>/permission/admin/manage/identity/secretmgt/view</Permissions>
            <Scopes>internal_secret_mgt_view</Scopes>
        </Resource>
        <Resource context="(.*)/api/server/v1/secrets/(.*)" secured="true" http-method="DELETE">
            <Permissions>/permission/admin/manage/identity/secretmgt/delete</Permissions>
            <Scopes>internal_secret_mgt_delete</Scopes>
        </Resource>

        <Resource context="(.*)/api/server/v1/branding-preference(.*)" secured="false" http-method="GET"/>
        <Resource context="(.*)/api/server/v1/branding-preference(.*)" secured="true" http-method="POST">
            <Permissions>/permission/admin/manage/identity/applicationmgt/update</Permissions>
            <Scopes>internal_application_mgt_update</Scopes>
        </Resource>
        <Resource context="(.*)/api/server/v1/branding-preference(.*)" secured="true" http-method="PUT">
            <Permissions>/permission/admin/manage/identity/applicationmgt/update</Permissions>
            <Scopes>internal_application_mgt_update</Scopes>
        </Resource>
        <Resource context="(.*)/api/server/v1/branding-preference(.*)" secured="true" http-method="DELETE">
            <Permissions>/permission/admin/manage/identity/applicationmgt/update</Permissions>
            <Scopes>internal_application_mgt_update</Scopes>
        </Resource>

        <Resource context="(.*)/api/server/v1/validation-rules(.*)" secured="false" http-method="GET"/>
        <Resource context="(.*)/api/server/v1/validation-rules(.*)" secured="true" http-method="PUT">
            <Permissions>/permission/admin/manage/identity/configmgt/update</Permissions>
            <Scopes>internal_config_mgt_update</Scopes>
        </Resource>
        <Resource context="(.*)/api/server/v1/idv-providers(.*)" secured="true" http-method="POST">
            <Permissions>/permission/admin/manage/identity/idvp/add</Permissions>
            <Scopes>internal_idvp_add</Scopes>
        </Resource>
        <Resource context="(.*)/api/server/v1/idv-providers(.*)" secured="true" http-method="PUT">
            <Permissions>/permission/admin/manage/identity/idvp/update</Permissions>
            <Scopes>internal_idvp_update</Scopes>
        </Resource>
        <Resource context="(.*)/api/server/v1/idv-providers(.*)" secured="true" http-method="DELETE">
            <Permissions>/permission/admin/manage/identity/idvp/delete</Permissions>
            <Scopes>internal_idvp_delete</Scopes>
        </Resource>
        <Resource context="(.*)/api/server/v1/idv-providers(.*)" secured="true" http-method="GET">
            <Permissions>/permission/admin/manage/identity/idvp/view</Permissions>
            <Scopes>internal_idvp_view</Scopes>
        </Resource>

        <Resource context="(.*)/api/identity/consent-mgt/v1.0/consents" secured="true" http-method="all"/>
        <Resource context="(.*)/api/identity/consent-mgt/v1.0/consents/receipts/(.*)" secured="true" http-method="all"/>

        <Resource context="(.*)/api/identity/consent-mgt/v1.0/consents/purposes(.*)" secured="true" http-method="POST">
            <Permissions>/permission/admin/manage/identity/consentmgt/add</Permissions>
            <Scopes>internal_consent_mgt_add</Scopes>
        </Resource>
        <Resource context="(.*)/api/identity/consent-mgt/v1.0/consents/purposes(.*)" secured="true" http-method="GET"/>
        <Resource context="(.*)/api/identity/consent-mgt/v1.0/consents/purposes(.+)" secured="true" http-method="DELETE">
            <Permissions>/permission/admin/manage/identity/consentmgt/delete</Permissions>
            <Scopes>internal_consent_mgt_delete</Scopes>
        </Resource>

        <Resource context="(.*)/api/identity/consent-mgt/v1.0/consents/pii-categories(.*)" secured="true" http-method="POST">
            <Permissions>/permission/admin/manage/identity/consentmgt/add</Permissions>
            <Scopes>internal_consent_mgt_add</Scopes>
        </Resource>
        <Resource context="(.*)/api/identity/consent-mgt/v1.0/consents/pii-categories(.*)" secured="true" http-method="GET"/>
        <Resource context="(.*)/api/identity/consent-mgt/v1.0/consents/pii-categories(.+)" secured="true" http-method="DELETE">
            <Permissions>/permission/admin/manage/identity/consentmgt/delete</Permissions>
            <Scopes>internal_consent_mgt_delete</Scopes>
        </Resource>

        <Resource context="(.*)/api/identity/consent-mgt/v1.0/consents/purpose-categories(.*)" secured="true" http-method="POST">
            <Permissions>/permission/admin/manage/identity/consentmgt/add</Permissions>
            <Scopes>internal_consent_mgt_add</Scopes>
        </Resource>
        <Resource context="(.*)/api/identity/consent-mgt/v1.0/consents/purpose-categories(.*)" secured="true" http-method="GET"/>
        <Resource context="(.*)/api/identity/consent-mgt/v1.0/consents/purpose-categories(.+)" secured="true" http-method="DELETE">
            <Permissions>/permission/admin/manage/identity/consentmgt/delete</Permissions>
            <Scopes>internal_consent_mgt_delete</Scopes>
        </Resource>

        <Resource context="(.*)/api/identity/recovery/(.*)" secured="true" http-method="GET">
            <Permissions>/permission/admin/manage/identity/identitymgt</Permissions>
            <Scopes>internal_identity_mgt_view</Scopes>
            <Scopes>internal_identity_mgt_update</Scopes>
            <Scopes>internal_identity_mgt_create</Scopes>
            <Scopes>internal_identity_mgt_delete</Scopes>
        </Resource>
        <Resource context="(.*)/api/identity/recovery/(.*)" secured="true" http-method="POST">
            <Permissions>/permission/admin/manage/identity/identitymgt</Permissions>
            <Scopes>internal_identity_mgt_view</Scopes>
            <Scopes>internal_identity_mgt_update</Scopes>
            <Scopes>internal_identity_mgt_create</Scopes>
            <Scopes>internal_identity_mgt_delete</Scopes>
        </Resource>
        <Resource context="(.*)/.well-known/openid-configuration(.*)" secured="false" http-method="all"/>
        <Resource context="/.well-known/webfinger(.*)" secured="false" http-method="all"/>
        <Resource context="(.*)/api/identity/oauth2/dcr/(.*)" secured="true" http-method="POST">
            <Permissions>/permission/admin/manage/identity/applicationmgt/create</Permissions>
            <Scopes>internal_application_mgt_create</Scopes>
        </Resource>
        <Resource context="(.*)/api/identity/oauth2/dcr/(.*)" secured="true" http-method="DELETE">
            <Permissions>/permission/admin/manage/identity/applicationmgt/delete</Permissions>
            <Scopes>internal_application_mgt_delete</Scopes>
        </Resource>
        <Resource context="(.*)/api/identity/oauth2/dcr/(.*)" secured="true" http-method="PUT">
            <Permissions>/permission/admin/manage/identity/applicationmgt/update</Permissions>
            <Scopes>internal_application_mgt_update</Scopes>
        </Resource>
        <Resource context="(.*)/api/identity/oauth2/dcr/(.*)" secured="true" http-method="GET">
            <Permissions>/permission/admin/manage/identity/applicationmgt/view</Permissions>
            <Scopes>internal_application_mgt_view</Scopes>
        </Resource>
        <Resource context="(.*)/identity/register(.*)" secured="true" http-method="all">
            <Permissions>/permission/admin/manage/identity/applicationmgt/delete</Permissions>
            <Scopes>internal_application_mgt_delete</Scopes>
        </Resource>
        <Resource context="(.*)/identity/connect/register(.*)" secured="true" http-method="all">
            <Permissions>/permission/admin/manage/identity/applicationmgt/create</Permissions>
            <Scopes>internal_application_mgt_create</Scopes>
        </Resource>
        <Resource context="(.*)/oauth2/introspect(.*)"
                secured="{{resource_access_control.introspect.secured}}"
                http-method="all">
            {% for permission in resource_access_control.introspect.permissions %}
            <Permissions>{{permission}}</Permissions>
            <Scopes>internal_application_mgt_view</Scopes>
            {% endfor %}
        </Resource>
        <Resource context="(.*)/api/identity/entitlement/(.*)" secured="true" http-method="all">
            <Permissions>/permission/admin/manage/identity/pep</Permissions>
            <Scopes>internal_manage_pep</Scopes>
        </Resource>
        <Resource context="(.*)/scim2/Users/.search" secured="true" http-method="POST">
            <Permissions>/permission/admin/manage/identity/usermgt/list</Permissions>
            <Scopes>internal_user_mgt_list</Scopes>
        </Resource>
        <Resource context="(.*)/scim2/Groups/.search" secured="true" http-method="POST">
            <Permissions>/permission/admin/manage/identity/rolemgt/view</Permissions>
            <Scopes>internal_role_mgt_view</Scopes>
        </Resource>
        <Resource context="(.*)/scim2/Roles/.search" secured="true" http-method="POST">
            <Permissions>/permission/admin/manage/identity/rolemgt/view</Permissions>
            <Scopes>internal_role_mgt_view</Scopes>
        </Resource>
        <Resource context="(.*)/scim2/v2/Roles/.search" secured="true" http-method="POST">
            <Permissions>/permission/admin/manage/identity/rolemgt/view</Permissions>
            <Scopes>internal_role_mgt_view</Scopes>
        </Resource>
        <Resource context="(.*)/scim2/Users(.*)" secured="true" http-method="POST">
            <Permissions>/permission/admin/manage/identity/usermgt/create</Permissions>
            <Scopes>internal_user_mgt_create</Scopes>
        </Resource>
        <Resource context="(.*)/scim2/Users(/?)" secured="true" http-method="GET">
            <Permissions>/permission/admin/manage/identity/usermgt/list</Permissions>
            <Scopes>internal_user_mgt_list</Scopes>
        </Resource>
        <Resource context="(.*)/scim2/Groups(.*)" secured="true" http-method="POST">
            <Permissions>/permission/admin/manage/identity/rolemgt/create</Permissions>
            <Scopes>internal_role_mgt_create</Scopes>
        </Resource>
        <Resource context="(.*)/scim2/Groups" secured="true" http-method="GET">
            <Permissions>/permission/admin/manage/identity/rolemgt/view</Permissions>
            <Scopes>internal_role_mgt_view</Scopes>
        </Resource>
        <Resource context="(.*)/scim2/Users/(.+)" secured="true" http-method="GET">
            <Permissions>/permission/admin/manage/identity/usermgt/view</Permissions>
            <Scopes>internal_user_mgt_view</Scopes>
        </Resource>
        <Resource context="(.*)/scim2/Users/(.*)" secured="true" http-method="PUT">
            <Permissions>/permission/admin/manage/identity/usermgt/update</Permissions>
            <Scopes>internal_user_mgt_update</Scopes>
        </Resource>
        <Resource context="(.*)/scim2/Users/(.*)" secured="true" http-method="PATCH">
            <Permissions>/permission/admin/manage/identity/usermgt/update</Permissions>
            <Scopes>internal_user_mgt_update</Scopes>
        </Resource>
        <Resource context="(.*)/scim2/Users/(.*)" secured="true" http-method="DELETE">
            <Permissions>/permission/admin/manage/identity/usermgt/delete</Permissions>
            <Scopes>internal_user_mgt_delete</Scopes>
        </Resource>
        <Resource context="(.*)/scim2/Groups/(.*)" secured="true" http-method="GET">
            <Permissions>/permission/admin/manage/identity/rolemgt/view</Permissions>
            <Scopes>internal_role_mgt_view</Scopes>
        </Resource>
        <Resource context="(.*)/scim2/Groups/(.*)" secured="true" http-method="PUT">
            <Permissions>/permission/admin/manage/identity/rolemgt/update</Permissions>
            <Scopes>internal_role_mgt_update</Scopes>
        </Resource>
        <Resource context="(.*)/scim2/Groups/(.*)" secured="true" http-method="PATCH">
            <Permissions>/permission/admin/manage/identity/rolemgt/update</Permissions>
            <Scopes>internal_role_mgt_update</Scopes>
        </Resource>
        <Resource context="(.*)/scim2/Groups/(.*)" secured="true" http-method="DELETE">
            <Permissions>/permission/admin/manage/identity/rolemgt/delete</Permissions>
            <Scopes>internal_role_mgt_delete</Scopes>
        </Resource>
        <Resource context="(.*)/scim2/Roles(.*)" secured="true" http-method="POST">
            <Permissions>/permission/admin/manage/identity/rolemgt/create</Permissions>
            <Scopes>internal_role_mgt_create</Scopes>
        </Resource>
        <Resource context="(.*)/scim2/Roles(.*)" secured="true" http-method="GET">
             <Permissions>/permission/admin/manage/identity/rolemgt/view</Permissions>
             <Scopes>internal_role_mgt_view</Scopes>
        </Resource>
        <Resource context="(.*)/scim2/Roles/(.*)" secured="true" http-method="PUT">
              <Permissions>/permission/admin/manage/identity/rolemgt/update</Permissions>
              <Scopes>internal_role_mgt_update</Scopes>
        </Resource>
        <Resource context="(.*)/scim2/Roles/(.*)" secured="true" http-method="PATCH">
              <Permissions>/permission/admin/manage/identity/rolemgt/update</Permissions>
              <Scopes>internal_role_mgt_update</Scopes>
        </Resource>
        <Resource context="(.*)/scim2/Roles/(.*)" secured="true" http-method="DELETE">
              <Permissions>/permission/admin/manage/identity/rolemgt/delete</Permissions>
              <Scopes>internal_role_mgt_delete</Scopes>
        </Resource>
        <Resource context="(.*)/scim2/v2/Roles(.*)" secured="true" http-method="POST">
            <Permissions>/permission/admin/manage/identity/rolemgt/create</Permissions>
            <Scopes>internal_role_mgt_create</Scopes>
        </Resource>
        <Resource context="(.*)/scim2/v2/Roles(.*)" secured="true" http-method="GET">
             <Permissions>/permission/admin/manage/identity/rolemgt/view</Permissions>
             <Scopes>internal_role_mgt_view</Scopes>
        </Resource>
        <Resource context="(.*)/scim2/v2/Roles/(.*)" secured="true" http-method="PUT">
              <Permissions>/permission/admin/manage/identity/rolemgt/update</Permissions>
              <Scopes>internal_role_mgt_update</Scopes>
        </Resource>
        <Resource context="(.*)/scim2/v2/Roles/(.*)" secured="true" http-method="PATCH">
              <Permissions>/permission/admin/manage/identity/rolemgt/update</Permissions>
              <Scopes>internal_role_mgt_update</Scopes>
        </Resource>
        <Resource context="(.*)/scim2/v2/Roles/(.*)" secured="true" http-method="DELETE">
              <Permissions>/permission/admin/manage/identity/rolemgt/delete</Permissions>
              <Scopes>internal_role_mgt_delete</Scopes>
        </Resource>
        {% if resource_access_control.scim2_me_get_method.keep_resource is sameas true %}
        <Resource
                context="(.*)/scim2/Me"
                secured="{{resource_access_control.scim2_me_get_method.secured}}"
                http-method="GET">
            <Permissions>none</Permissions>
            <Scopes>internal_login</Scopes>
        </Resource>
        {% endif %}
        {% if resource_access_control.scim2_me_delete_method.keep_resource is sameas true %}
        <Resource context="(.*)/scim2/Me"
                  secured="{{resource_access_control.scim2_me_delete_method.secured}}"
                  http-method="DELETE">
            <Permissions>{{resource_access_control.scim2_me_delete_method.permission}}</Permissions>
            <Scopes>{{resource_access_control.scim2_me_delete_method.scope}}</Scopes>
        </Resource>
        {% endif %}
        {% if resource_access_control.scim2_me_put_method.keep_resource is sameas true %}
        <Resource context="(.*)/scim2/Me"
                  secured="{{resource_access_control.scim2_me_put_method.secured}}"
                  http-method="PUT">
            <Permissions>none</Permissions>
            <Scopes>internal_login</Scopes>
        </Resource>
        {% endif %}
        {% if resource_access_control.scim2_me_patch_method.keep_resource is sameas true %}
        <Resource context="(.*)/scim2/Me"
                  secured="{{resource_access_control.scim2_me_patch_method.secured}}"
                  http-method="PATCH">
            <Permissions>none</Permissions>
           <Scopes>internal_login</Scopes>
        </Resource>
        {% endif %}
        {% if resource_access_control.scim2_me_post_method.keep_resource is sameas true %}
        <Resource context="(.*)/scim2/Me"
                  secured="{{resource_access_control.scim2_me_post_method.secured}}"
                  http-method="POST">
            <Permissions>{{resource_access_control.scim2_me_post_method.permission}}</Permissions>
            <Scopes>{{resource_access_control.scim2_me_post_method.scope}}</Scopes>
        </Resource>
        {% endif %}
        <Resource context="(.*)/scim2/ServiceProviderConfig" secured="false" http-method="all">
            <Permissions></Permissions>
        </Resource>
        <Resource context="(.*)/scim2/ResourceTypes" secured="false" http-method="all">
            <Permissions></Permissions>
        </Resource>
        <Resource context="(.*)/scim2/Schemas(.*)" secured="true" http-method="all"/>
        <Resource context="(.*)/scim2/Bulk(.*)" secured="true"  http-method="all">
            <Permissions>/permission/admin/manage/identity/usermgt</Permissions>
            <Scopes>internal_user_mgt_create</Scopes>
            <Scopes>internal_user_mgt_view</Scopes>
            <Scopes>internal_user_mgt_list</Scopes>
            <Scopes>internal_user_mgt_delete</Scopes>
        </Resource>

        <Resource context="(.*)/api/identity/auth/v1.1/data(.*)" secured="true" http-method="all"/>
        <Resource context="(.*)/api/identity/auth/v1.1/context(.*)" secured="true" http-method="all"/>
        <Resource context="(.*)/api/identity/auth/v1.1/authenticate(.*)" secured="false" http-method="all"/>

        <Resource context="(.*)/api/identity/user/v1.0/update-username(.*)" secured="true" http-method="PUT">
            <Permissions>/permission/admin/manage/identity/usermgt/update</Permissions>
            <Scopes>internal_user_mgt_update</Scopes>
        </Resource>
        <Resource context="(.*)/api/identity/user/v1.0/validate-username(.*)" secured="true" http-method="all"/>

        <Resource context="(.*)/api/identity/oauth2/v1.0/scopes(.*)" secured="true" http-method="POST">
            <Permissions>/permission/admin/manage/identity/applicationmgt/create</Permissions>
            <Scopes>internal_application_mgt_create</Scopes>
        </Resource>
        <Resource context="(.*)/api/identity/oauth2/v1.0/scopes(.*)" secured="true" http-method="DELETE">
            <Permissions>/permission/admin/manage/identity/applicationmgt/delete</Permissions>
            <Scopes>internal_application_mgt_delete</Scopes>
        </Resource>
        <Resource context="(.*)/api/identity/oauth2/v1.0/scopes(.*)" secured="true" http-method="PUT">
            <Permissions>/permission/admin/manage/identity/applicationmgt/update</Permissions>
            <Scopes>internal_application_mgt_update</Scopes>
        </Resource>
        <Resource context="(.*)/api/identity/oauth2/v1.0/scopes(.*)" secured="true" http-method="GET, HEAD">
            <Permissions>/permission/admin/manage/identity/applicationmgt/view</Permissions>
            <Scopes>internal_application_mgt_view</Scopes>
        </Resource>
        <Resource context="(.*)/api/identity/oauth2/v1.0/(.*)" secured="true" http-method="all"/>

        <Resource context="(.*)/api/users/v1/me/authorized-apps(.*)" secured="true" http-method="GET, DELETE">
            <Permissions>none</Permissions>
            <Scopes>internal_login</Scopes>
        </Resource>
        <Resource context="(.*)/api/users/v2/me/authorized-apps(.*)" secured="true" http-method="GET, DELETE">
            <Permissions>none</Permissions>
            <Scopes>internal_login</Scopes>
        </Resource>
        <Resource context="(.*)/api/users/v1/me/approval-tasks(.*)" secured="true" http-method="GET, HEAD, POST, PUT, DELETE, PATCH">
            <Permissions>/permission/admin/manage/humantask/viewtasks</Permissions>
            <Scopes>internal_humantask_view</Scopes>
        </Resource>
        <Resource context="(.*)/api/users/v1/me/associations(.*)" secured="true" http-method="GET, POST, DELETE">
            <Permissions>none</Permissions>
            <Scopes>internal_login</Scopes>
        </Resource>
        <Resource context="(.*)/api/users/v1/me/federated-associations(.*)" secured="true" http-method="GET, DELETE">
            <Permissions>none</Permissions>
            <Scopes>internal_login</Scopes>
        </Resource>
        <Resource context="(.*)/api/users/v1/(.*)/associations" secured="true" http-method="GET">
            <Permissions>/permission/admin/manage/identity/user/association/view</Permissions>
            <Scopes>internal_user_association_view</Scopes>
        </Resource>
        <Resource context="(.*)/api/users/v1/(.*)/associations" secured="true" http-method="DELETE">
            <Permissions>/permission/admin/manage/identity/user/association/delete</Permissions>
            <Scopes>internal_user_association_delete</Scopes>
        </Resource>
        <Resource context="(.*)/api/users/v1/(.*)/federated-associations" secured="true" http-method="GET">
            <Permissions>/permission/admin/manage/identity/user/association/view</Permissions>
            <Scopes>internal_user_association_view</Scopes>
        </Resource>
        <Resource context="(.*)/api/users/v1/(.*)/federated-associations(.*)" secured="true" http-method="DELETE">
            <Permissions>/permission/admin/manage/identity/user/association/delete</Permissions>
            <Scopes>internal_user_association_delete</Scopes>
        </Resource>
        <Resource context="(.*)/api/users/v1/me/challenges" secured="true" http-method="GET">
            <Permissions>none</Permissions>
            <Scopes>internal_login</Scopes>
        </Resource>
        <Resource context="(.*)/api/users/v1/me/challenge-answers(.*)" secured="true" http-method="GET, PUT, POST, DELETE">
            <Permissions>none</Permissions>
            <Scopes>internal_login</Scopes>
        </Resource>
        <Resource context="(.*)/api/users/v1/(.*)/challenges(.*)" secured="true" http-method="GET">
            <Permissions>/permission/admin/manage/identity/identitymgt/view</Permissions>
            <Scopes>internal_identity_mgt_view</Scopes>
        </Resource>
        <Resource context="(.*)/api/users/v1/(.*)/challenges(.*)" secured="true" http-method="PUT">
            <Permissions>/permission/admin/manage/identity/identitymgt/update</Permissions>
            <Scopes>internal_identity_mgt_update</Scopes>
        </Resource>
        <Resource context="(.*)/api/users/v1/(.*)/challenges(.*)" secured="true" http-method="POST">
            <Permissions>/permission/admin/manage/identity/identitymgt/create</Permissions>
            <Scopes>internal_identity_mgt_create</Scopes>
        </Resource>
        <Resource context="(.*)/api/users/v1/(.*)/challenges(.*)" secured="true" http-method="DELETE">
            <Permissions>/permission/admin/manage/identity/identitymgt/delete</Permissions>
            <Scopes>internal_identity_mgt_delete</Scopes>
        </Resource>
        <Resource context="(.*)/api/users/v1/(.*)/challenge-answers(.*)" secured="true" http-method="GET">
            <Permissions>/permission/admin/manage/identity/identitymgt/view</Permissions>
            <Scopes>internal_identity_mgt_view</Scopes>
        </Resource>
        <Resource context="(.*)/api/users/v1/(.*)/challenge-answers(.*)" secured="true" http-method="PUT">
            <Permissions>/permission/admin/manage/identity/identitymgt/update</Permissions>
            <Scopes>internal_identity_mgt_update</Scopes>
        </Resource>
        <Resource context="(.*)/api/users/v1/(.*)/challenge-answers(.*)" secured="true" http-method="POST">
            <Permissions>/permission/admin/manage/identity/identitymgt/create</Permissions>
            <Scopes>internal_identity_mgt_create</Scopes>
        </Resource>
        <Resource context="(.*)/api/users/v1/(.*)/challenge-answers(.*)" secured="true" http-method="DELETE">
            <Permissions>/permission/admin/manage/identity/identitymgt/delete</Permissions>
            <Scopes>internal_identity_mgt_delete</Scopes>
        </Resource>
        <Resource context="(.*)/api/users/v1/me/user-functionality(.*)" secured="true" http-method="GET, PUT">
            <Permissions>none</Permissions>
            <Scopes>internal_login</Scopes>
        </Resource>
        <Resource context="(.*)/api/users/v1/(.*)/user-functionality(.*)" secured="true" http-method="GET">
            <Permissions>/permission/admin/manage/identity/identitymgt/view</Permissions>
            <Scopes>internal_identity_mgt_view</Scopes>
        </Resource>
        <Resource context="(.*)/api/users/v1/(.*)/user-functionality(.*)" secured="true" http-method="PUT">
            <Permissions>/permission/admin/manage/identity/identitymgt/update</Permissions>
            <Scopes>internal_identity_mgt_update</Scopes>
        </Resource>
        <Resource context="(.*)/api/users/v1/offline-invite-link(.*)" secured="true" http-method="POST">
            <Permissions>/permission/admin/manage/identity/usermgt/create</Permissions>
            <Scopes>internal_user_mgt_create</Scopes>
        </Resource>
        <Resource context="(.*)/api/server/v1/claim-dialects(.*)" secured="true" http-method="POST">
            <Permissions>/permission/admin/manage/identity/claimmgt/metadata/create</Permissions>
            <Scopes>internal_claim_meta_create</Scopes>
        </Resource>
        <Resource context="(.*)/api/server/v1/claim-dialects(.*)" secured="true" http-method="GET">
            <Permissions>/permission/admin/manage/identity/claimmgt/metadata/view</Permissions>
            <Scopes>internal_claim_meta_view</Scopes>
        </Resource>
        <Resource context="(.*)/api/server/v1/claim-dialects/(.*)" secured="true" http-method="PUT">
            <Permissions>/permission/admin/manage/identity/claimmgt/metadata/update</Permissions>
            <Scopes>internal_claim_meta_update</Scopes>
        </Resource>
        <Resource context="(.*)/api/server/v1/claim-dialects/(.*)" secured="true" http-method="DELETE">
            <Permissions>/permission/admin/manage/identity/claimmgt/metadata/delete</Permissions>
            <Scopes>internal_claim_meta_delete</Scopes>
        </Resource>
        <Resource context="(.*)/api/server/v(.*)/email/template-types(.*)" secured="true" http-method="GET">
            <Permissions>/permission/admin/manage/identity/emailmgt/view</Permissions>
            <Scopes>internal_email_mgt_view</Scopes>
        </Resource>
        <Resource context="(.*)/api/server/v(.*)/email/template-types(.*)" secured="true" http-method="POST">
            <Permissions>/permission/admin/manage/identity/emailmgt/create</Permissions>
            <Scopes>internal_email_mgt_create</Scopes>
        </Resource>
        <Resource context="(.*)/api/server/v(.*)/email/template-types/(.*)" secured="true" http-method="PUT">
            <Permissions>/permission/admin/manage/identity/emailmgt/update</Permissions>
            <Scopes>internal_email_mgt_update</Scopes>
        </Resource>
        <Resource context="(.*)/api/server/v(.*)email/template-types/(.*)" secured="true" http-method="DELETE">
            <Permissions>/permission/admin/manage/identity/emailmgt/delete</Permissions>
            <Scopes>internal_email_mgt_delete</Scopes>
        </Resource>
        <Resource context="(.*)/api/server/v1/keystores/certs/public(.*)" secured="false" http-method="GET"/>
        <Resource context="(.*)/api/server/v1/keystores/(.*)" secured="true" http-method="GET">
            <Permissions>/permission/admin/manage/identity/keystoremgt/view</Permissions>
            <Scopes>internal_keystore_view</Scopes>
        </Resource>
        <Resource context="(.*)/api/server/v1/keystores/certs(.*)" secured="true" http-method="POST, DELETE">
            <Permissions>/permission/admin/manage/identity/keystoremgt/update</Permissions>
            <Scopes>internal_keystore_update</Scopes>
        </Resource>
        <Resource context="(.*)/api/server/v1/applications/(.*)/owner(.*)" secured="true" http-method="PUT">
            <Permissions>/permission/admin</Permissions>
            <Scopes>internal_organization_admin</Scopes>
        </Resource>
        <Resource context="(.*)/api/server/v1/applications(.*)" secured="true" http-method="POST">
            <Permissions>/permission/admin/manage/identity/applicationmgt/create</Permissions>
            <Scopes>internal_application_mgt_create</Scopes>
        </Resource>
        <Resource context="(.*)/api/server/v1/applications(.*)" secured="true" http-method="PUT, PATCH">
            <Permissions>/permission/admin/manage/identity/applicationmgt/update</Permissions>
            <Scopes>internal_application_mgt_update</Scopes>
        </Resource>
        <Resource context="(.*)/api/server/v1/applications(.*)" secured="true" http-method="DELETE">
            <Permissions>/permission/admin/manage/identity/applicationmgt/delete</Permissions>
            <Scopes>internal_application_mgt_delete</Scopes>
        </Resource>
        <Resource context="(.*)/api/server/v1/applications(.*)" secured="true" http-method="GET">
            <Permissions>/permission/admin/manage/identity/applicationmgt/view</Permissions>
            <Scopes>internal_application_mgt_view</Scopes>
        </Resource>
        <Resource context="(.*)/api/server/v1/identity-governance/preferences" secured="true" http-method="POST">
            <Permissions>none</Permissions>
            <Scopes>internal_login</Scopes>
        </Resource>
        <Resource context="(.*)/api/server/v1/admin-advisory-management/banner" secured="false" http-method="GET">
            <Permissions>none</Permissions>
            <Scopes>none</Scopes>
        </Resource>
        <Resource context="(.*)/api/server/v1/admin-advisory-management/banner" secured="true" http-method="PATCH">
            <Permissions>/permission/admin/manage/identity/configmgt/update</Permissions>
            <Scopes>internal_config_mgt_update</Scopes>
        </Resource>
        <Resource context="(.*)/api/server/v1/identity-governance(.*)" secured="true" http-method="GET">
            <Permissions>/permission/admin/manage/identity/idpmgt/view</Permissions>
            <Scopes>internal_idp_view</Scopes>
        </Resource>
        <Resource context="(.*)/api/server/v1/identity-governance/(.*)" secured="true" http-method="PATCH">
            <Permissions>/permission/admin/manage/identity/idpmgt/update</Permissions>
            <Scopes>internal_idp_update</Scopes>
        </Resource>
        <Resource context="(.*)/api/server/v1/permission-management/(.*)" secured="true" http-method="GET">
            <Permissions>/permission/admin/manage/identity/rolemgt/view</Permissions>
            <Scopes>internal_role_mgt_view</Scopes>
        </Resource>
        <Resource context="(.*)/api/server/v1/userstores(.*)" secured="true" http-method="POST">
            <Permissions>/permission/admin/manage/identity/userstore/config/create</Permissions>
            <Scopes>internal_userstore_create</Scopes>
        </Resource>
        <Resource context="(.*)/api/server/v1/userstores(.*)" secured="true" http-method="GET">
            <Permissions>/permission/admin/manage/identity/userstore/config/view</Permissions>
            <Scopes>internal_userstore_view</Scopes>
        </Resource>
        <Resource context="(.*)/api/server/v1/userstores(.*)" secured="true" http-method="PUT, PATCH">
            <Permissions>/permission/admin/manage/identity/userstore/config/update</Permissions>
            <Scopes>internal_userstore_update</Scopes>
        </Resource>
        <Resource context="(.*)/api/server/v1/userstores/(.*)" secured="true" http-method="DELETE">
            <Permissions>/permission/admin/manage/identity/userstore/config/delete</Permissions>
            <Scopes>internal_userstore_delete</Scopes>
        </Resource>
        <Resource context="(.*)/api/server/v1/userstores/test-connection" secured="true" http-method="POST">
            <Permissions>/permission/admin/manage/identity/userstore/config/view</Permissions>
            <Scopes>internal_userstore_view</Scopes>
        </Resource>
        <Resource context="(.*)/api/users/v1/me/sessions(.*)" secured="true"
                  http-method="all">
            <Permissions>none</Permissions>
            <Scopes>internal_login</Scopes>
        </Resource>
        <Resource context="(.*)/api/users/v1/(.*)/sessions(.*)" secured="true" http-method="GET">
            <Permissions>/permission/admin/manage/identity/authentication/session/view</Permissions>
            <Scopes>internal_session_view</Scopes>
        </Resource>
        <Resource context="(.*)/api/users/v1/(.*)/sessions(.*)" secured="true" http-method="DELETE">
            <Permissions>/permission/admin/manage/identity/authentication/session/delete</Permissions>
            <Scopes>internal_session_delete</Scopes>
        </Resource>
        <Resource context="(.*)/api/users/v1/me/applications(.*)" secured="true" http-method="GET">
            <Permissions>none</Permissions>
            <Scopes>internal_login</Scopes>
        </Resource>
       <Resource context="(.*)/api/users/v1/me(.*)" secured="true" http-method="GET, HEAD, POST, PUT, DELETE, PATCH">
            <Permissions>none</Permissions>
            <Scopes>internal_login</Scopes>
        </Resource>
        <Resource context="(.*)/api/users/v1/me/idv(.*)" secured="true" http-method="GET, POST, PUT">
            <Permissions>none</Permissions>
            <Scopes>internal_login</Scopes>
        </Resource>
        <Resource context="(.*)/api/users/v1/(.*)/idv(.*)" secured="true" http-method="GET">
            <Permissions>/permission/admin/manage/identity/user/idv/claim/view</Permissions>
            <Scopes>internal_idv_claim_view</Scopes>
        </Resource>
        <Resource context="(.*)/api/users/v1/(.*)/idv(.*)" secured="true" http-method="POST">
            <Permissions>/permission/admin/manage/identity/user/idv/claim/add</Permissions>
            <Scopes>internal_idv_claim_add</Scopes>
        </Resource>
        <Resource context="(.*)/api/users/v1/(.*)/idv(.*)" secured="true" http-method="PUT">
            <Permissions>/permission/admin/manage/identity/user/idv/claim/update</Permissions>
            <Scopes>internal_idv_claim_update</Scopes>
        </Resource>
        <Resource context="(.*)/api/users/v1/(.*)/idv/verify" secured="true" http-method="POST">
            <Permissions>/permission/admin/manage/identity/user/idv/claim/verify</Permissions>
            <Scopes>internal_idv_claim_verify</Scopes>
        </Resource>
        <Resource context="(.*)/api/server/v1/identity-providers(.*)" secured="true" http-method="POST">
            <Permissions>/permission/admin/manage/identity/idpmgt/create</Permissions>
            <Scopes>internal_idp_create</Scopes>
        </Resource>
        <Resource context="(.*)/api/server/v1/identity-providers(.*)" secured="true" http-method="PUT, PATCH">
            <Permissions>/permission/admin/manage/identity/idpmgt/update</Permissions>
            <Scopes>internal_idp_update</Scopes>
        </Resource>
        <Resource context="(.*)/api/server/v1/identity-providers(.*)" secured="true" http-method="DELETE">
            <Permissions>/permission/admin/manage/identity/idpmgt/delete</Permissions>
            <Scopes>internal_idp_delete</Scopes>
        </Resource>
        <Resource context="(.*)/api/server/v1/identity-providers(.*)" secured="true" http-method="GET">
            <Permissions>/permission/admin/manage/identity/idpmgt/view</Permissions>
            <Scopes>internal_idp_view</Scopes>
        </Resource>
        <Resource context="(.*)/api/server/v1/authenticators(.*)" secured="true" http-method="GET">
            <Permissions>/permission/admin/manage/identity/idpmgt/view</Permissions>
            <Scopes>internal_idp_view</Scopes>
        </Resource>
        <Resource context="(.*)/api/server/v1/script-libraries(.*)" secured="true" http-method="POST">
            <Permissions>/permission/admin/manage/identity/functionsLibrarymgt/create</Permissions>
            <Scopes>internal_functional_lib_create</Scopes>
        </Resource>
        <Resource context="(.*)/api/server/v1/script-libraries(.*)" secured="true" http-method="GET">
            <Permissions>/permission/admin/manage/identity/functionsLibrarymgt/view</Permissions>
            <Scopes>internal_functional_lib_view</Scopes>
        </Resource>
        <Resource context="(.*)/api/server/v1/script-libraries(.*)" secured="true" http-method="PUT">
            <Permissions>/permission/admin/manage/identity/functionsLibrarymgt//update</Permissions>
            <Scopes>internal_functional_lib_update</Scopes>
        </Resource>
        <Resource context="(.*)/api/server/v1/script-libraries(.*)" secured="true" http-method="DELETE">
            <Permissions>/permission/admin/manage/identity/functionsLibrarymgt/delete</Permissions>
            <Scopes>internal_functional_lib_delete</Scopes>
        </Resource>
        <Resource context="(.*)/api/server/v1/oidc/scopes(.*)" secured="true" http-method="POST">
            <Permissions>/permission/admin/manage/identity/applicationmgt/create</Permissions>
            <Scopes>internal_application_mgt_create</Scopes>
        </Resource>
        <Resource context="(.*)/api/server/v1/oidc/scopes(.*)" secured="true" http-method="DELETE">
            <Permissions>/permission/admin/manage/identity/applicationmgt/delete</Permissions>
            <Scopes>internal_application_mgt_delete</Scopes>
        </Resource>
        <Resource context="(.*)/api/server/v1/oidc/scopes(.*)" secured="true" http-method="PUT">
            <Permissions>/permission/admin/manage/identity/applicationmgt/update</Permissions>
            <Scopes>internal_application_mgt_update</Scopes>
        </Resource>
        <Resource context="(.*)/api/server/v1/oidc/scopes(.*)" secured="true" http-method="GET">
            <Permissions>/permission/admin/manage/identity/applicationmgt/view</Permissions>
            <Scopes>internal_application_mgt_view</Scopes>
        </Resource>
        <Resource context="/api/server/v1/tenants(.*)" secured="true" http-method="GET, POST, HEAD">
            <Permissions>/permission/protected/manage/monitor/tenants/list</Permissions>
            <Scopes>internal_list_tenants</Scopes>
        </Resource>
        <Resource context="/api/server/v1/channel-verified-tenants(.*)" secured="true" http-method="POST">
            <Permissions>/permission/protected/manage/monitor/tenants/list</Permissions>
            <Scopes>internal_list_tenants</Scopes>
         </Resource>
        <Resource context="/api/server/v1/tenants(.*)" secured="true" http-method="PUT">
            <Permissions>/permission/protected/manage/modify/tenants</Permissions>
            <Scopes>internal_modify_tenants</Scopes>
        </Resource>
        <Resource context="/api/server/v1/tenants(.*)/metadata" secured="true" http-method="DELETE">
            <Permissions>/permission/protected/manage/modify/tenants</Permissions>
            <Scopes>internal_modify_tenants</Scopes>
        </Resource>
        <Resource context="(.*)/api/users/v2/me/webauthn(.*)" secured="true" http-method="all">
            <Permissions>none</Permissions>
            <Scopes>internal_login</Scopes>
        </Resource>
        <Resource context="(.*)/api/identity/media/v1.0/user/(.*)" secured="true" http-method="POST">
            <Permissions>/permission/admin/manage/identity/media/create</Permissions>
            <Scopes>internal_media_mgt_create</Scopes>
        </Resource>
        <Resource context="(.*)/api/identity/media/v1.0/me/(.*)" secured="true" http-method="POST"/>
        <Resource context="(.*)/api/identity/media/v1.0/content/(.*)" secured="true" http-method="GET"/>
        <Resource context="(.*)/api/identity/media/v1.0/user/(.*)" secured="true" http-method="GET">
            <Permissions>/permission/admin/manage/identity/media/view</Permissions>
            <Scopes>internal_media_mgt_view</Scopes>
        </Resource>
        <Resource context="(.*)/api/identity/media/v1.0/me/(.*)" secured="true" http-method="GET"/>
        <Resource context="(.*)/api/identity/media/v1.0/user/(.*)" secured="true" http-method="DELETE">
            <Permissions>/permission/admin/manage/identity/media/delete</Permissions>
            <Scopes>internal_media_mgt_delete</Scopes>
        </Resource>
        <Resource context="(.*)/api/identity/media/v1.0/me/(.*)" secured="true" http-method="DELETE"/>

        <Resource context="(.*)/api/server/v1/cors/origins" secured="true" http-method="GET">
            <Permissions>/permission/admin/manage/identity/cors/origins/view</Permissions>
            <Scopes>internal_cors_origins_view</Scopes>
        </Resource>
        <Resource context="(.*)/api/server/v1/cors/origins/(.*)" secured="true" http-method="GET">
            <Permissions>/permission/admin/manage/identity/cors/origins/view</Permissions>
            <Scopes>internal_cors_origins_view</Scopes>
        </Resource>
        <Resource context="(.*)/api/server/v1/configs/home-realm-identifiers" secured="true" http-method="GET">
            <Permissions>none</Permissions>
            <Scopes>internal_login</Scopes>
        </Resource>
        <Resource context="(.*)/api/server/v1/configs(.*)" secured="true" http-method="GET">
            <Permissions>none</Permissions>
            <Scopes>internal_login</Scopes>
        </Resource>
        <Resource context="(.*)/api/server/v1/organizations/(.*)/roles" secured="true" http-method="GET">
            <Permissions>/permission/admin/manage/identity/rolemgt/view</Permissions>
            <Scopes>internal_role_mgt_view</Scopes>
        </Resource>
        <Resource context="(.*)/api/server/v1/organizations/(.*)/roles/(.*)" secured="true" http-method="GET">
            <Permissions>/permission/admin/manage/identity/rolemgt/view</Permissions>
            <Scopes>internal_role_mgt_view</Scopes>
        </Resource>
        <Resource context="(.*)/api/server/v1/organizations/(.*)/roles/(.*)" secured="true" http-method="POST">
            <Permissions>/permission/admin/manage/identity/rolemgt/create</Permissions>
            <Scopes>internal_role_mgt_create</Scopes>
        </Resource>
        <Resource context="(.*)/api/server/v1/organizations/(.*)/roles/(.*)" secured="true" http-method="PATCH">
            <Permissions>/permission/admin/manage/identity/rolemgt/update</Permissions>
            <Scopes>internal_role_mgt_update</Scopes>
        </Resource>
        <Resource context="(.*)/api/server/v1/organizations/(.*)/roles/(.*)" secured="true" http-method="PUT">
            <Permissions>/permission/admin/manage/identity/rolemgt/update</Permissions>
            <Scopes>internal_role_mgt_update</Scopes>
        </Resource>
        <Resource context="(.*)/api/server/v1/organizations/(.*)/roles/(.*)" secured="true" http-method="DELETE">
            <Permissions>/permission/admin/manage/identity/rolemgt/delete</Permissions>
            <Scopes>internal_role_mgt_delete</Scopes>
        </Resource>
        <Resource context="(.*)/api/server/v1/organizations/(.*)/share" secured="true" http-method="POST">
            <Permissions>/permission/admin/manage/identity/applicationmgt/update</Permissions>
            <Scopes>internal_application_mgt_update</Scopes>
        </Resource>
        <Resource context="(.*)/api/server/v1/organizations/discovery" secured="true" http-method="POST">
            <Permissions>/permission/admin/manage/identity/organizationmgt/update</Permissions>
            <Scopes>internal_organization_update</Scopes>
        </Resource>
        <Resource context="(.*)/api/server/v1/organizations/discovery" secured="true" http-method="GET">
            <Permissions>/permission/admin/manage/identity/organizationmgt/view</Permissions>
            <Scopes>internal_organization_view</Scopes>
        </Resource>
        <Resource context="(.*)/api/server/v1/organizations/(.*)/discovery" secured="true" http-method="GET">
            <Permissions>/permission/admin/manage/identity/organizationmgt/view</Permissions>
            <Scopes>internal_organization_view</Scopes>
        </Resource>
        <Resource context="(.*)/api/server/v1/organizations/(.*)/discovery" secured="true" http-method="PUT">
            <Permissions>/permission/admin/manage/identity/organizationmgt/update</Permissions>
            <Scopes>internal_organization_update</Scopes>
        </Resource>
        <Resource context="(.*)/api/server/v1/organizations/(.*)/discovery" secured="true" http-method="DELETE">
            <Permissions>/permission/admin/manage/identity/organizationmgt/delete</Permissions>
            <Scopes>internal_organization_delete</Scopes>
        </Resource>
        <Resource context="(.*)/api/server/v1/organizations/check-discovery" secured="true" http-method="POST">
            <Permissions>/permission/admin/manage/identity/organizationmgt/view</Permissions>
            <Scopes>internal_organization_view</Scopes>
        </Resource>
        <Resource context="(.*)/api/server/v1/organizations" secured="true" http-method="GET">
            <Permissions>/permission/admin/manage/identity/organizationmgt/view</Permissions>
            <Scopes>internal_organization_view</Scopes>
        </Resource>
        <Resource context="(.*)/api/server/v1/organizations/(.*)" secured="true" http-method="GET">
            <Permissions>/permission/admin/manage/identity/organizationmgt/view</Permissions>
            <Scopes>internal_organization_view</Scopes>
        </Resource>
        <Resource context="(.*)/api/server/v1/organizations" secured="true" http-method="POST">
            <Permissions>/permission/admin/manage/identity/organizationmgt/create</Permissions>
            <Scopes>internal_organization_create</Scopes>
        </Resource>
        <Resource context="(.*)/api/server/v1/organizations/(.*)" secured="true" http-method="PATCH">
            <Permissions>/permission/admin/manage/identity/organizationmgt/update</Permissions>
            <Scopes>internal_organization_update</Scopes>
        </Resource>
        <Resource context="(.*)/api/server/v1/organizations/(.*)" secured="true" http-method="PUT">
            <Permissions>/permission/admin/manage/identity/organizationmgt/update</Permissions>
            <Scopes>internal_organization_update</Scopes>
        </Resource>
        <Resource context="(.*)/api/server/v1/organizations/(.*)" secured="true" http-method="DELETE">
            <Permissions>/permission/admin/manage/identity/organizationmgt/delete</Permissions>
            <Scopes>internal_organization_delete</Scopes>
        </Resource>
        <Resource context="(.*)/api/server/v1/organization-configs/discovery" secured="true" http-method="GET">
            <Permissions>/permission/admin/manage/identity/configmgt/view</Permissions>
            <Scopes>internal_config_mgt_view</Scopes>
        </Resource>
        <Resource context="(.*)/api/server/v1/organization-configs/discovery" secured="true" http-method="POST">
            <Permissions>/permission/admin/manage/identity/configmgt/add</Permissions>
            <Scopes>internal_config_mgt_add</Scopes>
        </Resource>
        <Resource context="(.*)/api/server/v1/organization-configs/discovery" secured="true" http-method="DELETE">
            <Permissions>/permission/admin/manage/identity/configmgt/delete</Permissions>
            <Scopes>internal_config_mgt_delete</Scopes>
        </Resource>
        <Resource context="(.*)/api/users/v1/me/organizations/root" secured="true" http-method="GET">
            <Permissions>none</Permissions>
            <Scopes>internal_login</Scopes>
        </Resource>
        <Resource context="(.*)/api/server/v1/self-service/(.*)" secured="true" http-method="GET">
            <Permissions>/permission/admin/manage/identity/organizationmgt/view</Permissions>
            <Scopes>internal_organization_view</Scopes>
        </Resource>
        <Resource context="(.*)/api/server/v1/self-service/(.*)" secured="true" http-method="PATCH">
            <Permissions>/permission/admin/manage/identity/organizationmgt/update</Permissions>
            <Scopes>internal_organization_update</Scopes>
        </Resource>
        <Resource context="(.*)/api/server/v1/guests/invitation/accept" secured="false" http-method="POST"/>
        <Resource context="(.*)/api/server/v1/guests/invite" secured="true" http-method="POST">
            <Permissions>/permission/admin/manage/identity/guestmgt/user/invite/add</Permissions>
            <Scopes>internal_guest_mgt_invite_add</Scopes>
        </Resource>
        <Resource context="(.*)/api/server/v1/guests/invitation/introspect" secured="true" http-method="POST">
            <Permissions>none</Permissions>
            <Scopes>internal_login</Scopes>
        </Resource>
        <Resource context="(.*)/api/server/v1/guests/invitations(.*)" secured="true" http-method="GET">
            <Permissions>/permission/admin/manage/identity/guestmgt/user/invite/list</Permissions>
            <Scopes>internal_guest_mgt_invite_list</Scopes>
        </Resource>
        <Resource context="(.*)/api/server/v1/guests/invitations/(.*)" secured="true" http-method="DELETE">
            <Permissions>/permission/admin/manage/identity/guestmgt/user/invite/delete</Permissions>
            <Scopes>internal_guest_mgt_invite_delete</Scopes>
        </Resource>
        <Resource context="(.*)/api/server/v1/organizations/check-name" secured="true" http-method="POST">
            <Permissions>/permission/admin/manage/identity/organizationmgt/view</Permissions>
            <Scopes>internal_organization_view</Scopes>
        </Resource>
        <Resource context="(.*)/api/server/v1/(?!(tenants|channel-verified-tenants))(.*)" secured="true" http-method="all">
            <Permissions>/permission/admin/manage/identity/</Permissions>
            <Scopes>internal_identity_mgt_view</Scopes>
            <Scopes>internal_identity_mgt_update</Scopes>
            <Scopes>internal_identity_mgt_create</Scopes>
            <Scopes>internal_identity_mgt_delete</Scopes>
        </Resource>
        <Resource context="(.*)/api/users/v1/(.*)" secured="true" http-method="all">
            <Permissions>/permission/admin/manage/identity</Permissions>
            <Scopes>internal_identity_mgt_view</Scopes>
            <Scopes>internal_identity_mgt_update</Scopes>
            <Scopes>internal_identity_mgt_create</Scopes>
            <Scopes>internal_identity_mgt_delete</Scopes>
        </Resource>
        <Resource context="(.*)/api/users/v2/(.*)" secured="true" http-method="all">
            <Permissions>/permission/admin/manage/identity</Permissions>
            <Scopes>internal_identity_mgt_view</Scopes>
            <Scopes>internal_identity_mgt_update</Scopes>
            <Scopes>internal_identity_mgt_create</Scopes>
            <Scopes>internal_identity_mgt_delete</Scopes>
        </Resource>
        <Resource context="(.*)/api/identity/typingdna/v1.0/(.*)" secured="true" http-method="GET, DELETE">
            <Permissions>none</Permissions>
            <Scopes>internal_login</Scopes>
        </Resource>

        <Resource context="(.*)/api/server/v1/actions(.*)" secured="true" http-method="POST">
            <Permissions>/permission/admin/manage/identity/actionmgt/create</Permissions>
            <Scopes>internal_action_mgt_create</Scopes>
        </Resource>
        <Resource context="(.*)/api/server/v1/actions(.*)" secured="true" http-method="PUT">
            <Permissions>/permission/admin/manage/identity/actionmgt/update</Permissions>
            <Scopes>internal_action_mgt_update</Scopes>
        </Resource>
        <Resource context="(.*)/api/server/v1/actions(.*)" secured="true" http-method="PATCH">
            <Permissions>/permission/admin/manage/identity/actionmgt/update</Permissions>
            <Scopes>internal_action_mgt_update</Scopes>
        </Resource>
        <Resource context="(.*)/api/server/v1/actions(.*)" secured="true" http-method="DELETE">
            <Permissions>/permission/admin/manage/identity/actionmgt/delete</Permissions>
            <Scopes>internal_action_mgt_delete</Scopes>
        </Resource>
        <Resource context="(.*)/api/server/v1/actions(.*)" secured="true" http-method="GET">
            <Permissions>/permission/admin/manage/identity/actionmgt/view</Permissions>
            <Scopes>internal_action_mgt_view</Scopes>
        </Resource>

        <Resource context="(.*)/api/server/v1/authenticators/custom" secured="true" http-method="POST">
            <Permissions>/permission/admin/manage/custom_authenticator/create</Permissions>
            <Scopes>internal_custom_authenticator_create</Scopes>
        </Resource>
        <Resource context="(.*)/api/server/v1/authenticators/custom(.*)" secured="true" http-method="PUT">
            <Permissions>/permission/admin/manage/custom_authenticator/update</Permissions>
            <Scopes>internal_custom_authenticator_update</Scopes>
        </Resource>
        <Resource context="(.*)/api/server/v1/authenticators/custom(.*)" secured="true" http-method="DELETE">
            <Permissions>/permission/admin/manage/custom_authenticator/delete</Permissions>
            <Scopes>internal_custom_authenticator_delete</Scopes>
        </Resource>

        <Resource context="/carbon(.*)" secured="false" http-method="all"/>
        <Resource context="(.*)/myaccount(.*)" secured="false" http-method="all"/>
        <Resource context="(.*)/console(.*)" secured="false" http-method="all"/>
        <Resource context="(.*)/commonauth(.*)" secured="false" http-method="all"/>
        <Resource context="/t/(.*)/carbon(.*)" secured="false" http-method="all"/>
        <Resource context="/services(.*)" secured="false" http-method="all"/>
        <Resource context="/t/(.*)/services(.*)" secured="false" http-method="all"/>
        <Resource context="(.*)/samlsso(.*)" secured="false" http-method="all"/>
        <Resource context="/acs(.*)" secured="false" http-method="all"/>
        <Resource context="/openidserver(.*)" secured="false" http-method="all"/>
        <Resource context="/openid(.*)" secured="false" http-method="all"/>
        <Resource context="(.*)/passivests(.*)" secured="false" http-method="all"/>
        <Resource context="(.*)/samlartresolve(.*)" secured="false" http-method="all"/>
        <Resource context="(.*)/oauth/request-token(.*)" secured="false" http-method="all"/>
        <Resource context="(.*)/oauth/authorize-url(.*)" secured="false" http-method="all"/>
        <Resource context="(.*)/oauth/access-token(.*)" secured="false" http-method="all"/>
        <Resource context="(.*)/oauth2/token(.*)" secured="false" http-method="all"/>
        <Resource context="(.*)/oauth2/authorize(.*)" secured="false" http-method="all"/>
        <Resource context="(.*)/oauth2/revoke(.*)" secured="false" http-method="all"/>
        <Resource context="(.*)/oauth2/userinfo(.*)" secured="false" http-method="all"/>
        <Resource context="(.*)/oauth2/jwks(.*)" secured="false" http-method="all"/>
        <Resource context="(.*)/oauth2/device(.*)" secured="false" http-method="all"/>
        <Resource context="(.*)/oauth2/device_authorize(.*)" secured="false" http-method="all"/>
        <Resource context="(.*)/oauth2/par(.*)" secured="false" http-method="all"/>
        <Resource context="(.*)/oauth2/authn(.*)" secured="false" http-method="all"/>
        <Resource context="(.*)/oidc/checksession(.*)" secured="false" http-method="all"/>
        <Resource context="(.*)/oidc/logout(.*)" secured="false" http-method="all"/>
        <Resource context="(.*)/oauth2/oidcdiscovery(.*)" secured="false" http-method="all"/>
        <Resource context="(.*)/wso2/scim/Users(.*)" secured="false" http-method="all"/>
        <Resource context="(.*)/wso2/scim/Groups(.*)" secured="false" http-method="all"/>
        <Resource context="(.*)/wso2/scim/Bulk(.*)" secured="false" http-method="all"/>
        <Resource context="(.*)/authenticationendpoint(.*)" secured="false" http-method="all"/>
        <Resource context="(.*)/accountrecoveryendpoint/confirmregistration.do(.*)" secured="false" http-method="GET, POST, HEAD"/>
        <Resource context="(.*)/accountrecoveryendpoint(.*)" secured="false" http-method="all"/>
        <Resource context="(.*)/api/health-check/v1(.*)" secured="false" http-method="all"/>
        <Resource context="(.*)/emailotpauthenticationendpoint(.*)" secured="false" http-method="all"/>
        <Resource context="/mex(.*)" secured="false" http-method="all"/>
        <Resource context="/mexut(.*)" secured="false" http-method="all"/>
        <Resource context="(.*)/smsotpauthenticationendpoint(.*)" secured="false" http-method="all"/>
        <Resource context="(.*)/totpauthenticationendpoint(.*)" secured="false" http-method="all"/>
        <Resource context="/x509certificateauthenticationendpoint(.*)" secured="false" http-method="all"/>
        <Resource context="/userandrolemgtservice(.*)" secured="false" http-method="all"/>
        <Resource context="/x509-certificate-servlet(.*)" secured="false" http-method="all"/>
        <Resource context="/mepinauthenticationendpoint(.*)" secured="false" http-method="all"/>
        <Resource context="(.*)/identity/cas(.*)" secured="false" http-method="all"/>
        <Resource context="(.*)/identity/saml/slo(.*)" secured="false" http-method="all"/>
        <Resource context="(.*)/identity/extend-session(.*)" secured="false" http-method="all"/>
        <Resource context="/mobileconnectauthenticationendpoint(.*)" secured="false" http-method="all"/>
        <Resource context="/inweboauthenticationendpoint(.*)" secured="false" http-method="all"/>
        <Resource context="/token2authenticationendpoint(.*)" secured="false" http-method="all"/>
        <Resource context="/duoauthenticationendpoint(.*)" secured="false" http-method="all"/>
        <Resource context="(.*)/fileupload/service(.*)" secured="true" http-method="all">
            <Permissions>/permission/admin/manage/identity/applicationmgt/create</Permissions>
            <Scopes>internal_application_mgt_create</Scopes>
        </Resource>
        <Resource context="(.*)/fileupload/entitlement-policy(.*)" secured="true" http-method="all">
            <Permissions>/permission/admin/manage/identity/entitlement/pap/policy/create</Permissions>
            <Scope>internal_manage_pap</Scope>
        </Resource>
        <Resource context="(.*)/fileupload/resource(.*)" secured="true" http-method="all">
            <Permissions>/permission/admin/manage</Permissions>
            <Scopes>internal_registry_resource_upload</Scopes>
        </Resource>
        <Resource context="(.*)/api/idle-account-identification/v1/inactive-users(.*)" secured="true" http-method="GET">
            <Permissions>/permission/admin/manage/identity/usermgt/list</Permissions>
            <Scopes>internal_user_mgt_list</Scopes>
        </Resource>
        <Resource context="(.*)/api/server/v1/password-expired-users(.*)" secured="true" http-method="GET">
            <Permissions>/permission/admin/manage/identity/usermgt/list</Permissions>
            <Scopes>internal_user_mgt_list</Scopes>
        </Resource>
        <Resource context="(.*)/filedownload(.*)" secured="false" http-method="all"/>
        <Resource context="(.*)/logincontext(.*)" secured="false" http-method="all"/>
        <Resource context="(.*)/longwaitstatus(.*)" secured="false" http-method="GET"/>
        <Resource context="(.*)/registry/resourceContent(.*)" secured="false" http-method="all"/>
        <Resource context="(.*)/registry/resource(.*)" secured="false" http-method="all"/>
        <Resource context="(.*)/registry/tags(.*)" secured="false" http-method="all"/>
        <Resource context="(.*)/registry/atom(.*)" secured="false" http-method="all"/>
        <Resource context="(.*)/tryit/JAXRSRequestXSSproxy_ajaxprocessor.jsp" secured="false" http-method="all"/>
        <Resource context="(.*)/admin/jsp/WSRequestXSSproxy_ajaxprocessor.jsp" secured="false" http-method="all"/>
        <Resource context="^(?!.*/t/).*/api/identity/config-mgt/v1.0/resource-type" secured="true" http-method="POST"/>
        <Resource context="^(?!.*/t/).*/api/identity/config-mgt/v1.0/resource-type" secured="true" http-method="PUT"/>
        <Resource context="(.*)/api/identity/config-mgt/v1.0/resource/(.*)/(.*)" secured="true" http-method="GET"/>
        <Resource context="(.*)/api/identity/config-mgt/v1.0/resource/(.*)/(.*)" secured="true" http-method="DELETE"/>
        <Resource context="(.*)/api/identity/config-mgt/v1.0/resource/(.*)/(.*)" secured="true" http-method="POST"/>
        <Resource context="(.*)/api/identity/config-mgt/v1.0/resource/(.*)/(.*)" secured="true" http-method="PUT"/>
        <Resource context="(.*)/api/identity/config-mgt/v1.0/resource/(.*)/(.*)/(.*)" secured="true" http-method="GET"/>
        <Resource context="(.*)/api/identity/config-mgt/v1.0/resource/(.*)/(.*)/(.*)" secured="true" http-method="DELETE"/>
        <Resource context="(.*)/iwa-kerberos(.*)" secured="false" http-method="all"/>
        <Resource context="(.*)/identity/metadata/(.*)" secured="false" http-method="all"/>
        <Resource context="(.*)/api/identity/media/v1.0/public/(.*)" secured="false" http-method="GET"/>
        <Resource context="(.*)/identity/oidc/slo(.*)" secured="false" http-method="POST"/>
        <Resource context="(.*)/.well-known/trusted-apps/android" secured="false" http-method="GET"/>
        <Resource context="(.*)/.well-known/trusted-apps/ios" secured="false" http-method="GET"/>
        <Resource context="(.*)/push-auth/check-status(.*)" secured="false" http-method="GET"/>
        <Resource context="(.*)/push-auth/authenticate" secured="false" http-method="POST"/>
</ResourceAccessControl>

    <ClientAppAuthentication>
        <Application name="{{account_recovery.endpoint.auth.name}}" hash="{{account_recovery.endpoint.auth.hash}}" />
        {% for client_app in client_apps.authentication %}
        <Application name="{{client_app.name}}" hash="{{client_app.hash}}" />
        {% endfor %}
    </ClientAppAuthentication>

    <!--
        The following section defines the endpoints that can be skipped authorization per each authentication handler.
        If none defines for any handler, then this authorization control will be not applied for that.
    -->
    <AuthorizationControl>
        {% for item,authenticator in authorization_control.skip_authorization.items() %}
            <SkipAuthorization
                authHandler="{{authenticator.name}}"
                endpoints="{{authenticator.allowedEndpoints}}"
            />
        {% endfor %}
    </AuthorizationControl>

    <!--
    This property restricts federated user association done through UserProfileAdmin admin service.
    Would not affect associations done through provisioning
    -->
    <EnableFederatedUserAssociation>{{user.association.enable_for_federated_users}}</EnableFederatedUserAssociation>

    <!--
    This property restricts unnecessary user local search during federated authentication flow
    -->
    <SkipLocalUserSearchForAuthenticationFlowHandlers>{{authentication.skip_local_user_search_for_authentication_flow_handlers}}</SkipLocalUserSearchForAuthenticationFlowHandlers>

    <TenantContext>
        <TenantQualifiedUrls>
            <Enable>{{tenant_context.enable_tenant_qualified_urls}}</Enable>
            <RequireSuperTenantInUrls>{{tenant_context.enable_tenant_qualified_urls && tenant_context.require_super_tenant_in_urls}}</RequireSuperTenantInUrls>
            <AppendSuperTenantInCookiePath>{{tenant_context.enable_tenant_qualified_urls && tenant_context.append_super_tenant_in_cookie_path}}</AppendSuperTenantInCookiePath>
            <EnableTenantedSessions>{{tenant_context.enable_tenant_qualified_urls && tenant_context.enable_tenanted_sessions}}</EnableTenantedSessions>
       </TenantQualifiedUrls>
    </TenantContext>


    <!--
        When this property is set to 'true', if the username provided during the SaaS application authentication does
        not have a tenant domain appended, the user will be treated as a super tenant user and will be authenticated
        against the super tenant domain.

        When this property is set to 'false', if the username provided during the SaaS application authentication does
        not have a tenant domain appended, the user will be treated as a application tenant domain user and will be
        authenticated against the application tenant domain.
    -->
    <EnableLegacySaaSAuthentication>{{authentication.enable_legacy_saas_mode | default(false)}}</EnableLegacySaaSAuthentication>

    <EnablePerUserFunctionalityLocking>{{user.enable_per_user_functionality_locking}}</EnablePerUserFunctionalityLocking>

    <TenantContextsToRewrite>
        <WebApp>
            {% for webapp in tenant_context.rewrite.custom_webapps %}
            <Context>{{webapp}}</Context>
            {% endfor %}
            {% for webapp in tenant_context.rewrite.webapps %}
            <Context>{{webapp}}</Context>
            {% endfor %}
        </WebApp>
        <Servlet>
            {% for servlet in tenant_context.rewrite.servlets %}
            <Context>{{servlet}}</Context>
            {% endfor %}
            {% for servlet in tenant_context.rewrite.custom_servlets %}
            <Context>{{servlet}}</Context>
            {% endfor %}
        </Servlet>
        <OverwriteDispatch>
            {% for context in tenant_context.rewrite.overwrite.dispatch %}
            <Context>{{context}}</Context>
            {% endfor %}
            {% for context in tenant_context.rewrite.overwrite.custom_dispatch %}
            <Context>{{context}}</Context>
            {% endfor %}
            {% for path in tenant_context.rewrite.overwrite.ignore_dispatch_path %}
            <IgnorePath>{{path}}</IgnorePath>
            {% endfor %}
        </OverwriteDispatch>
    </TenantContextsToRewrite>

    <OrgContextsToRewriteInTenantPerspective>
        <WebApp>
            <Context>
                <BasePath>/api/</BasePath>
                <SubPaths>
                    <Path>/api/identity/oauth2/dcr/</Path>
                </SubPaths>
            </Context>
            <Context>
                <BasePath>/oauth2/</BasePath>
                <SubPaths>
                    <Path>/oauth2/token</Path>
                    <Path>/oauth2/introspect</Path>
                    <Path>/oauth2/revoke</Path>
                    <Path>/oauth2/userinfo</Path>
                </SubPaths>
            </Context>
        </WebApp>
    </OrgContextsToRewriteInTenantPerspective>

    <OrgContextsToRewrite>
        <WebApp>
        {% for organization_context in organization_context.rewrite %}
        {% for base_path in organization_context.base_path %}
            <Context>
                <BasePath>{{base_path}}</BasePath>
                <SubPaths>
                {% for sub_path in organization_context.sub_paths %}
                    <Path>{{sub_path}}</Path>
                {% endfor %}
                </SubPaths>
            </Context>
        {% endfor %}
        {% endfor %}
            <Context>
                <BasePath>/api/</BasePath>
                <SubPaths>
                    <Path>/api/server/v1/branding-preference</Path>
                    <Path>/api/server/v1/branding-preference/resolve</Path>
                    <Path>/api/server/v1/branding-preference/text</Path>
                    <Path>/api/server/v1/branding-preference/text/resolve</Path>
                    <Path>/api/identity/auth/v1.1/data</Path>
                    <Path>/api/users/v1/offline-invite-link</Path>
                    <Path>/api/server/v1/validation-rules</Path>
                    <Path>/api/users/v1/me/push/devices</Path>
                    <Path>/api/server/v1/flow/execute</Path>
                </SubPaths>
            </Context>
            <Context>
                <BasePath>/oauth2/</BasePath>
            </Context>
            <Context>
                <BasePath>/authenticationendpoint/</BasePath>
            </Context>
            <Context>
                <BasePath>/accountrecoveryendpoint/</BasePath>
            </Context>
            <Context>
                <BasePath>/accounts/</BasePath>
            </Context>
        </WebApp>
        <Servlet>
        {% for servlet in organization_context.rewrite.servlets %}
            <Context>{{servlet}}</Context>
        {% endfor %}
        {% for servlet in organization_context.rewrite.custom_servlets %}
            <Context>{{servlet}}</Context>
        {% endfor %}
            <Context>/commonauth(.*)</Context>
            <Context>/logincontext(.*)</Context>
            <Context>/samlsso(.*)</Context>
            <Context>/identity/metadata/saml2</Context>
            <Context>/identity/oidc/slo</Context>
            <Context>/longwaitstatus(.*)</Context>
            <Context>/oidc/</Context>
            <Context>/push-auth/(.*)</Context>
        </Servlet>
    </OrgContextsToRewrite>

    <!-- Server Synchronization Tolerance Configuration in seconds -->
    <ClockSkew>{{server.clock_skew}}</ClockSkew>

    <!-- JWT validator configurations -->
    <JWTValidatorConfigs>
        <Enable>{{oauth.jwks_endpoint.enable}}</Enable>
        <EnforceCertificateExpiryTimeValidity>{{oauth.jwks_endpoint.enforce_certificate_expiry_time_validity}}</EnforceCertificateExpiryTimeValidity>
        <JWKSEndpoint>
            <HTTPConnectionTimeout>{{oauth.jwks_endpoint.connection_timeout}}</HTTPConnectionTimeout>
            <HTTPReadTimeout>{{oauth.jwks_endpoint.read_timeout}}</HTTPReadTimeout>
            <HTTPSizeLimit>{{oauth.jwks_endpoint.size_limit_bytes}}</HTTPSizeLimit>
            <HTTPProxy>
                <Enable>{{http_proxy.enable}}</Enable>
                <Host>{{http_proxy.host}}</Host>
                <Port>{{http_proxy.port}}</Port>
                <Username>{{http_proxy.username}}</Username>
                <Password>{{http_proxy.password}}</Password>
            </HTTPProxy>
            <!-- Configuration for allowing users to get Previous KID value generated using SHA-1 algo from the JWKS endpoint -->
            <AddPreviousVersionKID>{{oauth.jwks_endpoint.add_previous_version_kid}}</AddPreviousVersionKID>
            <IsThumbprintHexifyRequired>{{oauth.jwks_endpoint.is_thumbprint_hexify_required}}</IsThumbprintHexifyRequired>
            <!-- Configuration for allowing users to enable x5c parameter in JWKS response -->
            <EnableX5CInResponse>{{oauth.jwks_endpoint.enable_x5c_in_response | default(true)}}</EnableX5CInResponse>
        </JWKSEndpoint>
    </JWTValidatorConfigs>

    <AdaptiveAuth>
        <!--Default configs for event publisher-->
        <EventPublisher>
            <ReceiverURL>{{authentication.adaptive.event_publisher.url}}</ReceiverURL>
            <BasicAuthentication>
                <Enable>{{authentication.adaptive.event_publisher.authentication.basic.enable}}</Enable>
                <Username>{{authentication.adaptive.event_publisher.authentication.basic.username}}</Username>
                <Password>{{authentication.adaptive.event_publisher.authentication.basic.password}}</Password>
            </BasicAuthentication>
        </EventPublisher>
        <!--End of default configs for event publisher-->

        <AsyncSequenceExecutorPoolSize>{{authentication.adaptive.async_executer_pool_size}}</AsyncSequenceExecutorPoolSize>
        <MaxTotalConnections>{{authentication.adaptive.http_connections.max}}</MaxTotalConnections>
        <MaxTotalConnectionsPerRoute>{{authentication.adaptive.http_connections.max_per_route}}</MaxTotalConnectionsPerRoute>

        <!--Timeouts in milliseconds-->
        <!--Default configs for timeouts-->
        <HTTPConnectionTimeout>{{authentication.adaptive.http_connections.connection_timeout}}</HTTPConnectionTimeout>
        <HTTPReadTimeout>{{authentication.adaptive.http_connections.read_timeout}}</HTTPReadTimeout>
        <HTTPConnectionRequestTimeout>{{authentication.adaptive.http_connections.request_timeout}}</HTTPConnectionRequestTimeout>
        <!--End of default configs for timeouts-->

        <!--Retry counts-->
        <HTTPRequestRetryCount>{{authentication.adaptive.http_connections.request_retry_count}}</HTTPRequestRetryCount>
        <!--End of retry counts-->

        <!--Timeouts for callChore token call and adaptive endpoint-->
        <CallChoreo>
          <!--Default timeout in milliseconds-->
          <HTTPConnectionTimeout>{{authentication.adaptive.call_choreo.http_connections.connection_timeout}}</HTTPConnectionTimeout>
          <HTTPReadTimeout>{{authentication.adaptive.call_choreo.http_connections.read_timeout}}</HTTPReadTimeout>
          <HTTPConnectionRequestTimeout>{{authentication.adaptive.call_choreo.http_connections.request_timeout}}</HTTPConnectionRequestTimeout>
          <!--Default retry counts-->
          <TokenRequestRetryCount>{{authentication.adaptive.call_choreo.http_connections.token_request_retry_count}}</TokenRequestRetryCount>
          <ChoreoAPIRequestRetryCount>{{authentication.adaptive.call_choreo.http_connections.choreo_api_request_retry_count}}</ChoreoAPIRequestRetryCount>
        </CallChoreo>
        <!--End of default configs for callChore timeouts and request retry counts-->

        <RefreshInterval>{{authentication.adaptive.long_wait.page_refresh_interval}}</RefreshInterval>
        <!--End of timeouts in milliseconds-->

        <PromptOnLongWait>{{authentication.adaptive.long_wait.prompt}}</PromptOnLongWait>

        <!--Timeout in milliseconds for the waiting external calls-->
        <LongWaitTimeout>{{authentication.adaptive.long_wait.timout}}</LongWaitTimeout>

        {% if authentication.adaptive.allow_loops is defined %}
        <AllowLoops>{{authentication.adaptive.allow_loops}}</AllowLoops>
        {% endif %}
        <ExecutionSupervisor>
            <Enable>{{authentication.adaptive.execution_supervisor.enable}}</Enable>
            <ThreadCount>{{authentication.adaptive.execution_supervisor.thread_count}}</ThreadCount>
            <Timeout>{{authentication.adaptive.execution_supervisor.timeout}}</Timeout>
            {% if authentication.adaptive.execution_supervisor.memory_limit is defined %}
            <MemoryLimit>{{authentication.adaptive.execution_supervisor.memory_limit}}</MemoryLimit>
            {% endif %}
        </ExecutionSupervisor>

        {% if authentication.adaptive.http_function_allowed_domains is defined %}
        <HTTPFunctionAllowedDomains>
            {% for domain in authentication.adaptive.http_function_allowed_domains %}
            <Domain>{{domain}}</Domain>
            {% endfor %}
        </HTTPFunctionAllowedDomains>
        {% endif %}

        {% if authentication.adaptive.choreo_domains is defined %}
        <ChoreoDomains>
            {% for domain in authentication.adaptive.choreo_domains %}
            <Domain>{{domain}}</Domain>
            {% endfor %}
        </ChoreoDomains>
        {% endif %}

        <!--Default configs for Choreo token endpoint-->
        <ChoreoTokenEndpoint>{{authentication.adaptive.choreo_token_endpoint}}</ChoreoTokenEndpoint>

        <!--Whether to use authenticator name or display name in authenticationOptions-->
        <AuthenticatorNameInAuthConfig>
            <Enable>{{authentication.adaptive.authenticator_name_in_auth_config.enable}}</Enable>
        </AuthenticatorNameInAuthConfig>

        <!--Number of statements that can be run with GraalJS script engine on one execution-->
        <GraalJS>
            <ScriptStatementsLimit>{{authentication.adaptive.graaljs.script_statements_limit}}</ScriptStatementsLimit>
        </GraalJS>
    </AdaptiveAuth>

    <!--Intermediate certificate validation for certificate based requests-->
    <IntermediateCertValidation enable="{{intermediate_cert_validation.enable}}">
        <IntermediateCerts>
            <!--Add intermediate certificate CN. Multiple <CertCN> elements can be used for multiple certificates.-->
            {% for cert in intermediate_cert_validation.cert_cns %}
            <CertCN>{{cert}}</CertCN>
            {% endfor %}
        </IntermediateCerts>
        <ExemptContext>
            <!--Add exemptable context paths. Multiple <Context> elements can be used for multiple contexts.-->
            {% for context in intermediate_cert_validation.exempt_contexts%}
            <Context>{{context}}</Context>
            {% endfor %}
        </ExemptContext>
    </IntermediateCertValidation>

    <!--This is the separator that use to separate multiple roles in the role claim value coming from IDP side-->
    <FederatedIDPRoleClaimValueAttributeSeparator>{{federated.idp.role_claim_value_attribute_separator}}</FederatedIDPRoleClaimValueAttributeSeparator>

    {% if federated.idp.group_claim_value_attribute_separator is defined %}
    <!--This is the separator that use to separate multiple groups in the group claim value coming from IDP side-->
    <FederatedIDPGroupClaimValueAttributeSeparator>{{federated.idp.group_claim_value_attribute_separator}}</FederatedIDPGroupClaimValueAttributeSeparator>
    {% endif %}

    {% if federated.idp.use_idp_role_claim_as_idp_group_claim is defined %}
    <!--
    This allows to use idp role claim uri as the idp group claim uri. This is only recommended to handle the migration
    from idp role to local role mapping implementation to idp group to local role assignment implementation.
    -->
    <UseIDPRoleClaimAsIDPGroupClaim>{{federated.idp.use_idp_role_claim_as_idp_group_claim}}</UseIDPRoleClaimAsIDPGroupClaim>
    {% endif %}

     {% if system_applications.fidp_role_based_authz_enabled_apps is defined %}
     <!-- Following applications can use federated user role based authorization -->
     <FIdPRoleBasedAuthzApplications>
         {% for application in system_applications.fidp_role_based_authz_enabled_apps %}
         <AppName>{{application}}</AppName>
         {% endfor %}
     </FIdPRoleBasedAuthzApplications>
     {% endif %}

    <!--This configuration is used for X509 Certificate based authentication. -->

    <X509>
        <!--During ssl termination at LB, the X509 certificate is passed over the HTTP header. This configuration
        provides the facility to configure HTTP request header name which is configured at LB.  -->
        {% if x509.request_header_name is defined and x509.request_header_name|length %}
        <X509RequestHeaderName>{{x509.request_header_name}}</X509RequestHeaderName>
        {% endif %}
        {% if x509.crl_download_timeout is defined and x509.crl_download_timeout|length %}
        <CRLDownloadTimeout>{{x509.crl_download_timeout}}</CRLDownloadTimeout>
        {% endif %}
    </X509>

    <!-- This configuration specifies the claims that should be logged to "audit.log" upon changes. -->
    {% if audit.log.loggable_user_claim is defined %}
        {% if audit.log.loggable_user_claim.claims is defined %}
            <LoggableUserClaims>
                {% for claim in audit.log.loggable_user_claim.claims %}
                    <LoggableUserClaim>{{ claim }}</LoggableUserClaim>
                {% endfor %}
            </LoggableUserClaims>
        {% endif %}
        {% if audit.log.loggable_user_claim|length > 0 %}
            <LoggableUserClaims>
                {% for key, value in audit.log.loggable_user_claim.items() %}
                    {% if key != 'claims' %}
                        <LoggableUserClaim>{{ value }}</LoggableUserClaim>
                    {% endif %}
                {% endfor %}
            </LoggableUserClaims>
        {% endif %}
    {% endif %}

     <!-- This configuration specifies enabling contextual param for audit logs. -->
     <LoggableContextualParams>
       {% for param in audit.log.contextual_param.params %}
        <contextual_param>{{param}}</contextual_param>
       {% endfor %}
     </LoggableContextualParams>

    <!--Configuration Store properties-->
    <ConfigurationStore>
        <!--Set an upper limit to the database call queries. Configuration store uses dynamic query generation,
        specially for searching resources. This property will prevent any unwanted errors due to too large queries.
        Default value is the maximum packet size for MySQL 5.7 in bytes.-->
        <MaximumQueryLength>{{configuration.store.query_length.max}}</MaximumQueryLength>
        <AllowCrossTenantSearch>{{configuration.store.allow_cross_tenant_search}}</AllowCrossTenantSearch>
    </ConfigurationStore>

    <FIDO>
        <WebAuthn>
            <Enable>{{fido.webauthn.enable}}</Enable>
        </WebAuthn>
        <EnablePasskeyProgressiveEnrollment>{{fido.enable_passkey_progressive_enrollment}}</EnablePasskeyProgressiveEnrollment>
        <EnableUsernamelessAuthentication>{{fido.enable_usernameless_authentication}}</EnableUsernamelessAuthentication>
        <FIDO2TrustedOrigins>
            <Origin>${carbon.protocol}://${carbon.host}:${carbon.management.port}</Origin>
            {% for origin in fido.trusted.origins %}
            <Origin>{{origin}}</Origin>
            {% endfor %}
        </FIDO2TrustedOrigins>

        <!--
            Time allocated for the users to authenticate.
            Time configurations are in milliseconds.
        -->
        <UserResponseTimeout>{{fido.user_response_timeout}}</UserResponseTimeout>

        <!-- FIDO2 metadata service related configurations -->
        <MetadataService>
            <Enable>{{fido.metadata_service.enable}}</Enable>
            <MDSEndpoints>
                {% for endpoint in fido.metadata_service.mds_endpoints %}
                    <Endpoint>{{endpoint}}</Endpoint>
                {% endfor %}
            </MDSEndpoints>
            <MDSRootCertificateFilePath>{{fido.metadata_service.mds_root_certificate_file_path}}</MDSRootCertificateFilePath>
            <MetadataStatementDirectory>{{fido.metadata_service.metadata_statement_directory}}</MetadataStatementDirectory>
            <SchedulerInitialDelay>{{fido.metadata_service.mds_scheduler_initial_delay}}</SchedulerInitialDelay>
        </MetadataService>
    </FIDO>

    <MaximumItemsPerPage>{{pagination.max_items_per_page}}</MaximumItemsPerPage>
    <DefaultItemsPerPage>{{pagination.default_items_per_page}}</DefaultItemsPerPage>
    <MaximumUsersListPerRole>{{pagination.max_users_list_per_role}}</MaximumUsersListPerRole>

    <UserFiltering>
        <ShowDisplayName>{{user_filtering.show_display_name_of_user}}</ShowDisplayName>
    </UserFiltering>

    <!-- Allowed Userstores -->
    {% if user_store_mgt.allowed_user_stores is defined %}
    <AllowedUserstores>
        {% for allowed_user_store in user_store_mgt.allowed_user_stores %}
        <AllowedUserstore>{{allowed_user_store}}</AllowedUserstore>
        {% endfor %}
        {% if user_store_mgt.custom_user_stores is defined %}
        {% for custom_user_store in user_store_mgt.custom_user_stores %}
        <AllowedUserstore>{{custom_user_store}}</AllowedUserstore>
        {% endfor %}
        {% endif %}
    </AllowedUserstores>
    {% endif %}

    {% if user_store_mgt.reserved_user_stores is defined %}
    <ReservedUserstores>
        {% for reserved_user_store in user_store_mgt.reserved_user_stores %}
        <ReservedUserstore>{{reserved_user_store}}</ReservedUserstore>
        {% endfor %}
    </ReservedUserstores>
    {% endif %}

    <!-- System Applications -->
    {% if system_applications.read_only_apps is defined %}
    <SystemApplications>
        {% for application in system_applications.read_only_apps %}
        <ApplicationName>{{application}}</ApplicationName>
        {% endfor %}
    </SystemApplications>
    {% endif %}

    <!-- Default Applications -->
    {% if system_applications.default_apps is defined %}
    <DefaultApplications>
        {% for application in system_applications.default_apps %}
        <ApplicationName>{{application}}</ApplicationName>
        {% endfor %}
    </DefaultApplications>
    {% endif %}

    <!-- System Portals -->
    {% if system_applications.system_portals is defined %}
    <SystemPortals>
        {% for application in system_applications.system_portals %}
        <PortalName>{{application}}</PortalName>
        {% endfor %}
    </SystemPortals>
    {% endif %}

    <!-- System Roles -->
    {% if system_roles is defined %}
    <SystemRoles>
        <Enabled>{{system_roles.enable}}</Enabled>
        {% for role in system_roles.read_only_roles %}
        <Role>
            <Name>{{role.name}}</Name>
            <MandatoryAPIResources>
                {% for api_resource in role.api_resources %}
                <APIResource>{{api_resource}}</APIResource>
                {% endfor %}
            </MandatoryAPIResources>
            <MandatoryScopes>
                {% for scope in role.scopes %}
                <Scope>{{scope}}</Scope>
                {% endfor %}
            </MandatoryScopes>
        </Role>
        {% endfor %}
    </SystemRoles>
    {% endif %}

    <MutualTLS>
        <ClientCertificateHeader>{{oauth.mutualtls.client_certificate_header}}</ClientCertificateHeader>
    </MutualTLS>

    <!-- Configuration for allowing an uninterrupted token building flow upon facing claim handling errors. -->
    <ContinueOnClaimHandlingError>{{continue_on_claim_handling_error}}</ContinueOnClaimHandlingError>

    <!--Disallowed characters regEx property-->
    {% if user_identifier.disallowed.characters.regex is defined %}
    <UserIdentifier>
        <DisallowedCharacters>{{user_identifier.disallowed.characters.regex}}</DisallowedCharacters>
    </UserIdentifier>
    {% endif %}

    <!-- CORS -->
    <CORS>
        <AllowGenericHttpRequests>{{cors.allow_generic_http_requests}}</AllowGenericHttpRequests>
        <AllowAnyOrigin>{{cors.allow_any_origin}}</AllowAnyOrigin>
        <AllowedOrigins>
            {% for origin in cors.allowed_origins %}
            <Origin>{{origin}}</Origin>
            {% endfor %}
        </AllowedOrigins>
        <AllowSubdomains>{{cors.allow_subdomains}}</AllowSubdomains>
        <SupportedMethods>
            {% for method in cors.supported_methods %}
            <Method>{{method}}</Method>
            {% endfor %}
        </SupportedMethods>
        <SupportAnyHeader>{{cors.support_any_header}}</SupportAnyHeader>
        <SupportedHeaders>
            {% for header in cors.supported_headers %}
            <Header>{{header}}</Header>
            {% endfor %}
        </SupportedHeaders>
        <ExposedHeaders>
            {% for header in cors.exposed_headers %}
            <Header>{{header}}</Header>
            {% endfor %}
        </ExposedHeaders>
        <SupportsCredentials>{{cors.supports_credentials}}</SupportsCredentials>
        <MaxAge>{{cors.max_age}}</MaxAge>
        <TagRequests>{{cors.tag_requests}}</TagRequests>
    </CORS>

    <LegacyFeatures>
        {% for feature in legacy_feature %}
        <LegacyFeature>
            <Id>{{feature.id}}</Id>
            <Version>{{feature.version}}</Version>
            <Enable>{{feature.enable}}</Enable>
        </LegacyFeature>
        {% endfor %}
    </LegacyFeatures>

    {% if reverse_proxy_config is defined %}
    <ReverseProxyConfig>
        {% for config in reverse_proxy_config %}
        <ReverseProxy>
            <DefaultContext>{{config.default_context}}</DefaultContext>
            <ProxyContext>{{config.proxy_context}}</ProxyContext>
        </ReverseProxy>
        {% endfor %}
    </ReverseProxyConfig>
    {% endif %}

    <!-- Configuration for preserving the current session and token when updating the password. -->
    <PasswordUpdate>
        <PreserveLoggedInSession>{{identity_mgt.password_update.preserve_logged_in_session}}</PreserveLoggedInSession>
    </PasswordUpdate>

    <EmailTemplatePlaceholders>
    {% for key,value in email_templates.placeholders.items() %}
        <EmailTemplatePlaceholder key="{{key}}">{{value}}</EmailTemplatePlaceholder>
    {% endfor %}
    </EmailTemplatePlaceholders>

    <CommonAuthCallerPath>
        <EnableValidation>{{common_auth_caller_path.enable_common_auth_caller_path_validation}}</EnableValidation>
        <EnableNestedRedirectParams>{{common_auth_caller_path.enable_nested_redirect_params}}</EnableNestedRedirectParams>
        {% if common_auth_caller_path.default_url is defined %}
        <DefaultUrl>{{common_auth_caller_path.default_url}}</DefaultUrl>
        {% endif %}
        {% if common_auth_caller_path.enable_fallback_to_default_on_no_return_url is defined %}
        <EnableFallbackToDefaultOnNoReturnUrl>{{common_auth_caller_path.enable_fallback_to_default_on_no_return_url}}</EnableFallbackToDefaultOnNoReturnUrl>
        {% endif %}
    </CommonAuthCallerPath>

    <!-- Cookies to invalidate during authentication flow failures. -->
    <CookiesToInvalidate>
        	<Cookie name="commonAuthId"/>
        	<Cookie name="opbs"/>
        	<Cookie name="pastr"/>
        	<Cookie name="sessionNonceCookie"/>
        	<Cookie name="ALOR"/>
        	{% for cookie in cookies_to_invalidate.cookie_names %}
        	<Cookie name="{{cookie}}"/>
        	{% endfor %}
    </CookiesToInvalidate>

    <!-- Claim to store localization code  -->
    <!--    By setting true localization code will be stored inside the http://wso2.org/claims/locality-->
    <!--    By setting false localization code will be stored inside the http://wso2.org/claims/local-->

    {% if claims is defined && claims.use_legacy_localization_claim is defined %}
    <UseLegacyLocalizationClaim>{{claims.use_legacy_localization_claim}}</UseLegacyLocalizationClaim>
    {% else %}
    <UseLegacyLocalizationClaim>false</UseLegacyLocalizationClaim>
    {% endif %}

    <!-- Configuration to enable or disable claim filtering based on scope. -->
    <EnableScopeBasedClaimFiltering>{{authentication.enable_scope_based_claim_filtering}}</EnableScopeBasedClaimFiltering>

    <!-- Configuration to allow only SP requested claims during federated flow. -->
    <AllowSPRequestedFedClaimsOnly>{{authentication.allow_sp_requested_fed_claims_only}}</AllowSPRequestedFedClaimsOnly>

    {% if stored_procedure_dao is defined %}
    <!-- Stored Procedure supported DAO Implementation of Identity components.
    To enable this, the corresponding Stored Procedure supported DAO extension has to be added to product.   -->
    <StoredProcedureDAO>
        {% for key,value in stored_procedure_dao.items() %}
        <DAO name="{{key}}" enable="{{value}}"/>
        {% endfor %}
    </StoredProcedureDAO>
    {% endif %}

    {% if authentication_context.method_refs is defined %}
        <AuthenticationContext>
            <MethodRefs>
                {% for method_ref in authentication_context.method_refs %}
                    {% if method_ref.amr_value is defined %}
                    <MethodRef method="{{method_ref.method}}" uri="{{method_ref.amr_value}}" />
                    {% elif method_ref.excluded_methods is defined %}
                    {% for excluded_method in method_ref.excluded_methods %}
                    <MethodRef method="{{excluded_method}}" xsi:nil="true" xmlns:xsi="http://www.w3.org/2001/XMLSchema-instance" />
                    {% endfor %}
                    {% endif %}
                {% endfor %}
            </MethodRefs>
        </AuthenticationContext>
    {% endif %}

    <!-- Configuration to show the pending user information during the authentication failure attempts. -->
    {% if show_pending_user_information is defined %}
    <ShowPendingUserInformation>{{show_pending_user_information.enable}}</ShowPendingUserInformation>
    {% endif %}

    {% if email_templates.branding.organization is defined %}
    <!-- Configuration to enable the organization level branding of email templates. -->
    <EnableOrganizationLevelEmailBranding>{{email_templates.branding.organization.enable}}</EnableOrganizationLevelEmailBranding>
    {% endif %}

    <!-- Configuration to set up fallback configs for organization level branding configs   -->
    <!-- to be used in the case where branding configs are not defined by the tenant users. -->
    <OrganizationLevelEmailBrandingFallbacks>
        {% for key,value in email_templates.branding.fallbacks.items() %}
            <OrganizationLevelEmailBrandingFallback key="{{key}}">{{value}}</OrganizationLevelEmailBrandingFallback>
        {% endfor %}
    </OrganizationLevelEmailBrandingFallbacks>

    <!-- Configuration to enable SHA256 in IdentityUtil-->
    <IdentityUtil>
        <EnableSHA256>{{identity_util.enable_sha256}}</EnableSHA256>
    </IdentityUtil>

    <CertThumbprint>
        <EnableSHA256>{{cert_thumbprint.enable_sha256}}</EnableSHA256>
    </CertThumbprint>

    <!--
        These configurations are deprecated from this file and moved to organization-mgt.xml file.
        The configuration reading will happen from the organization-mgt.xml file and the deployment.toml
        configurations will remain the same.
    -->
    <OrganizationUserInvitation>
        <DefaultExpiryTime>{{organization.user.invitation.default.expiry_time}}</DefaultExpiryTime>
        <PrimaryUserDomain>{{organization.user.invitation.primary.user_domain}}</PrimaryUserDomain>
        <DefaultAcceptURL>{{organization.user.invitation.default.accept_url}}</DefaultAcceptURL>
        <AssociationWaitTime>{{organization.user.invitation.association.wait_time}}</AssociationWaitTime>
    </OrganizationUserInvitation>

    <!-- Extension management service configurations -->
    <ExtensionManagementService>
        <ExtensionTypes>{{extension_mgt.extension_types}}</ExtensionTypes>
    </ExtensionManagementService>

    <!-- IdentityDataStore configurations -->
    <IdentityDataStore>
        <DataStoreType>{{identity_datastore.datastore_type}}</DataStoreType>
    </IdentityDataStore>

    <UserProfileExport>
        <AdditionalClaims>
            {% for item in user_profile_export.additional_claims %}
            <AdditionalClaim>{{item}}</AdditionalClaim>
            {% endfor %}
        </AdditionalClaims>
        <RestrictedClaims>
            {% for item in user_profile_export.restricted_claims %}
            <RestrictedClaim>{{item}}</RestrictedClaim>
            {% endfor %}
        </RestrictedClaims>
    </UserProfileExport>

    <EnableBasicAuthHandler>{{authentication.enable_basic_auth_handler}}</EnableBasicAuthHandler>
    {% if input_validation.username is defined %}
    <InputValidation>
        <Username>
       		<Enabled>{{ input_validation.username.enable }}</Enabled>
        </Username>
    </InputValidation>
    {% endif %}

    <!-- Console Application configurations -->
    <Console>
        <CallbackURL>{{console.callback_url}}</CallbackURL>
        <AccessURL>{{console.access_url}}</AccessURL>
        <AppBaseName>{{console.app_base_name}}</AppBaseName>
        <Origin>{{console.origin}}</Origin>
    </Console>

    <!-- MyAccount Application configurations -->
    <MyAccount>
        <CallbackURL>{{myaccount.callback_url}}</CallbackURL>
        <AccessURL>{{myaccount.access_url}}</AccessURL>
        <AppBaseName>{{myaccount.app_base_name}}</AppBaseName>
        <Origin>{{myaccount.origin}}</Origin>
        <Impersonation>
            <AllowedResources>
                {% for resource in myaccount.impersonation.allowed_resources %}
                    <Resource context="{{resource}}"/>
                {% endfor %}
            </AllowedResources>
        </Impersonation>
    </MyAccount>

    <!-- Configuration settings for the API responses. -->
    <APIResponse>
        <!-- When set to true, this enables sending a specific authentication failure message in the API response
         when an account is locked. -->
        <SetAccountLockAuthFailureReason>{{api_response.set_account_lock_auth_failure_reason}}</SetAccountLockAuthFailureReason>
    </APIResponse>

    <SuperTenantAliasInPublicUrl>{{super_tenant.alias_in_public_url}}</SuperTenantAliasInPublicUrl>

    {% if legacy_claims.allow_legacy_role_claim_behaviour is defined %}
    <!-- Config to allow legacy roles claim behaviors -->
    <AllowLegacyRoleClaimBehaviour>{{legacy_claims.allow_legacy_role_claim_behaviour}}</AllowLegacyRoleClaimBehaviour>
    {% endif %}

    {% if cache_invalidator.mb.enabled is defined %}
    <CacheInvalidator>
        <MB>
            <Enabled>{{cache_invalidator.mb.enabled}}</Enabled>
            <Type>{{cache_invalidator.mb.broker_type}}</Type>
            <InitialNamingFactory>{{cache_invalidator.mb.initial_naming_factory}}</InitialNamingFactory>
            <ProviderURL>{{cache_invalidator.mb.provider_url}}</ProviderURL>
            <TopicName>{{cache_invalidator.mb.topic_name}}</TopicName>
            <ProducerName>{{cache_invalidator.mb.producer_name}}</ProducerName>
            <Username>{{cache_invalidator.mb.username}}</Username>
            <Password>{{cache_invalidator.mb.password}}</Password>
            <HybridMode>{{cache_invalidator.mb.hybrid_mode_enabled}}</HybridMode>
        </MB>
        {% for cache_manager in cache_invalidator.sync_block_list.cache_manager %}
        <CacheManager name="{{cache_manager.name}}">
            {% for cache_name in cache_manager.list %}
            <Cache name="{{cache_name}}"/>
            {% endfor %}
        </CacheManager>
        {% endfor %}
    </CacheInvalidator>
    {% endif %}

    <OnDemandConfig>
        <OnInitialUse>
            <EnableSMSOTPPasswordRecoveryIfConnectorEnabled>{{on_demand_config.on_initial_use.enable_sms_otp_password_recovery_if_connector_enabled}}</EnableSMSOTPPasswordRecoveryIfConnectorEnabled>
            <EnableSMSUsernameRecoveryIfConnectorEnabled>{{on_demand_config.on_initial_use.enable_sms_username_recovery_if_connector_enabled}}</EnableSMSUsernameRecoveryIfConnectorEnabled>
        </OnInitialUse>
    </OnDemandConfig>

    <AdminServices>
        {% if user_registration_admin_service.enable is sameas true %}
        <UserRegistrationAdminService>
            <Enable>{{user_registration_admin_service.enable}}</Enable>
            <AllowedSignUpRoles>{{ user_registration_admin_service.allowed_sign_up_roles | join(',') }}</AllowedSignUpRoles>
        </UserRegistrationAdminService>
        {% endif %}
        {% if user_info_recovery_admin_service.allowed_usernames is defined %}
        <UserInformationRecoveryService>
            <AllowedUsers>
                <Usernames>{{ user_info_recovery_admin_service.allowed_usernames | join(',') }}</Usernames>
            </AllowedUsers>
        </UserInformationRecoveryService>
        {% endif %}
        {% if policy_editor_service.get_policy_doc.allowed_urls is defined %}
        <PolicyEditorService>
            <GetPolicyDoc>
                <AllowedURLs>{{ policy_editor_service.get_policy_doc.allowed_urls | join(',') }}</AllowedURLs>
            </GetPolicyDoc>
        </PolicyEditorService>
        {% endif %}
    </AdminServices>

    <AIServices>
        <TokenEndpoint>{{ai_services.token_endpoint}}</TokenEndpoint>
        <Key>{{ai_services.key}}</Key>
        <TokenRequestRetryCount>{{ai_services.token_request_retry_count}}</TokenRequestRetryCount>
        <TokenConnectionTimeout>{{ai_services.token_connection_timeout}}</TokenConnectionTimeout>
        <TokenConnectionRequestTimeout>{{ai_services.token_connection_request_timeout}}</TokenConnectionRequestTimeout>
        <TokenConnectionSocketTimeout>{{ai_services.token_connection_socket_timeout}}</TokenConnectionSocketTimeout>
        <HTTPConnectionPoolSize>{{ai_services.http_connection_pool_size}}</HTTPConnectionPoolSize>
        <HTTPConnectionTimeout>{{ai_services.http_connection_timeout}}</HTTPConnectionTimeout>
        <HTTPConnectionRequestTimeout>{{ai_services.http_connection_request_timeout}}</HTTPConnectionRequestTimeout>
        <HTTPSocketTimeout>{{ai_services.http_socket_timeout}}</HTTPSocketTimeout>
        <LoginFlowAI>
            <LoginFlowAIEndpoint>{{ai_services.login_flow_ai.endpoint}}</LoginFlowAIEndpoint>
            <LoginFlowAIGenerateRequestPath>{{ai_services.login_flow_ai.generate_request_path}}</LoginFlowAIGenerateRequestPath>
            <LoginFlowAIStatusRequestPath>{{ai_services.login_flow_ai.status_request_path}}</LoginFlowAIStatusRequestPath>
            <LoginFlowAIResultRequestPath>{{ai_services.login_flow_ai.result_request_path}}</LoginFlowAIResultRequestPath>
        </LoginFlowAI>
        <BrandingAI>
            <BrandingAIEndpoint>{{ai_services.branding_ai.endpoint}}</BrandingAIEndpoint>
            <BrandingAIGenerateRequestPath>{{ai_services.branding_ai.generate_request_path}}</BrandingAIGenerateRequestPath>
            <BrandingAIStatusRequestPath>{{ai_services.branding_ai.status_request_path}}</BrandingAIStatusRequestPath>
            <BrandingAIResultRequestPath>{{ai_services.branding_ai.result_request_path}}</BrandingAIResultRequestPath>
        </BrandingAI>
        <FlowAI>
            <Endpoint>{{ai_services.flow_ai.endpoint}}</Endpoint>
            <GenerateRequestPath>{{ai_services.flow_ai.generate_request_path}}</GenerateRequestPath>
            <StatusRequestPath>{{ai_services.flow_ai.status_request_path}}</StatusRequestPath>
            <ResultRequestPath>{{ai_services.flow_ai.result_request_path}}</ResultRequestPath>
        </FlowAI>
    </AIServices>

    <!-- This configuration is to indicate whether the user session management APIs should return entries filtered by unique session IDs. -->
    <FilterByUniqueSessionIdForUser>{{session_management.filter_by_unique_session_id_for_user}}</FilterByUniqueSessionIdForUser>

    <AgentIdentity>
        <Enabled>{{agent_identity.enabled}}</Enabled>
        <Userstore>{{agent_identity.userstore}}</Userstore>
        <Datasource>{{agent_identity.datasource}}</Datasource>
        <UserstoreManagerClass>{{agent_identity.userstore_manager_class}}</UserstoreManagerClass>
    </AgentIdentity>

    {% if platform_idp is defined %}
    <PlatformIdp>
        <Enabled>true</Enabled>
        <Name>{{platform_idp.name}}</Name>
        <AuthEndpointUrl>{{platform_idp.oauth2_auth_ep_url}}</AuthEndpointUrl>
        <TokenEndpointUrl>{{platform_idp.oauth2_token_ep_url}}</TokenEndpointUrl>
        <LogoutEndpointUrl>{{platform_idp.oidc_logout_ep_url}}</LogoutEndpointUrl>
        <CallbackUrl>{{platform_idp.callback_url}}</CallbackUrl>
    </PlatformIdp>
    {% endif %}

    <AsyncOperationStatus>
        <EnableDataPersistence>{{async_operation_status.enable_data_persistence}}</EnableDataPersistence>
    </AsyncOperationStatus>

<<<<<<< HEAD
    <BrandingConfiguration>
        <CustomContent>
            <MaxFileSize>{{branding_configuration.custom_content.max_file_size}}</MaxFileSize>
        </CustomContent>
    </BrandingConfiguration>
=======
    <FlowExecution>
        {% if flow_execution.excluded_userstores is defined %}
        <ExcludedUserstores>
            {% for userstore in flow_execution.excluded_userstores %}
            <Userstore>{{userstore}}</Userstore>
            {% endfor %}
        </ExcludedUserstores>
        {% endif %}
        <UserAssertion>
            <ExpiryTime>{{flow_execution.user_assertion.expiry_time}}</ExpiryTime>
        </UserAssertion>
        <DefaultTTL>{{flow_execution.default_ttl}}</DefaultTTL>
        <FlowTypeTTLs>
            {% for flow_type, ttl in flow_execution.flow_type_ttl.items() %}
            <FlowTypeTTL type="{{flow_type}}">{{ttl}}</FlowTypeTTL>
            {% endfor %}
        </FlowTypeTTLs>
    </FlowExecution>
>>>>>>> c95ff05b

</Server><|MERGE_RESOLUTION|>--- conflicted
+++ resolved
@@ -4701,13 +4701,11 @@
         <EnableDataPersistence>{{async_operation_status.enable_data_persistence}}</EnableDataPersistence>
     </AsyncOperationStatus>
 
-<<<<<<< HEAD
     <BrandingConfiguration>
         <CustomContent>
             <MaxFileSize>{{branding_configuration.custom_content.max_file_size}}</MaxFileSize>
         </CustomContent>
     </BrandingConfiguration>
-=======
     <FlowExecution>
         {% if flow_execution.excluded_userstores is defined %}
         <ExcludedUserstores>
@@ -4726,6 +4724,5 @@
             {% endfor %}
         </FlowTypeTTLs>
     </FlowExecution>
->>>>>>> c95ff05b
 
 </Server>