--- conflicted
+++ resolved
@@ -2861,8 +2861,6 @@
     <!-- Configuration for allowing users to introspect tokens from other tenants. -->
     <AllowCrossTenantTokenIntrospection>{{oauth.allow_cross_tenant_token_introspection}}</AllowCrossTenantTokenIntrospection>
 
-<<<<<<< HEAD
-=======
     {% if stored_procedure_dao is defined %}
     <!-- Stored Procedure supported DAO Implementation of Identity components.
     To enable this, the corresponding Stored Procedure supported DAO extension has to be added to product.   -->
@@ -2872,5 +2870,4 @@
         {% endfor %}
     </StoredProcedureDAO>
     {% endif %}
->>>>>>> b8f0b1b5
 </Server>