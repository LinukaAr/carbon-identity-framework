<?xml version="1.0" encoding="ISO-8859-1"?>

<!--
~ Copyright (c) 2019, WSO2 Inc. (http://www.wso2.org) All Rights Reserved.
~
~ Licensed under the Apache License, Version 2.0 (the "License");
~ you may not use this file except in compliance with the License.
~ You may obtain a copy of the License at
~
~ http://www.apache.org/licenses/LICENSE-2.0
~
~ Unless required by applicable law or agreed to in writing, software
~ distributed under the License is distributed on an "AS IS" BASIS,
~ WITHOUT WARRANTIES OR CONDITIONS OF ANY KIND, either express or implied.
~ See the License for the specific language governing permissions and
~ limitations under the License.
 -->

<Server xmlns="http://wso2.org/projects/carbon/carbon.xml" xmlns:svns="http://org.wso2.securevault/configuration">

    <JDBCPersistenceManager>
        <DataSource>
            <!-- Include a data source name (jndiConfigName) from the set of data
                sources defined in master-datasources.xml -->
            <Name>{{identity.data_source}}</Name>
        </DataSource>
        <!-- If the identity database is created from another place and if it is
            required to skip schema initialization during the server start up, set the
            following property to "true". -->
        <SkipDBSchemaCreation>{{identity_data_source.skip_db_schema_creation}}</SkipDBSchemaCreation>
        <SessionDataPersist>
            <Enable>{{session_data.persistence.enable_persistence}}</Enable>
             {% if session.data_source is defined %}
              <DataSource>
                    <!-- Include a data source name (jndiConfigName) from the set of data
                        sources defined in master-datasources.xml -->
                    <Name>{{session.data_source}}</Name>
                </DataSource>
             {% endif %}
            <Temporary>{{session_data.persistence.persist_temporary_data}}</Temporary>
            <PoolSize>{{session_data.persistence.persistence_pool_size}}</PoolSize>
            <SessionDataCleanUp>
                <Enable>{{session_data.cleanup.enable_expired_data_cleanup}}</Enable>
                <CleanUpTimeout>{{session_data.cleanup.expire_session_data_after}}</CleanUpTimeout>
                <CleanUpPeriod>{{session_data.cleanup.clean_expired_session_data_every}}</CleanUpPeriod>
                <DeleteChunkSize>{{session_data.cleanup.clean_expired_session_data_in_chunks_of}}</DeleteChunkSize>
            </SessionDataCleanUp>
            <OperationDataCleanUp>
                <Enable>{{session_data.cleanup.clean_logged_out_sessions_at_immediate_cycle}}</Enable>
            </OperationDataCleanUp>
            <TempDataCleanup>
                <Enable>{{session_data.cleanup.enable_pre_session_data_cleanup}}</Enable>
                <!-- When PoolZize > 0, temporary data which have no usage after the authentication flow will be deleted immediately
                 When PoolZise = 0, data will be deleted only by the scheduled cleanup task-->
                <PoolSize>{{session_data.cleanup.pre_session_data_cleanup_thread_pool_size}}</PoolSize>
                <!-- All temporary authentication context data older than CleanUpTimeout value are considered as expired
                and would be deleted during cleanup task -->
                <CleanUpTimeout>{{session_data.cleanup.expire_pre_session_data_after}}</CleanUpTimeout>
            </TempDataCleanup>
            <UserSessionMapping>
                <Enable>{{session_data.persistence.enable_user_session_mapping}}</Enable>
            </UserSessionMapping>
        </SessionDataPersist>
    </JDBCPersistenceManager>

    <!-- Time configurations are in minutes -->
    <TimeConfig>
        <SessionIdleTimeout>{{session.timeout.idle_session_timeout}}</SessionIdleTimeout>
        <RememberMeTimeout>{{session.timeout.remember_me_session_timeout}}</RememberMeTimeout>
        <!--
        Setting ExtendRememberMeSessionTimeoutOnAuth to TRUE will change the expiry time of the commonAuth cookie
        during the authentication. The default value will be TRUE and the expiry time of the commonAuth cookie
        will change.
        -->
        <ExtendRememberMeSessionTimeoutOnAuth>{{session.timeout.extend_remember_me_session_timeout_on_auth}}</ExtendRememberMeSessionTimeoutOnAuth>
    </TimeConfig>

    <!-- Security configurations -->
    <Security>
        <!-- The directory under which all other KeyStore files will be stored -->
        <KeyStoresDir>{{key_mgt.keystore_dir}}</KeyStoresDir>
        <KeyManagerType>{{key_mgt.key_manager_type}}</KeyManagerType>
        <TrustManagerType>{{key_mgt.trust_manager_type}}</TrustManagerType>
    </Security>

    <!-- This configuration is to resolve the internal service URL for internal API calls. -->
    <ServerHostName>{{server.internal_hostname}}</ServerHostName>

    <!--
        Following configuration adds support to change hostnames and paths of authentication and recovery portals.
        Note : These configurations works only when tenant qualified URLs are enabled. Otherwise use configurations
        provided in application-authentication.xml
    -->
    <AuthenticationEndpoint>
        <HostName>{{authenticationendpoint.hostname}}</HostName>
        <Path>{{authenticationendpoint.path}}</Path>
    </AuthenticationEndpoint>
    <RecoveryEndpoint>
        <HostName>{{recoveryendpoint.hostname}}</HostName>
        <Path>{{recoveryendpoint.path}}</Path>
    </RecoveryEndpoint>

    <Identity>
        <IssuerPolicy>{{identity.issuer_policy}}</IssuerPolicy>
        <TokenValidationPolicy>{{identity.token_validation_policy}}</TokenValidationPolicy>
        <BlackList></BlackList>
        <WhiteList></WhiteList>
        <System>
            <KeyStore></KeyStore>
            <StorePass></StorePass>
        </System>
    </Identity>

    <!--This configuration is used to define the Service Provider name regex in DCR and IdentityApplicationManagementService-->
    <ServiceProviders>
        <SPNameRegex>{{service_provider.sp_name_regex}}</SPNameRegex>
        {% if service_provider.sp_name_java_script_regex is defined %}
        <SPNameJavascriptRegex>{{service_provider.sp_name_java_script_regex}}</SPNameJavascriptRegex>
        {% endif %}
        {% if service_provider.fetch_chunk_size is defined %}
        <FetchChunkSize>{{service_provider.fetch_chunk_size}}</FetchChunkSize>
        {% endif %}
    </ServiceProviders>

    <OpenID>
        <!--
            Default values for OpenIDServerUrl and OpenIDUSerPattern are built in following format
            https://<HostName>:<MgtTrpProxyPort except 443>/<ProxyContextPath>/<context>
            If above format doesn't satisfy uncomment the following configs and explicitly configure the values
         -->
        <OpenIDServerUrl>${carbon.protocol}://${carbon.host}:${carbon.management.port}/openidserver</OpenIDServerUrl>
        <OpenIDUserPattern>${carbon.protocol}://${carbon.host}:${carbon.management.port}/openid</OpenIDUserPattern>
        <OpenIDLoginUrl>${carbon.protocol}://${carbon.host}:${carbon.management.port}/authenticationendpoint/openid_login.do</OpenIDLoginUrl>
        <!-- If the users must be prompted for approval -->
        <OpenIDSkipUserConsent>false</OpenIDSkipUserConsent>
        <!-- Expiry time of the OpenID RememberMe token in minutes -->
        <OpenIDRememberMeExpiry>7200</OpenIDRememberMeExpiry>
        <!-- To enable or disable openid dumb mode -->
        <DisableOpenIDDumbMode>false</DisableOpenIDDumbMode>
        <!--
               OpenID private association store is configurable from following configs.
               It includes two new replication stores,
                       i.   OpenIDServerAssociationStore (Default association store)
                       ii.  PrivateAssociationCryptoStore
                       iii. PrivateAssociationReplicationStore
        -->

        <!-- Specify full qualified class name of the class which going to use as private association store -->
        <!--
        <OpenIDPrivateAssociationStoreClass>org.wso2.carbon.identity.provider.openid.PrivateAssociationCryptoStore</OpenIDPrivateAssociationStoreClass>
        -->

        <!-- The expiration time (in minutes) for the OpenID association -->
        <!--
        <OpenIDAssociationExpiryTime>15</OpenIDAssociationExpiryTime>
        -->

        <!-- Configs specific to PrivateAssociationCryptoStore -->
        <!-- Server secret. This value should be the same in all nodes in the cluster -->
        <!--
        <OpenIDPrivateAssociationServerKey>qewlj324lmasc</OpenIDPrivateAssociationServerKey>
        -->

        <!-- Configs specific to PrivateAssociationCryptoStore -->
        <!-- This enable private association cleanup task which cleans expired private associations -->
        <!--
        <EnableOpenIDAssociationCleanupTask>true</EnableOpenIDAssociationCleanupTask>
        -->
        <!-- Time Period (in minutes) that cleanup task would run -->
        <!--
        <OpenIDAssociationCleanupPeriod>15</OpenIDAssociationCleanupPeriod>
        -->
    </OpenID>

<!--Remote Fetch Core Configuration-->
    <RemoteFetch>
        <FetchEnabled>{{remote_fetch.enable}}</FetchEnabled>
        <WorkingDirectory>{{remote_fetch.working_directory}}</WorkingDirectory>
    </RemoteFetch>

    <OAuth>
        <!-- Token cleanup feature config to clean IDN_OAUTH2_ACCESS_TOKEN table-->
        <TokenCleanup>
            <!--If true old access token cleaning feature is enabled -->
            <EnableTokenCleanup>{{oauth.token_cleanup.enable}}</EnableTokenCleanup>
            <!--If true  old access token retained in audit table  -->
            <RetainOldAccessToken>{{oauth.token_cleanup.retain_access_tokens_for_auditing}}</RetainOldAccessToken>
        </TokenCleanup>
        <!-- Specify the Token issuer class to be used.
             Default: org.wso2.carbon.identity.oauth2.token.OauthTokenIssuerImpl.
             Applicable values: org.wso2.carbon.identity.oauth2.token.JWTTokenIssuer
        -->
        {% if oauth.extensions.token_generator is defined %}
        <IdentityOAuthTokenGenerator>{{oauth.extensions.token_generator}}</IdentityOAuthTokenGenerator>
        {% else %}
        <IdentityOAuthTokenGenerator>org.wso2.carbon.identity.oauth2.token.OauthTokenIssuerImpl</IdentityOAuthTokenGenerator>
        {% endif %}
        <!--
             True, if access token alias is stored in the database instead of access token.
             Eg. token alias and token is same when default AccessTokenValueGenerator is used.
             When JWTTokenIssuer is used, jti is used as the token alias
             Default: true.
             Applicable values: true,false
        -->
        <!--This will be moved to the interface of token generator -->
        <PersistAccessTokenAlias>true</PersistAccessTokenAlias>

        <!-- This configuration is used to specify the access token value generator.
             Default: org.apache.oltu.oauth2.as.issuer.UUIDValueGenerator
             Applicable values: org.apache.oltu.oauth2.as.issuer.UUIDValueGenerator,
                                org.apache.oltu.oauth2.as.issuer.MD5Generator,
                                org.wso2.carbon.identity.oauth.tokenvaluegenerator.SHA256Generator-->
        {% if oauth.extensions.token_value_generator is defined %}
        <AccessTokenValueGenerator>{{oauth.extensions.token_value_generator}}</AccessTokenValueGenerator>
        {% else %}
        <AccessTokenValueGenerator>org.apache.oltu.oauth2.as.issuer.UUIDValueGenerator</AccessTokenValueGenerator>
        {% endif %}
        <!-- This configuration is used to specify whether the Service Provider tenant domain should be used when generating
             access token. Otherwise user domain will be used. Currently this value is only supported by the JWTTokenIssuer.-->
        {% if oauth.access_token.generate_with_sp_tenant_domain is defined %}
        <UseSPTenantDomain>{{oauth.access_token.generate_with_sp_tenant_domain}}</UseSPTenantDomain>
        {% endif %}

        <!--
            Default values for OAuth1RequestTokenUrl, OAuth1AccessTokenUrl, OAuth1AuthorizeUrl
            OAuth2AuthzEPUrl, OAuth2TokenEPUrl and OAuth2UserInfoEPUrl are built in following format
            https://<HostName>:<MgtTrpProxyPort except 443>/<ProxyContextPath>/<context>/<path>
            If above format doesn't satisfy uncomment the following configs and explicitly configure the values
         -->
        <OAuth1RequestTokenUrl>{{oauth.endpoints.oauth1_request_token_url}}</OAuth1RequestTokenUrl>
        <OAuth1AuthorizeUrl>{{oauth.endpoints.oauth1_authorize_url}}</OAuth1AuthorizeUrl>
        <OAuth1AccessTokenUrl>{{oauth.endpoints.oauth1_access_token_url}}</OAuth1AccessTokenUrl>
        <OAuth2AuthzEPUrl>{{oauth.endpoints.oauth2_authz_url}}</OAuth2AuthzEPUrl>
        <OAuth2TokenEPUrl>{{oauth.endpoints.oauth2_token_url}}</OAuth2TokenEPUrl>
        <OAuth2RevokeEPUrl>{{oauth.endpoints.oauth2_revoke_url}}</OAuth2RevokeEPUrl>
        <OAuth2IntrospectEPUrl>{{oauth.endpoints.oauth2_introspect_url}}</OAuth2IntrospectEPUrl>
        <OAuth2UserInfoEPUrl>{{oauth.endpoints.oauth2_user_info_url}}</OAuth2UserInfoEPUrl>
        <OIDCCheckSessionEPUrl>{{oauth.endpoints.oidc_check_session_url}}</OIDCCheckSessionEPUrl>
        <OIDCLogoutEPUrl>{{oauth.endpoints.oidc_logout_url}}</OIDCLogoutEPUrl>
        <OAuth2ConsentPage>{{oauth.endpoints.oauth2_consent_page}}</OAuth2ConsentPage>
        <OAuth2ErrorPage>{{oauth.endpoints.oauth2_error_page}}</OAuth2ErrorPage>
        <OIDCConsentPage>{{oauth.endpoints.oidc_consent_page}}</OIDCConsentPage>
        <OIDCLogoutConsentPage>{{oauth.endpoints.oidc_logout_consent_page}}</OIDCLogoutConsentPage>
        <OIDCLogoutPage>{{oauth.endpoints.oidc_logout_page}}</OIDCLogoutPage>

        <OIDCWebFingerEPUrl>{{oauth.endpoints.oidc_web_finger_url}}</OIDCWebFingerEPUrl>

        <!-- For tenants below urls will be modified as https://<hostname>:<port>/t/<tenant domain>/<path>-->
        <OAuth2DCREPUrl>{{oauth.endpoints.oauth2_dcr_url}}</OAuth2DCREPUrl>
        <OAuth2JWKSPage>{{oauth.endpoints.oauth2_jwks_url}}</OAuth2JWKSPage>
        <OIDCDiscoveryEPUrl>{{oauth.endpoints.oidc_discovery_url}}</OIDCDiscoveryEPUrl>
        <OAuth2DeviceAuthzEPUrl>{{oauth.endpoints.oauth2_device_authz_url}}</OAuth2DeviceAuthzEPUrl>
        <!-- If enabled, resident Idp entity id will be honoured as the issuer location in OpenId Connect Discovery -->
        <UseEntityIdAsIssuerInOidcDiscovery>{{oauth.use_entityid_as_issuer_in_oidc_discovery}}</UseEntityIdAsIssuerInOidcDiscovery>

        <!-- Default validity period for Authorization Code in seconds -->
        <AuthorizationCodeDefaultValidityPeriod>{{oauth.token_validation.authorization_code_validity}}</AuthorizationCodeDefaultValidityPeriod>
        <!-- Default validity period for application access tokens in seconds -->
        <AccessTokenDefaultValidityPeriod>{{oauth.token_validation.app_access_token_validity}}</AccessTokenDefaultValidityPeriod>
        <!-- Default validity period for user access tokens in seconds -->
        <UserAccessTokenDefaultValidityPeriod>{{oauth.token_validation.user_access_token_validity}}</UserAccessTokenDefaultValidityPeriod>
        <!-- Validity period for refresh token -->
        <RefreshTokenValidityPeriod>{{oauth.token_validation.refresh_token_validity}}</RefreshTokenValidityPeriod>
        <!-- Timestamp skew in seconds -->
        <TimestampSkew>{{oauth.timestamp_skew}}</TimestampSkew>
        <!-- Enable renewal of refresh token for refresh_token grant -->
        <RenewRefreshTokenForRefreshGrant>{{oauth.token_renewal.renew_refresh_token}}</RenewRefreshTokenForRefreshGrant>
        <!-- Enable Extend renews refresh token expiry time -->
        <ExtendRenewedRefreshTokenExpiryTime>{{oauth.token_renewal.extend_refresh_token_expiry_time_on_renewal}}</ExtendRenewedRefreshTokenExpiryTime>
        <!-- Process the token before storing it in database, e.g. encrypting -->
        {% if oauth.extensions.token_persistence_processor is defined %}
        <TokenPersistenceProcessor>{{oauth.extensions.token_persistence_processor}}</TokenPersistenceProcessor>
        {% else %}
        <TokenPersistenceProcessor>org.wso2.carbon.identity.oauth.tokenprocessor.PlainTextPersistenceProcessor</TokenPersistenceProcessor>
        {% endif %}

        <HashAlgorithm>{{oauth.hash_token_algorithm}}</HashAlgorithm>
        <!-- This should be true if the oauth keys (consumer secret, access token, refresh token and authorization code) need to be hashed,
             before storing them in the database. If the value is false, the oauth keys will be saved in a plain text format.
             By default : false.
             Supported versions: IS 5.6.0 onwards.
        -->
        <EnableClientSecretHash>{{oauth.hash_tokens_and_secrets}}</EnableClientSecretHash>
        <!-- If the user is a federated, user will not be able to access claims from local userstore even if the username matches -->
        <MapFederatedUsersToLocal>{{oauth.map_federated_users_to_local}}</MapFederatedUsersToLocal>
        <!-- Supported Response Types -->
        <SupportedResponseTypes>
            {% if oauth.response_type.token.enable is sameas true %}
            <SupportedResponseType>
                <ResponseTypeName>token</ResponseTypeName>
                <ResponseTypeHandlerImplClass>{{oauth.response_type.token.class}}</ResponseTypeHandlerImplClass>
            </SupportedResponseType>
            {% endif %}
            {% if oauth.response_type.code.enable is sameas true %}
            <SupportedResponseType>
                <ResponseTypeName>code</ResponseTypeName>
                <ResponseTypeHandlerImplClass>{{oauth.response_type.code.class}}</ResponseTypeHandlerImplClass>
            </SupportedResponseType>
            {% endif %}
            {% if oauth.response_type.id_token.enable is sameas true %}
            <SupportedResponseType>
                <ResponseTypeName>id_token</ResponseTypeName>
                <ResponseTypeHandlerImplClass>{{oauth.response_type.id_token.class}}</ResponseTypeHandlerImplClass>
            </SupportedResponseType>
            {% endif %}
            {% if oauth.response_type.id_token_token.enable is sameas true %}
            <SupportedResponseType>
                <ResponseTypeName>id_token token</ResponseTypeName>
                <ResponseTypeHandlerImplClass>{{oauth.response_type.id_token_token.class}}</ResponseTypeHandlerImplClass>
            </SupportedResponseType>
            {% endif %}
            {% if oauth.response_type.code_token.enable is sameas true %}
            <SupportedResponseType>
                <ResponseTypeName>code token</ResponseTypeName>
                <ResponseTypeHandlerImplClass>{{oauth.response_type.code_token.class}}</ResponseTypeHandlerImplClass>
            </SupportedResponseType>
            {% endif %}
            {% if oauth.response_type.code_id_token.enable is sameas true %}
            <SupportedResponseType>
                <ResponseTypeName>code id_token</ResponseTypeName>
                <ResponseTypeHandlerImplClass>{{oauth.response_type.code_id_token.class}}</ResponseTypeHandlerImplClass>
            </SupportedResponseType>
            {% endif %}
            {% if oauth.response_type.code_id_token_token.enable is sameas true %}
            <SupportedResponseType>
                <ResponseTypeName>code id_token token</ResponseTypeName>
                <ResponseTypeHandlerImplClass>{{oauth.response_type.code_id_token_token.class}}</ResponseTypeHandlerImplClass>
            </SupportedResponseType>
            {% endif %}
            {% if oauth.response_type.device.enable is sameas true %}
                <SupportedResponseType>
                <ResponseTypeName>device</ResponseTypeName>
                <ResponseTypeHandlerImplClass>{{oauth.response_type.device.class}}</ResponseTypeHandlerImplClass>
                <ResponseTypeValidatorImplClass>{{oauth.response_type.device.validator}}</ResponseTypeValidatorImplClass>
            </SupportedResponseType>
            {% endif %}
            {% if oauth.response_type.none.enable is sameas true %}
                <SupportedResponseType>
                <ResponseTypeName>none</ResponseTypeName>
                <ResponseTypeHandlerImplClass>{{oauth.response_type.none.class}}</ResponseTypeHandlerImplClass>
                <ResponseTypeValidatorImplClass>{{oauth.response_type.none.validator}}</ResponseTypeValidatorImplClass>
            </SupportedResponseType>
            {% endif %}
            {% for response_type in oauth.custom_response_type %}
            <SupportedResponseType>
                <ResponseTypeName>{{response_type.name}}</ResponseTypeName>
                <ResponseTypeHandlerImplClass>{{response_type.class}}</ResponseTypeHandlerImplClass>
                <ResponseTypeValidatorImplClass>{{response_type.validator}}</ResponseTypeValidatorImplClass>
            </SupportedResponseType>
            {% endfor %}
        </SupportedResponseTypes>
        <!-- Supported Grant Types -->
        <SupportedGrantTypes>
            {% if oauth.grant_type.authorization_code.enable is sameas true %}
            <SupportedGrantType>
                <GrantTypeName>authorization_code</GrantTypeName>
                <GrantTypeHandlerImplClass>{{oauth.grant_type.authorization_code.grant_handler}}</GrantTypeHandlerImplClass>
                {% if oauth.grant_type.authorization_code.grant_validator is defined %}
                <GrantTypeValidatorImplClass>{{oauth.grant_type.authorization_code.grant_validator}}</GrantTypeValidatorImplClass>
                {% endif %}
            </SupportedGrantType>
            {% endif %}
            {% if oauth.grant_type.password.enable is sameas true %}
            <SupportedGrantType>
                <GrantTypeName>password</GrantTypeName>
                <GrantTypeHandlerImplClass>{{oauth.grant_type.password.grant_handler}}</GrantTypeHandlerImplClass>
                {% if oauth.grant_type.password.grant_validator is defined %}
                <GrantTypeValidatorImplClass>{{oauth.grant_type.password.grant_validator}}</GrantTypeValidatorImplClass>
                {% endif %}
            </SupportedGrantType>
            {% endif %}
            {% if oauth.grant_type.refresh_token.enable is sameas true %}
            <SupportedGrantType>
                <GrantTypeName>refresh_token</GrantTypeName>
                <GrantTypeHandlerImplClass>{{oauth.grant_type.refresh_token.grant_handler}}</GrantTypeHandlerImplClass>
                {% if oauth.grant_type.refresh_token.grant_validator is defined %}
                <GrantTypeValidatorImplClass>{{oauth.grant_type.refresh_token.grant_validator}}</GrantTypeValidatorImplClass>
                {% endif %}
            </SupportedGrantType>
            {% endif %}
            {% if oauth.grant_type.client_credentials.enable is sameas true %}
            <SupportedGrantType>
                <GrantTypeName>client_credentials</GrantTypeName>
                <GrantTypeHandlerImplClass>{{oauth.grant_type.client_credentials.grant_handler}}</GrantTypeHandlerImplClass>
                {% if oauth.grant_type.client_credentials.grant_validator is defined %}
                <GrantTypeValidatorImplClass>{{oauth.grant_type.client_credentials.grant_validator}}</GrantTypeValidatorImplClass>
                {% endif %}
                <IsRefreshTokenAllowed>{{oauth.grant_type.client_credentials.allow_refresh_tokens}}</IsRefreshTokenAllowed>
                <IdTokenAllowed>{{oauth.grant_type.client_credentials.allow_id_token}}</IdTokenAllowed>
            </SupportedGrantType>
            {% endif %}
            {% if oauth.grant_type.saml_bearer.enable is sameas true %}
            <SupportedGrantType>
                <GrantTypeName>urn:ietf:params:oauth:grant-type:saml2-bearer</GrantTypeName>
                <GrantTypeHandlerImplClass>{{oauth.grant_type.saml_bearer.grant_handler}}</GrantTypeHandlerImplClass>
                {% if oauth.grant_type.saml_bearer.grant_validator is defined %}
                <GrantTypeValidatorImplClass>{{oauth.grant_type.saml_bearer.grant_validator}}</GrantTypeValidatorImplClass>
                {% endif %}
            </SupportedGrantType>
            {% endif %}
            {% if oauth.grant_type.iwa_ntlm.enable is sameas true %}
            <SupportedGrantType>
                <GrantTypeName>iwa:ntlm</GrantTypeName>
                <GrantTypeHandlerImplClass>{{oauth.grant_type.iwa_ntlm.grant_handler}}</GrantTypeHandlerImplClass>
                {% if oauth.grant_type.iwa_ntlm.grant_validator is defined %}
                <GrantTypeValidatorImplClass>{{oauth.grant_type.iwa_ntlm.grant_validator}}</GrantTypeValidatorImplClass>
                {% endif %}
            </SupportedGrantType>
            {% endif %}
            {% if oauth.grant_type.jwt_bearer.enable is sameas true %}
            <SupportedGrantType>
                <GrantTypeName>urn:ietf:params:oauth:grant-type:jwt-bearer</GrantTypeName>
                <GrantTypeHandlerImplClass>{{oauth.grant_type.jwt_bearer.grant_handler}}</GrantTypeHandlerImplClass>
                <GrantTypeValidatorImplClass>{{oauth.grant_type.jwt_bearer.grant_validator}}</GrantTypeValidatorImplClass>
                <IsRefreshTokenAllowed>{{oauth.grant_type.jwt_bearer.allow_refresh_tokens}}</IsRefreshTokenAllowed>
            </SupportedGrantType>
            {% endif %}
            {% if oauth.grant_type.uma_ticket.enable is sameas true %}
            <SupportedGrantType>
                <GrantTypeName>urn:ietf:params:oauth:grant-type:uma-ticket</GrantTypeName>
                <GrantTypeHandlerImplClass>{{oauth.grant_type.uma_ticket.grant_handler}}</GrantTypeHandlerImplClass>
                <GrantTypeValidatorImplClass>{{oauth.grant_type.uma_ticket.grant_validator}}</GrantTypeValidatorImplClass>
            </SupportedGrantType>
            {% endif %}
            {% if oauth.grant_type.kerberos.enable is sameas true %}
            <SupportedGrantType>
                <GrantTypeName>kerberos</GrantTypeName>
                <GrantTypeHandlerImplClass>{{oauth.grant_type.kerberos.grant_handler}}</GrantTypeHandlerImplClass>
                <GrantTypeValidatorImplClass>{{oauth.grant_type.kerberos.grant_validator}}</GrantTypeValidatorImplClass>
            </SupportedGrantType>
            {% endif %}
            {% if oauth.grant_type.account_switch.enable is sameas true %}
            <SupportedGrantType>
                <GrantTypeName>account_switch</GrantTypeName>
                <GrantTypeHandlerImplClass>{{oauth.grant_type.account_switch.grant_handler}}</GrantTypeHandlerImplClass>
                <GrantTypeValidatorImplClass>{{oauth.grant_type.account_switch.grant_validator}}</GrantTypeValidatorImplClass>
            </SupportedGrantType>
            {% endif %}
            {% if oauth.grant_type.device_code.enable is sameas true %}
            <SupportedGrantType>
                <GrantTypeName>urn:ietf:params:oauth:grant-type:device_code</GrantTypeName>
                <GrantTypeHandlerImplClass>{{oauth.grant_type.device_code.grant_handler}}</GrantTypeHandlerImplClass>
                <GrantTypeValidatorImplClass>{{oauth.grant_type.device_code.grant_validator}}</GrantTypeValidatorImplClass>
                <IdTokenAllowed>true</IdTokenAllowed>
            </SupportedGrantType>
            {% endif %}
            {% for grant_type in oauth.custom_grant_type %}
            <SupportedGrantType>
                <GrantTypeName>{{grant_type.name}}</GrantTypeName>
                <GrantTypeHandlerImplClass>{{grant_type.grant_handler}}</GrantTypeHandlerImplClass>
                {% if grant_type.grant_validator is defined %}
                <GrantTypeValidatorImplClass>{{grant_type.grant_validator}}</GrantTypeValidatorImplClass>
                {% endif %}
                {% for key,value in grant_type.properties.items() %}
                <{{key}}>{{value}}</{{key}}>
                {% endfor %}
            </SupportedGrantType>
            {% endfor %}
        </SupportedGrantTypes>

        <!--
            Defines the grant types that will filter user claims based on user consent in their responses such as
            id_token or user info response.

            Default grant types that filter user claims based on user consent are 'authorization_code' and 'implicit'.

            Supported versions: IS 5.5.0 onwards.
        -->
        <UserConsentEnabledGrantTypes>
            <UserConsentEnabledGrantType>
                <GrantTypeName>authorization_code</GrantTypeName>
            </UserConsentEnabledGrantType>
            <UserConsentEnabledGrantType>
                <GrantTypeName>implicit</GrantTypeName>
            </UserConsentEnabledGrantType>
        </UserConsentEnabledGrantTypes>

        {% if oauth.extensions.token_types is defined %}
        <SupportedTokenTypes>
           {% for token_type in oauth.extensions.token_types %}
           <SupportedTokenType>
              <TokenTypeName>{{token_type.name}}</TokenTypeName>
              <TokenTypeImplClass>{{token_type.issuer}}</TokenTypeImplClass>
              {% if token_type.persist_access_token_alias is defined %}
              <PersistAccessTokenAlias>{{token_type.persist_access_token_alias}}</PersistAccessTokenAlias>
              {% endif %}
           </SupportedTokenType>
           {% endfor %}
        </SupportedTokenTypes>
        {% endif %}

        <OAuthCallbackHandlers>
           {% for callback_handler in oauth.extensions.callback_handlers %}
              <OAuthCallbackHandler Class="{{callback_handler.class}}">
                {% if callback_handler.priority is defined %}
                    <Priority Value="{{callback_handler.priority}}"/>
                {% endif %}
                {% if callback_handler.properties is defined %}
                  <Properties>
                    {% for key,value in callback_handler.properties.items() %}
                      <Properties> name="{{key}}">{{value}} </Properties>
                    {% endfor %}
                  </Properties>
                 {% endif %}
               </OAuthCallbackHandler>
           {% endfor %}
        </OAuthCallbackHandlers>

        <TokenValidators>
        {% if oauth.token_validator.bearer.enable %}
            <TokenValidator type="bearer" class="{{oauth.token_validator.bearer.class}}"/>
        {% endif %}
        {% if oauth.token_validator.jwt.enable %}
            <TokenValidator type="jwt" class="{{oauth.token_validator.jwt.class}}"/>
        {% endif %}
        {% for token_validator in oauth.custom_token_validator %}
            <TokenValidator type="{{token_validator.type}}" class="{{token_validator.class}}" />
        {% endfor %}
        </TokenValidators>

        <!-- Scope validators list. The validators registered here wil be executed during token validation. -->
        <ScopeValidators>
        {% if oauth.scope_validator.jdbc.enable %}
            <ScopeValidator class="{{oauth.scope_validator.jdbc.class}}" />
        {% endif %}
        {% if oauth.scope_validator.xacml.enable %}
            <ScopeValidator class="{{oauth.scope_validator.xacml.class}}"/>
        {% endif %}
        {% for scope_validator in oauth.custom_scope_validator %}
            <ScopeValidator class="{{scope_validator.class}}" />
        {% endfor %}
        </ScopeValidators>

        <!-- Flag to enable or disable scope validation for implicit grant and authorization code grant.
        Default value : true
        Supported versions: IS 5.8.1  onwards
        -->
        <ScopeValidationEnabledForAuthzCodeAndImplicitGrant>{{oauth.scope_validator.authz_implicit.enable}}</ScopeValidationEnabledForAuthzCodeAndImplicitGrant>


        <!-- Scope handlers list. The handlers registered here will be executed at the scope validation phase while
         issuing access tokens. -->
        <!-- ScopeHandler is used decide whether a grant type can issue id_tokens or not this can also achieve by grant
        handler class. Therefor not supporting additional scope handlers. -->
        <ScopeHandlers>
            <ScopeHandler class="org.wso2.carbon.identity.oauth2.validators.OIDCScopeHandler" />
        {% for scope_handler in oauth.custom_scope_handler%}
            <ScopeHandler class="{{scope_handler.class}}" />
        {% endfor %}
        </ScopeHandlers>

        <!-- Assertions can be used to embedd parameters into access token. -->
        <EnableAssertions>
            <UserName>{{oauth.token_generation.include_username_in_access_token}}</UserName>
        </EnableAssertions>

        <!-- This should be true if subject identifier in the token validation response needs to adhere to the
        following SP configuration.

        - Use tenant domain in local subject identifier.
        - Use user store domain in local subject identifier.

        if the value is false, subject identifier will be set as the fully qualified username.

        Default value : false

        Supported versions: IS 5.4.0 beta onwards
        -->
        {% if oauth.build_subject_identifier_from_sp_config is defined %}
        <BuildSubjectIdentifierFromSPConfig>{{oauth.build_subject_identifier_from_sp_config}}</BuildSubjectIdentifierFromSPConfig>
        {% else %}
        <BuildSubjectIdentifierFromSPConfig>false</BuildSubjectIdentifierFromSPConfig>
        {% endif %}

        <!-- This should be set to true when using multiple user stores and keys
            should saved into different tables according to the user store. By default
            all the application keys are saved in to the same table. UserName Assertion
            should be 'true' to use this. -->
        <EnableAccessTokenPartitioning>false</EnableAccessTokenPartitioning>
        <!-- user store domain names and mapping to new table name. eg: if you
            provide 'A:foo.com', foo.com should be the user store domain name and 'A'
            represent the relavant mapping of token store table, i.e. tokens will be
            added to a table called IDN_OAUTH2_ACCESS_TOKEN_A. -->
        <AccessTokenPartitioningDomains><!-- A:foo.com, B:bar.com --></AccessTokenPartitioningDomains>
        <AuthorizationContextTokenGeneration>
            <Enabled>{{oauth.token.validation.include_validation_context_as_jwt_in_reponse}}</Enabled>
            <TokenGeneratorImplClass>{{oauth.extensions.token_context_generator}}</TokenGeneratorImplClass>
            <ClaimsRetrieverImplClass>{{oauth.extensions.token_context_claim_retriever}}</ClaimsRetrieverImplClass>
            <ConsumerDialectURI>{{oauth.extensions.token_context_dialect_uri}}</ConsumerDialectURI>
            <SignatureAlgorithm>{{oauth.token_validation.validation_response_signing_algorithm}}</SignatureAlgorithm>
            <AuthorizationContextTTL>{{oauth.token.validation.validation_response_jwt_validity}}</AuthorizationContextTTL>
        </AuthorizationContextTokenGeneration>

        <!-- Configurations for JWT bearer grant. Supported versions: IS 5.8.0 onwards. -->
        <JWTGrant>
            <!-- Validate issued at time (iat) of JWT token. The validity can be set using 'IATValidity' configuration.
             Default value is 'true'.
             -->
            {% if jwt.enable.iat_validation is defined %}
            <!--This config will be DEPRECATED. Use `oauth.grant_type.jwt.enable_iat_validation`-->
            <EnableIATValidation>{{jwt.enable.iat_validation}}</EnableIATValidation>
            {% else %}
            <EnableIATValidation>{{oauth.grant_type.jwt.enable_iat_validation}}</EnableIATValidation>
            {% endif %}
            <!-- Reject the JWT if the iat of JWT is pass a certain time period. Time period is in minutes.
             'EnableIATValidation' configuration should be set to 'true' in order to make use of the validity period.
             Default value is '30' minutes.
             -->
            {% if jwt.iat.validity_period is defined %}
            <!--This config will be DEPRECATED. Use `oauth.grant_type.jwt.iat_validity_period`-->
            <IATValidityPeriod>{{jwt.iat.validity_period}}</IATValidityPeriod>
            {% else %}
            <IATValidityPeriod>{{oauth.grant_type.jwt.iat_validity_period}}</IATValidityPeriod>
            {% endif %}
        </JWTGrant>

        <SAML2Grant>
            <!--SAML2TokenHandler></SAML2TokenHandler-->
            <!-- UserType conifg decides whether the SAML assertion carrying user is local user or a federated user.
            Only Local Users can access claims from local userstore. LEGACY users will have to have tenant domain appended username.
            They will not be able to access claims from local userstore. To get claims by mapping users with exact same username from local
            userstore (for non LOCAL scenarios) use mapFederatedUsersToLocal config -->
            <UserType>{{oauth.grant_type.saml_bearer.user_type}}</UserType>
        </SAML2Grant>

        <OpenIDConnect>
            <ConvertOriginalClaimsFromAssertionsToOIDCDialect>{{oauth.oidc.claims.enable_oidc_dialect}}</ConvertOriginalClaimsFromAssertionsToOIDCDialect>
            <AddUnmappedUserAttributes>{{oauth.oidc.claims.enable_unmapped_user_attributes}}</AddUnmappedUserAttributes>
            <IDTokenBuilder>{{oauth.oidc.extensions.id_token_builder}}</IDTokenBuilder>
            <SignatureAlgorithm>{{oauth.oidc.id_token.signature_algorithm}}</SignatureAlgorithm>

            <!-- Send the response to OAuth2 error page -->
            {% if oauth.oidc.id_token.redirect_error_page is defined %}
            <RedirectToOAuth2ErrorPage>{{oauth.oidc.id_token.redirect_error_page}}</RedirectToOAuth2ErrorPage>
            {% endif %}

            <!-- Default asymmetric encryption algorithm that used to encrypt CEK. -->
            <IDTokenEncryptionAlgorithm>{{oauth.oidc.id_token.supported_encryption_algorithms[0]}}</IDTokenEncryptionAlgorithm>
            <!-- Default symmetric encryption algorithm that used to encrypt JWT claims set. -->
            <IDTokenEncryptionMethod>{{oauth.oidc.id_token.supported_encryption_methods[0]}}</IDTokenEncryptionMethod>

            <!-- Supported versions: IS 5.5.0 onwards. -->
            <SupportedIDTokenEncryptionAlgorithms>
                {% for algorithm in oauth.oidc.id_token.supported_encryption_algorithms %}
                <SupportedIDTokenEncryptionAlgorithm>{{algorithm}}</SupportedIDTokenEncryptionAlgorithm>
                {% endfor %}
            </SupportedIDTokenEncryptionAlgorithms>
            <SupportedIDTokenEncryptionMethods>
                {% for method in oauth.oidc.id_token.supported_encryption_methods %}
                <SupportedIDTokenEncryptionMethod>{{method}}</SupportedIDTokenEncryptionMethod>
                {% endfor %}
            </SupportedIDTokenEncryptionMethods>

            <EnableAudiences>true</EnableAudiences>
            {% if oauth.oidc.id_token.audiences|length %}
            <Audiences>
                {% for audience in oauth.oidc.id_token.audiences %}
                <Audience>{{audience}}</Audience>
                {% endfor %}
            </Audiences>
            {% endif %}

            <!--
                Default value for IDTokenIssuerID, is OAuth2TokenEPUrl.
                If that doesn't satisfy uncomment the following config and explicitly configure the value
            -->
            <IDTokenIssuerID>{{oauth.oidc.id_token.issuer}}</IDTokenIssuerID>
            <IDTokenCustomClaimsCallBackHandler>{{oauth.oidc.extensions.claim_callback_handler}}</IDTokenCustomClaimsCallBackHandler>
            <IDTokenExpiration>{{oauth.oidc.token_validation.id_token_validity}}</IDTokenExpiration>
            <UserInfoJWTSignatureAlgorithm>{{oauth.oidc.user_info.jwt_signature_algorithm}}</UserInfoJWTSignatureAlgorithm>
            <UserInfoEndpointClaimRetriever>{{oauth.oidc.extensions.user_info_claim_retriever}}</UserInfoEndpointClaimRetriever>
            <UserInfoEndpointRequestValidator>{{oauth.oidc.extensions.user_info_request_validator}}</UserInfoEndpointRequestValidator>
            <UserInfoEndpointAccessTokenValidator>{{oauth.oidc.extensions.user_info_access_token_validator}}</UserInfoEndpointAccessTokenValidator>
            {% if oauth.oidc.extensions.user_info_response_builder is defined %}
            <UserInfoEndpointResponseBuilder>{{oauth.oidc.extensions.user_info_response_builder}}</UserInfoEndpointResponseBuilder>
            {% else %}
            <UserInfoEndpointResponseBuilder>org.wso2.carbon.identity.oauth.endpoint.user.impl.UserInfoJSONResponseBuilder</UserInfoEndpointResponseBuilder>
            {% endif %}
            {% if oauth.prompt_consent is sameas true %}
            <SkipUserConsent>false</SkipUserConsent>
            {% else %}
            <SkipUserConsent>true</SkipUserConsent>
            {% endif %}
            {% if oauth.prompt_login_consent is sameas true %}
            <SkipLoginConsent>false</SkipLoginConsent>
            {% else %}
            <SkipLoginConsent>true</SkipLoginConsent>
            {% endif %}
            {% if oauth.prompt_logout_consent is sameas true %}
            <SkipLogoutConsent>false</SkipLogoutConsent>
            {% else %}
            <SkipLogoutConsent>true</SkipLogoutConsent>
            {% endif %}
            <!-- Sign the ID Token with Service Provider Tenant Private Key-->
            {% if oauth.oidc.id_token.sign_with_sp_key is defined %}
            <SignJWTWithSPKey>{{oauth.oidc.id_token.sign_with_sp_key}}</SignJWTWithSPKey>
            {% else %}
            <SignJWTWithSPKey>true</SignJWTWithSPKey>
            {% endif %}
            <!-- Add tenant domain to 'realm' claim of ID Token-->
            {% if oauth.oidc.id_token.add_tenant_domain_to_realm is defined %}
            <AddTenantDomainToIdToken>{{oauth.oidc.id_token.add_tenant_domain_to_realm}}</AddTenantDomainToIdToken>
            {% else %}
            <AddTenantDomainToIdToken>false</AddTenantDomainToIdToken>
            {% endif %}
            <!-- Add userstore domain to 'realm' claim of ID Token-->
            {% if oauth.oidc.id_token.add_userstore_domain_to_realm is defined %}
            <AddUserstoreDomainToIdToken>{{oauth.oidc.id_token.add_userstore_domain_to_realm}}</AddUserstoreDomainToIdToken>
            {% else %}
            <AddUserstoreDomainToIdToken>false</AddUserstoreDomainToIdToken>
            {% endif %}
            <!--
                Expiry period of the logout token used in OIDC Back Channel Logout in seconds.
                Supported versions: IS 5.5.0 onwards
            -->
            <LogoutTokenExpiration>{{oauth.oidc.token_validation.logout_token_validity}}</LogoutTokenExpiration>

            <!--
                OIDC Request Object builder implementation.
                Supported versions: IS 5.4.0 onwards
            -->
            <RequestObjectBuilders>
            {% if oauth.oidc.request_object_builder.request_param_value_builder.enabled is sameas true %}
                <RequestObjectBuilder>
                    <Type>request_param_value_builder</Type>
                    <ClassName>{{oauth.oidc.request_object_builder.request_param_value_builder.class}}</ClassName>
                </RequestObjectBuilder>
            {% endif %}
            {% for builder in oauth.oidc.custom_request_object_builder %}
                <RequestObjectBuilder>
                    <Type>{{builder.type}}</Type>
                    <ClassName>{{builder.class}}</ClassName>
                </RequestObjectBuilder>
             {% endfor %}
            </RequestObjectBuilders>

            <!--
                OIDC Request Object validator implementation.
                Supported versions: IS 5.4.0 onwards
            -->
            <RequestObjectValidator>{{oauth.oidc.extensions.request_object_validator}}</RequestObjectValidator>
            {% if oauth.oidc.extensions.oauth_authz_request_class is defined %}
            <OAuthAuthzRequestClass>{{oauth.oidc.extensions.oauth_authz_request_class}}</OAuthAuthzRequestClass>
            {% endif %}
            {% if oauth.oidc.extensions.ciba_request_object_validator is defined %}
                <CIBARequestObjectValidator>{{oauth.oidc.extensions.ciba_request_object_validator}}</CIBARequestObjectValidator>
            {% endif %}
            <RedirectToPostLogoutUriOnConsentDenial>{{oauth.oidc.redirect_to_post_logout_uri_on_consent_denial}}</RedirectToPostLogoutUriOnConsentDenial>
            {% if oauth.oidc.allow_additional_params_from_post_logout_redirect_uri is defined %}
            <AllowAdditionalParamsFromPostLogoutRedirectURI>{{oauth.oidc.allow_additional_params_from_post_logout_redirect_uri}}</AllowAdditionalParamsFromPostLogoutRedirectURI>
            {% endif %}

            <!--
                FAPI Profile Support.
            -->
            {% if oauth.oidc.fapi is defined %}
            <FAPI>
                {% if oauth.oidc.fapi.enable_ciba_profile is defined %}
                <EnableCibaProfile>{{oauth.oidc.fapi.enable_ciba_profile}}</EnableCibaProfile>
                {% endif %}
                {% if oauth.oidc.fapi.enable_security_profile is defined %}
                <EnableSecurityProfile>{{oauth.oidc.fapi.enable_security_profile}}</EnableSecurityProfile>
                {% endif %}
            </FAPI>
            {% endif %}
        </OpenIDConnect>

        <!--
            Configs related to OAuth2 Device Code Grant.
            Supported versions: IS 5.12.0 onwards
        -->
        <DeviceCodeGrant>
          <KeyLength>{{oauth.grant_type.device_code.key_length}}</KeyLength>
          <ExpiryTime>{{oauth.grant_type.device_code.expiry_time}}</ExpiryTime>
          <PollingInterval>{{oauth.grant_type.device_code.polling_interval}}</PollingInterval>
          <KeySet>{{oauth.grant_type.device_code.key_set}}</KeySet>
        </DeviceCodeGrant>

        <!--
            Config related to display name in Authorization Code Grant consent page.
            Default value : false
        -->
        {% if oauth.show_display_name_in_consent_page is defined %}
            <ShowDisplayNameInConsentPage>{{oauth.show_display_name_in_consent_page}}</ShowDisplayNameInConsentPage>
        {% endif %}

        <!-- Configs related to OAuth2 token persistence -->
        <TokenPersistence>
            <Enable>true</Enable>
            <PoolSize>0</PoolSize>
            <RetryCount>{{oauth.token_generation.retry_count_on_persistence_failures}}</RetryCount>
        </TokenPersistence>

        <!--
            Configuration provides the ability to renew the access token and the refresh token(where applicable) per each token request
            and revoke previously available active token for a matching clientid, user and scopes combination.

            Not applicable for refresh token grant type and when when self-contained access tokens are used.

            Default value : false
            Supported versions : IS 5.8.0 onwards
         -->
        <RenewTokenPerRequest>{{oauth.token_renewal.renew_access_token_per_request}}</RenewTokenPerRequest>

        <!--
        By enabling this property, in a logout request if the opbs cookie or a valid session does not exist instead of
        showing the invalid request error page the user will be redirected to the successfully logged out page of the IS
        or if a valid id_token_hint and a valid post_logout_redirect_uri is available user will be redirected to the
        post_logout_redirect_uri

        Default value : true
        Supported versions : IS 5.8.0 onwards
        -->
        <HandleAlreadyLoggedOutSessionsGracefully>{{oauth.handle_logout_gracefully}}</HandleAlreadyLoggedOutSessionsGracefully>

        {% if oauth.redirect_to_idp_error_page_on_error is sameas true %}
        <RedirectToRequestedRedirectUri>false</RedirectToRequestedRedirectUri>
        {% endif %}

        <Introspection>
            <!--
                This config will remove any optional claims from introspection response. Before setting the response to the
                introspection endpoint claims configured below will be removed.
            -->
            <FilteredClaims>
                {% for claim in oauth.introspection.filtered_claims %}
                <FilteredClaim>{{claim}}</FilteredClaim>
                {% endfor %}
            </FilteredClaims>
        </Introspection>

        <PublishPasswordGrantLogin>{{analytics.publish_password_grant_logins}}</PublishPasswordGrantLogin>

        <!--
        By enabling this property, application role permission will require to view the OAuth app in DCRM.

        Default value : true
        -->
        <DCRM>
            <ApplicationRolePermissionRequiredToView>{{oauth.dcrm.application_role_permission_required_to_view}}</ApplicationRolePermissionRequiredToView>
        </DCRM>

        <!--
        By enabling this config, additional parameters will be append to OAuth2 error url.
        Currently it appends SP and tenant domain as the additional parameters.
        Default value : false
        -->
        {% if oauth.allow_additional_params_from_error_url is defined %}
        <AllowAdditionalParamsFromErrorUrl>{{oauth.allow_additional_params_from_error_url}}</AllowAdditionalParamsFromErrorUrl>
        {% endif %}

        <!--
        By enabling this feature, server will identify a JWT token at the introspection endpoint by attempting a JWT
        token parsing. If identified, introspection is performed by treating the token as a JWT access token.

        Important: Enabling this feature will validate the token using the available JWT token validator. Ex: In the
                   default pack, this will be Default JWT token validator. However, if the server issue custom JWT
                   tokens, which fails the available JWT token validator, the existing flow can break. For an example,
                   the default JWT token validator mandate to have the jti claim in the token. If a custom token issuer
                   does not include this claim, introspection breaks once this feature is enabled. In such scenarios,
                   a compatible JWT token validator should be deployed in the system prior to enabling this feature.

        Default value: true
        -->
        <EnableJWTTokenValidationDuringIntrospection>{{oauth.enable_jwt_token_validation_during_introspection}}</EnableJWTTokenValidationDuringIntrospection>

        {% if oauth.enable_system_level_internal_scope_management is defined %}
        <!--
        Configuration to maintain backward compatibility to manage the internal scope - permission  binding per tenant.
        By default value will be true. That means the internal scope - permission binding will be maintained in the system level.
        If the value is changed to false, then internal scope - permission will be maintained per tenant.
        This configuration can be changed only during the fresh setup or initial migration. Changing in the middle of running setup will break the system.
        -->
        <EnableSystemLevelInternalSystemScopeManagement>{{oauth.enable_system_level_internal_scope_management}}</EnableSystemLevelInternalSystemScopeManagement>
        {% endif %}

        {% if oauth.allowed_scopes is defined %}
        <!-- Configuration to pass a list of scopes which are allowed without any validation. -->
        <AllowedScopes>
            {%for scope in oauth.allowed_scopes%}
                <Scope>{{scope}}</Scope>
            {% endfor %}
        </AllowedScopes>
        {% endif %}

        {% if oauth.drop_unregistered_scopes is defined %}
        <!--
        By enabling this config, any unregistered scopes(excluding internal scopes and allowed scopes)
        passed in a OAuth based authz request will be dropped.
        Default value : false
        -->
        <DropUnregisteredScopes>{{oauth.drop_unregistered_scopes}}</DropUnregisteredScopes>
        {% endif %}
        {% if oauth.client_id_validation_regex is defined %}
        <ClientIdValidationRegex>{{oauth.client_id_validation_regex}}</ClientIdValidationRegex>
        {% endif %}

        <!-- Configuration for allowing users to introspect tokens from other tenants. -->
        <AllowCrossTenantTokenIntrospection>{{oauth.introspect.allow_cross_tenant}}</AllowCrossTenantTokenIntrospection>

    </OAuth>

    <MultifactorAuthentication>
        <!--Enable>false</Enable-->
        <XMPPSettings>
            <XMPPConfig>
                <XMPPProvider>gtalk</XMPPProvider>
                <XMPPServer>talk.google.com</XMPPServer>
                <XMPPPort>5222</XMPPPort>
                <XMPPExt>gmail.com</XMPPExt>
                <XMPPUserName>multifactor1@gmail.com</XMPPUserName>
                <XMPPPassword>wso2carbon</XMPPPassword>
            </XMPPConfig>
        </XMPPSettings>
    </MultifactorAuthentication>

    <SSOService>
        <EntityId>{{saml.entity_id}}</EntityId>
        <!--
            Default value for IdentityProviderURL is  built in following format
            https://<HostName>:<MgtTrpProxyPort except 443>/<ProxyContextPath>/samlsso
            If that doesn't satisfy uncomment the following config and explicitly configure the value
        -->
        <IdentityProviderURL>{{saml.endpoints.idp_url}}</IdentityProviderURL>
        <DefaultLogoutEndpoint>{{saml.endpoints.logout}}</DefaultLogoutEndpoint>
        <NotificationEndpoint>{{saml.endpoints.notification}}</NotificationEndpoint>
        <ArtifactResolutionEndpoint>{{saml.endpoints.artifact_resolution}}</ArtifactResolutionEndpoint>
        <SingleLogoutRetryCount>{{saml.slo.retry_attempts}}</SingleLogoutRetryCount>
        <SingleLogoutRetryInterval>{{saml.slo.retry_interval}}</SingleLogoutRetryInterval>
        <!-- in milli seconds -->
        <TenantPartitioningEnabled>{{saml.tenant_partitioning.enable}}</TenantPartitioningEnabled>
        <AttributesClaimDialect>{{saml.attribute_claim_dialect}}</AttributesClaimDialect>
        <!--<SAMLSSOAssertionBuilder>org.wso2.carbon.identity.sso.saml.builders.assertion.ExtendedDefaultAssertionBuilder</SAMLSSOAssertionBuilder>-->
        <SAMLSSOAssertionBuilder>{{saml.extensions.assertion_builder}}</SAMLSSOAssertionBuilder>
        <SAMLSSOEncrypter>{{saml.extensions.encrypter}}</SAMLSSOEncrypter>
        <SAMLSSOSigner>{{saml.extensions.signer}}</SAMLSSOSigner>
        <SAML2HTTPRedirectSignatureValidator>{{saml.extensions.redirect_signature_validator}}</SAML2HTTPRedirectSignatureValidator>
        <!--SAMLSSOResponseBuilder>{{saml.extensions.response_builder}}</SAMLSSOResponseBuilder-->

        <!-- SAML Token validity period in minutes -->
        <SAMLResponseValidityPeriod>{{saml.response.validity}}</SAMLResponseValidityPeriod>
        <UseAuthenticatedUserDomainCrypto>{{saml.enable_user_domain_crpto}}</UseAuthenticatedUserDomainCrypto>
        <SAMLDefaultSigningAlgorithmURI>{{saml.signing_alg}}</SAMLDefaultSigningAlgorithmURI>
        <SAMLDefaultDigestAlgorithmURI>{{saml.digest_alg}}</SAMLDefaultDigestAlgorithmURI>
        <SAMLDefaultAssertionEncryptionAlgorithmURI>{{saml.assertion_encryption_alg}}</SAMLDefaultAssertionEncryptionAlgorithmURI>
        <SAMLDefaultKeyEncryptionAlgorithmURI>{{saml.key_encryption_alg}}</SAMLDefaultKeyEncryptionAlgorithmURI>
        <SLOHostNameVerificationEnabled>{{saml.slo.host_name_verification}}</SLOHostNameVerificationEnabled>

        <SAML2ArtifactValidityPeriodInMinutes>{{saml.artifact.validity}}</SAML2ArtifactValidityPeriodInMinutes>
        <SAMLECPEndpoint>{{saml.endpoints.ecp}}</SAMLECPEndpoint>
        <SAMLMetadataValidityPeriod>{{saml.metadata.validity_period}}</SAMLMetadataValidityPeriod>
        <SAMLMetadataSigningEnabled>{{saml.metadata.enable_signing}}</SAMLMetadataSigningEnabled>
        <SAML2AuthenticationRequestValidityPeriodEnabled>{{saml.enable_request_validity_period}}</SAML2AuthenticationRequestValidityPeriodEnabled>
        <!-- Request validity period in minutes-->
        <SAML2AuthenticationRequestValidityPeriod>{{saml.request_validity_period}}</SAML2AuthenticationRequestValidityPeriod>
        <SAMLSPCertificateExpiryValidationEnabled>{{saml.enable_saml_sp_certificate_expiry_validation}}</SAMLSPCertificateExpiryValidationEnabled>
        <SAML2AuthnRequestsSigningEnabled>{{saml.metadata.enable_authentication_requests_signing}}</SAML2AuthnRequestsSigningEnabled>
        <SAMLAssertionEncyptWithAppCert>{{saml.metadata.assertion_encrypt_with_app_cert}}</SAMLAssertionEncyptWithAppCert>
        {% if saml.metadata.define_name_id_policy_if_unspecified is defined %}
            <SAML2AuthnRequestNameIdPolicyDefinedIfUnspecified>{{saml.metadata.define_name_id_policy_if_unspecified}}</SAML2AuthnRequestNameIdPolicyDefinedIfUnspecified>
        {% endif %}
    </SSOService>

    <Consent>
        <!--Specify whether consent management should be enable during SSO.-->
        <EnableSSOConsentManagement>{{authentication.consent.prompt}}</EnableSSOConsentManagement>
        <!--Specify whether consent should be prompted for subject claim uri if configured as a requested claim.-->
        <PromptSubjectClaimRequestedConsent>{{authentication.consent.subject.prompt}}</PromptSubjectClaimRequestedConsent>
    </Consent>

    <SecurityTokenService>
        <!--
            Default value for IdentityProviderURL is  built in following format
            https://<HostName>:<MgtTrpProxyPort except 443>/<ProxyContextPath>/services/wso2carbon-sts
            If that doesn't satisfy uncomment the following config and explicitly configure the value
        -->
        <IdentityProviderURL>{{sts.endpoint.idp}}</IdentityProviderURL>
    </SecurityTokenService>

    <PassiveSTS>
        <!--
            Default value for IdentityProviderURL is  built in following format
            https://<HostName>:<MgtTrpProxyPort except 443>/<ProxyContextPath>/passivests
            If that doesn't satisfy uncomment the following config and explicitly configure the value
        -->
        <IdentityProviderURL>{{passive_sts.endpoints.idp}}</IdentityProviderURL>
        <RetryURL>{{passive_sts.endpoints.retry}}</RetryURL>
        <TokenStoreClassName>{{passive_sts.token_store_class}}</TokenStoreClassName>
        <SLOHostNameVerificationEnabled>{{passive_sts.slo.host_name_verification}}</SLOHostNameVerificationEnabled>
    </PassiveSTS>

    <EntitlementSettings>
        <ThirftBasedEntitlementConfig>
            <EnableThriftService>{{entitlement.thrift.enable}}</EnableThriftService>
            <ReceivePort>{{entitlement.thrift.receiver_port}}</ReceivePort>
            <ClientTimeout>{{entitlement.thrift.client_timeout}}</ClientTimeout>
            <KeyStore>
                <Location>${carbon.home}/repository/resources/security/{{entitlement.thrift.key_store.id}}</Location>
                <Password>{{entitlement.thrift.key_store.password}}</Password>
            </KeyStore>
            <!-- Enable this element to mention the host-name of your IS machine -->
            <ThriftHostName>{{entitlement.thrift.hostname}}</ThriftHostName>
        </ThirftBasedEntitlementConfig>
    </EntitlementSettings>

    <SCIM>
        <!--
            Default value for UserEPUrl and GroupEPUrl are built in following format
            https://<HostName>:<MgtTrpProxyPort except 443>/<ProxyContextPath>/<context>/<path>
            If that doesn't satisfy uncomment the following config and explicitly configure the value
        -->
        <UserEPUrl>{{scim.endpoints.users_endpoint}}</UserEPUrl>
        <GroupEPUrl>{{scim.endpoints.groups_endpoint}}</GroupEPUrl>
        <ShowAllUserDetails>false</ShowAllUserDetails>
        <SCIMAuthenticators>
            <Authenticator class="org.wso2.carbon.identity.scim.provider.auth.BasicAuthHandler">
                {% for key,value in scim.authentication_handler.basic.properties.items() %}
                <Property name="{{key}}">{{value}}</Property>
                {% endfor %}
            </Authenticator>
            <Authenticator class="org.wso2.carbon.identity.scim.provider.auth.OAuthHandler">
                {% for key,value in scim.authentication_handler.oauth.properties.items() %}
                <Property name="{{key}}">{{value}}</Property>
                {% endfor %}
            </Authenticator>
            {% for authenticator in scim.authenticator %}
            <Authenticator class="{{authenticator.class}}">
                <Property name="Priority">{{authenticator.prority}}</Property>
                {% for key,value in authenticator.properties.items() %}
                <Property name="{{key}}">{{value}}</Property>
                {% endfor %}
            </Authenticator>
            {% endfor %}

            <!-- Flag to indicate advanced complex multiValued attributes support enabled or not.
            Default value : false
            Supported versions: IS 5.5.0 beta onwards
            -->
            <ComplexMultiValuedAttributeSupportEnabled>{{scim.enable_complex_multivalued_attribute_support}}</ComplexMultiValuedAttributeSupportEnabled>
        </SCIMAuthenticators>
    </SCIM>

    <SCIM2>
        <!--
            Default value for UserEPUrl and GroupEPUrl are built in following format
            https://<HostName>:<MgtTrpProxyPort except 443>/<ProxyContextPath>/<context>/<path>
            If that doesn't satisfy uncomment the following config and explicitly configure the value
        -->
        <UserEPUrl>{{scim2.endpoints.users_endpoint}}</UserEPUrl>
        <GroupEPUrl>{{scim2.endpoints.groups_endpoint}}</GroupEPUrl>
        <ComplexMultiValuedAttributeSupportEnabled>{{scim2.enable_complex_multivalued_attribute_support}}</ComplexMultiValuedAttributeSupportEnabled>
        <EnableFilteringEnhancements>{{scim2.enable_filtering_enhancements}}</EnableFilteringEnhancements>
        <NotifyUserstoreStatus>{{scim2.notify_userstore_status}}</NotifyUserstoreStatus>

        <!--
                If you set the property value to true, regardless the Users endpoint and Groups endpoint, it will filter
                users or groups only from 'PRIMARY' user store.
                if the property value is false, it will filter users or groups across all user stores.
                Default value : false
                Supported versions : IS 5.8.0 onwards
            -->
        <FilterUsersAndGroupsOnlyFromPrimaryDomain>{{scim2.filter_users_and_groups_from_primary_domain}}</FilterUsersAndGroupsOnlyFromPrimaryDomain>

        <!--
            If you set the property value to true, regardless the Users endpoint and Groups endpoint, it will prepend
            "PRIMARY/" prefix in-front of the username and role(group) name which belong to PRIMARY user store.
            if the property value is false, "PRIMARY/" prefix will not be prepended.
            Default value : false
            Supported versions : IS 5.8.0 onwards
        -->
        <MandateDomainForUsernamesAndGroupNamesInResponse>{{scim2.mandate_domain_for_uesrnames_and_group_names_in_response}}</MandateDomainForUsernamesAndGroupNamesInResponse>

        <!--
            There was a case where PRIMARY domain is not depicted with users being returned at all but only on groups.
            The purpose of this property is to ensure backward compatibility.
            If you set the property value to true, in Groups endpoint, it will prepend "PRIMARY/" prefix in-front of
            the role(group) name which belong to PRIMARY user store.
            if the property value is false, "PRIMARY/" prefix will not be prepended.
            Default value : false
            Supported versions : IS 5.8.0 onwards
        -->
        <MandateDomainForGroupNamesInGroupsResponse>{{scim2.mandate_domain_for_group_names_in_groups_response}}</MandateDomainForGroupNamesInGroupsResponse>

        <!--
            When the group PATCH operations are performed, by default the updated group is returned in the PATCH response.
            But when according to the spec(https://tools.ietf.org/html/rfc7644#section-3.5.2) if 'attributes' are
            not requested, we can return a 204 response without the update group information.

            This behaviour to return a 204 response can be enabled by setting the value to false.

            Default value : true
            Supported versions : IS 5.9.0 onwards
        -->
        <ReturnUpdatedGroupInPatchResponse>{{scim2.return_updated_group_in_group_patch_response}}</ReturnUpdatedGroupInPatchResponse>

        <!--
            If you set the property value to true, the response of the users endpoint would not contain duplicate user entries.

            Default value : false
            Supported versions : IS 5.10.0 onwards
        -->
        <RemoveDuplicateUsersInUsersResponse>{{scim2.remove_duplicate_users_in_users_response}}</RemoveDuplicateUsersInUsersResponse>
        <!--
           If you want to get the total result in scim endpoint to stick with max limit then enable this property value.

           Default value : false
           Supported versions : IS 5.11.0 onwards
        -->
        <ConsiderMaxLimitForTotalResult>{{scim2.consider_max_limit_for_total_results}}</ConsiderMaxLimitForTotalResult>

        <!--
             If you want to get the total records matching the client query as 'totalResult' for LDAP when filter criteria is given
             then enable this property value.
             Please note that for the request without filtering, LDAP will give items per page as 'totalResult' regardless of this property value.
             Default value : false
             Supported versions : IS 5.10.0 onwards
        -->
        <ConsiderTotalRecordsForTotalResultOfLDAP>{{scim2.consider_total_records_for_total_results_of_ldap}}</ConsiderTotalRecordsForTotalResultOfLDAP>

    </SCIM2>

      <Recovery>
        <ReCaptcha>
            <Password>
                <Enable>{{identity_mgt.password_reset_email.enable_recaptcha}}</Enable>
            </Password>
            <Username>
                <Enable>{{identity_mgt.username_recovery.email.enable_recaptcha}}</Enable>
            </Username>
        </ReCaptcha>
        <Notification>
            <ExpiryTime>
                <!--Validity period of the recovery code given when username or password recovery is initiated-->
                <RecoveryCode>{{identity_mgt.notification_channel_recovery.recovery_code_validity}}</RecoveryCode>
                <!--Validity period of the resend code given during user account recovery-->
                <ResendCode>{{identity_mgt.resend_notification.resend_code_validity}}</ResendCode>
            </ExpiryTime>
            <Password>
                <Enable>{{identity_mgt.password_reset_email.enable_password_reset_email}}</Enable>
                <ExpiryTime>
                    <smsOtp>{{identity_mgt.password_reset_sms.sms_otp_validity}}</smsOtp>
                </ExpiryTime>
                <smsOtp>
                    <Regex>{{identity_mgt.password_reset_sms.sms_otp_regex}}</Regex>
                </smsOtp>
                <!-- Email channel specific properties can be added here. -->
                <Email>
                <!--
                    This property was introduced to keep the email confirmation code tolerance time period value of the
                    password recovery scenario. This can be configured in minutes and must be lower that confirmation
                    code expiry time. If the following requests to a corresponding user for password recovery or
                    resend confirmation code within this configured value, the existing confirmation code will be
                    send again in the email. If this was not configured, a default value of zero (0) will be set
                    from internally.
                -->
                {% if identity_mgt.password_reset_email.confirmation_code_tolerance_period is defined %}
                    <ConfirmationCodeTolerancePeriod>{{identity_mgt.password_reset_email.confirmation_code_tolerance_period}}</ConfirmationCodeTolerancePeriod>
                {% endif %}
                </Email>
            </Password>
            <Username>
                <Enable>{{identity_mgt.username_recovery.email.enable_username_recovery}}</Enable>
            </Username>
            <InternallyManage>{{identity_mgt.recovery.notification.manage_internally}}</InternallyManage>
       </Notification>
       <Question>
            <Password>
                <Enable>{{identity_mgt.password_reset_challenge_questions.enable_password_reset_challenge_questions}}</Enable>
                <NotifyStart>{{identity_mgt.password_reset_challenge_questions.notify_on_initiation}}</NotifyStart>
                <Separator>{{identity_mgt.password_reset_challenge_questions.question_separator}}</Separator>
                <MinAnswers>{{identity_mgt.password_reset_challenge_questions.min_required_answers}}</MinAnswers>
                <ReCaptcha>
                    <Enable>{{identity_mgt.password_reset_challenge_questions.enable_recaptcha}}</Enable>
                    <MaxFailedAttempts>{{identity_mgt.password_reset_challenge_questions.failures_before_recaptcha}}</MaxFailedAttempts>
                </ReCaptcha>
                <Forced>
                    <Enable>{{identity_mgt.forced_challenge_questions.enable_forced_challenge_questions}}</Enable>
                </Forced>
                <SkipOnInsufficientAnswers>{{identity_mgt.password_reset_challenge_questions.skip_on_insufficient_answers}}</SkipOnInsufficientAnswers>
            </Password>
            <Answer>
                <Regex>{{identity_mgt.password_reset_challenge_questions.answer_regex}}</Regex>
                <Uniqueness>{{identity_mgt.password_reset_challenge_questions.enforce_answer_uniqueness}}</Uniqueness>
            </Answer>
             <!--
                The purpose of this property is to configure minimum number of challenge questions to be answered
                by the user.
                Default value : 1
                If this property is configured to a positive integer, user must answer more or equal to that number of
                questions.
             -->
            <MinQuestionsToAnswer>{{identity_mgt.challenge_questions.min_required_answers}}</MinQuestionsToAnswer>
        </Question>
        <ExpiryTime>{{identity_mgt.password_reset_email.reset_mail_validity}}</ExpiryTime>
        <NotifySuccess>{{identity_mgt.password_reset_email.notify_on_reset}}</NotifySuccess>
        <AdminPasswordReset>
            <Offline>{{identity_mgt.password_reset_by_admin.enable_offline_otp_based_reset}}</Offline>
            <OTP>{{identity_mgt.password_reset_by_admin.enable_emailed_otp_based_reset}}</OTP>
            <RecoveryLink>{{identity_mgt.password_reset_by_admin.enable_emailed_link_based_reset}}</RecoveryLink>
            <AccountLockNotification>{{identity_mgt.password_reset_by_admin.enable_account_lock_notification}}</AccountLockNotification>
            <AccountUnlockNotification>{{identity_mgt.password_reset_by_admin.enable_account_unlock_notification}}</AccountUnlockNotification>
            <ExpiryTime>{{identity_mgt.password_reset_by_admin.code_validity_period}}</ExpiryTime>
        </AdminPasswordReset>
        <NotifyUserExistence>{{identity_mgt.recovery.notify_user_existence}}</NotifyUserExistence>
        <!--Whether to notify the user if the user account is locked/disabled-->
        <NotifyUserAccountStatus>{{identity_mgt.recovery.notify_user_account_status}}</NotifyUserAccountStatus>
        <CallbackRegex>{{identity_mgt.recovery.callback_url}}</CallbackRegex>
        <ErrorMessage>
            <EnableDetailedErrorMessages>{{identity_mgt.recovery.enable_detailed_error_messages}}</EnableDetailedErrorMessages>
        </ErrorMessage>
        <AutoLogin>
            <Enable>{{identity_mgt.recovery.enable_auto_login}}</Enable>
        </AutoLogin>
    </Recovery>

    <Notification>
        <DefaultNotificationChannel>{{identity_mgt.notification.default_notification_channel}}</DefaultNotificationChannel>
        <ResolveNotificationChannels>
            <Enable>{{identity_mgt.notification.resolve_notification_channel}}</Enable>
        </ResolveNotificationChannels>
    </Notification>

    <EmailVerification>
        <Enable>{{identity_mgt.user_onboarding.enable_email_verification}}</Enable>
        <ExpiryTime>{{identity_mgt.user_onboarding.verification_email_validity}}</ExpiryTime>
        <LockOnCreation>{{identity_mgt.user_onboarding.lock_on_creation}}</LockOnCreation>
        <Notification>
            <InternallyManage>{{identity_mgt.user_onboarding.notification.manage_internally}}</InternallyManage>
        </Notification>
        <AskPassword>
            <ExpiryTime>{{identity_mgt.user_onboarding.ask_password_email_validity}}</ExpiryTime>
            <PasswordGenerator>{{identity_mgt.user_onboarding.password_generator}}</PasswordGenerator>
            <DisableRandomValueForCredentials>{{identity_mgt.user_onboarding.disable_random_value_for_credentials}}</DisableRandomValueForCredentials>
        </AskPassword>
    </EmailVerification>

    <TenantRegistrationVerification>
        <AskPassword>
        <ExpiryTime>{{identity_mgt.tenant_registration.ask_password_email_validity}}</ExpiryTime>
        </AskPassword>
    </TenantRegistrationVerification>

    <SelfRegistration>
        <Enable>{{identity_mgt.user_self_registration.allow_self_registration}}</Enable>
        <EnableAccountLockForVerifiedPreferredChannel>{{identity_mgt.user_self_registration.enable_account_lock_for_verified_preferred_channel}}</EnableAccountLockForVerifiedPreferredChannel>
        <API>
            <EnableDetailedResponseBody>{{identity_mgt.user_self_registration.enable_detailed_api_response}}</EnableDetailedResponseBody>
        </API>
        <LockOnCreation>{{identity_mgt.user_self_registration.lock_on_creation}}</LockOnCreation>
        <SendConfirmationOnCreation>{{identity_mgt.user_self_registration.send_confirmation_on_creation}}</SendConfirmationOnCreation>
        <NotifyAccountConfirmation>{{identity_mgt.user_self_registration.notify_account_confirmation}}</NotifyAccountConfirmation>
        <Notification>
            <InternallyManage>{{identity_mgt.user_self_registration.notification.manage_internally}}</InternallyManage>
        </Notification>
        <ReCaptcha>{{identity_mgt.user_self_registration.enable_recaptcha}}</ReCaptcha>
        <VerificationCode>
            <ExpiryTime>{{identity_mgt.user_self_registration.verification_email_validity}}</ExpiryTime>
        </VerificationCode>
        <CallbackRegex>{{identity_mgt.user_self_registration.callback_url}}</CallbackRegex>
        <ResendConfirmationReCaptcha>{{identity_mgt.user_self_registration.enable_resend_confirmation_recaptcha}}</ResendConfirmationReCaptcha>
        <AutoLogin>
            <Enable>{{identity_mgt.user_self_registration.auto_login.enable}}</Enable>
            <AliasName>{{identity_mgt.user_self_registration.auto_login.alias_name}}</AliasName>
        </AutoLogin>
    </SelfRegistration>

    <LiteRegistration>
        <Enable>{{identity_mgt.lite_user_registration.enable}}</Enable>
        <LockOnCreation>{{identity_mgt.lite_user_registration.lock_on_creation}}</LockOnCreation>
        <Notification>
            <InternallyManage>{{identity_mgt.lite_user_registration.notification.manage_internally}}</InternallyManage>
        </Notification>
        <ReCaptcha>{{identity_mgt.lite_user_registration.recaptcha.enable}}</ReCaptcha>
        <VerificationCode>
            <ExpiryTime>{{identity_mgt.lite_user_registration.verification_email_validity}}</ExpiryTime>
            <SMSOTP>
                <ExpiryTime>{{identity_mgt.lite_user_registration.verification_sms_validity}}</ExpiryTime>
            </SMSOTP>
        </VerificationCode>
        <CallbackRegex>{{identity_mgt.lite_user_registration.callback_url}}</CallbackRegex>
    </LiteRegistration>

    <LoginIdentifiers>
        <Enable>{{identity_mgt.login_identifiers.enable}}</Enable>
        <PrimaryLoginIdentifier>{{identity_mgt.login_identifiers.primary_claim}}</PrimaryLoginIdentifier>
    </LoginIdentifiers>

    <UserClaimUpdate>
        <Claim uri = "http://wso2.org/claims/emailaddress">
            <VerificationOnUpdate>
                <Enable>{{identity_mgt.user_claim_update.email.enable_verification}}</Enable>
                <VerificationCode>
                    <ExpiryTime>{{identity_mgt.user_claim_update.email.verification_email_validity}}</ExpiryTime>
                </VerificationCode>
            </VerificationOnUpdate>
            <NotificationOnUpdate>
                <Enable>{{identity_mgt.user_claim_update.email.enable_notify_existing_email}}</Enable>
             </NotificationOnUpdate>
        </Claim>
        <Claim uri = "http://wso2.org/claims/mobile">
             <VerificationOnUpdate>
                <Enable>{{identity_mgt.user_claim_update.mobile.enable_verification}}</Enable>
                <EnableVerificationByPrivilegedUser>{{identity_mgt.user_claim_update.mobile.enable_verification_by_privileged_user}}</EnableVerificationByPrivilegedUser>
                <VerificationCode>
                    <ExpiryTime>{{identity_mgt.user_claim_update.mobile.verification_sms_otp_validity}}</ExpiryTime>
                </VerificationCode>
             </VerificationOnUpdate>
        </Claim>
        <!-- When updating the claim value, the verification notification can be controlled by sending an additional
        temporary claim ('verifyEmail'/'verifyMobile') along with the update request. To enable this option,
        'UseVerifyClaim' should be set to true. -->
        <UseVerifyClaim>{{identity_mgt.user_claim_update.use_verify_claim}}</UseVerifyClaim>
          <!-- When updating the claim value, it can be validated against the provided regex pattern.
          To enable this option,'EnableUserClaimInputRegexValidation' should be set to true. -->
          <EnableUserClaimInputRegexValidation>{{identity_mgt.enable_user_claim_input_regex_validation}}</EnableUserClaimInputRegexValidation>
    </UserClaimUpdate>

     <AccountSuspension>
        <UseIdentityClaims>{{identity_mgt_account_suspension.use_identity_claims}}</UseIdentityClaims>
     </AccountSuspension>

     <SCIM2MultiAttributeFiltering>
        <UsePagination>{{scim2_multi_attribute_filtering.use_pagination}}</UsePagination>
     </SCIM2MultiAttributeFiltering>

     <!--This configuration is for enable/disable reCaptcha feature by default.
     The default configuration is to disable the reCaptcha by default. These configuration can be overrided
     tenant wise.-->
     <SSOLogin>
          <Recaptcha>
               <!--This configuration is the default configuration for enabling reCaptcha in login flow.
               Enabling this configuration will prompt reCaptcha after max failed attempts.-->
               <Enabled>{{sso_login.recaptcha.enabled}}</Enabled>

               <!--Enabling this configuration will always prompt reCaptcha despite of max failed attempts.-->
               <EnableAlways>{{sso_login.recaptcha.enable_always}}</EnableAlways>

               <!--This configuration will set max failed attempts for reCaptcha.-->
               <MaxAttempts>{{sso_login.recaptcha.max_attempts}}</MaxAttempts>
          </Recaptcha>
    </SSOLogin>

    <!--
         This configuration is used to filter the SP configured role mappings. If the property value is,

         true : If SP role mappings are configured, returns only the mapped SP roles. If SP role mappings are not
         configured returns all the mapped local roles.

         false : If SP role mappings are configured, returns mapped SP roles for the mapped roles and the local mapped
         roles for others. If SP role mappings are not configured returns all the mapped local roles.

         Default - false.
     -->

    <SPRoleManagement>
        <ReturnOnlyMappedLocalRoles>{{sp_role_management.return_only_mapped_local_roles}}</ReturnOnlyMappedLocalRoles>
    </SPRoleManagement>

    <!--
        This configuration is used to filter the federated IDP configured role mappings. If the property value is,
        true : If IDP role mapping available, it will return the configured role mappings .
        false : If there is no IDP role mapping and If the remote role and local role names are matching it will allow
        to returns all the unmapped roles.
    -->

    {% if idp_role_management.return_only_mapped_local_roles is defined %}
        <FederatedRoleManagement>
            <ReturnOnlyMappedLocalRoles>{{idp_role_management.return_only_mapped_local_roles}}</ReturnOnlyMappedLocalRoles>
            {% if idp_role_management.return_manually_added_local_roles is defined %}
            <ReturnManuallyAddedLocalRoles>{{idp_role_management.return_manually_added_local_roles}}</ReturnManuallyAddedLocalRoles>
            {% endif %}
        </FederatedRoleManagement>
    {% endif %}

    <EnableAskPasswordAdminUI>{{identity_mgt.user_onboarding.ask_password_from_user}}</EnableAskPasswordAdminUI>

    <EnableRecoveryEndpoint>{{identity_mgt.endpoint.enable_recovery_endpoint}}</EnableRecoveryEndpoint>
    <EnableSelfSignUpEndpoint>{{identity_mgt.endpoint.enable_self_signup_endpoint}}</EnableSelfSignUpEndpoint>

    <AuthenticationPolicy>
        <CheckAccountExist>{{authentication_policy.check_account_exist}}</CheckAccountExist>
    </AuthenticationPolicy>

    <!-- Show authenticated user name in audit logs. -->
    <Authentication>
        <Audit>
            {% if authentication.audit.username is defined %}
            <UserNameEnableForAuditLogs>{{authentication.audit.username.UserNameEnableForAuditLogs}}</UserNameEnableForAuditLogs>
            {% else %}
            <UserNameEnableForAuditLogs>false</UserNameEnableForAuditLogs>
            {% endif %}
        </Audit>
    </Authentication>

    <JITProvisioning>
        <UserNameProvisioningUI>{{authentication.jit_provisioning.username_provisioning_url}}</UserNameProvisioningUI>
        <PasswordProvisioningUI>{{authentication.jit_provisioning.password_provisioning_url}}</PasswordProvisioningUI>
        <EnableEnhancedFeature>{{authentication.jit_provisioning.enable_enhanced_feature}}</EnableEnhancedFeature>
        <!-- Claims which must not delete during the syncing process of existing claim mappings with IDP claim mappings
        for JIT provisioned user. -->
        <IndelibleClaims>
            {% for claimuri in jit_provisioning.indelible_claims.claim_uris %}
                <ClaimURI>{{claimuri}}</ClaimURI>
            {% endfor %}
        </IndelibleClaims>

    </JITProvisioning>

    <!--Application management service configurations-->
    <ApplicationMgt>
        <!--
        Enabling this configuration will enable validating the application role for the user who initiates the
        application operations. Enabling this configuration will create application role for newly created SPs and
        the application role will be assigned to the app owner.
        The default value of the configuration is false.
        -->
        <EnableRoleValidation>{{application_mgt.enable_role_validation}}</EnableRoleValidation>
    </ApplicationMgt>

    <OutboundProvisioning>
        {% if outbound_provisioning_management.reset_provisioning_entities_on_config_update is defined %}
            <!--
            Disabling this configuration will allow to keep the provisioned entities as it is and  will update the outbound
            provisioning config rather than deleting the existing entries and add them as the new entries whenever updating
            the provisioning connector configurations.
            The default value of the configuration is true.
            -->
            <ResetProvisioningEntitiesOnConfigUpdate>{{outbound_provisioning_management.reset_provisioning_entities_on_config_update}}</ResetProvisioningEntitiesOnConfigUpdate>
        {% endif %}
        {% if outbound_provisioning_management.use_user_tenant_domain_in_saas_apps is defined %}
            <!--
                Enabling this configuration will use the user's tenant domain for outbound provisioning flow
                if the user provisioning is happened through a SaaS application.
            -->
            <useUserTenantDomainInSaasApps>{{outbound_provisioning_management.use_user_tenant_domain_in_saas_apps}}</useUserTenantDomainInSaasApps>
        {% endif %}
    </OutboundProvisioning>


    <EventListeners>
        <EventListener id="workflow"
                       type="org.wso2.carbon.user.core.listener.UserOperationEventListener"
                       name="org.wso2.carbon.user.mgt.workflow.userstore.UserStoreActionListener"
                       orderId="{{event.default_listener.workflow.priority}}"
                       enable="{{event.default_listener.workflow.enable}}"/>
        <EventListener id="identity_mgt"
                       type="org.wso2.carbon.user.core.listener.UserOperationEventListener"
                       name="org.wso2.carbon.identity.mgt.IdentityMgtEventListener"
                       orderId="{{event.default_listener.identity_mgt.priority}}"
                       enable="{{event.default_listener.identity_mgt.enable}}"/>
        <!-- Enable the following SCIM 1.1 event listener and disable the SCIM2 event listener if SCIM 1.1 is
        used. -->
        <EventListener id="scim"
                       type="org.wso2.carbon.user.core.listener.UserOperationEventListener"
                       name="org.wso2.carbon.identity.scim.common.listener.SCIMUserOperationListener"
                       orderId="{{event.default_listener.scim.priority}}"
                       enable="{{event.default_listener.scim.enable}}"/>
        <EventListener id="scim"
                       type="org.wso2.carbon.stratos.common.listeners.TenantMgtListener"
                       name="org.wso2.carbon.identity.scim.common.listener.SCIMTenantMgtListener"
                       orderId="{{event.default_listener.scim_tenant_mgt.priority}}"
                       enable="{{event.default_listener.scim_tenant_mgt.enable}}"/>
        <EventListener id="scim2"
                       type="org.wso2.carbon.user.core.listener.UserOperationEventListener"
                       name="org.wso2.carbon.identity.scim2.common.listener.SCIMUserOperationListener"
                       orderId="{{event.default_listener.scim2.priority}}"
                       enable="{{event.default_listener.scim2.enable}}"/>
        <EventListener id="scim2"
                       type="org.wso2.carbon.stratos.common.listeners.TenantMgtListener"
                       name="org.wso2.carbon.identity.scim2.common.listener.SCIMTenantMgtListener"
                       orderId="{{event.default_listener.scim2_tenant_mgt.priority}}"
                       enable="{{event.default_listener.scim2_tenant_mgt.enable}}"/>
        <EventListener id="governance_identity_mgt"
                       type="org.wso2.carbon.user.core.listener.UserOperationEventListener"
                       name="org.wso2.carbon.identity.governance.listener.IdentityMgtEventListener"
                       orderId="{{event.default_listener.governance_identity_mgt.priority}}"
                       enable="{{event.default_listener.governance_identity_mgt.enable}}"/>
        <EventListener id="governance_identity_store"
                       type="org.wso2.carbon.user.core.listener.UserOperationEventListener"
                       name="org.wso2.carbon.identity.governance.listener.IdentityStoreEventListener"
                       orderId="{{event.default_listener.governance_identity_store.priority}}"
                       enable="{{event.default_listener.governance_identity_store.enable}}">
            <Property name="Data.Store">{{event.default_listener.governance_identity_store.data_store}}</Property>
        </EventListener>
        <EventListener id="application_authentication"
                       type="org.wso2.carbon.identity.core.handler.AbstractIdentityMessageHandler"
                       name="org.wso2.carbon.identity.data.publisher.application.authentication.AuthnDataPublisherProxy"
                       orderId="{{event.default_listener.application_authentication.priority}}"
                       enable="{{event.default_listener.application_authentication.enable}}"/>
        <EventListener id="oauth_listener"
                       type="org.wso2.carbon.identity.core.handler.AbstractIdentityHandler"
                       name="org.wso2.carbon.identity.data.publisher.oauth.listener.OAuthTokenIssuanceLogPublisher"
                       orderId="{{event.default_listener.oauth_listener.priority}}"
                       enable="{{event.default_listener.oauth_listener.enable}}">
            <Property name="Log.Token">false</Property>
        </EventListener>
        <EventListener id="mutual_tls_authenticator"
                       type="org.wso2.carbon.identity.core.handler.AbstractIdentityHandler"
                       name="org.wso2.carbon.identity.oauth2.token.handler.clientauth.mutualtls.MutualTLSClientAuthenticator"
                       orderId="{{event.default_listener.mutual_tls_authenticator.priority}}"
                       enable="{{event.default_listener.mutual_tls_authenticator.enable}}">
        </EventListener>

        <!-- Basic OAuth client authenticator -->
        <EventListener id="basic_auth_client_authenticator"
                       type="org.wso2.carbon.identity.core.handler.AbstractIdentityHandler"
                       name="org.wso2.carbon.identity.oauth2.client.authentication.BasicAuthClientAuthenticator"
                       orderId="{{event.default_listener.basic_auth_client_authenticator.priority}}"
                       enable="{{event.default_listener.basic_auth_client_authenticator.enable}}"/>

        <!-- Enable this listener to call DeleteEventRecorders. -->
        <EventListener id="user_deletion"
                       type="org.wso2.carbon.user.core.listener.UserOperationEventListener"
                       name="org.wso2.carbon.user.mgt.listeners.UserDeletionEventListener"
                       orderId="{{event.default_listener.user_deletion.priority}}"
                       enable="{{event.default_listener.user_deletion.enable}}"/>
        <EventListener id="consent_mgt_handler"
                       type="org.wso2.carbon.identity.core.handler.AbstractIdentityHandler"
                       name="org.wso2.carbon.identity.application.authentication.framework.handler.request.impl.consent.ConsentMgtPostAuthnHandler"
                       orderId="{{event.default_listener.consent_mgt_handler.priority}}"
                       enable="{{event.default_listener.consent_mgt_handler.enable}}"/>
        <EventListener id="user_session_termination"
                       type="org.wso2.carbon.user.core.listener.UserOperationEventListener"
                       name="org.wso2.carbon.identity.mgt.listener.UserSessionTerminationListener"
                       orderId="{{event.default_listener.user_session_termination.priority}}"
                       enable="{{event.default_listener.user_session_termination.enable}}"/>


        <!-- Post Authentication handlers for JIT provisioning, association and for handling subject identifier -->
        <EventListener id="jit_provisioning_handler"
                       type="org.wso2.carbon.identity.core.handler.AbstractIdentityHandler"
                       name="org.wso2.carbon.identity.application.authentication.framework.handler.request.impl.JITProvisioningPostAuthenticationHandler"
                       orderId="{{event.default_listener.jit_provisioning_handler.priority}}"
                       enable="{{event.default_listener.jit_provisioning_handler.enable}}"/>
        <EventListener id="post_auth_association_handler"
                       type="org.wso2.carbon.identity.core.handler.AbstractIdentityHandler"
                       name="org.wso2.carbon.identity.application.authentication.framework.handler.request.impl.PostAuthAssociationHandler"
                       orderId="{{event.default_listener.post_auth_association_handler.priority}}"
                       enable="{{event.default_listener.post_auth_association_handler.enable}}"/>
        <EventListener id="subject_identifier_handler"
                       type="org.wso2.carbon.identity.core.handler.AbstractIdentityHandler"
                       name="org.wso2.carbon.identity.application.authentication.framework.handler.request.impl.PostAuthenticatedSubjectIdentifierHandler"
                       orderId="{{event.default_listener.subject_identifier_handler.priority}}"
                       enable="{{event.default_listener.subject_identifier_handler.enable}}"/>

        <!-- Special UserOperationEventListeners to preserve the backward compatibility with the new unique user ID
                related APIs  -->
                <EventListener id="username_resolver"
                               type="org.wso2.carbon.user.core.listener.UserOperationEventListener"
                               name="org.wso2.carbon.identity.mgt.listener.IdentityUserNameResolverListener"
                               orderId="{{event.default_listener.username_resolver.priority}}"
                               enable="{{event.default_listener.username_resolver.enable}}"/>
                <EventListener id="userid_resolver"
                               type="org.wso2.carbon.user.core.listener.UserOperationEventListener"
                               name="org.wso2.carbon.identity.mgt.listener.IdentityUserIdResolverListener"
                               orderId="{{event.default_listener.userid_resolver.priority}}"
                               enable="{{event.default_listener.userid_resolver.enable}}"/>

        <!-- Audit Loggers -->

        <!-- Old Audit Logger -->
        <EventListener id="user_mgt_audit_logger"
                       type="org.wso2.carbon.user.core.listener.UserOperationEventListener"
                       name="org.wso2.carbon.user.mgt.listeners.UserMgtAuditLogger"
                       orderId="{{event.default_listener.user_mgt_audit_logger.priority}}"
                       enable="{{event.default_listener.user_mgt_audit_logger.enable}}"/>

        <!-- New Audit Loggers-->
        <EventListener id="user_management_audit_logger"
                       type="org.wso2.carbon.user.core.listener.UserOperationEventListener"
                       name="org.wso2.carbon.user.mgt.listeners.UserManagementAuditLogger"
                       orderId="{{event.default_listener.user_management_audit_logger.priority}}"
                       enable="{{event.default_listener.user_management_audit_logger.enable}}"/>
        <EventListener id="user_failure_audit_logger"
                       type="org.wso2.carbon.user.core.listener.UserManagementErrorEventListener"
                       name="org.wso2.carbon.user.mgt.listeners.UserMgtFailureAuditLogger"
                       orderId="{{event.default_listener.user_failure_audit_logger.priority}}"
                       enable="{{event.default_listener.user_failure_audit_logger.enable}}"/>
       <EventListener id="unique_claim_user_operation_event_listener"
                      type="org.wso2.carbon.user.core.listener.UserOperationEventListener"
                      name="org.wso2.carbon.identity.unique.claim.mgt.listener.UniqueClaimUserOperationEventListener"
                      orderId="{{event.default_listener.unique_claim_user_operation_event_listener.priority}}"
                      enable="{{event.default_listener.unique_claim_user_operation_event_listener.enable}}"/>
        <EventListener id="user_claim_audit_logger"
                       type="org.wso2.carbon.user.core.listener.UserOperationEventListener"
                       name="org.wso2.carbon.user.mgt.listeners.UserClaimsAuditLogger"
                       orderId="{{event.default_listener.user_claim_audit_logger.priority}}"
                       enable="{{event.default_listener.user_claim_audit_logger.enable}}">
            <Property name="LogUpdatedClaimsOnly">{{event.default_listener.user_claim_audit_logger.LogUpdatedClaimsOnly}}</Property>
        </EventListener>
        <EventListener id="client_certificate_authentication_handler"
                       type="org.wso2.carbon.identity.core.handler.AbstractIdentityMessageHandler"
                       name="org.wso2.carbon.identity.auth.service.handler.impl.ClientCertificateBasedAuthenticationHandler"
                       orderId="{{event.default_listener.client_certificate_authentication_handler.priority}}"
                       enable="{{event.default_listener.client_certificate_authentication_handler.enable}}"/>

        <!-- Introspection Data Providers -->
        <EventListener id="uma_introspection_data_provider" type="org.wso2.carbon.identity.core.handler.AbstractIdentityHandler"
                name="org.wso2.carbon.identity.oauth.uma.permission.service.impl.UMAIntrospectionDataProvider"
                orderId="{{event.default_listener.uma_introspection_data_provider.priority}}"
                enable="{{event.default_listener.uma_introspection_data_provider.enable}}">
        </EventListener>
        <EventListener id="is_introspection_data_provider" type="org.wso2.carbon.identity.core.handler.AbstractIdentityHandler"
                name="org.wso2.carbon.identity.oauth2.token.handler.clientauth.mutualtls.introspection.ISIntrospectionDataProvider"
                orderId="{{event.default_listener.is_introspection_data_provider.priority}}"
                enable="{{event.default_listener.is_introspection_data_provider.enable}}">
        </EventListener>

        {% if identity_mgt.user_claim_update.uniqueness.enable is defined %}
            <EventListener id="unique_claim_user_operation_event_listener" type="org.wso2.carbon.user.core.listener.UserOperationEventListener"
                    name="org.wso2.carbon.identity.unique.claim.mgt.listener.UniqueClaimUserOperationEventListener"
                    orderId="{{identity_mgt.user_claim_update.uniqueness.listener_priority}}"
                    enable="{{identity_mgt.user_claim_update.uniqueness.enable}}">
                    <Property name="ScopeWithinUserstore">{{identity_mgt.user_claim_update.uniqueness.scope_within_userstore}}</Property>
            </EventListener>
        {% endif %}

        <!-- Custom Event Listeners -->
        {% for listener in event_listener %}
        <EventListener id="{{listener.id}}"
                       type="{{listener.type}}"
                       name="{{listener.name}}"
                       orderId="{{listener.order}}"
                       enable="{{listener.enable | default(true)}}">
            {% for key,value in listener.properties.items() %}
            <Property name="{{key}}">{{value}}</Property>
            {% endfor %}
        </EventListener>
        {% endfor %}
        <EventListener id="provision_error_listener"
                type="org.wso2.carbon.user.core.listener.UserManagementErrorEventListener"
                name="org.wso2.carbon.identity.provisioning.listener.ProvisioningErrorListener"
                orderId="{{event.default_listener.outbound_provisioning_error_handler.priority}}"
                enable="{{event.default_listener.outbound_provisioning_error_handler.enable}}">
        </EventListener>
        {% if analytics.elk.enable is defined && analytics.elk.enable is sameas true %}
        <EventListener id="authn_data_publisher_proxy"
               type="org.wso2.carbon.identity.core.handler.AbstractIdentityMessageHandler"
               name = "org.wso2.carbon.identity.data.publisher.application.authentication.AuthnDataPublisherProxy"
               orderId="11"
               enable="true"/>
        {% endif %}
    </EventListeners>

    <Analytics>
        <!-- By default value of analytics.publish_active_session_count is set to false so that the identity server
        publishes session data to the stream org.wso2.is.analytics.stream.OverallSession:1.0.0.
        When this configuration is enabled, the stream definition org.wso2.is.analytics.stream.OverallSession:1.0.1
        is used and the current active session count of the identity server will be added as an attribute. Enable it
        by setting analytics.publish_active_session_count = true -->
        {% if analytics.publish_active_session_count is defined %}
        <PublishActiveSessionCount>{{analytics.publish_active_session_count}}</PublishActiveSessionCount>
        {% endif %}
        {% if analytics.elk.enable is defined && analytics.elk.enable is sameas true %}
        <PublishActiveSessionCount>true</PublishActiveSessionCount>
        {% endif %}
    </Analytics>

    <!-- These recorders are used to write user delete information to specific sources. Default event recorder is CSV
     file recorder. This recorder is disabled by default. Enable it by setting enable="true". To run these recorders,
     EventListener "rg.wso2.carbon.user.mgt.listeners.UserDeletionEventListener" also should be enabled. Which is
     also disabled by default. -->
    <UserDeleteEventRecorders>
        <UserDeleteEventRecorder name="{{event.default_recorder.user_delete_event.name}}"
                                 enable="{{event.default_recorder.user_delete_event.enable}}">
            {% if event.default_recorder.user_delete_event.write_to_separate_csv.path is defined %}
            <Property name="path">{{event.default_recorder.user_delete_event.write_to_separate_csv.path}}</Property>
            {% endif %}
        </UserDeleteEventRecorder>

        {% for recorder in event_recorder %}
        <UserDeleteEventRecorder id="{{recorder.id}}"
                                 name="{{recorder.name}}"
                                 enable="true">
            {% for key,value in recorder.properties.items() %}
                <Property name="{{key}}">{{value}}</Property>
            {% endfor %}
        </UserDeleteEventRecorder>
        {% endfor %}

    </UserDeleteEventRecorders>

    <CacheConfig>
        <!-- Identity cache configuration.
             Timeouts are in seconds.
             Capacity is the maximum cache size.
             Unless specifically mentioned, you do not need to set the isDistributed flag.
         -->
        <CacheManager name="IdentityApplicationManagementCacheManager">
            <Cache id="framework_session_context_cache" name="AppAuthFrameworkSessionContextCache"
                   enable="{{cache.framework_session_context_cache.enable}}"
                   timeout="{{cache.framework_session_context_cache.timeout}}"
                   capacity="{{cache.framework_session_context_cache.capacity}}"
                   isDistributed="false"/>
            <Cache id="authentication_context_cache" name="AuthenticationContextCache"
                   enable="{{cache.authentication_context_cache.enable}}"
                   timeout="{{cache.authentication_context_cache.timeout}}"
                   capacity="{{cache.authentication_context_cache.capacity}}"
                   isDistributed="false"/>
            <Cache id="authentication_request_cache" name="AuthenticationRequestCache"
                   enable="{{cache.authentication_request_cache.enable}}"
                   timeout="{{cache.authentication_request_cache.timeout}}"
                   capacity="{{cache.authentication_request_cache.capacity}}"
                   isDistributed="false"/>
            <Cache id="authentication_result_cache" name="AuthenticationResultCache"
                   enable="{{cache.authentication_result_cache.enable}}"
                   timeout="{{cache.authentication_result_cache.timeout}}"
                   capacity="{{cache.authentication_result_cache.capacity}}"
                   isDistributed="false"/>
            <Cache id="authentication_error_cache" name="AuthenticationErrorCache"
                   enable="{{cache.authentication_error_cache.enable}}"
                   timeout="{{cache.authentication_error_cache.timeout}}"
                   capacity="{{cache.authentication_error_cache.capacity}}"
                   isDistributed="false"/>
            <Cache id="app_info_cache" name="AppInfoCache"
                   enable="{{cache.app_info_cache.enable}}"
                   timeout="{{cache.app_info_cache.timeout}}"
                   capacity="{{cache.app_info_cache.capacity}}"
                   isDistributed="false"/>
            <Cache id="authorization_grant_cache" name="AuthorizationGrantCache"
                   enable="{{cache.authorization_grant_cache.enable}}"
                   timeout="{{cache.authorization_grant_cache.timeout}}"
                   capacity="{{cache.authorization_grant_cache.capacity}}"
                   isDistributed="false"/>
            <Cache id="jwks_cache" name="JWKSCache"
                   enable="{{cache.jwks_cache.enable}}"
                   timeout="{{cache.jwks_cache.timeout}}"
                   capacity="{{cache.jwks_cache.capacity}}"
                   isDistributed="false"/>
            <Cache id="oauth_cache" name="OAuthCache"
                   enable="{{cache.oauth_cache.enable}}"
                   timeout="{{cache.oauth_cache.timeout}}"
                   capacity="{{cache.oauth_cache.capacity}}"
                   isDistributed="false"/>
            <Cache id="oauth_scope_cache" name="OAuthScopeCache"
                   enable="{{cache.oauth_scope_cache.enable}}"
                   timeout="{{cache.oauth_scope_cache.timeout}}"
                   capacity="{{cache.oauth_scope_cache.capacity}}"
                   isDistributed="false"/>
            <Cache id="oauth_session_data_cache" name="OAuthSessionDataCache"
                   enable="{{cache.oauth_session_data_cache.enable}}"
                   timeout="{{cache.oauth_session_data_cache.timeout}}"
                   capacity="{{cache.oauth_session_data_cache.capacity}}"
                   isDistributed="false"/>
            <Cache id="saml_sso_participant_cache" name="SAMLSSOParticipantCache"
                   enable="{{cache.saml_sso_participant_cache.enable}}"
                   timeout="{{cache.saml_sso_participant_cache.timeout}}"
                   capacity="{{cache.saml_sso_participant_cache.capacity}}"
                   isDistributed="false"/>
            <Cache id="saml_sso_session_index_cache" name="SAMLSSOSessionIndexCache"
                   enable="{{cache.saml_sso_session_index_cache.enable}}"
                   timeout="{{cache.saml_sso_session_index_cache.timeout}}"
                   capacity="{{cache.saml_sso_session_index_cache.capacity}}"
                   isDistributed="false"/>
            <Cache id="saml_sso_session_data_cache" name="SAMLSSOSessionDataCache"
                   enable="{{cache.saml_sso_session_data_cache.enable}}"
                   timeout="{{cache.saml_sso_session_data_cache.timeout}}"
                   capacity="{{cache.saml_sso_session_data_cache.capacity}}"
                   isDistributed="false"/>
            <Cache id="service_provider_cache" name="ServiceProviderCache"
                   enable="{{cache.service_provider_cache.enable}}"
                   timeout="{{cache.service_provider_cache.timeout}}"
                   capacity="{{cache.service_provider_cache.capacity}}"
                   isDistributed="false"/>
            <Cache id="service_provider_cache_id" name="ServiceProviderCache.ID"
                   enable="{{cache.service_provider_cache_id.enable}}"
                   timeout="{{cache.service_provider_cache_id.timeout}}"
                   capacity="{{cache.service_provider_cache_id.capacity}}"
                   isDistributed="false"/>
            <Cache id="service_provider_cache_inbound_auth" name="ServiceProvideCache.InboundAuth"
                   enable="{{cache.service_provider_cache_inbound_auth.enable}}"
                   timeout="{{cache.service_provider_cache_inbound_auth.timeout}}"
                   capacity="{{cache.service_provider_cache_inbound_auth.capacity}}"
                   isDistributed="false"/>
            <Cache id="provisioning_connector_cache" name="ProvisioningConnectorCache"
                   enable="{{cache.provisioning_connector_cache.enable}}"
                   timeout="{{cache.provisioning_connector_cache.timeout}}"
                   capacity="{{cache.provisioning_connector_cache.capacity}}"
                   isDistributed="false"/>
            <Cache id="provisioning_entity_cache" name="ProvisioningEntityCache"
                   enable="{{cache.provisioning_entity_cache.enable}}"
                   timeout="{{cache.provisioning_entity_cache.timeout}}"
                   capacity="{{cache.provisioning_entity_cache.capacity}}"
                   isDistributed="false"/>
            <Cache id="service_provider_provisioning_connector_cache" name="ServiceProviderProvisioningConnectorCache"
                   enable="{{cache.service_provider_provisioning_connector_cache.enable}}"
                   timeout="{{cache.service_provider_provisioning_connector_cache.timeout}}"
                   capacity="{{cache.service_provider_provisioning_connector_cache.capacity}}"
                   isDistributed="false"/>
            <Cache id="idp_cache_by_auth_property" name="IdPCacheByAuthProperty"
                   enable="{{cache.idp_cache_by_auth_property.enable}}"
                   timeout="{{cache.idp_cache_by_auth_property.timeout}}"
                   capacity="{{cache.idp_cache_by_auth_property.capacity}}"
                   isDistributed="false"/>
            <Cache id="idp_cache_by_hri" name="IdPCacheByHRI"
                   enable="{{cache.idp_cache_by_hri.enable}}"
                   timeout="{{cache.idp_cache_by_hri.timeout}}"
                   capacity="{{cache.idp_cache_by_hri.capacity}}"
                   isDistributed="false"/>
            <Cache id="idp_cache_by_name" name="IdPCacheByName"
                   enable="{{cache.idp_cache_by_name.enable}}"
                   timeout="{{cache.idp_cache_by_name.timeout}}"
                   capacity="{{cache.idp_cache_by_name.capacity}}"
                   isDistributed="false"/>
            {% for cache in cache.manager %}
             <Cache name="{{cache.name}}"
                    enable="true"
                    timeout="{{cache.timeout}}"
                    capacity="{{cache.capacity}}"
                    isDistributed="false"/>
            {% endfor %}
        </CacheManager>

        <!-- Add custom CacheManager -->
         {% for cache_manager in cache_config.cache_manager %}
         <CacheManager name="{{cache_manager.name}}">
         {% for cache in cache_manager.cache %}
             <Cache
             {% for key,value in cache.items() %}
                {{key}}="{{value}}"
             {% endfor %}
                enable="true"
                isDistributed="false"/>
             {% endfor %}
         </CacheManager>
         {% endfor %}

    </CacheConfig>

    <EnableSessionNonceCookie>{{session.nonce.cookie.enabled}}</EnableSessionNonceCookie>

    {% if identity.cookies is defined %}
    <Cookies>
    {% for cookie in identity.cookies %}
        <Cookie name="{{cookie.name}}" domain="{{cookie.domain}}" httpOnly="{{cookie.httpOnly}}" secure="{{cookie.secure}}" sameSite="{{cookie.sameSite}}" />
    {% endfor %}
    </Cookies>
    {% endif %}


    <ResourceAccessControl {% if resource_access_control.default_access_allow is sameas false %} default-access="deny" {% endif %} {% if resource_access_control.disable_scope_validation is sameas true %} disable-scope-validation="true" {% endif %}>
        {% for resource in resource.access_control %}
        <Resource context="{{resource.context}}" secured="{{resource.secure}}"
                {% if resource.allowed_auth_handlers is defined %}
                allowed-auth-handlers="{{resource.allowed_auth_handlers|join(', ')}}"
                {% endif %}
                http-method="{{resource.http_method}}"
                {% if resource.cross_tenant is defined %}
                cross-tenant="{{resource.cross_tenant}}"
                {% endif %}
                {% if resource.cross_access_allowed_tenants is defined %}
                cross-access-allowed-tenants="{{resource.cross_access_allowed_tenants}}"
                {% endif %}
                >
            {% for permission in resource.permissions %}
            <Permissions>{{permission}}</Permissions>
            {% endfor %}
            {% for scope in resource.scopes %}
            <Scopes>{{scope}}</Scopes>
            {% endfor %}
        </Resource>
        {% endfor %}
        <Resource context="(.*)/lsp/(.*)" secured="true" http-method="all"/>
        <Resource context="(.*)" secured="false" http-method="OPTIONS"/>
        <Resource context="/" secured="false" http-method="GET"/>
        <Resource context="(.*)/api/identity/user/v1.0/validate-code(.*)" secured="true" http-method="all">
            <Permissions>/permission/admin/manage/identity/identitymgt</Permissions>
            <Scopes>internal_identity_mgt_view</Scopes>
            <Scopes>internal_identity_mgt_update</Scopes>
            <Scopes>internal_identity_mgt_create</Scopes>
            <Scopes>internal_identity_mgt_delete</Scopes>
        </Resource>
        <Resource context="(.*)/api/identity/user/v1.0/introspect-code(.*)" secured="true" http-method="POST">
            <Permissions>/permission/admin/manage/identity/identitymgt</Permissions>
            <Scopes>internal_identity_mgt_view</Scopes>
        </Resource>
        <Resource context="(.*)/api/identity/user/v1.0/resend-code(.*)" secured="true" http-method="all">
            <Permissions>/permission/admin/manage/identity/identitymgt</Permissions>
            <Scopes>internal_identity_mgt_view</Scopes>
            <Scopes>internal_identity_mgt_update</Scopes>
            <Scopes>internal_identity_mgt_create</Scopes>
            <Scopes>internal_identity_mgt_delete</Scopes>
        </Resource>
        <Resource context="(.*)/api/identity/user/v1.0/me(.*)" secured="true" http-method="POST"/>
        <Resource context="(.*)/api/identity/user/v1.0/lite(.*)" secured="true" http-method="POST"/>
        <Resource context="(.*)/api/identity/user/v1.0/me(.*)" secured="true" http-method="GET"/>
        <Resource context="(.*)/api/identity/user/v1.0/pi-info" secured="true" http-method="all">
             <Permissions>/permission/admin/manage/identity/usermgt/view</Permissions>
            <Scopes>internal_user_mgt_view</Scopes>
        </Resource>
        <Resource context="(.*)/api/identity/user/v1.0/pi-info/(.*)" secured="true" http-method="all">
            <Permissions>/permission/admin/manage/identity/usermgt/view</Permissions>
            <Scopes>internal_user_mgt_view</Scopes>
        </Resource>

        <Resource context="(.*)/api/identity/config-mgt/v1.0/search(.*)" secured="true" http-method="GET">
            <Permissions>/permission/admin/manage/identity/configmgt/list</Permissions>
            <Scopes>internal_config_mgt_list</Scopes>
        </Resource>

        <Resource context="^(?!.*/t/).*/api/identity/config-mgt/v1.0/resource-type" secured="true" http-method="POST">
            <Permissions>/permission/admin/manage/identity/configmgt/add</Permissions>
            <Scopes>internal_config_mgt_add</Scopes>
        </Resource>
        <Resource context="^(?!.*/t/).*/api/identity/config-mgt/v1.0/resource-type" secured="true" http-method="PUT">
            <Permissions>/permission/admin/manage/identity/configmgt/update</Permissions>
            <Scopes>internal_config_mgt_update</Scopes>
        </Resource>
        <Resource context="(.*)/api/identity/config-mgt/v1.0/resource-type/(.*)" secured="true" http-method="GET">
            <Permissions>/permission/admin/manage/identity/configmgt/view</Permissions>
            <Scopes>internal_config_mgt_view</Scopes>
        </Resource>
        <Resource context="^(?!.*/t/).*/api/identity/config-mgt/v1.0/resource-type/(.*)" secured="true" http-method="DELETE">
            <Permissions>/permission/admin/manage/identity/configmgt/delete</Permissions>
            <Scopes>internal_config_mgt_delete</Scopes>
        </Resource>

        <Resource context="(.*)/api/identity/config-mgt/v1.0/resource/(.*)" secured="true" http-method="POST">
            <Permissions>/permission/admin/manage/identity/configmgt/add</Permissions>
            <Scopes>internal_config_mgt_add</Scopes>
        </Resource>
        <Resource context="(.*)/api/identity/config-mgt/v1.0/resource/(.*)" secured="true" http-method="PUT">
            <Permissions>/permission/admin/manage/identity/configmgt/update</Permissions>
            <Scopes>internal_config_mgt_update</Scopes>
        </Resource>
        <Resource context="(.*)/api/identity/config-mgt/v1.0/resource/(.*)" secured="true" http-method="GET">
            <Permissions>/permission/admin/manage/identity/configmgt/view</Permissions>
            <Scopes>internal_config_mgt_view</Scopes>
        </Resource>
        <Resource context="(.*)/api/identity/config-mgt/v1.0/resource/(.*)" secured="true" http-method="DELETE">
            <Permissions>/permission/admin/manage/identity/configmgt/delete</Permissions>
            <Scopes>internal_config_mgt_delete</Scopes>
        </Resource>

        <Resource context="(.*)/api/server/v1/notification-senders/(.*)" secured="true" http-method="POST">
            <Permissions>/permission/admin/manage/identity/configmgt/add</Permissions>
            <Scopes>internal_config_mgt_add</Scopes>
        </Resource>
        <Resource context="(.*)/api/server/v1/notification-senders/(.*)" secured="true" http-method="PUT">
            <Permissions>/permission/admin/manage/identity/configmgt/update</Permissions>
            <Scopes>internal_config_mgt_update</Scopes>
        </Resource>
        <Resource context="(.*)/api/server/v1/notification-senders/(.*)" secured="true" http-method="GET">
            <Permissions>/permission/admin/manage/identity/configmgt/view</Permissions>
            <Scopes>internal_config_mgt_view</Scopes>
        </Resource>
        <Resource context="(.*)/api/server/v1/notification-senders/(.*)" secured="true" http-method="DELETE">
            <Permissions>/permission/admin/manage/identity/configmgt/delete</Permissions>
            <Scopes>internal_config_mgt_delete</Scopes>
        </Resource>

        <Resource context="(.*)/api/server/v1/secret-type/(.*)" secured="true" http-method="POST">
            <Permissions>/permission/admin/manage/identity/secretmgt/add</Permissions>
            <Scopes>internal_secret_mgt_add</Scopes>
        </Resource>
        <Resource context="(.*)/api/server/v1/secret-type/(.*)" secured="true" http-method="PUT">
            <Permissions>/permission/admin/manage/identity/secretmgt/update</Permissions>
            <Scopes>internal_secret_mgt_update</Scopes>
        </Resource>
        <Resource context="(.*)/api/server/v1/secret-type/(.*)" secured="true" http-method="GET">
            <Permissions>/permission/admin/manage/identity/secretmgt/view</Permissions>
            <Scopes>internal_secret_mgt_view</Scopes>
        </Resource>
        <Resource context="(.*)/api/server/v1/secret-type/(.*)" secured="true" http-method="DELETE">
            <Permissions>/permission/admin/manage/identity/secretmgt/delete</Permissions>
            <Scopes>internal_secret_mgt_delete</Scopes>
        </Resource>

        <Resource context="(.*)/api/server/v1/secrets/(.*)" secured="true" http-method="POST">
            <Permissions>/permission/admin/manage/identity/secretmgt/add</Permissions>
            <Scopes>internal_secret_mgt_add</Scopes>
        </Resource>
        <Resource context="(.*)/api/server/v1/secrets/(.*)" secured="true" http-method="PUT">
            <Permissions>/permission/admin/manage/identity/secretmgt/update</Permissions>
            <Scopes>internal_secret_mgt_update</Scopes>
        </Resource>
        <Resource context="(.*)/api/server/v1/secrets/(.*)" secured="true" http-method="GET">
            <Permissions>/permission/admin/manage/identity/secretmgt/view</Permissions>
            <Scopes>internal_secret_mgt_view</Scopes>
        </Resource>
        <Resource context="(.*)/api/server/v1/secrets/(.*)" secured="true" http-method="DELETE">
            <Permissions>/permission/admin/manage/identity/secretmgt/delete</Permissions>
            <Scopes>internal_secret_mgt_delete</Scopes>
        </Resource>

        <Resource context="(.*)/api/server/v1/branding-preference(.*)" secured="false" http-method="GET"/>
        <Resource context="(.*)/api/server/v1/branding-preference(.*)" secured="true" http-method="POST">
            <Permissions>/permission/admin/manage/identity/applicationmgt/update</Permissions>
            <Scopes>internal_application_mgt_update</Scopes>
        </Resource>
        <Resource context="(.*)/api/server/v1/branding-preference(.*)" secured="true" http-method="PUT">
            <Permissions>/permission/admin/manage/identity/applicationmgt/update</Permissions>
            <Scopes>internal_application_mgt_update</Scopes>
        </Resource>
        <Resource context="(.*)/api/server/v1/branding-preference(.*)" secured="true" http-method="DELETE">
            <Permissions>/permission/admin/manage/identity/applicationmgt/update</Permissions>
            <Scopes>internal_application_mgt_update</Scopes>
        </Resource>

        <Resource context="(.*)/api/identity/consent-mgt/v1.0/consents" secured="true" http-method="all"/>
        <Resource context="(.*)/api/identity/consent-mgt/v1.0/consents/receipts/(.*)" secured="true" http-method="all"/>

        <Resource context="(.*)/api/identity/consent-mgt/v1.0/consents/purposes(.*)" secured="true" http-method="POST">
            <Permissions>/permission/admin/manage/identity/consentmgt/add</Permissions>
            <Scopes>internal_consent_mgt_add</Scopes>
        </Resource>
        <Resource context="(.*)/api/identity/consent-mgt/v1.0/consents/purposes(.*)" secured="true" http-method="GET"/>
        <Resource context="(.*)/api/identity/consent-mgt/v1.0/consents/purposes(.+)" secured="true" http-method="DELETE">
            <Permissions>/permission/admin/manage/identity/consentmgt/delete</Permissions>
            <Scopes>internal_consent_mgt_delete</Scopes>
        </Resource>

        <Resource context="(.*)/api/identity/consent-mgt/v1.0/consents/pii-categories(.*)" secured="true" http-method="POST">
            <Permissions>/permission/admin/manage/identity/consentmgt/add</Permissions>
            <Scopes>internal_consent_mgt_add</Scopes>
        </Resource>
        <Resource context="(.*)/api/identity/consent-mgt/v1.0/consents/pii-categories(.*)" secured="true" http-method="GET"/>
        <Resource context="(.*)/api/identity/consent-mgt/v1.0/consents/pii-categories(.+)" secured="true" http-method="DELETE">
            <Permissions>/permission/admin/manage/identity/consentmgt/delete</Permissions>
            <Scopes>internal_consent_mgt_delete</Scopes>
        </Resource>

        <Resource context="(.*)/api/identity/consent-mgt/v1.0/consents/purpose-categories(.*)" secured="true" http-method="POST">
            <Permissions>/permission/admin/manage/identity/consentmgt/add</Permissions>
            <Scopes>internal_consent_mgt_add</Scopes>
        </Resource>
        <Resource context="(.*)/api/identity/consent-mgt/v1.0/consents/purpose-categories(.*)" secured="true" http-method="GET"/>
        <Resource context="(.*)/api/identity/consent-mgt/v1.0/consents/purpose-categories(.+)" secured="true" http-method="DELETE">
            <Permissions>/permission/admin/manage/identity/consentmgt/delete</Permissions>
            <Scopes>internal_consent_mgt_delete</Scopes>
        </Resource>

        <Resource context="(.*)/api/identity/recovery/(.*)" secured="true" http-method="all">
            <Permissions>/permission/admin/manage/identity/identitymgt</Permissions>
            <Scopes>internal_identity_mgt_view</Scopes>
            <Scopes>internal_identity_mgt_update</Scopes>
            <Scopes>internal_identity_mgt_create</Scopes>
            <Scopes>internal_identity_mgt_delete</Scopes>
        </Resource>
        <Resource context="(.*)/.well-known/openid-configuration(.*)" secured="false" http-method="all"/>
        <Resource context="/.well-known/webfinger(.*)" secured="false" http-method="all"/>
        <Resource context="(.*)/api/identity/oauth2/dcr/v1.1/register(.*)" secured="true" http-method="POST">
            <Permissions>/permission/admin/manage/identity/applicationmgt/create</Permissions>
            <Scopes>internal_application_mgt_create</Scopes>
        </Resource>
        <Resource context="(.*)/api/identity/oauth2/dcr/v1.1/register(.*)" secured="true" http-method="DELETE">
            <Permissions>/permission/admin/manage/identity/applicationmgt/delete</Permissions>
            <Scopes>internal_application_mgt_delete</Scopes>
        </Resource>
        <Resource context="(.*)/api/identity/oauth2/dcr/v1.1/register(.*)" secured="true" http-method="PUT">
            <Permissions>/permission/admin/manage/identity/applicationmgt/update</Permissions>
            <Scopes>internal_application_mgt_update</Scopes>
        </Resource>
        <Resource context="(.*)/api/identity/oauth2/dcr/v1.1/register(.*)" secured="true" http-method="GET">
            <Permissions>/permission/admin/manage/identity/applicationmgt/view</Permissions>
            <Scopes>internal_application_mgt_view</Scopes>
        </Resource>
        <Resource context="(.*)/identity/register(.*)" secured="true" http-method="all">
            <Permissions>/permission/admin/manage/identity/applicationmgt/delete</Permissions>
            <Scopes>internal_application_mgt_delete</Scopes>
        </Resource>
        <Resource context="(.*)/identity/connect/register(.*)" secured="true" http-method="all">
            <Permissions>/permission/admin/manage/identity/applicationmgt/create</Permissions>
            <Scopes>internal_application_mgt_create</Scopes>
        </Resource>
        <Resource context="(.*)/oauth2/introspect(.*)"
                secured="{{resource_access_control.introspect.secured}}"
                http-method="all">
            {% for permission in resource_access_control.introspect.permissions %}
            <Permissions>{{permission}}</Permissions>
            <Scopes>internal_application_mgt_view</Scopes>
            {% endfor %}
        </Resource>
        <Resource context="(.*)/api/identity/entitlement/(.*)" secured="true" http-method="all">
            <Permissions>/permission/admin/manage/identity/pep</Permissions>
            <Scopes>internal_manage_pep</Scopes>
        </Resource>
        <Resource context="(.*)/scim2/Users/.search" secured="true" http-method="POST">
            <Permissions>/permission/admin/manage/identity/usermgt/list</Permissions>
            <Scopes>internal_user_mgt_list</Scopes>
        </Resource>
        <Resource context="(.*)/scim2/Groups/.search" secured="true" http-method="POST">
            <Permissions>/permission/admin/manage/identity/rolemgt/view</Permissions>
            <Scopes>internal_role_mgt_view</Scopes>
        </Resource>
        <Resource context="(.*)/scim2/Roles/.search" secured="true" http-method="POST">
            <Permissions>/permission/admin/manage/identity/rolemgt/view</Permissions>
            <Scopes>internal_role_mgt_view</Scopes>
        </Resource>
        <Resource context="(.*)/scim2/Users(.*)" secured="true" http-method="POST">
            <Permissions>/permission/admin/manage/identity/usermgt/create</Permissions>
            <Scopes>internal_user_mgt_create</Scopes>
        </Resource>
        <Resource context="(.*)/scim2/Users(/?)" secured="true" http-method="GET">
            <Permissions>/permission/admin/manage/identity/usermgt/list</Permissions>
            <Scopes>internal_user_mgt_list</Scopes>
        </Resource>
        <Resource context="(.*)/scim2/Groups(.*)" secured="true" http-method="POST">
            <Permissions>/permission/admin/manage/identity/rolemgt/create</Permissions>
            <Scopes>internal_role_mgt_create</Scopes>
        </Resource>
        <Resource context="(.*)/scim2/Groups" secured="true" http-method="GET">
            <Permissions>/permission/admin/manage/identity/rolemgt/view</Permissions>
            <Scopes>internal_role_mgt_view</Scopes>
        </Resource>
        <Resource context="(.*)/scim2/Users/(.+)" secured="true" http-method="GET">
            <Permissions>/permission/admin/manage/identity/usermgt/view</Permissions>
            <Scopes>internal_user_mgt_view</Scopes>
        </Resource>
        <Resource context="(.*)/scim2/Users/(.*)" secured="true" http-method="PUT">
            <Permissions>/permission/admin/manage/identity/usermgt/update</Permissions>
            <Scopes>internal_user_mgt_update</Scopes>
        </Resource>
        <Resource context="(.*)/scim2/Users/(.*)" secured="true" http-method="PATCH">
            <Permissions>/permission/admin/manage/identity/usermgt/update</Permissions>
            <Scopes>internal_user_mgt_update</Scopes>
        </Resource>
        <Resource context="(.*)/scim2/Users/(.*)" secured="true" http-method="DELETE">
            <Permissions>/permission/admin/manage/identity/usermgt/delete</Permissions>
            <Scopes>internal_user_mgt_delete</Scopes>
        </Resource>
        <Resource context="(.*)/scim2/Groups/(.*)" secured="true" http-method="GET">
            <Permissions>/permission/admin/manage/identity/rolemgt/view</Permissions>
            <Scopes>internal_role_mgt_view</Scopes>
        </Resource>
        <Resource context="(.*)/scim2/Groups/(.*)" secured="true" http-method="PUT">
            <Permissions>/permission/admin/manage/identity/rolemgt/update</Permissions>
            <Scopes>internal_role_mgt_update</Scopes>
        </Resource>
        <Resource context="(.*)/scim2/Groups/(.*)" secured="true" http-method="PATCH">
            <Permissions>/permission/admin/manage/identity/rolemgt/update</Permissions>
            <Scopes>internal_role_mgt_update</Scopes>
        </Resource>
        <Resource context="(.*)/scim2/Groups/(.*)" secured="true" http-method="DELETE">
            <Permissions>/permission/admin/manage/identity/rolemgt/delete</Permissions>
            <Scopes>internal_role_mgt_delete</Scopes>
        </Resource>
        <Resource context="(.*)/scim2/Roles(.*)" secured="true" http-method="POST">
            <Permissions>/permission/admin/manage/identity/rolemgt/create</Permissions>
            <Scopes>internal_role_mgt_create</Scopes>
        </Resource>
        <Resource context="(.*)/scim2/Roles(.*)" secured="true" http-method="GET">
             <Permissions>/permission/admin/manage/identity/rolemgt/view</Permissions>
             <Scopes>internal_role_mgt_view</Scopes>
        </Resource>
        <Resource context="(.*)/scim2/Roles/(.*)" secured="true" http-method="PUT">
              <Permissions>/permission/admin/manage/identity/rolemgt/update</Permissions>
              <Scopes>internal_role_mgt_update</Scopes>
        </Resource>
        <Resource context="(.*)/scim2/Roles/(.*)" secured="true" http-method="PATCH">
              <Permissions>/permission/admin/manage/identity/rolemgt/update</Permissions>
              <Scopes>internal_role_mgt_update</Scopes>
        </Resource>
        <Resource context="(.*)/scim2/Roles/(.*)" secured="true" http-method="DELETE">
              <Permissions>/permission/admin/manage/identity/rolemgt/delete</Permissions>
              <Scopes>internal_role_mgt_delete</Scopes>
        </Resource>
        {% if resource_access_control.scim2_me_get_method.keep_resource is sameas true %}
        <Resource
                context="(.*)/scim2/Me"
                secured="{{resource_access_control.scim2_me_get_method.secured}}"
                http-method="GET">
            <Permissions>none</Permissions>
            <Scopes>internal_login</Scopes>
        </Resource>
        {% endif %}
        {% if resource_access_control.scim2_me_delete_method.keep_resource is sameas true %}
        <Resource context="(.*)/scim2/Me"
                  secured="{{resource_access_control.scim2_me_delete_method.secured}}"
                  http-method="DELETE">
            <Permissions>{{resource_access_control.scim2_me_delete_method.permission}}</Permissions>
            <Scopes>internal_user_mgt_delete</Scopes>
        </Resource>
        {% endif %}
        {% if resource_access_control.scim2_me_put_method.keep_resource is sameas true %}
        <Resource context="(.*)/scim2/Me"
                  secured="{{resource_access_control.scim2_me_put_method.secured}}"
                  http-method="PUT">
            <Permissions>none</Permissions>
            <Scopes>internal_login</Scopes>
        </Resource>
        {% endif %}
        {% if resource_access_control.scim2_me_patch_method.keep_resource is sameas true %}
        <Resource context="(.*)/scim2/Me"
                  secured="{{resource_access_control.scim2_me_patch_method.secured}}"
                  http-method="PATCH">
            <Permissions>none</Permissions>
           <Scopes>internal_login</Scopes>
        </Resource>
        {% endif %}
        {% if resource_access_control.scim2_me_post_method.keep_resource is sameas true %}
        <Resource context="(.*)/scim2/Me"
                  secured="{{resource_access_control.scim2_me_post_method.secured}}"
                  http-method="POST">
            <Permissions>{{resource_access_control.scim2_me_post_method.permission}}</Permissions>
            <Scopes>internal_user_mgt_create</Scopes>
        </Resource>
        {% endif %}
        <Resource context="(.*)/scim2/ServiceProviderConfig" secured="false" http-method="all">
            <Permissions></Permissions>
        </Resource>
        <Resource context="(.*)/scim2/ResourceTypes" secured="false" http-method="all">
            <Permissions></Permissions>
        </Resource>
        <Resource context="(.*)/scim2/Schemas(.*)" secured="true" http-method="all"/>
        <Resource context="(.*)/scim2/Bulk(.*)" secured="true"  http-method="all">
            <Permissions>/permission/admin/manage/identity/usermgt</Permissions>
            <Scopes>internal_user_mgt_create</Scopes>
            <Scopes>internal_user_mgt_view</Scopes>
            <Scopes>internal_user_mgt_list</Scopes>
            <Scopes>internal_user_mgt_delete</Scopes>
        </Resource>
        <Resource context="(.*)/api/identity/oauth2/dcr/(.*)" secured="true" http-method="all">
            <Permissions>/permission/admin/manage/identity/applicationmgt</Permissions>
            <Scopes>internal_application_mgt_create</Scopes>
            <Scopes>internal_application_mgt_update</Scopes>
            <Scopes>internal_application_mgt_view</Scopes>
            <Scopes>internal_application_mgt_delete</Scopes>
        </Resource>

        <Resource context="(.*)/api/identity/oauth2/uma/resourceregistration/v1.0/(.*)" secured="true" http-method="all"/>
        <Resource context="(.*)/api/identity/oauth2/uma/permission/v1.0/(.*)" secured="true" http-method="all"/>

        <Resource context="(.*)/api/identity/auth/v1.1/data(.*)" secured="true" http-method="all"/>
        <Resource context="(.*)/api/identity/auth/v1.1/context(.*)" secured="true" http-method="all"/>
        <Resource context="(.*)/api/identity/auth/v1.1/authenticate(.*)" secured="false" http-method="all"/>

        <Resource context="(.*)/api/identity/user/v1.0/update-username(.*)" secured="true" http-method="PUT">
            <Permissions>/permission/admin/manage/identity/usermgt/update</Permissions>
            <Scopes>internal_user_mgt_update</Scopes>
        </Resource>
        <Resource context="(.*)/api/identity/user/v1.0/validate-username(.*)" secured="true" http-method="all"/>

        <Resource context="(.*)/api/identity/oauth2/v1.0/scopes(.*)" secured="true" http-method="POST">
            <Permissions>/permission/admin/manage/identity/applicationmgt/create</Permissions>
            <Scopes>internal_application_mgt_create</Scopes>
        </Resource>
        <Resource context="(.*)/api/identity/oauth2/v1.0/scopes(.*)" secured="true" http-method="DELETE">
            <Permissions>/permission/admin/manage/identity/applicationmgt/delete</Permissions>
            <Scopes>internal_application_mgt_delete</Scopes>
        </Resource>
        <Resource context="(.*)/api/identity/oauth2/v1.0/scopes(.*)" secured="true" http-method="PUT">
            <Permissions>/permission/admin/manage/identity/applicationmgt/update</Permissions>
            <Scopes>internal_application_mgt_update</Scopes>
        </Resource>
        <Resource context="(.*)/api/identity/oauth2/v1.0/scopes(.*)" secured="true" http-method="GET, HEAD">
            <Permissions>/permission/admin/manage/identity/applicationmgt/view</Permissions>
            <Scopes>internal_application_mgt_view</Scopes>
        </Resource>
        <Resource context="(.*)/api/identity/oauth2/v1.0/(.*)" secured="true" http-method="all"/>

        <Resource context="(.*)/api/users/v1/me/authorized-apps(.*)" secured="true" http-method="GET, DELETE">
            <Permissions>none</Permissions>
            <Scopes>internal_login</Scopes>
        </Resource>
        <Resource context="(.*)/api/users/v2/me/authorized-apps(.*)" secured="true" http-method="GET, DELETE">
            <Permissions>none</Permissions>
            <Scopes>internal_login</Scopes>
        </Resource>
        <Resource context="(.*)/api/users/v1/me/approval-tasks(.*)" secured="true" http-method="GET, HEAD, POST, PUT, DELETE, PATCH">
            <Permissions>/permission/admin/manage/humantask/viewtasks</Permissions>
            <Scopes>internal_humantask_view</Scopes>
        </Resource>
        <Resource context="(.*)/api/users/v1/me/associations(.*)" secured="true" http-method="GET, POST, DELETE">
            <Permissions>none</Permissions>
            <Scopes>internal_login</Scopes>
        </Resource>
        <Resource context="(.*)/api/users/v1/me/federated-associations(.*)" secured="true" http-method="GET, DELETE">
            <Permissions>none</Permissions>
            <Scopes>internal_login</Scopes>
        </Resource>
        <Resource context="(.*)/api/users/v1/(.*)/associations" secured="true" http-method="GET">
            <Permissions>/permission/admin/manage/identity/user/association/view</Permissions>
            <Scopes>internal_user_association_view</Scopes>
        </Resource>
        <Resource context="(.*)/api/users/v1/(.*)/associations" secured="true" http-method="DELETE">
            <Permissions>/permission/admin/manage/identity/user/association/delete</Permissions>
            <Scopes>internal_user_association_delete</Scopes>
        </Resource>
        <Resource context="(.*)/api/users/v1/(.*)/federated-associations" secured="true" http-method="GET">
            <Permissions>/permission/admin/manage/identity/user/association/view</Permissions>
            <Scopes>internal_user_association_view</Scopes>
        </Resource>
        <Resource context="(.*)/api/users/v1/(.*)/federated-associations(.*)" secured="true" http-method="DELETE">
            <Permissions>/permission/admin/manage/identity/user/association/delete</Permissions>
            <Scopes>internal_user_association_delete</Scopes>
        </Resource>
        <Resource context="(.*)/api/users/v1/me/challenges" secured="true" http-method="GET">
            <Permissions>none</Permissions>
            <Scopes>internal_login</Scopes>
        </Resource>
        <Resource context="(.*)/api/users/v1/me/challenge-answers(.*)" secured="true" http-method="GET, PUT,
        POST, DELETE">
            <Permissions>none</Permissions>
            <Scopes>internal_login</Scopes>
        </Resource>
        <Resource context="(.*)/api/users/v1/(.*)/challenges(.*)" secured="true" http-method="GET">
            <Permissions>/permission/admin/manage/identity/identitymgt/view</Permissions>
            <Scopes>internal_identity_mgt_view</Scopes>
        </Resource>
        <Resource context="(.*)/api/users/v1/(.*)/challenges(.*)" secured="true" http-method="PUT">
            <Permissions>/permission/admin/manage/identity/identitymgt/update</Permissions>
            <Scopes>internal_identity_mgt_update</Scopes>
        </Resource>
        <Resource context="(.*)/api/users/v1/(.*)/challenges(.*)" secured="true" http-method="POST">
            <Permissions>/permission/admin/manage/identity/identitymgt/create</Permissions>
            <Scopes>internal_identity_mgt_create</Scopes>
        </Resource>
        <Resource context="(.*)/api/users/v1/(.*)/challenges(.*)" secured="true" http-method="DELETE">
            <Permissions>/permission/admin/manage/identity/identitymgt/delete</Permissions>
            <Scopes>internal_identity_mgt_delete</Scopes>
        </Resource>
        <Resource context="(.*)/api/users/v1/(.*)/challenge-answers(.*)" secured="true" http-method="GET">
            <Permissions>/permission/admin/manage/identity/identitymgt/view</Permissions>
            <Scopes>internal_identity_mgt_view</Scopes>
        </Resource>
        <Resource context="(.*)/api/users/v1/(.*)/challenge-answers(.*)" secured="true" http-method="PUT">
            <Permissions>/permission/admin/manage/identity/identitymgt/update</Permissions>
            <Scopes>internal_identity_mgt_update</Scopes>
        </Resource>
        <Resource context="(.*)/api/users/v1/(.*)/challenge-answers(.*)" secured="true" http-method="POST">
            <Permissions>/permission/admin/manage/identity/identitymgt/create</Permissions>
            <Scopes>internal_identity_mgt_create</Scopes>
        </Resource>
        <Resource context="(.*)/api/users/v1/(.*)/challenge-answers(.*)" secured="true" http-method="DELETE">
            <Permissions>/permission/admin/manage/identity/identitymgt/delete</Permissions>
            <Scopes>internal_identity_mgt_delete</Scopes>
        </Resource>
        <Resource context="(.*)/api/users/v1/me/user-functionality(.*)" secured="true" http-method="GET, PUT">
            <Permissions>none</Permissions>
            <Scopes>internal_login</Scopes>
        </Resource>
        <Resource context="(.*)/api/users/v1/(.*)/user-functionality(.*)" secured="true" http-method="GET">
            <Permissions>/permission/admin/manage/identity/identitymgt/view</Permissions>
            <Scopes>internal_identity_mgt_view</Scopes>
        </Resource>
        <Resource context="(.*)/api/users/v1/(.*)/user-functionality(.*)" secured="true" http-method="PUT">
            <Permissions>/permission/admin/manage/identity/identitymgt/update</Permissions>
            <Scopes>internal_identity_mgt_update</Scopes>
        </Resource>
        <Resource context="(.*)/api/server/v1/claim-dialects(.*)" secured="true" http-method="POST">
            <Permissions>/permission/admin/manage/identity/claimmgt/metadata/create</Permissions>
            <Scopes>internal_claim_meta_create</Scopes>
        </Resource>
        <Resource context="(.*)/api/server/v1/claim-dialects(.*)" secured="true" http-method="GET">
            <Permissions>/permission/admin/manage/identity/claimmgt/metadata/view</Permissions>
            <Scopes>internal_claim_meta_view</Scopes>
        </Resource>
        <Resource context="(.*)/api/server/v1/claim-dialects/(.*)" secured="true" http-method="PUT">
            <Permissions>/permission/admin/manage/identity/claimmgt/metadata/update</Permissions>
            <Scopes>internal_claim_meta_update</Scopes>
        </Resource>
        <Resource context="(.*)/api/server/v1/claim-dialects/(.*)" secured="true" http-method="DELETE">
            <Permissions>/permission/admin/manage/identity/claimmgt/metadata/delete</Permissions>
            <Scopes>internal_claim_meta_delete</Scopes>
        </Resource>
        <Resource context="(.*)/api/server/v1/email/template-types(.*)" secured="true" http-method="GET">
            <Permissions>/permission/admin/manage/identity/emailmgt/view</Permissions>
            <Scopes>internal_email_mgt_view</Scopes>
        </Resource>
        <Resource context="(.*)/api/server/v1/email/template-types(.*)" secured="true" http-method="POST">
            <Permissions>/permission/admin/manage/identity/emailmgt/create</Permissions>
            <Scopes>internal_email_mgt_create</Scopes>
        </Resource>
        <Resource context="(.*)/api/server/v1/email/template-types/(.*)" secured="true" http-method="PUT">
            <Permissions>/permission/admin/manage/identity/emailmgt/update</Permissions>
            <Scopes>internal_email_mgt_update</Scopes>
        </Resource>
        <Resource context="(.*)/api/server/v1/email/template-types/(.*)" secured="true" http-method="DELETE">
            <Permissions>/permission/admin/manage/identity/emailmgt/delete</Permissions>
            <Scopes>internal_email_mgt_delete</Scopes>
        </Resource>
        <Resource context="(.*)/api/server/v1/keystores/certs/public(.*)" secured="false" http-method="GET"/>
        <Resource context="(.*)/api/server/v1/keystores/(.*)" secured="true" http-method="GET">
            <Permissions>/permission/admin/manage/identity/keystoremgt/view</Permissions>
            <Scopes>internal_keystore_view</Scopes>
        </Resource>
        <Resource context="(.*)/api/server/v1/keystores/certs(.*)" secured="true" http-method="POST, DELETE">
            <Permissions>/permission/admin/manage/identity/keystoremgt/update</Permissions>
            <Scopes>internal_keystore_update</Scopes>
        </Resource>
        <Resource context="(.*)/api/server/v1/applications/(.*)/owner(.*)" secured="true" http-method="PUT">
            <Permissions>/permission/admin</Permissions>
            <Scopes>SYSTEM</Scopes>
        </Resource>
        <Resource context="(.*)/api/server/v1/applications(.*)" secured="true" http-method="POST">
            <Permissions>/permission/admin/manage/identity/applicationmgt/create</Permissions>
            <Scopes>internal_application_mgt_create</Scopes>
        </Resource>
        <Resource context="(.*)/api/server/v1/applications(.*)" secured="true" http-method="PUT, PATCH">
            <Permissions>/permission/admin/manage/identity/applicationmgt/update</Permissions>
            <Scopes>internal_application_mgt_update</Scopes>
        </Resource>
        <Resource context="(.*)/api/server/v1/applications(.*)" secured="true" http-method="DELETE">
            <Permissions>/permission/admin/manage/identity/applicationmgt/delete</Permissions>
            <Scopes>internal_application_mgt_delete</Scopes>
        </Resource>
        <Resource context="(.*)/api/server/v1/applications(.*)" secured="true" http-method="GET">
            <Permissions>/permission/admin/manage/identity/applicationmgt/view</Permissions>
            <Scopes>internal_application_mgt_view</Scopes>
        </Resource>
        <Resource context="(.*)/api/server/v1/identity-governance/preferences" secured="true" http-method="POST">
            <Permissions>none</Permissions>
            <Scopes>internal_login</Scopes>
        </Resource>
        <Resource context="(.*)/api/server/v1/identity-governance(.*)" secured="true" http-method="GET">
            <Permissions>/permission/admin/manage/identity/idpmgt/view</Permissions>
            <Scopes>internal_idp_view</Scopes>
        </Resource>
        <Resource context="(.*)/api/server/v1/identity-governance/(.*)" secured="true" http-method="PATCH">
            <Permissions>/permission/admin/manage/identity/idpmgt/update</Permissions>
            <Scopes>internal_idp_update</Scopes>
        </Resource>
        <Resource context="(.*)/api/server/v1/permission-management/(.*)" secured="true" http-method="GET">
            <Permissions>/permission/admin/manage/identity/rolemgt/view</Permissions>
            <Scopes>internal_role_mgt_view</Scopes>
        </Resource>
        <Resource context="(.*)/api/server/v1/userstores" secured="true" http-method="POST">
            <Permissions>/permission/admin/manage/identity/userstore/config/create</Permissions>
            <Scopes>internal_userstore_create</Scopes>
        </Resource>
        <Resource context="(.*)/api/server/v1/userstores(.*)" secured="true" http-method="GET">
            <Permissions>/permission/admin/manage/identity/userstore/config/view</Permissions>
            <Scopes>internal_userstore_view</Scopes>
        </Resource>
        <Resource context="(.*)/api/server/v1/userstores(.*)" secured="true" http-method="PUT, PATCH">
            <Permissions>/permission/admin/manage/identity/userstore/config/update</Permissions>
            <Scopes>internal_userstore_update</Scopes>
        </Resource>
        <Resource context="(.*)/api/server/v1/userstores/(.*)" secured="true" http-method="DELETE">
            <Permissions>/permission/admin/manage/identity/userstore/config/delete</Permissions>
            <Scopes>internal_userstore_delete</Scopes>
        </Resource>
        <Resource context="(.*)/api/server/v1/userstores/test-connection" secured="true" http-method="POST">
            <Permissions>/permission/admin/manage/identity/userstore/config/view</Permissions>
            <Scopes>internal_userstore_view</Scopes>
        </Resource>
        <Resource context="(.*)/api/users/v1/me/sessions(.*)" secured="true"
                  http-method="all">
            <Permissions>none</Permissions>
            <Scopes>internal_login</Scopes>
        </Resource>
        <Resource context="(.*)/api/users/v1/(.*)/sessions(.*)" secured="true" http-method="GET">
            <Permissions>/permission/admin/manage/identity/authentication/session/view</Permissions>
            <Scopes>internal_session_view</Scopes>
        </Resource>
        <Resource context="(.*)/api/users/v1/(.*)/sessions(.*)" secured="true" http-method="DELETE">
            <Permissions>/permission/admin/manage/identity/authentication/session/delete</Permissions>
            <Scopes>internal_session_delete</Scopes>
        </Resource>
        <Resource context="(.*)/api/users/v1/me/applications(.*)" secured="true" http-method="GET">
            <Permissions>none</Permissions>
            <Scopes>internal_login</Scopes>
        </Resource>
       <Resource context="(.*)/api/users/v1/me(.*)" secured="true" http-method="GET, HEAD, POST, PUT, DELETE, PATCH">
            <Permissions>none</Permissions>
            <Scopes>internal_login</Scopes>
        </Resource>
        <Resource context="(.*)/api/server/v1/identity-providers(.*)" secured="true" http-method="POST">
            <Permissions>/permission/admin/manage/identity/idpmgt/create</Permissions>
            <Scopes>internal_idp_create</Scopes>
        </Resource>
        <Resource context="(.*)/api/server/v1/identity-providers(.*)" secured="true" http-method="PUT, PATCH">
            <Permissions>/permission/admin/manage/identity/idpmgt/update</Permissions>
            <Scopes>internal_idp_update</Scopes>
        </Resource>
        <Resource context="(.*)/api/server/v1/identity-providers(.*)" secured="true" http-method="DELETE">
            <Permissions>/permission/admin/manage/identity/idpmgt/delete</Permissions>
            <Scopes>internal_idp_delete</Scopes>
        </Resource>
        <Resource context="(.*)/api/server/v1/identity-providers(.*)" secured="true" http-method="GET">
            <Permissions>/permission/admin/manage/identity/idpmgt/view</Permissions>
            <Scopes>internal_idp_view</Scopes>
        </Resource>
        <Resource context="(.*)/api/server/v1/authenticators(.*)" secured="true" http-method="GET">
            <Permissions>/permission/admin/manage/identity/idpmgt/view</Permissions>
            <Scopes>internal_idp_view</Scopes>
        </Resource>
        <Resource context="(.*)/api/server/v1/script-libraries(.*)" secured="true" http-method="POST">
            <Permissions>/permission/admin/manage/identity/functionsLibrarymgt/create</Permissions>
            <Scopes>internal_functional_lib_create</Scopes>
        </Resource>
        <Resource context="(.*)/api/server/v1/script-libraries(.*)" secured="true" http-method="GET">
            <Permissions>/permission/admin/manage/identity/functionsLibrarymgt/view</Permissions>
            <Scopes>internal_functional_lib_view</Scopes>
        </Resource>
        <Resource context="(.*)/api/server/v1/script-libraries(.*)" secured="true" http-method="PUT">
            <Permissions>/permission/admin/manage/identity/functionsLibrarymgt//update</Permissions>
            <Scopes>internal_functional_lib_update</Scopes>
        </Resource>
        <Resource context="(.*)/api/server/v1/script-libraries(.*)" secured="true" http-method="DELETE">
            <Permissions>/permission/admin/manage/identity/functionsLibrarymgt/delete</Permissions>
            <Scopes>internal_functional_lib_delete</Scopes>
        </Resource>
        <Resource context="(.*)/api/server/v1/oidc/scopes(.*)" secured="true" http-method="POST">
            <Permissions>/permission/admin/manage/identity/applicationmgt/create</Permissions>
            <Scopes>internal_application_mgt_create</Scopes>
        </Resource>
        <Resource context="(.*)/api/server/v1/oidc/scopes(.*)" secured="true" http-method="DELETE">
            <Permissions>/permission/admin/manage/identity/applicationmgt/delete</Permissions>
            <Scopes>internal_application_mgt_delete</Scopes>
        </Resource>
        <Resource context="(.*)/api/server/v1/oidc/scopes(.*)" secured="true" http-method="PUT">
            <Permissions>/permission/admin/manage/identity/applicationmgt/update</Permissions>
            <Scopes>internal_application_mgt_update</Scopes>
        </Resource>
        <Resource context="(.*)/api/server/v1/oidc/scopes(.*)" secured="true" http-method="GET">
            <Permissions>/permission/admin/manage/identity/applicationmgt/view</Permissions>
            <Scopes>internal_application_mgt_view</Scopes>
        </Resource>
        <Resource context="/api/server/v1/tenants(.*)" secured="true" http-method="GET, POST, HEAD">
            <Permissions>/permission/protected/manage/monitor/tenants/list</Permissions>
            <Scopes>internal_list_tenants</Scopes>
        </Resource>
        <Resource context="/api/server/v1/channel-verified-tenants(.*)" secured="true" http-method="POST">
            <Permissions>/permission/protected/manage/monitor/tenants/list</Permissions>
            <Scopes>internal_list_tenants</Scopes>
         </Resource>
        <Resource context="/api/server/v1/tenants(.*)" secured="true" http-method="PUT">
            <Permissions>/permission/protected/manage/modify/tenants</Permissions>
            <Scopes>internal_modify_tenants</Scopes>
        </Resource>
        <Resource context="/api/server/v1/tenants(.*)/metadata" secured="true" http-method="DELETE">
            <Permissions>/permission/protected/manage/modify/tenants</Permissions>
            <Scopes>internal_modify_tenants</Scopes>
        </Resource>
        <Resource context="(.*)/api/users/v2/me/webauthn(.*)" secured="true" http-method="all">
            <Permissions>none</Permissions>
            <Scopes>internal_login</Scopes>
        </Resource>
        <Resource context="(.*)/api/identity/media/v1.0/user/(.*)" secured="true" http-method="POST">
            <Permissions>/permission/admin/manage/identity/media/create</Permissions>
            <Scopes>internal_media_mgt_create</Scopes>
        </Resource>
        <Resource context="(.*)/api/identity/media/v1.0/me/(.*)" secured="true" http-method="POST"/>
        <Resource context="(.*)/api/identity/media/v1.0/content/(.*)" secured="true" http-method="GET"/>
        <Resource context="(.*)/api/identity/media/v1.0/user/(.*)" secured="true" http-method="GET">
            <Permissions>/permission/admin/manage/identity/media/view</Permissions>
            <Scopes>internal_media_mgt_view</Scopes>
        </Resource>
        <Resource context="(.*)/api/identity/media/v1.0/me/(.*)" secured="true" http-method="GET"/>
        <Resource context="(.*)/api/identity/media/v1.0/user/(.*)" secured="true" http-method="DELETE">
            <Permissions>/permission/admin/manage/identity/media/delete</Permissions>
            <Scopes>internal_media_mgt_delete</Scopes>
        </Resource>
        <Resource context="(.*)/api/identity/media/v1.0/me/(.*)" secured="true" http-method="DELETE"/>

        <Resource context="(.*)/api/server/v1/cors/origins" secured="true" http-method="GET">
            <Permissions>/permission/admin/manage/identity/cors/origins/view</Permissions>
            <Scopes>internal_cors_origins_view</Scopes>
        </Resource>
        <Resource context="(.*)/api/server/v1/cors/origins/(.*)/apps" secured="true" http-method="GET">
            <Permissions>/permission/admin/manage/identity/cors/origins/view</Permissions>
            <Scopes>internal_cors_origins_view</Scopes>
        </Resource>
        <Resource context="(.*)/api/server/v1/configs/home-realm-identifiers" secured="true" http-method="GET">
            <Permissions>none</Permissions>
            <Scopes>internal_login</Scopes>
        </Resource>
        <Resource context="(.*)/api/server/v1/configs(.*)" secured="true" http-method="GET">
            <Permissions>none</Permissions>
            <Scopes>internal_login</Scopes>
        </Resource>
        <Resource context="(.*)/api/server/v1/(?!(tenants|channel-verified-tenants))(.*)" secured="true" http-method="all">
            <Permissions>/permission/admin/manage/identity/</Permissions>
            <Scopes>internal_identity_mgt_view</Scopes>
            <Scopes>internal_identity_mgt_update</Scopes>
            <Scopes>internal_identity_mgt_create</Scopes>
            <Scopes>internal_identity_mgt_delete</Scopes>
        </Resource>
        <Resource context="(.*)/api/users/v1/(.*)" secured="true" http-method="all">
            <Permissions>/permission/admin/manage/identity</Permissions>
            <Scopes>internal_identity_mgt_view</Scopes>
            <Scopes>internal_identity_mgt_update</Scopes>
            <Scopes>internal_identity_mgt_create</Scopes>
            <Scopes>internal_identity_mgt_delete</Scopes>
        </Resource>
        <Resource context="(.*)/api/users/v2/(.*)" secured="true" http-method="all">
            <Permissions>/permission/admin/manage/identity</Permissions>
            <Scopes>internal_identity_mgt_view</Scopes>
            <Scopes>internal_identity_mgt_update</Scopes>
            <Scopes>internal_identity_mgt_create</Scopes>
            <Scopes>internal_identity_mgt_delete</Scopes>
        </Resource>
        <Resource context="(.*)/api/identity/typingdna/v1.0/(.*)" secured="true" http-method="GET, DELETE">
            <Permissions>none</Permissions>
            <Scopes>internal_login</Scopes>
        </Resource>

        <Resource context="/carbon(.*)" secured="false" http-method="all"/>
        <Resource context="(.*)/myaccount(.*)" secured="false" http-method="all"/>
        <Resource context="(.*)/console(.*)" secured="false" http-method="all"/>
        <Resource context="(.*)/commonauth(.*)" secured="false" http-method="all"/>
        <Resource context="/t/(.*)/carbon(.*)" secured="false" http-method="all"/>
        <Resource context="/services(.*)" secured="false" http-method="all"/>
        <Resource context="/t/(.*)/services(.*)" secured="false" http-method="all"/>
        <Resource context="(.*)/samlsso(.*)" secured="false" http-method="all"/>
        <Resource context="/acs(.*)" secured="false" http-method="all"/>
        <Resource context="/openidserver(.*)" secured="false" http-method="all"/>
        <Resource context="/openid(.*)" secured="false" http-method="all"/>
        <Resource context="(.*)/passivests(.*)" secured="false" http-method="all"/>
        <Resource context="(.*)/samlartresolve(.*)" secured="false" http-method="all"/>
        <Resource context="(.*)/oauth/request-token(.*)" secured="false" http-method="all"/>
        <Resource context="(.*)/oauth/authorize-url(.*)" secured="false" http-method="all"/>
        <Resource context="(.*)/oauth/access-token(.*)" secured="false" http-method="all"/>
        <Resource context="(.*)/oauth2/token(.*)" secured="false" http-method="all"/>
        <Resource context="(.*)/oauth2/authorize(.*)" secured="false" http-method="all"/>
        <Resource context="(.*)/oauth2/revoke(.*)" secured="false" http-method="all"/>
        <Resource context="(.*)/oauth2/userinfo(.*)" secured="false" http-method="all"/>
        <Resource context="(.*)/oauth2/jwks(.*)" secured="false" http-method="all"/>
        <Resource context="(.*)/oauth2/device(.*)" secured="false" http-method="all"/>
        <Resource context="(.*)/oauth2/device_authorize(.*)" secured="false" http-method="all"/>
        <Resource context="(.*)/oidc/checksession(.*)" secured="false" http-method="all"/>
        <Resource context="(.*)/oidc/logout(.*)" secured="false" http-method="all"/>
        <Resource context="(.*)/oauth2/oidcdiscovery(.*)" secured="false" http-method="all"/>
        <Resource context="(.*)/wso2/scim/Users(.*)" secured="false" http-method="all"/>
        <Resource context="(.*)/wso2/scim/Groups(.*)" secured="false" http-method="all"/>
        <Resource context="(.*)/wso2/scim/Bulk(.*)" secured="false" http-method="all"/>
        <Resource context="(.*)/authenticationendpoint(.*)" secured="false" http-method="all"/>
        <Resource context="(.*)/accountrecoveryendpoint/confirmregistration.do(.*)" secured="false" http-method="GET, POST, HEAD"/>
        <Resource context="(.*)/accountrecoveryendpoint(.*)" secured="false" http-method="all"/>
        <Resource context="(.*)/api/health-check/v1(.*)" secured="false" http-method="all"/>
        <Resource context="(.*)/emailotpauthenticationendpoint(.*)" secured="false" http-method="all"/>
        <Resource context="/mex(.*)" secured="false" http-method="all"/>
        <Resource context="/mexut(.*)" secured="false" http-method="all"/>
        <Resource context="(.*)/smsotpauthenticationendpoint(.*)" secured="false" http-method="all"/>
        <Resource context="(.*)/totpauthenticationendpoint(.*)" secured="false" http-method="all"/>
        <Resource context="/x509certificateauthenticationendpoint(.*)" secured="false" http-method="all"/>
        <Resource context="/userandrolemgtservice(.*)" secured="false" http-method="all"/>
        <Resource context="/x509-certificate-servlet(.*)" secured="false" http-method="all"/>
        <Resource context="/mepinauthenticationendpoint(.*)" secured="false" http-method="all"/>
        <Resource context="(.*)/identity/cas(.*)" secured="false" http-method="all"/>
        <Resource context="(.*)/identity/saml/slo(.*)" secured="false" http-method="all"/>
        <Resource context="(.*)/identity/extend-session(.*)" secured="false" http-method="all"/>
        <Resource context="/mobileconnectauthenticationendpoint(.*)" secured="false" http-method="all"/>
        <Resource context="/inweboauthenticationendpoint(.*)" secured="false" http-method="all"/>
        <Resource context="/token2authenticationendpoint(.*)" secured="false" http-method="all"/>
        <Resource context="/duoauthenticationendpoint(.*)" secured="false" http-method="all"/>
        <Resource context="(.*)/fileupload/service(.*)" secured="true" http-method="all">
            <Permissions>/permission/admin/manage/identity/applicationmgt/create</Permissions>
        </Resource>
        <Resource context="(.*)/fileupload/entitlement-policy(.*)" secured="true" http-method="all">
            <Permissions>/permission/admin/manage/identity/entitlement/pap/policy/create</Permissions>
        </Resource>
        <Resource context="(.*)/fileupload/resource(.*)" secured="true" http-method="all">
            <Permissions>/permission/admin/manage</Permissions>
        </Resource>
        <Resource context="(.*)/filedownload(.*)" secured="false" http-method="all"/>
        <Resource context="(.*)/logincontext(.*)" secured="false" http-method="all"/>
        <Resource context="(.*)/registry/resourceContent(.*)" secured="false" http-method="all"/>
        <Resource context="(.*)/registry/resource(.*)" secured="false" http-method="all"/>
        <Resource context="(.*)/registry/tags(.*)" secured="false" http-method="all"/>
        <Resource context="(.*)/registry/atom(.*)" secured="false" http-method="all"/>
        <Resource context="(.*)/tryit/JAXRSRequestXSSproxy_ajaxprocessor.jsp" secured="false" http-method="all"/>
        <Resource context="(.*)/admin/jsp/WSRequestXSSproxy_ajaxprocessor.jsp" secured="false" http-method="all"/>
        <Resource context="(.*)/api/identity/config-mgt/v1.0/search(.*)" secured="true" http-method="GET"/>
        <Resource context="^(?!.*/t/).*/api/identity/config-mgt/v1.0/resource-type" secured="true" http-method="POST"/>
        <Resource context="^(?!.*/t/).*/api/identity/config-mgt/v1.0/resource-type" secured="true" http-method="PUT"/>
        <Resource context="(.*)/api/identity/config-mgt/v1.0/resource-type/(.*)" secured="true" http-method="GET"/>
        <Resource context="^(?!.*/t/).*/api/identity/config-mgt/v1.0/resource-type/(.*)" secured="true" http-method="DELETE"/>
        <Resource context="(.*)/api/identity/config-mgt/v1.0/resource/(.*)" secured="true" http-method="POST"/>
        <Resource context="(.*)/api/identity/config-mgt/v1.0/resource/(.*)" secured="true" http-method="PUT"/>
        <Resource context="(.*)/api/identity/config-mgt/v1.0/resource/(.*)/(.*)" secured="true" http-method="GET"/>
        <Resource context="(.*)/api/identity/config-mgt/v1.0/resource/(.*)/(.*)" secured="true" http-method="DELETE"/>
        <Resource context="(.*)/api/identity/config-mgt/v1.0/resource/(.*)/(.*)" secured="true" http-method="POST"/>
        <Resource context="(.*)/api/identity/config-mgt/v1.0/resource/(.*)/(.*)" secured="true" http-method="PUT"/>
        <Resource context="(.*)/api/identity/config-mgt/v1.0/resource/(.*)/(.*)/(.*)" secured="true" http-method="GET"/>
        <Resource context="(.*)/api/identity/config-mgt/v1.0/resource/(.*)/(.*)/(.*)" secured="true" http-method="DELETE"/>
        <Resource context="(.*)/iwa-kerberos(.*)" secured="false" http-method="all"/>
        <Resource context="(.*)/identity/metadata/(.*)" secured="false" http-method="all"/>
        <Resource context="(.*)/api/identity/media/v1.0/public/(.*)" secured="false" http-method="GET"/>
        <Resource context="(.*)/identity/oidc/slo(.*)" secured="false" http-method="POST"/>
</ResourceAccessControl>

    <ClientAppAuthentication>
        <Application name="{{account_recovery.endpoint.auth.name}}" hash="{{account_recovery.endpoint.auth.hash}}" />
        {% for client_app in client_apps.authentication %}
        <Application name="{{client_app.name}}" hash="{{client_app.hash}}" />
        {% endfor %}
    </ClientAppAuthentication>

    <!--
    This property restricts federated user association done through UserProfileAdmin admin service.
    Would not affect associations done through provisioning
    -->
    <EnableFederatedUserAssociation>{{user.association.enable_for_federated_users}}</EnableFederatedUserAssociation>

    <EnableTenantQualifiedUrls>{{tenant_context.enable_tenant_qualified_urls}}</EnableTenantQualifiedUrls>
    <EnableTenantedSessions>{{tenant_context.enable_tenanted_sessions | default(false)}}</EnableTenantedSessions>

    <!--
        When this property is set to 'true', if the username provided during the SaaS application authentication does
        not have a tenant domain appended, the user will be treated as a super tenant user and will be authenticated
        against the super tenant domain.

        When this property is set to 'false', if the username provided during the SaaS application authentication does
        not have a tenant domain appended, the user will be treated as a application tenant domain user and will be
        authenticated against the application tenant domain.
    -->
    <EnableLegacySaaSAuthentication>{{authentication.enable_legacy_saas_mode | default(false)}}</EnableLegacySaaSAuthentication>

    <EnablePerUserFunctionalityLocking>{{user.enable_per_user_functionality_locking}}</EnablePerUserFunctionalityLocking>

    <TenantContextsToRewrite>
        <WebApp>
            {% for webapp in tenant_context.rewrite.custom_webapps %}
            <Context>{{webapp}}</Context>
            {% endfor %}
            {% for webapp in tenant_context.rewrite.webapps %}
            <Context>{{webapp}}</Context>
            {% endfor %}
        </WebApp>
        <Servlet>
            {% for servlet in tenant_context.rewrite.servlets %}
            <Context>{{servlet}}</Context>
            {% endfor %}
            {% for servlet in tenant_context.rewrite.custom_servlets %}
            <Context>{{servlet}}</Context>
            {% endfor %}
        </Servlet>
        <OverwriteDispatch>
            {% for context in tenant_context.rewrite.overwrite.dispatch %}
            <Context>{{context}}</Context>
            {% endfor %}
            {% for context in tenant_context.rewrite.overwrite.custom_dispatch %}
            <Context>{{context}}</Context>
            {% endfor %}
            {% for path in tenant_context.rewrite.overwrite.ignore_dispatch_path %}
            <IgnorePath>{{path}}</IgnorePath>
            {% endfor %}
        </OverwriteDispatch>
    </TenantContextsToRewrite>

    <OrgContextsToRewrite>
        <WebApp>
        {% for organization_context in organization_context.rewrite %}
        {% for base_path in organization_context.base_path %}
            <Context>
                <BasePath>{{base_path}}</BasePath>
                <SubPaths>
                {% for sub_path in organization_context.sub_paths %}
                    <Path>{{sub_path}}</Path>
                {% endfor %}
                </SubPaths>
            </Context>
        {% endfor %}
        {% endfor %}
            <Context>
                <BasePath>/scim2/</BasePath>
                <SubPaths>
                    <Path>/scim2/Groups</Path>
                    <Path>/scim2/Users</Path>
                    <Path>/scim2/Schemas</Path>
                </SubPaths>
            </Context>
            <Context>
                <BasePath>/oauth2/</BasePath>
            </Context>
            <Context>
                <BasePath>/api/</BasePath>
                <SubPaths>
                    <Path>/api/server/v1/identity-providers</Path>
                    <Path>/api/server/v1/organizations</Path>
                    <Path>/api/server/v1/applications</Path>
<<<<<<< HEAD
                    <Path>/api/server/v1/configs/authenticators</Path>
=======
                    <Path>/api/users/v1/me/organizations</Path>
>>>>>>> e5ed9b7f
                </SubPaths>
            </Context>
            <Context>
                <BasePath>/console/</BasePath>
            </Context>
        </WebApp>
    </OrgContextsToRewrite>

    <OrgRoutingOnlySupportedAPIPaths>
        <Path>/api/server/v1/organizations</Path>
        <Path>/api/users/v1/me/organizations</Path>
    </OrgRoutingOnlySupportedAPIPaths>

    <!-- Server Synchronization Tolerance Configuration in seconds -->
    <ClockSkew>{{server.clock_skew}}</ClockSkew>

    <!-- JWT validator configurations -->
    <JWTValidatorConfigs>
        <Enable>{{oauth.jwks_endpoint.enable}}</Enable>
        <EnforceCertificateExpiryTimeValidity>{{oauth.jwks_endpoint.enforce_certificate_expiry_time_validity}}</EnforceCertificateExpiryTimeValidity>
        <JWKSEndpoint>
            <HTTPConnectionTimeout>{{oauth.jwks_endpoint.connection_timeout}}</HTTPConnectionTimeout>
            <HTTPReadTimeout>{{oauth.jwks_endpoint.read_timeout}}</HTTPReadTimeout>
            <HTTPSizeLimit>{{oauth.jwks_endpoint.size_limit_bytes}}</HTTPSizeLimit>
            <HTTPProxy>
                <Enable>{{http_proxy.enable}}</Enable>
                <Host>{{http_proxy.host}}</Host>
                <Port>{{http_proxy.port}}</Port>
                <Username>{{http_proxy.username}}</Username>
                <Password>{{http_proxy.password}}</Password>
            </HTTPProxy>
        </JWKSEndpoint>
    </JWTValidatorConfigs>

    <AdaptiveAuth>
        <!--Default configs for event publisher-->
        <EventPublisher>
            <ReceiverURL>{{authentication.adaptive.event_publisher.url}}</ReceiverURL>
            <BasicAuthentication>
                <Enable>{{authentication.adaptive.event_publisher.authentication.basic.enable}}</Enable>
                <Username>{{authentication.adaptive.event_publisher.authentication.basic.username}}</Username>
                <Password>{{authentication.adaptive.event_publisher.authentication.basic.password}}</Password>
            </BasicAuthentication>
        </EventPublisher>
        <!--End of default configs for event publisher-->

        <AsyncSequenceExecutorPoolSize>{{authentication.adaptive.async_executer_pool_size}}</AsyncSequenceExecutorPoolSize>
        <MaxTotalConnections>{{authentication.adaptive.http_connections.max}}</MaxTotalConnections>
        <MaxTotalConnectionsPerRoute>{{authentication.adaptive.http_connections.max_per_route}}</MaxTotalConnectionsPerRoute>

        <!--Timeouts in milliseconds-->
        <!--Default configs for timeouts-->
        <HTTPConnectionTimeout>{{authentication.adaptive.http_connections.connection_timeout}}</HTTPConnectionTimeout>
        <HTTPReadTimeout>{{authentication.adaptive.http_connections.read_timeout}}</HTTPReadTimeout>
        <HTTPConnectionRequestTimeout>{{authentication.adaptive.http_connections.request_timeout}}</HTTPConnectionRequestTimeout>
        <!--End of default configs for timeouts-->

        <RefreshInterval>{{authentication.adaptive.long_wait.page_refresh_interval}}</RefreshInterval>
        <!--End of timeouts in milliseconds-->

        <PromptOnLongWait>{{authentication.adaptive.long_wait.prompt}}</PromptOnLongWait>

        <!--Timeout in milliseconds for the waiting external calls-->
        <LongWaitTimeout>{{authentication.adaptive.long_wait.timout}}</LongWaitTimeout>

        {% if authentication.adaptive.allow_loops is defined %}
        <AllowLoops>{{authentication.adaptive.allow_loops}}</AllowLoops>
        {% endif %}
        <ExecutionSupervisor>
            <Enable>{{authentication.adaptive.execution_supervisor.enable}}</Enable>
            <ThreadCount>{{authentication.adaptive.execution_supervisor.thread_count}}</ThreadCount>
            <Timeout>{{authentication.adaptive.execution_supervisor.timeout}}</Timeout>
            {% if authentication.adaptive.execution_supervisor.memory_limit is defined %}
            <MemoryLimit>{{authentication.adaptive.execution_supervisor.memory_limit}}</MemoryLimit>
            {% endif %}
        </ExecutionSupervisor>

        {% if authentication.adaptive.http_function_allowed_domains is defined %}
        <HTTPFunctionAllowedDomains>
            {% for domain in authentication.adaptive.http_function_allowed_domains %}
            <Domain>{{domain}}</Domain>
            {% endfor %}
        </HTTPFunctionAllowedDomains>
        {% endif %}

        {% if authentication.adaptive.choreo_domains is defined %}
        <ChoreoDomains>
            {% for domain in authentication.adaptive.choreo_domains %}
            <Domain>{{domain}}</Domain>
            {% endfor %}
        </ChoreoDomains>
        {% endif %}
    </AdaptiveAuth>

    <!--Intermediate certificate validation for certificate based requests-->
    <IntermediateCertValidation enable="{{intermediate_cert_validation.enable}}">
        <IntermediateCerts>
            <!--Add intermediate certificate CN. Multiple <CertCN> elements can be used for multiple certificates.-->
            {% for cert in intermediate_cert_validation.cert_cns %}
            <CertCN>{{cert}}</CertCN>
            {% endfor %}
        </IntermediateCerts>
        <ExemptContext>
            <!--Add exemptable context paths. Multiple <Context> elements can be used for multiple contexts.-->
            {% for context in intermediate_cert_validation.exempt_contexts%}
            <Context>{{context}}</Context>
            {% endfor %}
        </ExemptContext>
    </IntermediateCertValidation>

    <!--This is the separator that use to separate multiple roles in the role claim value coming from IDP side-->
    <FederatedIDPRoleClaimValueAttributeSeparator>{{federated.idp.role_claim_value_attribute_separator}}</FederatedIDPRoleClaimValueAttributeSeparator>

     {% if system_applications.fidp_role_based_authz_enabled_apps is defined %}
     <!-- Following applications can use federated user role based authorization -->
     <FIdPRoleBasedAuthzApplications>
         {% for application in system_applications.fidp_role_based_authz_enabled_apps %}
         <AppName>{{application}}</AppName>
         {% endfor %}
     </FIdPRoleBasedAuthzApplications>
     {% endif %}

    <!--This configuration is used for X509 Certificate based authentication. -->

    {% if x509.request_header_name is defined and x509.request_header_name|length %}
    <X509>
        <!--During ssl termination at LB, the X509 certificate is passed over the HTTP header. This configuration
        provides the facility to configure HTTP request header name which is configured at LB.  -->
        <X509RequestHeaderName>{{x509.request_header_name}}</X509RequestHeaderName>
    </X509>
    {% endif %}

    <!-- This configuration specifies the claims that should be logged to "audit.log" upon changes. -->
    {% if audit.log.loggable_user_claim|length %}
    <LoggableUserClaims>
        {% for claim in audit.log.loggable_user_claim %}
        <LoggableUserClaim>{{claim}}</LoggableUserClaim>
        {% endfor %}
    </LoggableUserClaims>
    {% endif %}

     <!-- This configuration specifies enabling contextual param for audit logs. -->
     <LoggableContextualParams>
       {% for param in audit.log.contextual_param.params %}
        <contextual_param>{{param}}</contextual_param>
       {% endfor %}
     </LoggableContextualParams>

    <!--Configuration Store properties-->
    <ConfigurationStore>
        <!--Set an upper limit to the database call queries. Configuration store uses dynamic query generation,
        specially for searching resources. This property will prevent any unwanted errors due to too large queries.
        Default value is the maximum packet size for MySQL 5.7 in bytes.-->
        <MaximumQueryLength>{{configuration.store.query_length.max}}</MaximumQueryLength>
        <AllowCrossTenantSearch>{{configuration.store.allow_cross_tenant_search}}</AllowCrossTenantSearch>
    </ConfigurationStore>

    <FIDO>
        <WebAuthn>
            <Enable>{{fido.webauthn.enable}}</Enable>
        </WebAuthn>
        <FIDO2TrustedOrigins>
            {% for origin in fido.trusted.origins %}
                <Origin>{{origin}}</Origin>
            {% endfor %}
        </FIDO2TrustedOrigins>

        <!--
            Time allocated for the users to authenticate.
            Time configurations are in milliseconds.
        -->
        <UserResponseTimeout>{{fido.user_response_timeout}}</UserResponseTimeout>

        <!-- FIDO2 metadata service related configurations -->
        <MetadataService>
            <Enable>{{fido.metadata_service.enable}}</Enable>
            <MDSEndpoints>
                {% for endpoint in fido.metadata_service.mds_endpoints %}
                    <Endpoint>{{endpoint}}</Endpoint>
                {% endfor %}
            </MDSEndpoints>
            <MDSRootCertificateFilePath>{{fido.metadata_service.mds_root_certificate_file_path}}</MDSRootCertificateFilePath>
            <MetadataStatementDirectory>{{fido.metadata_service.metadata_statement_directory}}</MetadataStatementDirectory>
            <SchedulerInitialDelay>{{fido.metadata_service.mds_scheduler_initial_delay}}</SchedulerInitialDelay>
        </MetadataService>
    </FIDO>

    <MaximumItemsPerPage>{{pagination.max_items_per_page}}</MaximumItemsPerPage>
    <DefaultItemsPerPage>{{pagination.default_items_per_page}}</DefaultItemsPerPage>

    <UserFiltering>
        <ShowDisplayName>{{user_filtering.show_display_name_of_user}}</ShowDisplayName>
    </UserFiltering>

    <!-- Allowed Userstores -->
    {% if user_store_mgt.allowed_user_stores is defined %}
    <AllowedUserstores>
        {% for allowed_user_store in user_store_mgt.allowed_user_stores %}
        <AllowedUserstore>{{allowed_user_store}}</AllowedUserstore>
        {% endfor %}
        {% if user_store_mgt.custom_user_stores is defined %}
        {% for custom_user_store in user_store_mgt.custom_user_stores %}
        <AllowedUserstore>{{custom_user_store}}</AllowedUserstore>
        {% endfor %}
        {% endif %}
    </AllowedUserstores>
    {% endif %}

    <!-- System Applications -->
    {% if system_applications.read_only_apps is defined %}
    <SystemApplications>
        {% for application in system_applications.read_only_apps %}
        <ApplicationName>{{application}}</ApplicationName>
        {% endfor %}
    </SystemApplications>
    {% endif %}

    <!-- System Roles -->
    {% if system_roles is defined %}
    <SystemRoles>
        <Enabled>{{system_roles.enable}}</Enabled>
        {% for role in system_roles.read_only_roles %}
        <Role>
            <Name>{{role.name}}</Name>
            <MandatoryScopes>
                {% for scope in role.scopes %}
                <Scope>{{scope}}</Scope>
                {% endfor %}
            </MandatoryScopes>
        </Role>
        {% endfor %}
    </SystemRoles>
    {% endif %}

    <MutualTLS>
        <ClientCertificateHeader>{{oauth.mutualtls.client_certificate_header}}</ClientCertificateHeader>
    </MutualTLS>

    <!-- Configuration for allowing an uninterrupted token building flow upon facing claim handling errors. -->
    <ContinueOnClaimHandlingError>{{continue_on_claim_handling_error}}</ContinueOnClaimHandlingError>

    <!--Disallowed characters regEx property-->
    {% if user_identifier.disallowed.characters.regex is defined %}
    <UserIdentifier>
        <DisallowedCharacters>{{user_identifier.disallowed.characters.regex}}</DisallowedCharacters>
    </UserIdentifier>
    {% endif %}

    <!-- CORS -->
    <CORS>
        <AllowGenericHttpRequests>{{cors.allow_generic_http_requests}}</AllowGenericHttpRequests>
        <AllowAnyOrigin>{{cors.allow_any_origin}}</AllowAnyOrigin>
        <AllowedOrigins>
            {% for origin in cors.allowed_origins %}
            <Origin>{{origin}}</Origin>
            {% endfor %}
        </AllowedOrigins>
        <AllowSubdomains>{{cors.allow_subdomains}}</AllowSubdomains>
        <SupportedMethods>
            {% for method in cors.supported_methods %}
            <Method>{{method}}</Method>
            {% endfor %}
        </SupportedMethods>
        <SupportAnyHeader>{{cors.support_any_header}}</SupportAnyHeader>
        <SupportedHeaders>
            {% for header in cors.supported_headers %}
            <Header>{{header}}</Header>
            {% endfor %}
        </SupportedHeaders>
        <ExposedHeaders>
            {% for header in cors.exposed_headers %}
            <Header>{{header}}</Header>
            {% endfor %}
        </ExposedHeaders>
        <SupportsCredentials>{{cors.supports_credentials}}</SupportsCredentials>
        <MaxAge>{{cors.max_age}}</MaxAge>
        <TagRequests>{{cors.tag_requests}}</TagRequests>
    </CORS>

    <LegacyFeatures>
        {% for feature in legacy_feature %}
        <LegacyFeature>
            <Id>{{feature.id}}</Id>
            <Version>{{feature.version}}</Version>
            <Enable>{{feature.enable}}</Enable>
        </LegacyFeature>
        {% endfor %}
    </LegacyFeatures>

    {% if reverse_proxy_config is defined %}
    <ReverseProxyConfig>
        {% for config in reverse_proxy_config %}
        <ReverseProxy>
            <DefaultContext>{{config.default_context}}</DefaultContext>
            <ProxyContext>{{config.proxy_context}}</ProxyContext>
        </ReverseProxy>
        {% endfor %}
    </ReverseProxyConfig>
    {% endif %}

    <!-- Configuration for preserving the current session and token when updating the password. -->
    <PasswordUpdate>
        <PreserveLoggedInSession>{{identity_mgt.password_update.preserve_logged_in_session}}</PreserveLoggedInSession>
    </PasswordUpdate>

    <EmailTemplatePlaceholders>
    {% for key,value in email_templates.placeholders.items() %}
        <EmailTemplatePlaceholder key="{{key}}">{{value}}</EmailTemplatePlaceholder>
    {% endfor %}
    </EmailTemplatePlaceholders>

    <CommonAuthCallerPath>
        <EnableValidation>{{common_auth_caller_path.enable_common_auth_caller_path_validation}}</EnableValidation>
        {% if common_auth_caller_path.default_url is defined %}
        <DefaultUrl>{{common_auth_caller_path.default_url}}</DefaultUrl>
        {% endif %}
    </CommonAuthCallerPath>

    <!-- Cookies to invalidate during authentication flow failures. -->
    <CookiesToInvalidate>
        	<Cookie name="commonAuthId"/>
        	<Cookie name="opbs"/>
        	<Cookie name="pastr"/>
        	<Cookie name="sessionNonceCookie"/>
        	<Cookie name="ALOR"/>
        	{% for cookie in cookies_to_invalidate.cookie_names %}
        	<Cookie name="{{cookie}}"/>
        	{% endfor %}
    </CookiesToInvalidate>

    <!-- Claim to store localization code  -->
    <!--    By setting true localization code will be stored inside the http://wso2.org/claims/locality-->
    <!--    By setting false localization code will be stored inside the http://wso2.org/claims/local-->

    {% if claims is defined && claims.use_legacy_localization_claim is defined %}
    <UseLegacyLocalizationClaim>{{claims.use_legacy_localization_claim}}</UseLegacyLocalizationClaim>
    {% else %}
    <UseLegacyLocalizationClaim>false</UseLegacyLocalizationClaim>
    {% endif %}

    <!-- Configuration to enable or disable claim filtering based on scope. -->
    <EnableScopeBasedClaimFiltering>{{authentication.enable_scope_based_claim_filtering}}</EnableScopeBasedClaimFiltering>

    {% if stored_procedure_dao is defined %}
    <!-- Stored Procedure supported DAO Implementation of Identity components.
    To enable this, the corresponding Stored Procedure supported DAO extension has to be added to product.   -->
    <StoredProcedureDAO>
        {% for key,value in stored_procedure_dao.items() %}
        <DAO name="{{key}}" enable="{{value}}"/>
        {% endfor %}
    </StoredProcedureDAO>
    {% endif %}

    {% if authentication_context.method_refs is defined %}
        <AuthenticationContext>
            <MethodRefs>
                {% for method_ref in authentication_context.method_refs %}
                    {% if method_ref.amr_value is defined %}
                    <MethodRef method="{{method_ref.method}}" uri="{{method_ref.amr_value}}" />
                    {% elif method_ref.excluded_methods is defined %}
                    {% for excluded_method in method_ref.excluded_methods %}
                    <MethodRef method="{{excluded_method}}" xsi:nil="true" xmlns:xsi="http://www.w3.org/2001/XMLSchema-instance" />
                    {% endfor %}
                    {% endif %}
                {% endfor %}
            </MethodRefs>
        </AuthenticationContext>
    {% endif %}

    <!-- Configuration to show the pending user information during the authentication failure attempts. -->
    {% if show_pending_user_information is defined %}
    <ShowPendingUserInformation>{{show_pending_user_information.enable}}</ShowPendingUserInformation>
    {% endif %}

</Server><|MERGE_RESOLUTION|>--- conflicted
+++ resolved
@@ -2762,11 +2762,8 @@
                     <Path>/api/server/v1/identity-providers</Path>
                     <Path>/api/server/v1/organizations</Path>
                     <Path>/api/server/v1/applications</Path>
-<<<<<<< HEAD
+                    <Path>/api/users/v1/me/organizations</Path>
                     <Path>/api/server/v1/configs/authenticators</Path>
-=======
-                    <Path>/api/users/v1/me/organizations</Path>
->>>>>>> e5ed9b7f
                 </SubPaths>
             </Context>
             <Context>
