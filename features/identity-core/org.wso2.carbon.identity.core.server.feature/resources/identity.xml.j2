<?xml version="1.0" encoding="ISO-8859-1"?>

<!--
~ Copyright (c) 2019, WSO2 LLC. (http://www.wso2.org) All Rights Reserved.
~
~ Licensed under the Apache License, Version 2.0 (the "License");
~ you may not use this file except in compliance with the License.
~ You may obtain a copy of the License at
~
~ http://www.apache.org/licenses/LICENSE-2.0
~
~ Unless required by applicable law or agreed to in writing, software
~ distributed under the License is distributed on an "AS IS" BASIS,
~ WITHOUT WARRANTIES OR CONDITIONS OF ANY KIND, either express or implied.
~ See the License for the specific language governing permissions and
~ limitations under the License.
 -->

<Server xmlns="http://wso2.org/projects/carbon/carbon.xml" xmlns:svns="http://org.wso2.securevault/configuration">

    <JDBCPersistenceManager>
        <DataSource>
            <!-- Include a data source name (jndiConfigName) from the set of data
                sources defined in master-datasources.xml -->
            <Name>{{identity.data_source}}</Name>
        </DataSource>
        <!-- If the identity database is created from another place and if it is
            required to skip schema initialization during the server start up, set the
            following property to "true". -->
        <SkipDBSchemaCreation>{{identity_data_source.skip_db_schema_creation}}</SkipDBSchemaCreation>
        <SessionDataPersist>
            <Enable>{{session_data.persistence.enable_persistence}}</Enable>
             {% if session.data_source is defined %}
              <DataSource>
                    <!-- Include a data source name (jndiConfigName) from the set of data
                        sources defined in master-datasources.xml -->
                    <Name>{{session.data_source}}</Name>
                </DataSource>
             {% endif %}
            <Temporary>{{session_data.persistence.persist_temporary_data}}</Temporary>
            <PoolSize>{{session_data.persistence.persistence_pool_size}}</PoolSize>
            <SessionDataCleanUp>
                <Enable>{{session_data.cleanup.enable_expired_data_cleanup}}</Enable>
                <CleanUpTimeout>{{session_data.cleanup.expire_session_data_after}}</CleanUpTimeout>
                <CleanUpPeriod>{{session_data.cleanup.clean_expired_session_data_every}}</CleanUpPeriod>
                <DeleteChunkSize>{{session_data.cleanup.clean_expired_session_data_in_chunks_of}}</DeleteChunkSize>
            </SessionDataCleanUp>
            <OperationDataCleanUp>
                <Enable>{{session_data.cleanup.clean_logged_out_sessions_at_immediate_cycle}}</Enable>
            </OperationDataCleanUp>
            <TempDataCleanup>
                <Enable>{{session_data.cleanup.enable_pre_session_data_cleanup}}</Enable>
                <!-- When PoolZize > 0, temporary data which have no usage after the authentication flow will be deleted immediately
                 When PoolZise = 0, data will be deleted only by the scheduled cleanup task-->
                <PoolSize>{{session_data.cleanup.pre_session_data_cleanup_thread_pool_size}}</PoolSize>
                <!-- All temporary authentication context data older than CleanUpTimeout value are considered as expired
                and would be deleted during cleanup task -->
                <CleanUpTimeout>{{session_data.cleanup.expire_pre_session_data_after}}</CleanUpTimeout>
            </TempDataCleanup>
            <SessionAndTempDataSeparation>
                <Enable>{{session_data.session_data_persist.session_and_temp_data_separation_enabled.enable}}</Enable>
            </SessionAndTempDataSeparation>
            <UserSessionMapping>
                <Enable>{{session_data.persistence.enable_user_session_mapping}}</Enable>
            </UserSessionMapping>
        </SessionDataPersist>
    </JDBCPersistenceManager>

    <!-- Time configurations are in minutes -->
    <TimeConfig>
        <SessionIdleTimeout>{{session.timeout.idle_session_timeout}}</SessionIdleTimeout>
        <RememberMeTimeout>{{session.timeout.remember_me_session_timeout}}</RememberMeTimeout>
        <!--
        Setting ExtendRememberMeSessionTimeoutOnAuth to TRUE will change the expiry time of the commonAuth cookie
        during the authentication. The default value will be TRUE and the expiry time of the commonAuth cookie
        will change.
        -->
        <ExtendRememberMeSessionTimeoutOnAuth>{{session.timeout.extend_remember_me_session_timeout_on_auth}}</ExtendRememberMeSessionTimeoutOnAuth>
    </TimeConfig>

    <!-- Security configurations -->
    <Security>
        <!-- The directory under which all other KeyStore files will be stored -->
        <KeyStoresDir>{{key_mgt.keystore_dir}}</KeyStoresDir>
        <KeyManagerType>{{key_mgt.key_manager_type}}</KeyManagerType>
        <TrustManagerType>{{key_mgt.trust_manager_type}}</TrustManagerType>
    </Security>

    <!-- This configuration is to resolve the internal service URL for internal API calls. -->
    <ServerHostName>{{server.internal_hostname}}</ServerHostName>

    <!--
        Following configuration adds support to change hostnames and paths of authentication and recovery portals.
        Note : These configurations works only when tenant qualified URLs are enabled. Otherwise use configurations
        provided in application-authentication.xml
    -->
    <AuthenticationEndpoint>
        <HostName>{{authenticationendpoint.hostname}}</HostName>
        <Path>{{authenticationendpoint.path}}</Path>
    </AuthenticationEndpoint>
    <RecoveryEndpoint>
        <HostName>{{recoveryendpoint.hostname}}</HostName>
        <Path>{{recoveryendpoint.path}}</Path>
    </RecoveryEndpoint>

    <Identity>
        <IssuerPolicy>{{identity.issuer_policy}}</IssuerPolicy>
        <TokenValidationPolicy>{{identity.token_validation_policy}}</TokenValidationPolicy>
        <BlackList></BlackList>
        <WhiteList></WhiteList>
        <System>
            <KeyStore></KeyStore>
            <StorePass></StorePass>
        </System>
    </Identity>

    <!--This configuration is used to define the Service Provider name regex in DCR and IdentityApplicationManagementService-->
    <ServiceProviders>
        <SPNameRegex>{{service_provider.sp_name_regex}}</SPNameRegex>
        {% if service_provider.sp_name_java_script_regex is defined %}
        <SPNameJavascriptRegex>{{service_provider.sp_name_java_script_regex}}</SPNameJavascriptRegex>
        {% endif %}
        {% if service_provider.fetch_chunk_size is defined %}
        <FetchChunkSize>{{service_provider.fetch_chunk_size}}</FetchChunkSize>
        {% endif %}
    </ServiceProviders>

    <OpenID>
        <!--
            Default values for OpenIDServerUrl and OpenIDUSerPattern are built in following format
            https://<HostName>:<MgtTrpProxyPort except 443>/<ProxyContextPath>/<context>
            If above format doesn't satisfy uncomment the following configs and explicitly configure the values
         -->
        <OpenIDServerUrl>${carbon.protocol}://${carbon.host}:${carbon.management.port}/openidserver</OpenIDServerUrl>
        <OpenIDUserPattern>${carbon.protocol}://${carbon.host}:${carbon.management.port}/openid</OpenIDUserPattern>
        <OpenIDLoginUrl>${carbon.protocol}://${carbon.host}:${carbon.management.port}/authenticationendpoint/openid_login.do</OpenIDLoginUrl>
        <!-- If the users must be prompted for approval -->
        <OpenIDSkipUserConsent>false</OpenIDSkipUserConsent>
        <!-- Expiry time of the OpenID RememberMe token in minutes -->
        <OpenIDRememberMeExpiry>7200</OpenIDRememberMeExpiry>
        <!-- To enable or disable openid dumb mode -->
        <DisableOpenIDDumbMode>false</DisableOpenIDDumbMode>
        <!-- To enable or disable sha256 ppid display value -->
        <EnableSHA256PPIDDisplayValue>{{openid.enable_sha256_ppid_value}}</EnableSHA256PPIDDisplayValue>
        <!--
               OpenID private association store is configurable from following configs.
               It includes two new replication stores,
                       i.   OpenIDServerAssociationStore (Default association store)
                       ii.  PrivateAssociationCryptoStore
                       iii. PrivateAssociationReplicationStore
        -->

        <!-- Specify full qualified class name of the class which going to use as private association store -->
        <!--
        <OpenIDPrivateAssociationStoreClass>org.wso2.carbon.identity.provider.openid.PrivateAssociationCryptoStore</OpenIDPrivateAssociationStoreClass>
        -->

        <!-- The expiration time (in minutes) for the OpenID association -->
        <!--
        <OpenIDAssociationExpiryTime>15</OpenIDAssociationExpiryTime>
        -->

        <!-- Configs specific to PrivateAssociationCryptoStore -->
        <!-- Server secret. This value should be the same in all nodes in the cluster -->
        <!--
        <OpenIDPrivateAssociationServerKey>qewlj324lmasc</OpenIDPrivateAssociationServerKey>
        -->

        <!-- Configs specific to PrivateAssociationCryptoStore -->
        <!-- This enable private association cleanup task which cleans expired private associations -->
        <!--
        <EnableOpenIDAssociationCleanupTask>true</EnableOpenIDAssociationCleanupTask>
        -->
        <!-- Time Period (in minutes) that cleanup task would run -->
        <!--
        <OpenIDAssociationCleanupPeriod>15</OpenIDAssociationCleanupPeriod>
        -->
    </OpenID>

<!--Remote Fetch Core Configuration-->
    <RemoteFetch>
        <FetchEnabled>{{remote_fetch.enable}}</FetchEnabled>
        <WorkingDirectory>{{remote_fetch.working_directory}}</WorkingDirectory>
    </RemoteFetch>

    <OAuth>
        <!-- Token cleanup feature config to clean IDN_OAUTH2_ACCESS_TOKEN table-->
        <TokenCleanup>
            <!--If true old access token cleaning feature is enabled -->
            <EnableTokenCleanup>{{oauth.token_cleanup.enable}}</EnableTokenCleanup>
            <!--If true  old access token retained in audit table  -->
            <RetainOldAccessToken>{{oauth.token_cleanup.retain_access_tokens_for_auditing}}</RetainOldAccessToken>
        </TokenCleanup>
        <!-- Specify the Token issuer class to be used.
             Default: org.wso2.carbon.identity.oauth2.token.OauthTokenIssuerImpl.
             Applicable values: org.wso2.carbon.identity.oauth2.token.JWTTokenIssuer
        -->
        {% if oauth.extensions.token_generator is defined %}
        <IdentityOAuthTokenGenerator>{{oauth.extensions.token_generator}}</IdentityOAuthTokenGenerator>
        {% else %}
        <IdentityOAuthTokenGenerator>org.wso2.carbon.identity.oauth2.token.OauthTokenIssuerImpl</IdentityOAuthTokenGenerator>
        {% endif %}
        <!--
             True, if access token alias is stored in the database instead of access token.
             Eg. token alias and token is same when default AccessTokenValueGenerator is used.
             When JWTTokenIssuer is used, jti is used as the token alias
             Default: true.
             Applicable values: true,false
        -->
        <!--This will be moved to the interface of token generator -->
        <PersistAccessTokenAlias>true</PersistAccessTokenAlias>

        <!-- This configuration is used to specify the access token value generator.
             Default: org.apache.oltu.oauth2.as.issuer.UUIDValueGenerator
             Applicable values: org.apache.oltu.oauth2.as.issuer.UUIDValueGenerator,
                                org.apache.oltu.oauth2.as.issuer.MD5Generator,
                                org.wso2.carbon.identity.oauth.tokenvaluegenerator.SHA256Generator-->
        {% if oauth.extensions.token_value_generator is defined %}
        <AccessTokenValueGenerator>{{oauth.extensions.token_value_generator}}</AccessTokenValueGenerator>
        {% else %}
        <AccessTokenValueGenerator>org.apache.oltu.oauth2.as.issuer.UUIDValueGenerator</AccessTokenValueGenerator>
        {% endif %}
        <!-- This configuration is used to specify whether the Service Provider tenant domain should be used when generating
             access token. Otherwise user domain will be used. Currently this value is only supported by the JWTTokenIssuer.-->
        {% if oauth.access_token.generate_with_sp_tenant_domain is defined %}
        <UseSPTenantDomain>{{oauth.access_token.generate_with_sp_tenant_domain}}</UseSPTenantDomain>
        {% endif %}

        <!-- This configuration is used to enable or disable generation of random numbers using HMAC-SHA256 algorithm.-->
        <EnableSHA256Params>{{oauth.enable_sha256_params}}</EnableSHA256Params>

        <!--
            Default values for OAuth1RequestTokenUrl, OAuth1AccessTokenUrl, OAuth1AuthorizeUrl
            OAuth2AuthzEPUrl, OAuth2TokenEPUrl and OAuth2UserInfoEPUrl are built in following format
            https://<HostName>:<MgtTrpProxyPort except 443>/<ProxyContextPath>/<context>/<path>
            If above format doesn't satisfy uncomment the following configs and explicitly configure the values
         -->
        <OAuth1RequestTokenUrl>{{oauth.endpoints.oauth1_request_token_url}}</OAuth1RequestTokenUrl>
        <OAuth1AuthorizeUrl>{{oauth.endpoints.oauth1_authorize_url}}</OAuth1AuthorizeUrl>
        <OAuth1AccessTokenUrl>{{oauth.endpoints.oauth1_access_token_url}}</OAuth1AccessTokenUrl>
        <OAuth2AuthzEPUrl>{{oauth.endpoints.oauth2_authz_url}}</OAuth2AuthzEPUrl>
        <OAuth2TokenEPUrl>{{oauth.endpoints.oauth2_token_url}}</OAuth2TokenEPUrl>
        <OAuth2RevokeEPUrl>{{oauth.endpoints.oauth2_revoke_url}}</OAuth2RevokeEPUrl>
        <OAuth2IntrospectEPUrl>{{oauth.endpoints.oauth2_introspect_url}}</OAuth2IntrospectEPUrl>
        <OAuth2UserInfoEPUrl>{{oauth.endpoints.oauth2_user_info_url}}</OAuth2UserInfoEPUrl>
        <OIDCCheckSessionEPUrl>{{oauth.endpoints.oidc_check_session_url}}</OIDCCheckSessionEPUrl>
        <OIDCLogoutEPUrl>{{oauth.endpoints.oidc_logout_url}}</OIDCLogoutEPUrl>
        <OAuth2ConsentPage>{{oauth.endpoints.oauth2_consent_page}}</OAuth2ConsentPage>
        <OAuth2ErrorPage>{{oauth.endpoints.oauth2_error_page}}</OAuth2ErrorPage>
        <OIDCConsentPage>{{oauth.endpoints.oidc_consent_page}}</OIDCConsentPage>
        <OIDCLogoutConsentPage>{{oauth.endpoints.oidc_logout_consent_page}}</OIDCLogoutConsentPage>
        <OIDCLogoutPage>{{oauth.endpoints.oidc_logout_page}}</OIDCLogoutPage>

        <OIDCWebFingerEPUrl>{{oauth.endpoints.oidc_web_finger_url}}</OIDCWebFingerEPUrl>

        <!-- For tenants below urls will be modified as https://<hostname>:<port>/t/<tenant domain>/<path>-->
        <OAuth2DCREPUrl>{{oauth.endpoints.oauth2_dcr_url}}</OAuth2DCREPUrl>
        <OAuth2JWKSPage>{{oauth.endpoints.oauth2_jwks_url}}</OAuth2JWKSPage>
        <OIDCDiscoveryEPUrl>{{oauth.endpoints.oidc_discovery_url}}</OIDCDiscoveryEPUrl>
        <OAuth2DeviceAuthzEPUrl>{{oauth.endpoints.oauth2_device_authz_url}}</OAuth2DeviceAuthzEPUrl>

        <EnableSHA256OAuth2JWKThumbprint>{{oauth.enable_sha256_jwk_thumbprint}}</EnableSHA256OAuth2JWKThumbprint>

        <!-- If enabled, resident Idp entity id will be honoured as the issuer location in OpenId Connect Discovery -->
        <UseEntityIdAsIssuerInOidcDiscovery>{{oauth.use_entityid_as_issuer_in_oidc_discovery}}</UseEntityIdAsIssuerInOidcDiscovery>

        <!-- Default validity period for Authorization Code in seconds -->
        <AuthorizationCodeDefaultValidityPeriod>{{oauth.token_validation.authorization_code_validity}}</AuthorizationCodeDefaultValidityPeriod>
        <!-- Default validity period for application access tokens in seconds -->
        <AccessTokenDefaultValidityPeriod>{{oauth.token_validation.app_access_token_validity}}</AccessTokenDefaultValidityPeriod>
        <!-- Default validity period for user access tokens in seconds -->
        <UserAccessTokenDefaultValidityPeriod>{{oauth.token_validation.user_access_token_validity}}</UserAccessTokenDefaultValidityPeriod>
        <!-- Validity period for refresh token -->
        <RefreshTokenValidityPeriod>{{oauth.token_validation.refresh_token_validity}}</RefreshTokenValidityPeriod>
        <!-- Timestamp skew in seconds -->
        <TimestampSkew>{{oauth.timestamp_skew}}</TimestampSkew>
        <!-- Enable renewal of refresh token for refresh_token grant -->
        <RenewRefreshTokenForRefreshGrant>{{oauth.token_renewal.renew_refresh_token}}</RenewRefreshTokenForRefreshGrant>
        <!-- Enable Extend renews refresh token expiry time -->
        <ExtendRenewedRefreshTokenExpiryTime>{{oauth.token_renewal.extend_refresh_token_expiry_time_on_renewal}}</ExtendRenewedRefreshTokenExpiryTime>
        <!-- Process the token before storing it in database, e.g. encrypting -->
        {% if oauth.extensions.token_persistence_processor is defined %}
        <TokenPersistenceProcessor>{{oauth.extensions.token_persistence_processor}}</TokenPersistenceProcessor>
        {% else %}
        <TokenPersistenceProcessor>org.wso2.carbon.identity.oauth.tokenprocessor.PlainTextPersistenceProcessor</TokenPersistenceProcessor>
        {% endif %}

        <HashAlgorithm>{{oauth.hash_token_algorithm}}</HashAlgorithm>
        <!-- This should be true if the oauth keys (consumer secret, access token, refresh token and authorization code) need to be hashed,
             before storing them in the database. If the value is false, the oauth keys will be saved in a plain text format.
             By default : false.
             Supported versions: IS 5.6.0 onwards.
        -->
        <EnableClientSecretHash>{{oauth.hash_tokens_and_secrets}}</EnableClientSecretHash>
        <!-- If the user is a federated, user will not be able to access claims from local userstore even if the username matches -->
        <MapFederatedUsersToLocal>{{oauth.map_federated_users_to_local}}</MapFederatedUsersToLocal>
        <!-- Supported Response Types -->
        <SupportedResponseTypes>
            {% if oauth.response_type.token.enable is sameas true %}
            <SupportedResponseType>
                <ResponseTypeName>token</ResponseTypeName>
                <ResponseTypeHandlerImplClass>{{oauth.response_type.token.class}}</ResponseTypeHandlerImplClass>
            </SupportedResponseType>
            {% endif %}
            {% if oauth.response_type.code.enable is sameas true %}
            <SupportedResponseType>
                <ResponseTypeName>code</ResponseTypeName>
                <ResponseTypeHandlerImplClass>{{oauth.response_type.code.class}}</ResponseTypeHandlerImplClass>
            </SupportedResponseType>
            {% endif %}
            {% if oauth.response_type.id_token.enable is sameas true %}
            <SupportedResponseType>
                <ResponseTypeName>id_token</ResponseTypeName>
                <ResponseTypeHandlerImplClass>{{oauth.response_type.id_token.class}}</ResponseTypeHandlerImplClass>
            </SupportedResponseType>
            {% endif %}
            {% if oauth.response_type.id_token_token.enable is sameas true %}
            <SupportedResponseType>
                <ResponseTypeName>id_token token</ResponseTypeName>
                <ResponseTypeHandlerImplClass>{{oauth.response_type.id_token_token.class}}</ResponseTypeHandlerImplClass>
            </SupportedResponseType>
            {% endif %}
            {% if oauth.response_type.code_token.enable is sameas true %}
            <SupportedResponseType>
                <ResponseTypeName>code token</ResponseTypeName>
                <ResponseTypeHandlerImplClass>{{oauth.response_type.code_token.class}}</ResponseTypeHandlerImplClass>
            </SupportedResponseType>
            {% endif %}
            {% if oauth.response_type.code_id_token.enable is sameas true %}
            <SupportedResponseType>
                <ResponseTypeName>code id_token</ResponseTypeName>
                <ResponseTypeHandlerImplClass>{{oauth.response_type.code_id_token.class}}</ResponseTypeHandlerImplClass>
            </SupportedResponseType>
            {% endif %}
            {% if oauth.response_type.code_id_token_token.enable is sameas true %}
            <SupportedResponseType>
                <ResponseTypeName>code id_token token</ResponseTypeName>
                <ResponseTypeHandlerImplClass>{{oauth.response_type.code_id_token_token.class}}</ResponseTypeHandlerImplClass>
            </SupportedResponseType>
            {% endif %}
            {% if oauth.response_type.device.enable is sameas true %}
                <SupportedResponseType>
                <ResponseTypeName>device</ResponseTypeName>
                <ResponseTypeHandlerImplClass>{{oauth.response_type.device.class}}</ResponseTypeHandlerImplClass>
                <ResponseTypeValidatorImplClass>{{oauth.response_type.device.validator}}</ResponseTypeValidatorImplClass>
            </SupportedResponseType>
            {% endif %}
            {% if oauth.response_type.none.enable is sameas true %}
                <SupportedResponseType>
                <ResponseTypeName>none</ResponseTypeName>
                <ResponseTypeHandlerImplClass>{{oauth.response_type.none.class}}</ResponseTypeHandlerImplClass>
                <ResponseTypeValidatorImplClass>{{oauth.response_type.none.validator}}</ResponseTypeValidatorImplClass>
            </SupportedResponseType>
            {% endif %}
            {% for response_type in oauth.custom_response_type %}
            <SupportedResponseType>
                <ResponseTypeName>{{response_type.name}}</ResponseTypeName>
                <ResponseTypeHandlerImplClass>{{response_type.class}}</ResponseTypeHandlerImplClass>
                <ResponseTypeValidatorImplClass>{{response_type.validator}}</ResponseTypeValidatorImplClass>
            </SupportedResponseType>
            {% endfor %}
        </SupportedResponseTypes>
        <!-- Supported Grant Types -->
        <SupportedGrantTypes>
            {% if oauth.grant_type.authorization_code.enable is sameas true %}
            <SupportedGrantType>
                <GrantTypeName>authorization_code</GrantTypeName>
                <GrantTypeHandlerImplClass>{{oauth.grant_type.authorization_code.grant_handler}}</GrantTypeHandlerImplClass>
                {% if oauth.grant_type.authorization_code.grant_validator is defined %}
                <GrantTypeValidatorImplClass>{{oauth.grant_type.authorization_code.grant_validator}}</GrantTypeValidatorImplClass>
                {% endif %}
            </SupportedGrantType>
            {% endif %}
            {% if oauth.grant_type.password.enable is sameas true %}
            <SupportedGrantType>
                <GrantTypeName>password</GrantTypeName>
                <GrantTypeHandlerImplClass>{{oauth.grant_type.password.grant_handler}}</GrantTypeHandlerImplClass>
                {% if oauth.grant_type.password.grant_validator is defined %}
                <GrantTypeValidatorImplClass>{{oauth.grant_type.password.grant_validator}}</GrantTypeValidatorImplClass>
                {% endif %}
            </SupportedGrantType>
            {% endif %}
            {% if oauth.grant_type.refresh_token.enable is sameas true %}
            <SupportedGrantType>
                <GrantTypeName>refresh_token</GrantTypeName>
                <GrantTypeHandlerImplClass>{{oauth.grant_type.refresh_token.grant_handler}}</GrantTypeHandlerImplClass>
                {% if oauth.grant_type.refresh_token.grant_validator is defined %}
                <GrantTypeValidatorImplClass>{{oauth.grant_type.refresh_token.grant_validator}}</GrantTypeValidatorImplClass>
                {% endif %}
            </SupportedGrantType>
            {% endif %}
            {% if oauth.grant_type.client_credentials.enable is sameas true %}
            <SupportedGrantType>
                <GrantTypeName>client_credentials</GrantTypeName>
                <GrantTypeHandlerImplClass>{{oauth.grant_type.client_credentials.grant_handler}}</GrantTypeHandlerImplClass>
                {% if oauth.grant_type.client_credentials.grant_validator is defined %}
                <GrantTypeValidatorImplClass>{{oauth.grant_type.client_credentials.grant_validator}}</GrantTypeValidatorImplClass>
                {% endif %}
                <IsRefreshTokenAllowed>{{oauth.grant_type.client_credentials.allow_refresh_tokens}}</IsRefreshTokenAllowed>
                <IdTokenAllowed>{{oauth.grant_type.client_credentials.allow_id_token}}</IdTokenAllowed>
            </SupportedGrantType>
            {% endif %}
            {% if oauth.grant_type.saml_bearer.enable is sameas true %}
            <SupportedGrantType>
                <GrantTypeName>urn:ietf:params:oauth:grant-type:saml2-bearer</GrantTypeName>
                <GrantTypeHandlerImplClass>{{oauth.grant_type.saml_bearer.grant_handler}}</GrantTypeHandlerImplClass>
                {% if oauth.grant_type.saml_bearer.grant_validator is defined %}
                <GrantTypeValidatorImplClass>{{oauth.grant_type.saml_bearer.grant_validator}}</GrantTypeValidatorImplClass>
                {% endif %}
            </SupportedGrantType>
            {% endif %}
            {% if oauth.grant_type.iwa_ntlm.enable is sameas true %}
            <SupportedGrantType>
                <GrantTypeName>iwa:ntlm</GrantTypeName>
                <GrantTypeHandlerImplClass>{{oauth.grant_type.iwa_ntlm.grant_handler}}</GrantTypeHandlerImplClass>
                {% if oauth.grant_type.iwa_ntlm.grant_validator is defined %}
                <GrantTypeValidatorImplClass>{{oauth.grant_type.iwa_ntlm.grant_validator}}</GrantTypeValidatorImplClass>
                {% endif %}
            </SupportedGrantType>
            {% endif %}
            {% if oauth.grant_type.jwt_bearer.enable is sameas true %}
            <SupportedGrantType>
                <GrantTypeName>urn:ietf:params:oauth:grant-type:jwt-bearer</GrantTypeName>
                <GrantTypeHandlerImplClass>{{oauth.grant_type.jwt_bearer.grant_handler}}</GrantTypeHandlerImplClass>
                <GrantTypeValidatorImplClass>{{oauth.grant_type.jwt_bearer.grant_validator}}</GrantTypeValidatorImplClass>
                <IsRefreshTokenAllowed>{{oauth.grant_type.jwt_bearer.allow_refresh_tokens}}</IsRefreshTokenAllowed>
            </SupportedGrantType>
            {% endif %}
            {% if oauth.grant_type.kerberos.enable is sameas true %}
            <SupportedGrantType>
                <GrantTypeName>kerberos</GrantTypeName>
                <GrantTypeHandlerImplClass>{{oauth.grant_type.kerberos.grant_handler}}</GrantTypeHandlerImplClass>
                <GrantTypeValidatorImplClass>{{oauth.grant_type.kerberos.grant_validator}}</GrantTypeValidatorImplClass>
            </SupportedGrantType>
            {% endif %}
            {% if oauth.grant_type.account_switch.enable is sameas true %}
            <SupportedGrantType>
                <GrantTypeName>account_switch</GrantTypeName>
                <GrantTypeHandlerImplClass>{{oauth.grant_type.account_switch.grant_handler}}</GrantTypeHandlerImplClass>
                <GrantTypeValidatorImplClass>{{oauth.grant_type.account_switch.grant_validator}}</GrantTypeValidatorImplClass>
            </SupportedGrantType>
            {% endif %}
            {% if oauth.grant_type.device_code.enable is sameas true %}
            <SupportedGrantType>
                <GrantTypeName>urn:ietf:params:oauth:grant-type:device_code</GrantTypeName>
                <GrantTypeHandlerImplClass>{{oauth.grant_type.device_code.grant_handler}}</GrantTypeHandlerImplClass>
                <GrantTypeValidatorImplClass>{{oauth.grant_type.device_code.grant_validator}}</GrantTypeValidatorImplClass>
                <IdTokenAllowed>true</IdTokenAllowed>
            </SupportedGrantType>
            {% endif %}
            {% for grant_type in oauth.custom_grant_type %}
            <SupportedGrantType>
                <GrantTypeName>{{grant_type.name}}</GrantTypeName>
                <GrantTypeHandlerImplClass>{{grant_type.grant_handler}}</GrantTypeHandlerImplClass>
                {% if grant_type.grant_validator is defined %}
                <GrantTypeValidatorImplClass>{{grant_type.grant_validator}}</GrantTypeValidatorImplClass>
                {% endif %}
                {% for key,value in grant_type.properties.items() %}
                <{{key}}>{{value}}</{{key}}>
                {% endfor %}
            </SupportedGrantType>
            {% endfor %}
        </SupportedGrantTypes>

        <!--
            Defines the grant types which are supported for a client to be authorized as a public client.
        -->
        <PublicClientSupportedGrantTypes>
        {% for grantTypeName in oauth.public_client_support.grant_type_names %}
            <GrantTypeName>{{grantTypeName}}</GrantTypeName>
        {% endfor %}
        </PublicClientSupportedGrantTypes>

        <!--
            Defines the grant types that will filter user claims based on user consent in their responses such as
            id_token or user info response.

            Default grant types that filter user claims based on user consent are 'authorization_code' and 'implicit'.

            Supported versions: IS 5.5.0 onwards.
        -->
        <UserConsentEnabledGrantTypes>
            <UserConsentEnabledGrantType>
                <GrantTypeName>authorization_code</GrantTypeName>
            </UserConsentEnabledGrantType>
            <UserConsentEnabledGrantType>
                <GrantTypeName>implicit</GrantTypeName>
            </UserConsentEnabledGrantType>
        </UserConsentEnabledGrantTypes>

        {% if oauth.extensions.token_types is defined %}
        <SupportedTokenTypes>
           {% for token_type in oauth.extensions.token_types %}
           <SupportedTokenType>
              <TokenTypeName>{{token_type.name}}</TokenTypeName>
              <TokenTypeImplClass>{{token_type.issuer}}</TokenTypeImplClass>
              {% if token_type.persist_access_token_alias is defined %}
              <PersistAccessTokenAlias>{{token_type.persist_access_token_alias}}</PersistAccessTokenAlias>
              {% endif %}
           </SupportedTokenType>
           {% endfor %}
        </SupportedTokenTypes>
        {% endif %}

        <OAuthCallbackHandlers>
           {% for callback_handler in oauth.extensions.callback_handlers %}
              <OAuthCallbackHandler Class="{{callback_handler.class}}">
                {% if callback_handler.priority is defined %}
                    <Priority>{{callback_handler.priority}}</Priority>
                {% endif %}
                {% if callback_handler.properties is defined %}
                  <Properties>
                    {% for key,value in callback_handler.properties.items() %}
                      <Property Name="{{key}}">{{value}}</Property>
                    {% endfor %}
                  </Properties>
                 {% endif %}
               </OAuthCallbackHandler>
           {% endfor %}
        </OAuthCallbackHandlers>

        <TokenValidators>
        {% if oauth.token_validator.bearer.enable %}
            <TokenValidator type="bearer" class="{{oauth.token_validator.bearer.class}}"/>
        {% endif %}
        {% if oauth.token_validator.jwt.enable %}
            <TokenValidator type="jwt" class="{{oauth.token_validator.jwt.class}}"/>
        {% endif %}
        {% for token_validator in oauth.custom_token_validator %}
            <TokenValidator type="{{token_validator.type}}" class="{{token_validator.class}}" />
        {% endfor %}
        </TokenValidators>

        <!-- Scope validators list. The validators registered here wil be executed during token validation. -->
        <ScopeValidators>
        {% if oauth.scope_validator.jdbc.enable %}
            <ScopeValidator class="{{oauth.scope_validator.jdbc.class}}" />
        {% endif %}
        {% if oauth.scope_validator.xacml.enable %}
            <ScopeValidator class="{{oauth.scope_validator.xacml.class}}"/>
        {% endif %}
        {% for scope_validator in oauth.custom_scope_validator %}
            <ScopeValidator class="{{scope_validator.class}}" />
        {% endfor %}
        </ScopeValidators>

        <!-- Flag to enable or disable scope validation for implicit grant and authorization code grant.
        Default value : true
        Supported versions: IS 5.8.1  onwards
        -->
        <ScopeValidationEnabledForAuthzCodeAndImplicitGrant>{{oauth.scope_validator.authz_implicit.enable}}</ScopeValidationEnabledForAuthzCodeAndImplicitGrant>


        <!-- Scope handlers list. The handlers registered here will be executed at the scope validation phase while
         issuing access tokens. -->
        <!-- ScopeHandler is used decide whether a grant type can issue id_tokens or not this can also achieve by grant
        handler class. Therefor not supporting additional scope handlers. -->
        <ScopeHandlers>
            <ScopeHandler class="org.wso2.carbon.identity.oauth2.validators.OIDCScopeHandler" />
        {% for scope_handler in oauth.custom_scope_handler%}
            <ScopeHandler class="{{scope_handler.class}}" />
        {% endfor %}
        </ScopeHandlers>

        <!-- Assertions can be used to embedd parameters into access token. -->
        <EnableAssertions>
            <UserName>{{oauth.token_generation.include_username_in_access_token}}</UserName>
        </EnableAssertions>

        <!-- This should be true if subject identifier in the token validation response needs to adhere to the
        following SP configuration.

        - Use tenant domain in local subject identifier.
        - Use user store domain in local subject identifier.

        if the value is false, subject identifier will be set as the fully qualified username.

        Default value : false

        Supported versions: IS 5.4.0 beta onwards
        -->
        {% if oauth.build_subject_identifier_from_sp_config is defined %}
        <BuildSubjectIdentifierFromSPConfig>{{oauth.build_subject_identifier_from_sp_config}}</BuildSubjectIdentifierFromSPConfig>
        {% else %}
        <BuildSubjectIdentifierFromSPConfig>false</BuildSubjectIdentifierFromSPConfig>
        {% endif %}

        <!-- This should be set to true when using multiple user stores and keys
            should saved into different tables according to the user store. By default
            all the application keys are saved in to the same table. UserName Assertion
            should be 'true' to use this. -->
        <EnableAccessTokenPartitioning>false</EnableAccessTokenPartitioning>
        <!-- user store domain names and mapping to new table name. eg: if you
            provide 'A:foo.com', foo.com should be the user store domain name and 'A'
            represent the relavant mapping of token store table, i.e. tokens will be
            added to a table called IDN_OAUTH2_ACCESS_TOKEN_A. -->
        <AccessTokenPartitioningDomains><!-- A:foo.com, B:bar.com --></AccessTokenPartitioningDomains>
        <AuthorizationContextTokenGeneration>
            <Enabled>{{oauth.token.validation.include_validation_context_as_jwt_in_reponse}}</Enabled>
            <TokenGeneratorImplClass>{{oauth.extensions.token_context_generator}}</TokenGeneratorImplClass>
            <ClaimsRetrieverImplClass>{{oauth.extensions.token_context_claim_retriever}}</ClaimsRetrieverImplClass>
            <ConsumerDialectURI>{{oauth.extensions.token_context_dialect_uri}}</ConsumerDialectURI>
            <SignatureAlgorithm>{{oauth.token_validation.validation_response_signing_algorithm}}</SignatureAlgorithm>
            <AuthorizationContextTTL>{{oauth.token.validation.validation_response_jwt_validity}}</AuthorizationContextTTL>
        </AuthorizationContextTokenGeneration>

        <!-- Configurations for JWT bearer grant. Supported versions: IS 5.8.0 onwards. -->
        <JWTGrant>
            <!-- Validate issued at time (iat) of JWT token. The validity can be set using 'IATValidity' configuration.
             Default value is 'true'.
             -->
            {% if jwt.enable.iat_validation is defined %}
            <!--This config will be DEPRECATED. Use `oauth.grant_type.jwt.enable_iat_validation`-->
            <EnableIATValidation>{{jwt.enable.iat_validation}}</EnableIATValidation>
            {% else %}
            <EnableIATValidation>{{oauth.grant_type.jwt.enable_iat_validation}}</EnableIATValidation>
            {% endif %}
            <!-- Reject the JWT if the iat of JWT is pass a certain time period. Time period is in minutes.
             'EnableIATValidation' configuration should be set to 'true' in order to make use of the validity period.
             Default value is '30' minutes.
             -->
            {% if jwt.iat.validity_period is defined %}
            <!--This config will be DEPRECATED. Use `oauth.grant_type.jwt.iat_validity_period`-->
            <IATValidityPeriod>{{jwt.iat.validity_period}}</IATValidityPeriod>
            {% else %}
            <IATValidityPeriod>{{oauth.grant_type.jwt.iat_validity_period}}</IATValidityPeriod>
            {% endif %}
            {% if jwt.enable_jwt_cache is defined %}
            <!--This config will be DEPRECATED. Use `oauth.grant_type.jwt.enable_jwt_cache`-->
            <EnableJWTCache>{{jwt.enable_jwt_cache}}</EnableJWTCache>
            {% else %}
            <EnableJWTCache>{{oauth.grant_type.jwt.enable_jwt_cache}}</EnableJWTCache>
            {% endif %}
        </JWTGrant>

        <SAML2Grant>
            <!--SAML2TokenHandler></SAML2TokenHandler-->
            <!-- UserType conifg decides whether the SAML assertion carrying user is local user or a federated user.
            Only Local Users can access claims from local userstore. LEGACY users will have to have tenant domain appended username.
            They will not be able to access claims from local userstore. To get claims by mapping users with exact same username from local
            userstore (for non LOCAL scenarios) use mapFederatedUsersToLocal config -->
            <UserType>{{oauth.grant_type.saml_bearer.user_type}}</UserType>
        </SAML2Grant>

        <OpenIDConnect>
            <ConvertOriginalClaimsFromAssertionsToOIDCDialect>{{oauth.oidc.claims.enable_oidc_dialect}}</ConvertOriginalClaimsFromAssertionsToOIDCDialect>
            <AddUnmappedUserAttributes>{{oauth.oidc.claims.enable_unmapped_user_attributes}}</AddUnmappedUserAttributes>
            <IDTokenBuilder>{{oauth.oidc.extensions.id_token_builder}}</IDTokenBuilder>
            <SignatureAlgorithm>{{oauth.oidc.id_token.signature_algorithm}}</SignatureAlgorithm>

            <!-- Send the response to OAuth2 error page -->
            {% if oauth.oidc.id_token.redirect_error_page is defined %}
            <RedirectToOAuth2ErrorPage>{{oauth.oidc.id_token.redirect_error_page}}</RedirectToOAuth2ErrorPage>
            {% endif %}

            <!-- Default asymmetric encryption algorithm that used to encrypt CEK. -->
            <IDTokenEncryptionAlgorithm>{{oauth.oidc.id_token.supported_encryption_algorithms[0]}}</IDTokenEncryptionAlgorithm>
            <!-- Default symmetric encryption algorithm that used to encrypt JWT claims set. -->
            <IDTokenEncryptionMethod>{{oauth.oidc.id_token.supported_encryption_methods[0]}}</IDTokenEncryptionMethod>

            <!-- Supported versions: IS 5.5.0 onwards. -->
            <SupportedIDTokenEncryptionAlgorithms>
                {% for algorithm in oauth.oidc.id_token.supported_encryption_algorithms %}
                <SupportedIDTokenEncryptionAlgorithm>{{algorithm}}</SupportedIDTokenEncryptionAlgorithm>
                {% endfor %}
            </SupportedIDTokenEncryptionAlgorithms>
            <SupportedIDTokenEncryptionMethods>
                {% for method in oauth.oidc.id_token.supported_encryption_methods %}
                <SupportedIDTokenEncryptionMethod>{{method}}</SupportedIDTokenEncryptionMethod>
                {% endfor %}
            </SupportedIDTokenEncryptionMethods>

            <EnableAudiences>true</EnableAudiences>
            {% if oauth.oidc.id_token.audiences|length %}
            <Audiences>
                {% for audience in oauth.oidc.id_token.audiences %}
                <Audience>{{audience}}</Audience>
                {% endfor %}
            </Audiences>
            {% endif %}

            <!--
                Default value for IDTokenIssuerID, is OAuth2TokenEPUrl.
                If that doesn't satisfy uncomment the following config and explicitly configure the value
            -->
            <IDTokenIssuerID>{{oauth.oidc.id_token.issuer}}</IDTokenIssuerID>
            <IDTokenCustomClaimsCallBackHandler>{{oauth.oidc.extensions.claim_callback_handler}}</IDTokenCustomClaimsCallBackHandler>
            <IDTokenExpiration>{{oauth.oidc.token_validation.id_token_validity}}</IDTokenExpiration>
            <UserInfoJWTSignatureAlgorithm>{{oauth.oidc.user_info.jwt_signature_algorithm}}</UserInfoJWTSignatureAlgorithm>
            <UserInfoEndpointClaimRetriever>{{oauth.oidc.extensions.user_info_claim_retriever}}</UserInfoEndpointClaimRetriever>
            <UserInfoEndpointRequestValidator>{{oauth.oidc.extensions.user_info_request_validator}}</UserInfoEndpointRequestValidator>
            <UserInfoEndpointAccessTokenValidator>{{oauth.oidc.extensions.user_info_access_token_validator}}</UserInfoEndpointAccessTokenValidator>
            {% if oauth.oidc.extensions.user_info_response_builder is defined %}
            <UserInfoEndpointResponseBuilder>{{oauth.oidc.extensions.user_info_response_builder}}</UserInfoEndpointResponseBuilder>
            {% else %}
            <UserInfoEndpointResponseBuilder>org.wso2.carbon.identity.oauth.endpoint.user.impl.UserInfoJSONResponseBuilder</UserInfoEndpointResponseBuilder>
            {% endif %}
            {% if oauth.prompt_consent is sameas true %}
            <SkipUserConsent>false</SkipUserConsent>
            {% else %}
            <SkipUserConsent>true</SkipUserConsent>
            {% endif %}
            {% if oauth.prompt_login_consent is sameas true %}
            <SkipLoginConsent>false</SkipLoginConsent>
            {% else %}
            <SkipLoginConsent>true</SkipLoginConsent>
            {% endif %}
            {% if oauth.prompt_logout_consent is sameas true %}
            <SkipLogoutConsent>false</SkipLogoutConsent>
            {% else %}
            <SkipLogoutConsent>true</SkipLogoutConsent>
            {% endif %}
            <!-- Sign the ID Token with Service Provider Tenant Private Key-->
            {% if oauth.oidc.id_token.sign_with_sp_key is defined %}
            <SignJWTWithSPKey>{{oauth.oidc.id_token.sign_with_sp_key}}</SignJWTWithSPKey>
            {% else %}
            <SignJWTWithSPKey>true</SignJWTWithSPKey>
            {% endif %}
            <!-- Add tenant domain to 'realm' claim of ID Token-->
            {% if oauth.oidc.id_token.add_tenant_domain_to_realm is defined %}
            <AddTenantDomainToIdToken>{{oauth.oidc.id_token.add_tenant_domain_to_realm}}</AddTenantDomainToIdToken>
            {% else %}
            <AddTenantDomainToIdToken>false</AddTenantDomainToIdToken>
            {% endif %}
            <!-- Add userstore domain to 'realm' claim of ID Token-->
            {% if oauth.oidc.id_token.add_userstore_domain_to_realm is defined %}
            <AddUserstoreDomainToIdToken>{{oauth.oidc.id_token.add_userstore_domain_to_realm}}</AddUserstoreDomainToIdToken>
            {% else %}
            <AddUserstoreDomainToIdToken>false</AddUserstoreDomainToIdToken>
            {% endif %}
            <!--
                Expiry period of the logout token used in OIDC Back Channel Logout in seconds.
                Supported versions: IS 5.5.0 onwards
            -->
            <LogoutTokenExpiration>{{oauth.oidc.token_validation.logout_token_validity}}</LogoutTokenExpiration>

            <!--
                OIDC Request Object builder implementation.
                Supported versions: IS 5.4.0 onwards
            -->
            <RequestObjectBuilders>
            {% if oauth.oidc.request_object_builder.request_param_value_builder.enabled is sameas true %}
                <RequestObjectBuilder>
                    <Type>request_param_value_builder</Type>
                    <ClassName>{{oauth.oidc.request_object_builder.request_param_value_builder.class}}</ClassName>
                </RequestObjectBuilder>
            {% endif %}
            {% for builder in oauth.oidc.custom_request_object_builder %}
                <RequestObjectBuilder>
                    <Type>{{builder.type}}</Type>
                    <ClassName>{{builder.class}}</ClassName>
                </RequestObjectBuilder>
             {% endfor %}
            </RequestObjectBuilders>

            <!--
                OIDC Request Object validator implementation.
                Supported versions: IS 5.4.0 onwards
            -->
            <RequestObjectValidator>{{oauth.oidc.extensions.request_object_validator}}</RequestObjectValidator>
            {% if oauth.oidc.extensions.oauth_authz_request_class is defined %}
            <OAuthAuthzRequestClass>{{oauth.oidc.extensions.oauth_authz_request_class}}</OAuthAuthzRequestClass>
            {% endif %}
            {% if oauth.oidc.extensions.ciba_request_object_validator is defined %}
                <CIBARequestObjectValidator>{{oauth.oidc.extensions.ciba_request_object_validator}}</CIBARequestObjectValidator>
            {% endif %}
            <RedirectToPostLogoutUriOnConsentDenial>{{oauth.oidc.redirect_to_post_logout_uri_on_consent_denial}}</RedirectToPostLogoutUriOnConsentDenial>
            {% if oauth.oidc.allow_additional_params_from_post_logout_redirect_uri is defined %}
            <AllowAdditionalParamsFromPostLogoutRedirectURI>{{oauth.oidc.allow_additional_params_from_post_logout_redirect_uri}}</AllowAdditionalParamsFromPostLogoutRedirectURI>
            {% endif %}

            <!--
                FAPI Profile Support.
            -->
            {% if oauth.oidc.fapi is defined %}
            <FAPI>
                {% if oauth.oidc.fapi.enable_ciba_profile is defined %}
                <EnableCibaProfile>{{oauth.oidc.fapi.enable_ciba_profile}}</EnableCibaProfile>
                {% endif %}
                {% if oauth.oidc.fapi.enable_security_profile is defined %}
                <EnableSecurityProfile>{{oauth.oidc.fapi.enable_security_profile}}</EnableSecurityProfile>
                {% endif %}
            </FAPI>
            {% endif %}
        </OpenIDConnect>

        <!--
            Configs related to OAuth2 Device Code Grant.
            Supported versions: IS 5.12.0 onwards
        -->
        <DeviceCodeGrant>
          <KeyLength>{{oauth.grant_type.device_code.key_length}}</KeyLength>
          <ExpiryTime>{{oauth.grant_type.device_code.expiry_time}}</ExpiryTime>
          <PollingInterval>{{oauth.grant_type.device_code.polling_interval}}</PollingInterval>
          <KeySet>{{oauth.grant_type.device_code.key_set}}</KeySet>
        </DeviceCodeGrant>

        <!--
            Config related to display name in Authorization Code Grant consent page.
            Default value : false
        -->
        {% if oauth.show_display_name_in_consent_page is defined %}
            <ShowDisplayNameInConsentPage>{{oauth.show_display_name_in_consent_page}}</ShowDisplayNameInConsentPage>
        {% endif %}

        <!-- Configs related to OAuth2 token persistence -->
        <TokenPersistence>
            <Enable>true</Enable>
            <PoolSize>0</PoolSize>
            <RetryCount>{{oauth.token_generation.retry_count_on_persistence_failures}}</RetryCount>
        </TokenPersistence>

        <!--
            Configuration provides the ability to renew the access token and the refresh token(where applicable) per each token request
            and revoke previously available active token for a matching clientid, user and scopes combination.

            Not applicable for refresh token grant type and when when self-contained access tokens are used.

            Default value : false
            Supported versions : IS 5.8.0 onwards
         -->
        <RenewTokenPerRequest>{{oauth.token_renewal.renew_access_token_per_request}}</RenewTokenPerRequest>

        <!--
        By enabling this property, in a logout request if the opbs cookie or a valid session does not exist instead of
        showing the invalid request error page the user will be redirected to the successfully logged out page of the IS
        or if a valid id_token_hint and a valid post_logout_redirect_uri is available user will be redirected to the
        post_logout_redirect_uri

        Default value : true
        Supported versions : IS 5.8.0 onwards
        -->
        <HandleAlreadyLoggedOutSessionsGracefully>{{oauth.handle_logout_gracefully}}</HandleAlreadyLoggedOutSessionsGracefully>

        {% if oauth.redirect_to_idp_error_page_on_error is sameas true %}
        <RedirectToRequestedRedirectUri>false</RedirectToRequestedRedirectUri>
        {% endif %}

        <Introspection>
            <!--
                This config will remove any optional claims from introspection response. Before setting the response to the
                introspection endpoint claims configured below will be removed.
            -->
            <FilteredClaims>
                {% for claim in oauth.introspection.filtered_claims %}
                <FilteredClaim>{{claim}}</FilteredClaim>
                {% endfor %}
            </FilteredClaims>
        </Introspection>

        <PublishPasswordGrantLogin>{{analytics.publish_password_grant_logins}}</PublishPasswordGrantLogin>

        <!--
        By enabling this property, application role permission will require to view the OAuth app in DCRM.

        Default value : true
        -->
        <DCRM>
            <ApplicationRolePermissionRequiredToView>{{oauth.dcrm.application_role_permission_required_to_view}}</ApplicationRolePermissionRequiredToView>
        </DCRM>

        <!--
        By enabling this config, additional parameters will be append to OAuth2 error url.
        Currently it appends SP and tenant domain as the additional parameters.
        Default value : false
        -->
        {% if oauth.allow_additional_params_from_error_url is defined %}
        <AllowAdditionalParamsFromErrorUrl>{{oauth.allow_additional_params_from_error_url}}</AllowAdditionalParamsFromErrorUrl>
        {% endif %}

        <!--
        By enabling this feature, server will identify a JWT token at the introspection endpoint by attempting a JWT
        token parsing. If identified, introspection is performed by treating the token as a JWT access token.

        Important: Enabling this feature will validate the token using the available JWT token validator. Ex: In the
                   default pack, this will be Default JWT token validator. However, if the server issue custom JWT
                   tokens, which fails the available JWT token validator, the existing flow can break. For an example,
                   the default JWT token validator mandate to have the jti claim in the token. If a custom token issuer
                   does not include this claim, introspection breaks once this feature is enabled. In such scenarios,
                   a compatible JWT token validator should be deployed in the system prior to enabling this feature.

        Default value: true
        -->
        <EnableJWTTokenValidationDuringIntrospection>{{oauth.enable_jwt_token_validation_during_introspection}}</EnableJWTTokenValidationDuringIntrospection>

        {% if oauth.enable_system_level_internal_scope_management is defined %}
        <!--
        Configuration to maintain backward compatibility to manage the internal scope - permission  binding per tenant.
        By default value will be true. That means the internal scope - permission binding will be maintained in the system level.
        If the value is changed to false, then internal scope - permission will be maintained per tenant.
        This configuration can be changed only during the fresh setup or initial migration. Changing in the middle of running setup will break the system.
        -->
        <EnableSystemLevelInternalSystemScopeManagement>{{oauth.enable_system_level_internal_scope_management}}</EnableSystemLevelInternalSystemScopeManagement>
        {% endif %}

        {% if oauth.allowed_scopes is defined %}
        <!-- Configuration to pass a list of scopes which are allowed without any validation. -->
        <AllowedScopes>
            {%for scope in oauth.allowed_scopes%}
                <Scope>{{scope}}</Scope>
            {% endfor %}
        </AllowedScopes>
        {% endif %}

        {% if oauth.drop_unregistered_scopes is defined %}
        <!--
        By enabling this config, any unregistered scopes(excluding internal scopes and allowed scopes)
        passed in a OAuth based authz request will be dropped.
        Default value : false
        -->
        <DropUnregisteredScopes>{{oauth.drop_unregistered_scopes}}</DropUnregisteredScopes>
        {% endif %}
        {% if oauth.client_id_validation_regex is defined %}
        <ClientIdValidationRegex>{{oauth.client_id_validation_regex}}</ClientIdValidationRegex>
        {% endif %}

        <!-- Configuration for allowing users to introspect tokens from other tenants. -->
        <AllowCrossTenantTokenIntrospection>{{oauth.introspect.allow_cross_tenant}}</AllowCrossTenantTokenIntrospection>

        {% if oauth.jwt.renew_token_without_revoking_existing is defined %}
        <JWT>
            <RenewTokenWithoutRevokingExisting>
                <Enable>{{oauth.jwt.renew_token_without_revoking_existing.enable}}</Enable>
                {% if oauth.jwt.renew_token_without_revoking_existing.allowed_grant_types is defined %}
                <AllowedGrantTypes>
                    {% for allowed_grant_type in oauth.jwt.renew_token_without_revoking_existing.allowed_grant_types %}
                    <AllowedGrantType>{{allowed_grant_type}}</AllowedGrantType>
                    {% endfor %}
                </AllowedGrantTypes>
                {% endif %}
            </RenewTokenWithoutRevokingExisting>
        </JWT>
        {% endif %}
    </OAuth>

    <RestApiAuthentication>
            <!-- Configuration for adding realm user field in WWW-Authenticate header. -->
            <AddRealmUserToError>{{rest_api_authentication.add_realm_user_to_error}}</AddRealmUserToError>
    </RestApiAuthentication>

    <!--
    Configuration to select JS engine for Adaptive authentication feature.
    Currently we are supporting OpenJDK Nashorn engine("openjdkNashorn") and JDK Nashorn Engine(Default).
    -->
    <AdaptiveAuth>
   	    <ScriptEngine>{{AdaptiveAuth.ScriptEngine}}</ScriptEngine>
    </AdaptiveAuth>

    <MultifactorAuthentication>
        <!--Enable>false</Enable-->
        <XMPPSettings>
            <XMPPConfig>
                <XMPPProvider>gtalk</XMPPProvider>
                <XMPPServer>talk.google.com</XMPPServer>
                <XMPPPort>5222</XMPPPort>
                <XMPPExt>gmail.com</XMPPExt>
                <XMPPUserName>multifactor1@gmail.com</XMPPUserName>
                <XMPPPassword>wso2carbon</XMPPPassword>
            </XMPPConfig>
        </XMPPSettings>
    </MultifactorAuthentication>

    <SSOService>
        <EntityId>{{saml.entity_id}}</EntityId>
        <!--
            Default value for IdentityProviderURL is  built in following format
            https://<HostName>:<MgtTrpProxyPort except 443>/<ProxyContextPath>/samlsso
            If that doesn't satisfy uncomment the following config and explicitly configure the value
        -->
        <IdentityProviderURL>{{saml.endpoints.idp_url}}</IdentityProviderURL>
        <DefaultLogoutEndpoint>{{saml.endpoints.logout}}</DefaultLogoutEndpoint>
        <NotificationEndpoint>{{saml.endpoints.notification}}</NotificationEndpoint>
        <ArtifactResolutionEndpoint>{{saml.endpoints.artifact_resolution}}</ArtifactResolutionEndpoint>
        <SingleLogoutRetryCount>{{saml.slo.retry_attempts}}</SingleLogoutRetryCount>
        <SingleLogoutRetryInterval>{{saml.slo.retry_interval}}</SingleLogoutRetryInterval>
        <!-- in milli seconds -->
        <TenantPartitioningEnabled>{{saml.tenant_partitioning.enable}}</TenantPartitioningEnabled>
        <AttributesClaimDialect>{{saml.attribute_claim_dialect}}</AttributesClaimDialect>
        <!--<SAMLSSOAssertionBuilder>org.wso2.carbon.identity.sso.saml.builders.assertion.ExtendedDefaultAssertionBuilder</SAMLSSOAssertionBuilder>-->
        <SAMLSSOAssertionBuilder>{{saml.extensions.assertion_builder}}</SAMLSSOAssertionBuilder>
        <SAMLSSOEncrypter>{{saml.extensions.encrypter}}</SAMLSSOEncrypter>
        <SAMLSSOSigner>{{saml.extensions.signer}}</SAMLSSOSigner>
        <SAML2HTTPRedirectSignatureValidator>{{saml.extensions.redirect_signature_validator}}</SAML2HTTPRedirectSignatureValidator>
        <!--SAMLSSOResponseBuilder>{{saml.extensions.response_builder}}</SAMLSSOResponseBuilder-->

        <!-- SAML Token validity period in minutes -->
        <SAMLResponseValidityPeriod>{{saml.response.validity}}</SAMLResponseValidityPeriod>
        <UseAuthenticatedUserDomainCrypto>{{saml.enable_user_domain_crpto}}</UseAuthenticatedUserDomainCrypto>
        <SAMLDefaultSigningAlgorithmURI>{{saml.signing_alg}}</SAMLDefaultSigningAlgorithmURI>
        <SAMLDefaultDigestAlgorithmURI>{{saml.digest_alg}}</SAMLDefaultDigestAlgorithmURI>
        <SAMLDefaultAssertionEncryptionAlgorithmURI>{{saml.assertion_encryption_alg}}</SAMLDefaultAssertionEncryptionAlgorithmURI>
        <SAMLDefaultKeyEncryptionAlgorithmURI>{{saml.key_encryption_alg}}</SAMLDefaultKeyEncryptionAlgorithmURI>
        <SLOHostNameVerificationEnabled>{{saml.slo.host_name_verification}}</SLOHostNameVerificationEnabled>

        <SAML2ArtifactValidityPeriodInMinutes>{{saml.artifact.validity}}</SAML2ArtifactValidityPeriodInMinutes>
        <SAMLECPEndpoint>{{saml.endpoints.ecp}}</SAMLECPEndpoint>
        <SAMLMetadataValidityPeriod>{{saml.metadata.validity_period}}</SAMLMetadataValidityPeriod>
        <SAMLMetadataSigningEnabled>{{saml.metadata.enable_signing}}</SAMLMetadataSigningEnabled>
        <SAMLIDPMetadataEnableSHA256Alg>{{saml.metadata.idp_enable_sha256_alg}}</SAMLIDPMetadataEnableSHA256Alg>
        <SAMLSPMetadataParsingEnableSHA256Alg>{{saml.metadata.sp_enable_sha256_alg}}</SAMLSPMetadataParsingEnableSHA256Alg>
        <SAML2AuthenticationRequestValidityPeriodEnabled>{{saml.enable_request_validity_period}}</SAML2AuthenticationRequestValidityPeriodEnabled>
        <!-- Request validity period in minutes-->
        <SAML2AuthenticationRequestValidityPeriod>{{saml.request_validity_period}}</SAML2AuthenticationRequestValidityPeriod>
        <SAMLSPCertificateExpiryValidationEnabled>{{saml.enable_saml_sp_certificate_expiry_validation}}</SAMLSPCertificateExpiryValidationEnabled>
        <SAML2AuthnRequestsSigningEnabled>{{saml.metadata.enable_authentication_requests_signing}}</SAML2AuthnRequestsSigningEnabled>
        <SAMLAssertionEncyptWithAppCert>{{saml.metadata.assertion_encrypt_with_app_cert}}</SAMLAssertionEncyptWithAppCert>
        {% if saml.metadata.define_name_id_policy_if_unspecified is defined %}
            <SAML2AuthnRequestNameIdPolicyDefinedIfUnspecified>{{saml.metadata.define_name_id_policy_if_unspecified}}</SAML2AuthnRequestNameIdPolicyDefinedIfUnspecified>
        {% endif %}
    </SSOService>

    <Consent>
        <!--Specify whether consent management should be enable during SSO.-->
        <EnableSSOConsentManagement>{{authentication.consent.prompt}}</EnableSSOConsentManagement>
        <!--Specify whether consent should be prompted for subject claim uri if configured as a requested claim.-->
        <PromptSubjectClaimRequestedConsent>{{authentication.consent.subject.prompt}}</PromptSubjectClaimRequestedConsent>
    </Consent>

    <SecurityTokenService>
        <!--
            Default value for IdentityProviderURL is  built in following format
            https://<HostName>:<MgtTrpProxyPort except 443>/<ProxyContextPath>/services/wso2carbon-sts
            If that doesn't satisfy uncomment the following config and explicitly configure the value
        -->
        <IdentityProviderURL>{{sts.endpoint.idp}}</IdentityProviderURL>
    </SecurityTokenService>

    <PassiveSTS>
        <!--
            Default value for IdentityProviderURL is  built in following format
            https://<HostName>:<MgtTrpProxyPort except 443>/<ProxyContextPath>/passivests
            If that doesn't satisfy uncomment the following config and explicitly configure the value
        -->
        <IdentityProviderURL>{{passive_sts.endpoints.idp}}</IdentityProviderURL>
        <RetryURL>{{passive_sts.endpoints.retry}}</RetryURL>
        <TokenStoreClassName>{{passive_sts.token_store_class}}</TokenStoreClassName>
        <SLOHostNameVerificationEnabled>{{passive_sts.slo.host_name_verification}}</SLOHostNameVerificationEnabled>
        <DisableAppliesToInPassiveSTSResponse>{{passive_sts.disable_applies_to_in_response}}</DisableAppliesToInPassiveSTSResponse>
        <EnableDefaultSignatureAndDigestAlgorithm>{{passive_sts.enable_default_signature_and_digest_alg}}</EnableDefaultSignatureAndDigestAlgorithm>
    </PassiveSTS>

    <Mex>
        <EnableSHA256Alg>{{mex.enable_sha256_alg}}</EnableSHA256Alg>
    </Mex>

    <UserAccountAssociation>
            <EnableSHA256Key>{{user_account_association.enable_sha256_key}}</EnableSHA256Key>
        </UserAccountAssociation>

    <EntitlementSettings>
        <ThirftBasedEntitlementConfig>
            <EnableThriftService>{{entitlement.thrift.enable}}</EnableThriftService>
            <ReceivePort>{{entitlement.thrift.receiver_port}}</ReceivePort>
            <ClientTimeout>{{entitlement.thrift.client_timeout}}</ClientTimeout>
            <KeyStore>
                <Location>${carbon.home}/repository/resources/security/{{entitlement.thrift.key_store.id}}</Location>
                <Password>{{entitlement.thrift.key_store.password}}</Password>
            </KeyStore>
            <!-- Enable this element to mention the host-name of your IS machine -->
            <ThriftHostName>{{entitlement.thrift.hostname}}</ThriftHostName>
        </ThirftBasedEntitlementConfig>
    </EntitlementSettings>

    <SCIM>
        <!--
            Default value for UserEPUrl and GroupEPUrl are built in following format
            https://<HostName>:<MgtTrpProxyPort except 443>/<ProxyContextPath>/<context>/<path>
            If that doesn't satisfy uncomment the following config and explicitly configure the value
        -->
        <UserEPUrl>{{scim.endpoints.users_endpoint}}</UserEPUrl>
        <GroupEPUrl>{{scim.endpoints.groups_endpoint}}</GroupEPUrl>
        <ShowAllUserDetails>false</ShowAllUserDetails>
        <SCIMAuthenticators>
            <Authenticator class="org.wso2.carbon.identity.scim.provider.auth.BasicAuthHandler">
                {% for key,value in scim.authentication_handler.basic.properties.items() %}
                <Property name="{{key}}">{{value}}</Property>
                {% endfor %}
            </Authenticator>
            <Authenticator class="org.wso2.carbon.identity.scim.provider.auth.OAuthHandler">
                {% for key,value in scim.authentication_handler.oauth.properties.items() %}
                <Property name="{{key}}">{{value}}</Property>
                {% endfor %}
            </Authenticator>
            {% for authenticator in scim.authenticator %}
            <Authenticator class="{{authenticator.class}}">
                <Property name="Priority">{{authenticator.prority}}</Property>
                {% for key,value in authenticator.properties.items() %}
                <Property name="{{key}}">{{value}}</Property>
                {% endfor %}
            </Authenticator>
            {% endfor %}

            <!-- Flag to indicate advanced complex multiValued attributes support enabled or not.
            Default value : false
            Supported versions: IS 5.5.0 beta onwards
            -->
            <ComplexMultiValuedAttributeSupportEnabled>{{scim.enable_complex_multivalued_attribute_support}}</ComplexMultiValuedAttributeSupportEnabled>
        </SCIMAuthenticators>
    </SCIM>

    <SCIM2>
        <!--
            Default value for UserEPUrl and GroupEPUrl are built in following format
            https://<HostName>:<MgtTrpProxyPort except 443>/<ProxyContextPath>/<context>/<path>
            If that doesn't satisfy uncomment the following config and explicitly configure the value
        -->
        <UserEPUrl>{{scim2.endpoints.users_endpoint}}</UserEPUrl>
        <GroupEPUrl>{{scim2.endpoints.groups_endpoint}}</GroupEPUrl>
        <ComplexMultiValuedAttributeSupportEnabled>{{scim2.enable_complex_multivalued_attribute_support}}</ComplexMultiValuedAttributeSupportEnabled>
        <EnableFilteringEnhancements>{{scim2.enable_filtering_enhancements}}</EnableFilteringEnhancements>
        <NotifyUserstoreStatus>{{scim2.notify_userstore_status}}</NotifyUserstoreStatus>

        <!--
                If you set the property value to true, regardless the Users endpoint and Groups endpoint, it will filter
                users or groups only from 'PRIMARY' user store.
                if the property value is false, it will filter users or groups across all user stores.
                Default value : false
                Supported versions : IS 5.8.0 onwards
            -->
        <FilterUsersAndGroupsOnlyFromPrimaryDomain>{{scim2.filter_users_and_groups_from_primary_domain}}</FilterUsersAndGroupsOnlyFromPrimaryDomain>

        <!--
            If you set the property value to true, regardless the Users endpoint and Groups endpoint, it will prepend
            "PRIMARY/" prefix in-front of the username and role(group) name which belong to PRIMARY user store.
            if the property value is false, "PRIMARY/" prefix will not be prepended.
            Default value : false
            Supported versions : IS 5.8.0 onwards
        -->
        <MandateDomainForUsernamesAndGroupNamesInResponse>{{scim2.mandate_domain_for_uesrnames_and_group_names_in_response}}</MandateDomainForUsernamesAndGroupNamesInResponse>

        <!--
            There was a case where PRIMARY domain is not depicted with users being returned at all but only on groups.
            The purpose of this property is to ensure backward compatibility.
            If you set the property value to true, in Groups endpoint, it will prepend "PRIMARY/" prefix in-front of
            the role(group) name which belong to PRIMARY user store.
            if the property value is false, "PRIMARY/" prefix will not be prepended.
            Default value : false
            Supported versions : IS 5.8.0 onwards
        -->
        <MandateDomainForGroupNamesInGroupsResponse>{{scim2.mandate_domain_for_group_names_in_groups_response}}</MandateDomainForGroupNamesInGroupsResponse>

        <!--
            When the group PATCH operations are performed, by default the updated group is returned in the PATCH response.
            But when according to the spec(https://tools.ietf.org/html/rfc7644#section-3.5.2) if 'attributes' are
            not requested, we can return a 204 response without the update group information.

            This behaviour to return a 204 response can be enabled by setting the value to false.

            Default value : true
            Supported versions : IS 5.9.0 onwards
        -->
        <ReturnUpdatedGroupInPatchResponse>{{scim2.return_updated_group_in_group_patch_response}}</ReturnUpdatedGroupInPatchResponse>

        <!--
            If you set the property value to true, the response of the users endpoint would not contain duplicate user entries.

            Default value : false
            Supported versions : IS 5.10.0 onwards
        -->
        <RemoveDuplicateUsersInUsersResponse>{{scim2.remove_duplicate_users_in_users_response}}</RemoveDuplicateUsersInUsersResponse>
        <!--
           If you want to get the total result in scim endpoint to stick with max limit then enable this property value.

           Default value : false
           Supported versions : IS 5.11.0 onwards
        -->
        <ConsiderMaxLimitForTotalResult>{{scim2.consider_max_limit_for_total_results}}</ConsiderMaxLimitForTotalResult>

        <!--
             If you want to get the total records matching the client query as 'totalResult' for LDAP when filter criteria is given
             then enable this property value.
             Please note that for the request without filtering, LDAP will give items per page as 'totalResult' regardless of this property value.
             Default value : false
             Supported versions : IS 5.10.0 onwards
        -->
        <ConsiderTotalRecordsForTotalResultOfLDAP>{{scim2.consider_total_records_for_total_results_of_ldap}}</ConsiderTotalRecordsForTotalResultOfLDAP>

    </SCIM2>

      <Recovery>
        <ReCaptcha>
            <Password>
                <Enable>{{identity_mgt.password_reset_email.enable_recaptcha}}</Enable>
            </Password>
            <Username>
                <Enable>{{identity_mgt.username_recovery.email.enable_recaptcha}}</Enable>
            </Username>
        </ReCaptcha>
        <Notification>
            <ExpiryTime>
                <!--Validity period of the recovery code given when username or password recovery is initiated-->
                <RecoveryCode>{{identity_mgt.notification_channel_recovery.recovery_code_validity}}</RecoveryCode>
                <!--Validity period of the resend code given during user account recovery-->
                <ResendCode>{{identity_mgt.resend_notification.resend_code_validity}}</ResendCode>
            </ExpiryTime>
            <Password>
                <Enable>{{identity_mgt.password_reset_email.enable_password_reset_email}}</Enable>
                <ExpiryTime>
                    <smsOtp>{{identity_mgt.password_reset_sms.sms_otp_validity}}</smsOtp>
                </ExpiryTime>
                <smsOtp>
                    <Regex>{{identity_mgt.password_reset_sms.sms_otp_regex}}</Regex>
                </smsOtp>
                <!-- Email channel specific properties can be added here. -->
                <Email>
                <!--
                    This property was introduced to keep the email confirmation code tolerance time period value of the
                    password recovery scenario. This can be configured in minutes and must be lower that confirmation
                    code expiry time. If the following requests to a corresponding user for password recovery or
                    resend confirmation code within this configured value, the existing confirmation code will be
                    send again in the email. If this was not configured, a default value of zero (0) will be set
                    from internally.
                -->
                {% if identity_mgt.password_reset_email.confirmation_code_tolerance_period is defined %}
                    <ConfirmationCodeTolerancePeriod>{{identity_mgt.password_reset_email.confirmation_code_tolerance_period}}</ConfirmationCodeTolerancePeriod>
                {% endif %}
                </Email>
            </Password>
            <Username>
                <Enable>{{identity_mgt.username_recovery.email.enable_username_recovery}}</Enable>
            </Username>
            <InternallyManage>{{identity_mgt.recovery.notification.manage_internally}}</InternallyManage>
       </Notification>
       <Question>
            <Password>
                <Enable>{{identity_mgt.password_reset_challenge_questions.enable_password_reset_challenge_questions}}</Enable>
                <NotifyStart>{{identity_mgt.password_reset_challenge_questions.notify_on_initiation}}</NotifyStart>
                <Separator>{{identity_mgt.password_reset_challenge_questions.question_separator}}</Separator>
                <MinAnswers>{{identity_mgt.password_reset_challenge_questions.min_required_answers}}</MinAnswers>
                <ReCaptcha>
                    <Enable>{{identity_mgt.password_reset_challenge_questions.enable_recaptcha}}</Enable>
                    <MaxFailedAttempts>{{identity_mgt.password_reset_challenge_questions.failures_before_recaptcha}}</MaxFailedAttempts>
                </ReCaptcha>
                <Forced>
                    <Enable>{{identity_mgt.forced_challenge_questions.enable_forced_challenge_questions}}</Enable>
                </Forced>
                <SkipOnInsufficientAnswers>{{identity_mgt.password_reset_challenge_questions.skip_on_insufficient_answers}}</SkipOnInsufficientAnswers>
            </Password>
            <Answer>
                <Regex>{{identity_mgt.password_reset_challenge_questions.answer_regex}}</Regex>
                <Uniqueness>{{identity_mgt.password_reset_challenge_questions.enforce_answer_uniqueness}}</Uniqueness>
            </Answer>
             <!--
                The purpose of this property is to configure minimum number of challenge questions to be answered
                by the user.
                Default value : 1
                If this property is configured to a positive integer, user must answer more or equal to that number of
                questions.
             -->
            <MinQuestionsToAnswer>{{identity_mgt.challenge_questions.min_required_answers}}</MinQuestionsToAnswer>
        </Question>
        <ExpiryTime>{{identity_mgt.password_reset_email.reset_mail_validity}}</ExpiryTime>
        <NotifySuccess>{{identity_mgt.password_reset_email.notify_on_reset}}</NotifySuccess>
        <AdminPasswordReset>
            <Offline>{{identity_mgt.password_reset_by_admin.enable_offline_otp_based_reset}}</Offline>
            <OTP>{{identity_mgt.password_reset_by_admin.enable_emailed_otp_based_reset}}</OTP>
            <RecoveryLink>{{identity_mgt.password_reset_by_admin.enable_emailed_link_based_reset}}</RecoveryLink>
            <AccountLockNotification>{{identity_mgt.password_reset_by_admin.enable_account_lock_notification}}</AccountLockNotification>
            <AccountUnlockNotification>{{identity_mgt.password_reset_by_admin.enable_account_unlock_notification}}</AccountUnlockNotification>
            <ExpiryTime>{{identity_mgt.password_reset_by_admin.code_validity_period}}</ExpiryTime>
        </AdminPasswordReset>
        <NotifyUserExistence>{{identity_mgt.recovery.notify_user_existence}}</NotifyUserExistence>
        <!-- Whether to notify if the email is not found for the user in the recovery flow by showing an error page. -->
        <NotifyRecoveryEmailExistence>{{identity_mgt.recovery.notify_recovery_email_existence}}</NotifyRecoveryEmailExistence>
        <!--Whether to notify the user if the user account is locked/disabled-->
        <NotifyUserAccountStatus>{{identity_mgt.recovery.notify_user_account_status}}</NotifyUserAccountStatus>
        <CallbackRegex>{{identity_mgt.recovery.callback_url}}</CallbackRegex>
        <ErrorMessage>
            <EnableDetailedErrorMessages>{{identity_mgt.recovery.enable_detailed_error_messages}}</EnableDetailedErrorMessages>
        </ErrorMessage>
        <AutoLogin>
            <Enable>{{identity_mgt.recovery.enable_auto_login}}</Enable>
        </AutoLogin>
    </Recovery>

    <Notification>
        <DefaultNotificationChannel>{{identity_mgt.notification.default_notification_channel}}</DefaultNotificationChannel>
        <ResolveNotificationChannels>
            <Enable>{{identity_mgt.notification.resolve_notification_channel}}</Enable>
        </ResolveNotificationChannels>
    </Notification>

    <EmailVerification>
        <Enable>{{identity_mgt.user_onboarding.enable_email_verification}}</Enable>
        <ExpiryTime>{{identity_mgt.user_onboarding.verification_email_validity}}</ExpiryTime>
        <LockOnCreation>{{identity_mgt.user_onboarding.lock_on_creation}}</LockOnCreation>
        <Notification>
            <InternallyManage>{{identity_mgt.user_onboarding.notification.manage_internally}}</InternallyManage>
        </Notification>
        <AskPassword>
            <ExpiryTime>{{identity_mgt.user_onboarding.ask_password_email_validity}}</ExpiryTime>
            {% if identity_mgt.user_onboarding.ask_password_account_activation is defined %}
            <AccountActivation>{{identity_mgt.user_onboarding.ask_password_account_activation}}</AccountActivation>
            {% endif %}
            <PasswordGenerator>{{identity_mgt.user_onboarding.password_generator}}</PasswordGenerator>
            <DisableRandomValueForCredentials>{{identity_mgt.user_onboarding.disable_random_value_for_credentials}}</DisableRandomValueForCredentials>
        </AskPassword>
    </EmailVerification>

    <TenantRegistrationVerification>
        <AskPassword>
        <ExpiryTime>{{identity_mgt.tenant_registration.ask_password_email_validity}}</ExpiryTime>
        </AskPassword>
    </TenantRegistrationVerification>

    <SelfRegistration>
        <Enable>{{identity_mgt.user_self_registration.allow_self_registration}}</Enable>
        <EnableAccountLockForVerifiedPreferredChannel>{{identity_mgt.user_self_registration.enable_account_lock_for_verified_preferred_channel}}</EnableAccountLockForVerifiedPreferredChannel>
        <API>
            <EnableDetailedResponseBody>{{identity_mgt.user_self_registration.enable_detailed_api_response}}</EnableDetailedResponseBody>
        </API>
        <LockOnCreation>{{identity_mgt.user_self_registration.lock_on_creation}}</LockOnCreation>
        <SendConfirmationOnCreation>{{identity_mgt.user_self_registration.send_confirmation_on_creation}}</SendConfirmationOnCreation>
        <NotifyAccountConfirmation>{{identity_mgt.user_self_registration.notify_account_confirmation}}</NotifyAccountConfirmation>
        <Notification>
            <InternallyManage>{{identity_mgt.user_self_registration.notification.manage_internally}}</InternallyManage>
        </Notification>
        <ReCaptcha>{{identity_mgt.user_self_registration.enable_recaptcha}}</ReCaptcha>
        <VerificationCode>
            <ExpiryTime>{{identity_mgt.user_self_registration.verification_email_validity}}</ExpiryTime>
        </VerificationCode>
        <CallbackRegex>{{identity_mgt.user_self_registration.callback_url}}</CallbackRegex>
        <ResendConfirmationReCaptcha>{{identity_mgt.user_self_registration.enable_resend_confirmation_recaptcha}}</ResendConfirmationReCaptcha>
        <AutoLogin>
            <Enable>{{identity_mgt.user_self_registration.auto_login.enable}}</Enable>
            <AliasName>{{identity_mgt.user_self_registration.auto_login.alias_name}}</AliasName>
        </AutoLogin>
    </SelfRegistration>

    <LiteRegistration>
        <Enable>{{identity_mgt.lite_user_registration.enable}}</Enable>
        <LockOnCreation>{{identity_mgt.lite_user_registration.lock_on_creation}}</LockOnCreation>
        <Notification>
            <InternallyManage>{{identity_mgt.lite_user_registration.notification.manage_internally}}</InternallyManage>
        </Notification>
        <ReCaptcha>{{identity_mgt.lite_user_registration.recaptcha.enable}}</ReCaptcha>
        <VerificationCode>
            <ExpiryTime>{{identity_mgt.lite_user_registration.verification_email_validity}}</ExpiryTime>
            <SMSOTP>
                <ExpiryTime>{{identity_mgt.lite_user_registration.verification_sms_validity}}</ExpiryTime>
            </SMSOTP>
        </VerificationCode>
        <CallbackRegex>{{identity_mgt.lite_user_registration.callback_url}}</CallbackRegex>
        <ResendVerificationOnUserExistence>{{identity_mgt.lite_user_registration.resend_verification_on_user_existence}}</ResendVerificationOnUserExistence>
    </LiteRegistration>

    <LoginIdentifiers>
        <Enable>{{identity_mgt.login_identifiers.enable}}</Enable>
        <PrimaryLoginIdentifier>{{identity_mgt.login_identifiers.primary_claim}}</PrimaryLoginIdentifier>
    </LoginIdentifiers>

    <UserClaimUpdate>
        <Claim uri = "http://wso2.org/claims/emailaddress">
            <VerificationOnUpdate>
                <Enable>{{identity_mgt.user_claim_update.email.enable_verification}}</Enable>
                <VerificationCode>
                    <ExpiryTime>{{identity_mgt.user_claim_update.email.verification_email_validity}}</ExpiryTime>
                </VerificationCode>
            </VerificationOnUpdate>
            <NotificationOnUpdate>
                <Enable>{{identity_mgt.user_claim_update.email.enable_notify_existing_email}}</Enable>
             </NotificationOnUpdate>
        </Claim>
        <Claim uri = "http://wso2.org/claims/mobile">
             <VerificationOnUpdate>
                <Enable>{{identity_mgt.user_claim_update.mobile.enable_verification}}</Enable>
                <EnableVerificationByPrivilegedUser>{{identity_mgt.user_claim_update.mobile.enable_verification_by_privileged_user}}</EnableVerificationByPrivilegedUser>
                <VerificationCode>
                    <ExpiryTime>{{identity_mgt.user_claim_update.mobile.verification_sms_otp_validity}}</ExpiryTime>
                </VerificationCode>
             </VerificationOnUpdate>
        </Claim>
        <!-- When updating the claim value, the verification notification can be controlled by sending an additional
        temporary claim ('verifyEmail'/'verifyMobile') along with the update request. To enable this option,
        'UseVerifyClaim' should be set to true. -->
        <UseVerifyClaim>{{identity_mgt.user_claim_update.use_verify_claim}}</UseVerifyClaim>
          <!-- When updating the claim value, it can be validated against the provided regex pattern.
          To enable this option,'EnableUserClaimInputRegexValidation' should be set to true. -->
          <EnableUserClaimInputRegexValidation>{{identity_mgt.enable_user_claim_input_regex_validation}}</EnableUserClaimInputRegexValidation>
    </UserClaimUpdate>

     <AccountSuspension>
        <UseIdentityClaims>{{identity_mgt_account_suspension.use_identity_claims}}</UseIdentityClaims>
     </AccountSuspension>

     <SCIM2MultiAttributeFiltering>
        <UsePagination>{{scim2_multi_attribute_filtering.use_pagination}}</UsePagination>
     </SCIM2MultiAttributeFiltering>

     <!--This configuration is for enable/disable reCaptcha feature by default.
     The default configuration is to disable the reCaptcha by default. These configuration can be overrided
     tenant wise.-->
     <SSOLogin>
          <Recaptcha>
               <!--This configuration is the default configuration for enabling reCaptcha in login flow.
               Enabling this configuration will prompt reCaptcha after max failed attempts.-->
               <Enabled>{{sso_login.recaptcha.enabled}}</Enabled>

               <!--Enabling this configuration will always prompt reCaptcha despite of max failed attempts.-->
               <EnableAlways>{{sso_login.recaptcha.enable_always}}</EnableAlways>

               <!--This configuration will set max failed attempts for reCaptcha.-->
               <MaxAttempts>{{sso_login.recaptcha.max_attempts}}</MaxAttempts>
          </Recaptcha>
    </SSOLogin>

    <!--
         This configuration is used to filter the SP configured role mappings. If the property value is,

         true : If SP role mappings are configured, returns only the mapped SP roles. If SP role mappings are not
         configured returns all the mapped local roles.

         false : If SP role mappings are configured, returns mapped SP roles for the mapped roles and the local mapped
         roles for others. If SP role mappings are not configured returns all the mapped local roles.

         Default - false.
     -->

    <SPRoleManagement>
        <ReturnOnlyMappedLocalRoles>{{sp_role_management.return_only_mapped_local_roles}}</ReturnOnlyMappedLocalRoles>
    </SPRoleManagement>

    <!--
        This configuration is used to filter the federated IDP configured role mappings. If the property value is,
        true : If IDP role mapping available, it will return the configured role mappings .
        false : If there is no IDP role mapping and If the remote role and local role names are matching it will allow
        to returns all the unmapped roles.
    -->

    {% if idp_role_management.return_only_mapped_local_roles is defined %}
        <FederatedRoleManagement>
            <ReturnOnlyMappedLocalRoles>{{idp_role_management.return_only_mapped_local_roles}}</ReturnOnlyMappedLocalRoles>
            {% if idp_role_management.return_manually_added_local_roles is defined %}
            <ReturnManuallyAddedLocalRoles>{{idp_role_management.return_manually_added_local_roles}}</ReturnManuallyAddedLocalRoles>
            {% endif %}
        </FederatedRoleManagement>
    {% endif %}

    <EnableAskPasswordAdminUI>{{identity_mgt.user_onboarding.ask_password_from_user}}</EnableAskPasswordAdminUI>

    <EnableRecoveryEndpoint>{{identity_mgt.endpoint.enable_recovery_endpoint}}</EnableRecoveryEndpoint>
    <EnableSelfSignUpEndpoint>{{identity_mgt.endpoint.enable_self_signup_endpoint}}</EnableSelfSignUpEndpoint>

    <AuthenticationPolicy>
        <CheckAccountExist>{{authentication_policy.check_account_exist}}</CheckAccountExist>
        {% if authentication_policy.disable_account_lock_handler is defined %}
        <DisableAccountLockHandler>{{authentication_policy.disable_account_lock_handler}}</DisableAccountLockHandler>
        {% endif %}
    </AuthenticationPolicy>

    <!-- Show authenticated user name in audit logs. -->
    <Authentication>
        <Audit>
            {% if authentication.audit.username is defined %}
            <UserNameEnableForAuditLogs>{{authentication.audit.username.UserNameEnableForAuditLogs}}</UserNameEnableForAuditLogs>
            {% else %}
            <UserNameEnableForAuditLogs>false</UserNameEnableForAuditLogs>
            {% endif %}
        </Audit>
    </Authentication>

    <!--
        Enabling this configuration will do the following modifications to the logs.
            1. Initiator of the audit logs will be changed to userId if userId is resolvable.
            2. Initiator of the audit logs will be a masked username in the scenarios where userId is not resolvable.
            3. PII, user claims and other sensitive information will be masked from logs.
     -->
    <MaskingLogs>
    	    {% if masking_logs.enabled is defined %}
            <Enabled>{{masking_logs.enabled}}</Enabled>
            {% else %}
            <Enabled>true</Enabled>
            {% endif %}
    </MaskingLogs>

    <JITProvisioning>
        <UserNameProvisioningUI>{{authentication.jit_provisioning.username_provisioning_url}}</UserNameProvisioningUI>
        <PasswordProvisioningUI>{{authentication.jit_provisioning.password_provisioning_url}}</PasswordProvisioningUI>
        <EnableEnhancedFeature>{{authentication.jit_provisioning.enable_enhanced_feature}}</EnableEnhancedFeature>
        <!-- Claims which must not delete during the syncing process of existing claim mappings with IDP claim mappings
        for JIT provisioned user. -->
        <IndelibleClaims>
            {% for claimuri in jit_provisioning.indelible_claims.claim_uris %}
                <ClaimURI>{{claimuri}}</ClaimURI>
            {% endfor %}
        </IndelibleClaims>

    </JITProvisioning>

    <!--Application management service configurations-->
    <ApplicationMgt>
        <!--
        Enabling this configuration will enable validating the application role for the user who initiates the
        application operations. Enabling this configuration will create application role for newly created SPs and
        the application role will be assigned to the app owner.
        The default value of the configuration is false.
        -->
        <EnableRoleValidation>{{application_mgt.enable_role_validation}}</EnableRoleValidation>
    </ApplicationMgt>

    <OutboundProvisioning>
        {% if outbound_provisioning_management.reset_provisioning_entities_on_config_update is defined %}
            <!--
            Disabling this configuration will allow to keep the provisioned entities as it is and  will update the outbound
            provisioning config rather than deleting the existing entries and add them as the new entries whenever updating
            the provisioning connector configurations.
            The default value of the configuration is true.
            -->
            <ResetProvisioningEntitiesOnConfigUpdate>{{outbound_provisioning_management.reset_provisioning_entities_on_config_update}}</ResetProvisioningEntitiesOnConfigUpdate>
        {% endif %}
        {% if outbound_provisioning_management.use_user_tenant_domain_in_saas_apps is defined %}
            <!--
                Enabling this configuration will use the user's tenant domain for outbound provisioning flow
                if the user provisioning is happened through a SaaS application.
            -->
            <useUserTenantDomainInSaasApps>{{outbound_provisioning_management.use_user_tenant_domain_in_saas_apps}}</useUserTenantDomainInSaasApps>
        {% endif %}
    </OutboundProvisioning>


    <EventListeners>
        <EventListener id="input_validation"
                       type="org.wso2.carbon.user.core.listener.UserOperationEventListener"
                       name="org.wso2.carbon.identity.input.validation.mgt.listener.InputValidationListener"
                       orderId="{{event.default_listener.validation.priority}}"
                       enable="{{event.default_listener.validation.enable}}"/>
        <EventListener id="workflow"
                       type="org.wso2.carbon.user.core.listener.UserOperationEventListener"
                       name="org.wso2.carbon.user.mgt.workflow.userstore.UserStoreActionListener"
                       orderId="{{event.default_listener.workflow.priority}}"
                       enable="{{event.default_listener.workflow.enable}}"/>
        <EventListener id="identity_mgt"
                       type="org.wso2.carbon.user.core.listener.UserOperationEventListener"
                       name="org.wso2.carbon.identity.mgt.IdentityMgtEventListener"
                       orderId="{{event.default_listener.identity_mgt.priority}}"
                       enable="{{event.default_listener.identity_mgt.enable}}"/>
        <!-- Enable the following SCIM 1.1 event listener and disable the SCIM2 event listener if SCIM 1.1 is
        used. -->
        <EventListener id="scim"
                       type="org.wso2.carbon.user.core.listener.UserOperationEventListener"
                       name="org.wso2.carbon.identity.scim.common.listener.SCIMUserOperationListener"
                       orderId="{{event.default_listener.scim.priority}}"
                       enable="{{event.default_listener.scim.enable}}"/>
        <EventListener id="scim"
                       type="org.wso2.carbon.stratos.common.listeners.TenantMgtListener"
                       name="org.wso2.carbon.identity.scim.common.listener.SCIMTenantMgtListener"
                       orderId="{{event.default_listener.scim_tenant_mgt.priority}}"
                       enable="{{event.default_listener.scim_tenant_mgt.enable}}"/>
        <EventListener id="scim2"
                       type="org.wso2.carbon.user.core.listener.UserOperationEventListener"
                       name="org.wso2.carbon.identity.scim2.common.listener.SCIMUserOperationListener"
                       orderId="{{event.default_listener.scim2.priority}}"
                       enable="{{event.default_listener.scim2.enable}}"/>
        <EventListener id="scim2"
                       type="org.wso2.carbon.stratos.common.listeners.TenantMgtListener"
                       name="org.wso2.carbon.identity.scim2.common.listener.SCIMTenantMgtListener"
                       orderId="{{event.default_listener.scim2_tenant_mgt.priority}}"
                       enable="{{event.default_listener.scim2_tenant_mgt.enable}}"/>
        <EventListener id="governance_identity_mgt"
                       type="org.wso2.carbon.user.core.listener.UserOperationEventListener"
                       name="org.wso2.carbon.identity.governance.listener.IdentityMgtEventListener"
                       orderId="{{event.default_listener.governance_identity_mgt.priority}}"
                       enable="{{event.default_listener.governance_identity_mgt.enable}}"/>
        <EventListener id="governance_identity_store"
                       type="org.wso2.carbon.user.core.listener.UserOperationEventListener"
                       name="org.wso2.carbon.identity.governance.listener.IdentityStoreEventListener"
                       orderId="{{event.default_listener.governance_identity_store.priority}}"
                       enable="{{event.default_listener.governance_identity_store.enable}}">
            <Property name="Data.Store">{{event.default_listener.governance_identity_store.data_store}}</Property>
            <!-- By enabling this, it will use the userstore attribute values for identity claims if the identity data
            store value is empty for corresponding claim. -->
            <Property name="EnableHybridDataStore">{{event.default_listener.governance_identity_store.enable_hybrid_data_store}}</Property>
        </EventListener>
        <EventListener id="application_authentication"
                       type="org.wso2.carbon.identity.core.handler.AbstractIdentityMessageHandler"
                       name="org.wso2.carbon.identity.data.publisher.application.authentication.AuthnDataPublisherProxy"
                       orderId="{{event.default_listener.application_authentication.priority}}"
                       enable="{{event.default_listener.application_authentication.enable}}"/>
        <EventListener id="oauth_listener"
                       type="org.wso2.carbon.identity.core.handler.AbstractIdentityHandler"
                       name="org.wso2.carbon.identity.data.publisher.oauth.listener.OAuthTokenIssuanceLogPublisher"
                       orderId="{{event.default_listener.oauth_listener.priority}}"
                       enable="{{event.default_listener.oauth_listener.enable}}">
            <Property name="Log.Token">false</Property>
        </EventListener>
        <EventListener id="mutual_tls_authenticator"
                       type="org.wso2.carbon.identity.core.handler.AbstractIdentityHandler"
                       name="org.wso2.carbon.identity.oauth2.token.handler.clientauth.mutualtls.MutualTLSClientAuthenticator"
                       orderId="{{event.default_listener.mutual_tls_authenticator.priority}}"
                       enable="{{event.default_listener.mutual_tls_authenticator.enable}}">
        </EventListener>

        <!-- Basic OAuth client authenticator -->
        <EventListener id="basic_auth_client_authenticator"
                       type="org.wso2.carbon.identity.core.handler.AbstractIdentityHandler"
                       name="org.wso2.carbon.identity.oauth2.client.authentication.BasicAuthClientAuthenticator"
                       orderId="{{event.default_listener.basic_auth_client_authenticator.priority}}"
                       enable="{{event.default_listener.basic_auth_client_authenticator.enable}}"/>

        <!-- Enable this listener to call DeleteEventRecorders. -->
        <EventListener id="user_deletion"
                       type="org.wso2.carbon.user.core.listener.UserOperationEventListener"
                       name="org.wso2.carbon.user.mgt.listeners.UserDeletionEventListener"
                       orderId="{{event.default_listener.user_deletion.priority}}"
                       enable="{{event.default_listener.user_deletion.enable}}"/>
        <EventListener id="consent_mgt_handler"
                       type="org.wso2.carbon.identity.core.handler.AbstractIdentityHandler"
                       name="org.wso2.carbon.identity.application.authentication.framework.handler.request.impl.consent.ConsentMgtPostAuthnHandler"
                       orderId="{{event.default_listener.consent_mgt_handler.priority}}"
                       enable="{{event.default_listener.consent_mgt_handler.enable}}"/>
        <EventListener id="user_session_termination"
                       type="org.wso2.carbon.user.core.listener.UserOperationEventListener"
                       name="org.wso2.carbon.identity.mgt.listener.UserSessionTerminationListener"
                       orderId="{{event.default_listener.user_session_termination.priority}}"
                       enable="{{event.default_listener.user_session_termination.enable}}"/>


        <!-- Post Authentication handlers for JIT provisioning, association and for handling subject identifier -->
        <EventListener id="jit_provisioning_handler"
                       type="org.wso2.carbon.identity.core.handler.AbstractIdentityHandler"
                       name="org.wso2.carbon.identity.application.authentication.framework.handler.request.impl.JITProvisioningPostAuthenticationHandler"
                       orderId="{{event.default_listener.jit_provisioning_handler.priority}}"
                       enable="{{event.default_listener.jit_provisioning_handler.enable}}"/>
        <EventListener id="post_auth_association_handler"
                       type="org.wso2.carbon.identity.core.handler.AbstractIdentityHandler"
                       name="org.wso2.carbon.identity.application.authentication.framework.handler.request.impl.PostAuthAssociationHandler"
                       orderId="{{event.default_listener.post_auth_association_handler.priority}}"
                       enable="{{event.default_listener.post_auth_association_handler.enable}}"/>
        <EventListener id="subject_identifier_handler"
                       type="org.wso2.carbon.identity.core.handler.AbstractIdentityHandler"
                       name="org.wso2.carbon.identity.application.authentication.framework.handler.request.impl.PostAuthenticatedSubjectIdentifierHandler"
                       orderId="{{event.default_listener.subject_identifier_handler.priority}}"
                       enable="{{event.default_listener.subject_identifier_handler.enable}}"/>
        <EventListener id="failed_lockout_count_handler"
                       type="org.wso2.carbon.identity.core.handler.AbstractIdentityHandler"
                       name="org.wso2.carbon.identity.handler.event.account.lock.handlers.PostAuthnFailedLockoutClaimHandler"
                       orderId="{{event.default_listener.failed_lockout_count_handler.priority}}"
                       enable="{{event.default_listener.failed_lockout_count_handler.enable}}"/>

        <!-- Special UserOperationEventListeners to preserve the backward compatibility with the new unique user ID
                related APIs  -->
                <EventListener id="username_resolver"
                               type="org.wso2.carbon.user.core.listener.UserOperationEventListener"
                               name="org.wso2.carbon.identity.mgt.listener.IdentityUserNameResolverListener"
                               orderId="{{event.default_listener.username_resolver.priority}}"
                               enable="{{event.default_listener.username_resolver.enable}}"/>
                <EventListener id="userid_resolver"
                               type="org.wso2.carbon.user.core.listener.UserOperationEventListener"
                               name="org.wso2.carbon.identity.mgt.listener.IdentityUserIdResolverListener"
                               orderId="{{event.default_listener.userid_resolver.priority}}"
                               enable="{{event.default_listener.userid_resolver.enable}}"/>

        <!-- Audit Loggers -->

        <!-- Old Audit Logger -->
        <EventListener id="user_mgt_audit_logger"
                       type="org.wso2.carbon.user.core.listener.UserOperationEventListener"
                       name="org.wso2.carbon.user.mgt.listeners.UserMgtAuditLogger"
                       orderId="{{event.default_listener.user_mgt_audit_logger.priority}}"
                       enable="{{event.default_listener.user_mgt_audit_logger.enable}}"/>

        <!-- New Audit Loggers-->
        <EventListener id="user_management_audit_logger"
                       type="org.wso2.carbon.user.core.listener.UserOperationEventListener"
                       name="org.wso2.carbon.user.mgt.listeners.UserManagementAuditLogger"
                       orderId="{{event.default_listener.user_management_audit_logger.priority}}"
                       enable="{{event.default_listener.user_management_audit_logger.enable}}"/>
        <EventListener id="user_failure_audit_logger"
                       type="org.wso2.carbon.user.core.listener.UserManagementErrorEventListener"
                       name="org.wso2.carbon.user.mgt.listeners.UserMgtFailureAuditLogger"
                       orderId="{{event.default_listener.user_failure_audit_logger.priority}}"
                       enable="{{event.default_listener.user_failure_audit_logger.enable}}"/>
       <EventListener id="unique_claim_user_operation_event_listener"
                      type="org.wso2.carbon.user.core.listener.UserOperationEventListener"
                      name="org.wso2.carbon.identity.unique.claim.mgt.listener.UniqueClaimUserOperationEventListener"
                      orderId="{{event.default_listener.unique_claim_user_operation_event_listener.priority}}"
                      enable="{{event.default_listener.unique_claim_user_operation_event_listener.enable}}"/>
        <EventListener id="user_claim_audit_logger"
                       type="org.wso2.carbon.user.core.listener.UserOperationEventListener"
                       name="org.wso2.carbon.user.mgt.listeners.UserClaimsAuditLogger"
                       orderId="{{event.default_listener.user_claim_audit_logger.priority}}"
                       enable="{{event.default_listener.user_claim_audit_logger.enable}}">
            <Property name="LogUpdatedClaimsOnly">{{event.default_listener.user_claim_audit_logger.LogUpdatedClaimsOnly}}</Property>
        </EventListener>
        <EventListener id="client_certificate_authentication_handler"
                       type="org.wso2.carbon.identity.core.handler.AbstractIdentityMessageHandler"
                       name="org.wso2.carbon.identity.auth.service.handler.impl.ClientCertificateBasedAuthenticationHandler"
                       orderId="{{event.default_listener.client_certificate_authentication_handler.priority}}"
                       enable="{{event.default_listener.client_certificate_authentication_handler.enable}}"/>

        <!-- Introspection Data Providers -->
        <EventListener id="is_introspection_data_provider" type="org.wso2.carbon.identity.core.handler.AbstractIdentityHandler"
                name="org.wso2.carbon.identity.oauth2.token.handler.clientauth.mutualtls.introspection.ISIntrospectionDataProvider"
                orderId="{{event.default_listener.is_introspection_data_provider.priority}}"
                enable="{{event.default_listener.is_introspection_data_provider.enable}}">
        </EventListener>

        {% if identity_mgt.user_claim_update.uniqueness.enable is defined %}
            <EventListener id="unique_claim_user_operation_event_listener" type="org.wso2.carbon.user.core.listener.UserOperationEventListener"
                    name="org.wso2.carbon.identity.unique.claim.mgt.listener.UniqueClaimUserOperationEventListener"
                    orderId="{{identity_mgt.user_claim_update.uniqueness.listener_priority}}"
                    enable="{{identity_mgt.user_claim_update.uniqueness.enable}}">
                    <Property name="ScopeWithinUserstore">{{identity_mgt.user_claim_update.uniqueness.scope_within_userstore}}</Property>
            </EventListener>
        {% endif %}

        <!-- Custom Event Listeners -->
        {% for listener in event_listener %}
        <EventListener id="{{listener.id}}"
                       type="{{listener.type}}"
                       name="{{listener.name}}"
                       orderId="{{listener.order}}"
                       enable="{{listener.enable | default(true)}}">
            {% for key,value in listener.properties.items() %}
            <Property name="{{key}}">{{value}}</Property>
            {% endfor %}
        </EventListener>
        {% endfor %}
        <EventListener id="provision_error_listener"
                type="org.wso2.carbon.user.core.listener.UserManagementErrorEventListener"
                name="org.wso2.carbon.identity.provisioning.listener.ProvisioningErrorListener"
                orderId="{{event.default_listener.outbound_provisioning_error_handler.priority}}"
                enable="{{event.default_listener.outbound_provisioning_error_handler.enable}}">
        </EventListener>
        {% if analytics.elk.enable is defined && analytics.elk.enable is sameas true %}
        <EventListener id="authn_data_publisher_proxy"
               type="org.wso2.carbon.identity.core.handler.AbstractIdentityMessageHandler"
               name = "org.wso2.carbon.identity.data.publisher.application.authentication.AuthnDataPublisherProxy"
               orderId="11"
               enable="true"/>
        {% endif %}
    </EventListeners>

    <Analytics>
        <!-- By default value of analytics.publish_active_session_count is set to false so that the identity server
        publishes session data to the stream org.wso2.is.analytics.stream.OverallSession:1.0.0.
        When this configuration is enabled, the stream definition org.wso2.is.analytics.stream.OverallSession:1.0.1
        is used and the current active session count of the identity server will be added as an attribute. Enable it
        by setting analytics.publish_active_session_count = true -->
        {% if analytics.publish_active_session_count is defined %}
        <PublishActiveSessionCount>{{analytics.publish_active_session_count}}</PublishActiveSessionCount>
        {% endif %}
        {% if analytics.elk.enable is defined && analytics.elk.enable is sameas true %}
        <PublishActiveSessionCount>true</PublishActiveSessionCount>
        {% endif %}
    </Analytics>

    <!-- These recorders are used to write user delete information to specific sources. Default event recorder is CSV
     file recorder. This recorder is disabled by default. Enable it by setting enable="true". To run these recorders,
     EventListener "rg.wso2.carbon.user.mgt.listeners.UserDeletionEventListener" also should be enabled. Which is
     also disabled by default. -->
    <UserDeleteEventRecorders>
        <UserDeleteEventRecorder name="{{event.default_recorder.user_delete_event.name}}"
                                 enable="{{event.default_recorder.user_delete_event.enable}}">
            {% if event.default_recorder.user_delete_event.write_to_separate_csv.path is defined %}
            <Property name="path">{{event.default_recorder.user_delete_event.write_to_separate_csv.path}}</Property>
            {% endif %}
        </UserDeleteEventRecorder>

        {% for recorder in event_recorder %}
        <UserDeleteEventRecorder id="{{recorder.id}}"
                                 name="{{recorder.name}}"
                                 enable="true">
            {% for key,value in recorder.properties.items() %}
                <Property name="{{key}}">{{value}}</Property>
            {% endfor %}
        </UserDeleteEventRecorder>
        {% endfor %}

    </UserDeleteEventRecorders>

    <CacheConfig>
        <!-- Identity cache configuration.
             Timeouts are in seconds.
             Capacity is the maximum cache size.
             Unless specifically mentioned, you do not need to set the isDistributed flag.
         -->
        <CacheManager name="IdentityApplicationManagementCacheManager">
            <Cache id="framework_session_context_cache" name="AppAuthFrameworkSessionContextCache"
                   enable="{{cache.framework_session_context_cache.enable}}"
                   timeout="{{cache.framework_session_context_cache.timeout}}"
                   capacity="{{cache.framework_session_context_cache.capacity}}"
                   isDistributed="false"/>
            <Cache id="authentication_context_cache" name="AuthenticationContextCache"
                   enable="{{cache.authentication_context_cache.enable}}"
                   timeout="{{cache.authentication_context_cache.timeout}}"
                   capacity="{{cache.authentication_context_cache.capacity}}"
                   isDistributed="false"/>
            <Cache id="authentication_request_cache" name="AuthenticationRequestCache"
                   enable="{{cache.authentication_request_cache.enable}}"
                   timeout="{{cache.authentication_request_cache.timeout}}"
                   capacity="{{cache.authentication_request_cache.capacity}}"
                   isDistributed="false"/>
            <Cache id="authentication_result_cache" name="AuthenticationResultCache"
                   enable="{{cache.authentication_result_cache.enable}}"
                   timeout="{{cache.authentication_result_cache.timeout}}"
                   capacity="{{cache.authentication_result_cache.capacity}}"
                   isDistributed="false"/>
            <Cache id="authentication_error_cache" name="AuthenticationErrorCache"
                   enable="{{cache.authentication_error_cache.enable}}"
                   timeout="{{cache.authentication_error_cache.timeout}}"
                   capacity="{{cache.authentication_error_cache.capacity}}"
                   isDistributed="false"/>
            <Cache id="app_info_cache" name="AppInfoCache"
                   enable="{{cache.app_info_cache.enable}}"
                   timeout="{{cache.app_info_cache.timeout}}"
                   capacity="{{cache.app_info_cache.capacity}}"
                   isDistributed="false"/>
            <Cache id="authorization_grant_cache" name="AuthorizationGrantCache"
                   enable="{{cache.authorization_grant_cache.enable}}"
                   timeout="{{cache.authorization_grant_cache.timeout}}"
                   capacity="{{cache.authorization_grant_cache.capacity}}"
                   isDistributed="false"/>
            <Cache id="jwks_cache" name="JWKSCache"
                   enable="{{cache.jwks_cache.enable}}"
                   timeout="{{cache.jwks_cache.timeout}}"
                   capacity="{{cache.jwks_cache.capacity}}"
                   isDistributed="false"/>
            <Cache id="oauth_cache" name="OAuthCache"
                   enable="{{cache.oauth_cache.enable}}"
                   timeout="{{cache.oauth_cache.timeout}}"
                   capacity="{{cache.oauth_cache.capacity}}"
                   isDistributed="false"/>
            <Cache id="oauth_scope_cache" name="OAuthScopeCache"
                   enable="{{cache.oauth_scope_cache.enable}}"
                   timeout="{{cache.oauth_scope_cache.timeout}}"
                   capacity="{{cache.oauth_scope_cache.capacity}}"
                   isDistributed="false"/>
            <Cache id="oauth_session_data_cache" name="OAuthSessionDataCache"
                   enable="{{cache.oauth_session_data_cache.enable}}"
                   timeout="{{cache.oauth_session_data_cache.timeout}}"
                   capacity="{{cache.oauth_session_data_cache.capacity}}"
                   isDistributed="false"/>
            <Cache id="saml_sso_participant_cache" name="SAMLSSOParticipantCache"
                   enable="{{cache.saml_sso_participant_cache.enable}}"
                   timeout="{{cache.saml_sso_participant_cache.timeout}}"
                   capacity="{{cache.saml_sso_participant_cache.capacity}}"
                   isDistributed="false"/>
            <Cache id="saml_sso_session_index_cache" name="SAMLSSOSessionIndexCache"
                   enable="{{cache.saml_sso_session_index_cache.enable}}"
                   timeout="{{cache.saml_sso_session_index_cache.timeout}}"
                   capacity="{{cache.saml_sso_session_index_cache.capacity}}"
                   isDistributed="false"/>
            <Cache id="saml_sso_session_data_cache" name="SAMLSSOSessionDataCache"
                   enable="{{cache.saml_sso_session_data_cache.enable}}"
                   timeout="{{cache.saml_sso_session_data_cache.timeout}}"
                   capacity="{{cache.saml_sso_session_data_cache.capacity}}"
                   isDistributed="false"/>
            <Cache id="service_provider_cache" name="ServiceProviderCache"
                   enable="{{cache.service_provider_cache.enable}}"
                   timeout="{{cache.service_provider_cache.timeout}}"
                   capacity="{{cache.service_provider_cache.capacity}}"
                   isDistributed="false"/>
            <Cache id="service_provider_cache_id" name="ServiceProviderCache.ID"
                   enable="{{cache.service_provider_cache_id.enable}}"
                   timeout="{{cache.service_provider_cache_id.timeout}}"
                   capacity="{{cache.service_provider_cache_id.capacity}}"
                   isDistributed="false"/>
            <Cache id="service_provider_cache_inbound_auth" name="ServiceProvideCache.InboundAuth"
                   enable="{{cache.service_provider_cache_inbound_auth.enable}}"
                   timeout="{{cache.service_provider_cache_inbound_auth.timeout}}"
                   capacity="{{cache.service_provider_cache_inbound_auth.capacity}}"
                   isDistributed="false"/>
            <Cache id="provisioning_connector_cache" name="ProvisioningConnectorCache"
                   enable="{{cache.provisioning_connector_cache.enable}}"
                   timeout="{{cache.provisioning_connector_cache.timeout}}"
                   capacity="{{cache.provisioning_connector_cache.capacity}}"
                   isDistributed="false"/>
            <Cache id="provisioning_entity_cache" name="ProvisioningEntityCache"
                   enable="{{cache.provisioning_entity_cache.enable}}"
                   timeout="{{cache.provisioning_entity_cache.timeout}}"
                   capacity="{{cache.provisioning_entity_cache.capacity}}"
                   isDistributed="false"/>
            <Cache id="service_provider_provisioning_connector_cache" name="ServiceProviderProvisioningConnectorCache"
                   enable="{{cache.service_provider_provisioning_connector_cache.enable}}"
                   timeout="{{cache.service_provider_provisioning_connector_cache.timeout}}"
                   capacity="{{cache.service_provider_provisioning_connector_cache.capacity}}"
                   isDistributed="false"/>
            <Cache id="idp_cache_by_auth_property" name="IdPCacheByAuthProperty"
                   enable="{{cache.idp_cache_by_auth_property.enable}}"
                   timeout="{{cache.idp_cache_by_auth_property.timeout}}"
                   capacity="{{cache.idp_cache_by_auth_property.capacity}}"
                   isDistributed="false"/>
            <Cache id="idp_cache_by_hri" name="IdPCacheByHRI"
                   enable="{{cache.idp_cache_by_hri.enable}}"
                   timeout="{{cache.idp_cache_by_hri.timeout}}"
                   capacity="{{cache.idp_cache_by_hri.capacity}}"
                   isDistributed="false"/>
            <Cache id="idp_cache_by_name" name="IdPCacheByName"
                   enable="{{cache.idp_cache_by_name.enable}}"
                   timeout="{{cache.idp_cache_by_name.timeout}}"
                   capacity="{{cache.idp_cache_by_name.capacity}}"
                   isDistributed="false"/>
            {% for cache in cache.manager %}
             <Cache name="{{cache.name}}"
                    enable="true"
                    timeout="{{cache.timeout}}"
                    capacity="{{cache.capacity}}"
                    isDistributed="false"/>
            {% endfor %}
        </CacheManager>

        <!-- Add custom CacheManager -->
         {% for cache_manager in cache_config.cache_manager %}
         <CacheManager name="{{cache_manager.name}}">
         {% for cache in cache_manager.cache %}
             <Cache
             {% for key,value in cache.items() %}
                {{key}}="{{value}}"
             {% endfor %}
                enable="true"
                isDistributed="false"/>
             {% endfor %}
         </CacheManager>
         {% endfor %}

    </CacheConfig>

    <EnableSessionNonceCookie>{{session.nonce.cookie.enabled}}</EnableSessionNonceCookie>

    {% if session.nonce.cookie.default_whitelist_authenticators is defined or session.nonce.cookie.whitelist_authenticators is defined %}
        <SessionNonceCookie>
            {% for whitelist_authenticator in session.nonce.cookie.default_whitelist_authenticators %}
            <WhitelistedAuthenticator>{{whitelist_authenticator}}</WhitelistedAuthenticator>
            {% endfor %}
            {% for whitelist_authenticator in session.nonce.cookie.whitelist_authenticators %}
            <WhitelistedAuthenticator>{{whitelist_authenticator}}</WhitelistedAuthenticator>
            {% endfor %}
        </SessionNonceCookie>
    {% endif %}

    <!-- Config to enable performing validations for expired authentication context cache entry. -->
    <EnableAuthenticationContextExpiryValidation>{{session.authentication.context.expiry.validation}}</EnableAuthenticationContextExpiryValidation>

    {% if identity.cookies is defined %}
    <Cookies>
    {% for cookie in identity.cookies %}
        <Cookie name="{{cookie.name}}" domain="{{cookie.domain}}" httpOnly="{{cookie.httpOnly}}" secure="{{cookie.secure}}" sameSite="{{cookie.sameSite}}" />
    {% endfor %}
    </Cookies>
    {% endif %}


    <ResourceAccessControl {% if resource_access_control.default_access_allow is sameas false %} default-access="deny" {% endif %} {% if resource_access_control.disable_scope_validation is sameas true %} disable-scope-validation="true" {% endif %}>
        {% for resource in resource.access_control %}
        <Resource context="{{resource.context}}" secured="{{resource.secure}}"
                {% if resource.allowed_auth_handlers is defined %}
                allowed-auth-handlers="{{resource.allowed_auth_handlers|join(', ')}}"
                {% endif %}
                http-method="{{resource.http_method}}"
                {% if resource.cross_tenant is defined %}
                cross-tenant="{{resource.cross_tenant}}"
                {% endif %}
                {% if resource.cross_access_allowed_tenants is defined %}
                cross-access-allowed-tenants="{{resource.cross_access_allowed_tenants}}"
                {% endif %}
                >
            {% for permission in resource.permissions %}
            <Permissions>{{permission}}</Permissions>
            {% endfor %}
            {% for scope in resource.scopes %}
            <Scopes>{{scope}}</Scopes>
            {% endfor %}
        </Resource>
        {% endfor %}
        <Resource context="(.*)/lsp/(.*)" secured="true" http-method="all"/>
        <Resource context="(.*)" secured="false" http-method="OPTIONS"/>
        <Resource context="/" secured="false" http-method="GET"/>
        <Resource context="(.*)/api/identity/user/v1.0/validate-code(.*)" secured="true" http-method="all">
            <Permissions>/permission/admin/manage/identity/identitymgt</Permissions>
            <Scopes>internal_identity_mgt_view</Scopes>
            <Scopes>internal_identity_mgt_update</Scopes>
            <Scopes>internal_identity_mgt_create</Scopes>
            <Scopes>internal_identity_mgt_delete</Scopes>
        </Resource>
        <Resource context="(.*)/api/identity/user/v1.0/introspect-code(.*)" secured="true" http-method="POST">
            <Permissions>/permission/admin/manage/identity/identitymgt</Permissions>
            <Scopes>internal_identity_mgt_view</Scopes>
        </Resource>
        <Resource context="(.*)/api/identity/user/v1.0/resend-code(.*)" secured="true" http-method="all">
            <Permissions>/permission/admin/manage/identity/identitymgt</Permissions>
            <Scopes>internal_identity_mgt_view</Scopes>
            <Scopes>internal_identity_mgt_update</Scopes>
            <Scopes>internal_identity_mgt_create</Scopes>
            <Scopes>internal_identity_mgt_delete</Scopes>
        </Resource>
        <Resource context="(.*)/api/identity/user/v1.0/me(.*)" secured="true" http-method="POST"/>
        <Resource context="(.*)/api/identity/user/v1.0/lite(.*)" secured="true" http-method="POST"/>
        <Resource context="(.*)/api/identity/user/v1.0/me(.*)" secured="true" http-method="GET"/>
        <Resource context="(.*)/api/identity/user/v1.0/pi-info" secured="true" http-method="all">
             <Permissions>/permission/admin/manage/identity/usermgt/view</Permissions>
            <Scopes>internal_user_mgt_view</Scopes>
        </Resource>
        <Resource context="(.*)/api/identity/user/v1.0/pi-info/(.*)" secured="true" http-method="all">
            <Permissions>/permission/admin/manage/identity/usermgt/view</Permissions>
            <Scopes>internal_user_mgt_view</Scopes>
        </Resource>

        <Resource context="(.*)/api/identity/config-mgt/v1.0/search(.*)" secured="true" http-method="GET">
            <Permissions>/permission/admin/manage/identity/configmgt/list</Permissions>
            <Scopes>internal_config_mgt_list</Scopes>
        </Resource>

        <Resource context="^(?!.*/t/).*/api/identity/config-mgt/v1.0/resource-type" secured="true" http-method="POST">
            <Permissions>/permission/admin/manage/identity/configmgt/add</Permissions>
            <Scopes>internal_config_mgt_add</Scopes>
        </Resource>
        <Resource context="^(?!.*/t/).*/api/identity/config-mgt/v1.0/resource-type" secured="true" http-method="PUT">
            <Permissions>/permission/admin/manage/identity/configmgt/update</Permissions>
            <Scopes>internal_config_mgt_update</Scopes>
        </Resource>
        <Resource context="(.*)/api/identity/config-mgt/v1.0/resource-type/(.*)" secured="true" http-method="GET">
            <Permissions>/permission/admin/manage/identity/configmgt/view</Permissions>
            <Scopes>internal_config_mgt_view</Scopes>
        </Resource>
        <Resource context="^(?!.*/t/).*/api/identity/config-mgt/v1.0/resource-type/(.*)" secured="true" http-method="DELETE">
            <Permissions>/permission/admin/manage/identity/configmgt/delete</Permissions>
            <Scopes>internal_config_mgt_delete</Scopes>
        </Resource>

        <Resource context="(.*)/api/identity/config-mgt/v1.0/resource/(.*)" secured="true" http-method="POST">
            <Permissions>/permission/admin/manage/identity/configmgt/add</Permissions>
            <Scopes>internal_config_mgt_add</Scopes>
        </Resource>
        <Resource context="(.*)/api/identity/config-mgt/v1.0/resource/(.*)" secured="true" http-method="PUT">
            <Permissions>/permission/admin/manage/identity/configmgt/update</Permissions>
            <Scopes>internal_config_mgt_update</Scopes>
        </Resource>
        <Resource context="(.*)/api/identity/config-mgt/v1.0/resource/(.*)" secured="true" http-method="GET">
            <Permissions>/permission/admin/manage/identity/configmgt/view</Permissions>
            <Scopes>internal_config_mgt_view</Scopes>
        </Resource>
        <Resource context="(.*)/api/identity/config-mgt/v1.0/resource/(.*)" secured="true" http-method="DELETE">
            <Permissions>/permission/admin/manage/identity/configmgt/delete</Permissions>
            <Scopes>internal_config_mgt_delete</Scopes>
        </Resource>

        <Resource context="(.*)/api/server/v1/notification-senders/(.*)" secured="true" http-method="POST">
            <Permissions>/permission/admin/manage/identity/configmgt/add</Permissions>
            <Scopes>internal_config_mgt_add</Scopes>
        </Resource>
        <Resource context="(.*)/api/server/v1/notification-senders/(.*)" secured="true" http-method="PUT">
            <Permissions>/permission/admin/manage/identity/configmgt/update</Permissions>
            <Scopes>internal_config_mgt_update</Scopes>
        </Resource>
        <Resource context="(.*)/api/server/v1/notification-senders/(.*)" secured="true" http-method="GET">
            <Permissions>/permission/admin/manage/identity/configmgt/view</Permissions>
            <Scopes>internal_config_mgt_view</Scopes>
        </Resource>
        <Resource context="(.*)/api/server/v1/notification-senders/(.*)" secured="true" http-method="DELETE">
            <Permissions>/permission/admin/manage/identity/configmgt/delete</Permissions>
            <Scopes>internal_config_mgt_delete</Scopes>
        </Resource>

        <Resource context="(.*)/api/server/v1/secret-type/(.*)" secured="true" http-method="POST">
            <Permissions>/permission/admin/manage/identity/secretmgt/add</Permissions>
            <Scopes>internal_secret_mgt_add</Scopes>
        </Resource>
        <Resource context="(.*)/api/server/v1/secret-type/(.*)" secured="true" http-method="PUT">
            <Permissions>/permission/admin/manage/identity/secretmgt/update</Permissions>
            <Scopes>internal_secret_mgt_update</Scopes>
        </Resource>
        <Resource context="(.*)/api/server/v1/secret-type/(.*)" secured="true" http-method="GET">
            <Permissions>/permission/admin/manage/identity/secretmgt/view</Permissions>
            <Scopes>internal_secret_mgt_view</Scopes>
        </Resource>
        <Resource context="(.*)/api/server/v1/secret-type/(.*)" secured="true" http-method="DELETE">
            <Permissions>/permission/admin/manage/identity/secretmgt/delete</Permissions>
            <Scopes>internal_secret_mgt_delete</Scopes>
        </Resource>

        <Resource context="(.*)/api/server/v1/secrets/(.*)" secured="true" http-method="POST">
            <Permissions>/permission/admin/manage/identity/secretmgt/add</Permissions>
            <Scopes>internal_secret_mgt_add</Scopes>
        </Resource>
        <Resource context="(.*)/api/server/v1/secrets/(.*)" secured="true" http-method="PUT">
            <Permissions>/permission/admin/manage/identity/secretmgt/update</Permissions>
            <Scopes>internal_secret_mgt_update</Scopes>
        </Resource>
        <Resource context="(.*)/api/server/v1/secrets/(.*)" secured="true" http-method="GET">
            <Permissions>/permission/admin/manage/identity/secretmgt/view</Permissions>
            <Scopes>internal_secret_mgt_view</Scopes>
        </Resource>
        <Resource context="(.*)/api/server/v1/secrets/(.*)" secured="true" http-method="DELETE">
            <Permissions>/permission/admin/manage/identity/secretmgt/delete</Permissions>
            <Scopes>internal_secret_mgt_delete</Scopes>
        </Resource>

        <Resource context="(.*)/api/server/v1/branding-preference(.*)" secured="false" http-method="GET"/>
        <Resource context="(.*)/api/server/v1/branding-preference(.*)" secured="true" http-method="POST">
            <Permissions>/permission/admin/manage/identity/applicationmgt/update</Permissions>
            <Scopes>internal_application_mgt_update</Scopes>
        </Resource>
        <Resource context="(.*)/api/server/v1/branding-preference(.*)" secured="true" http-method="PUT">
            <Permissions>/permission/admin/manage/identity/applicationmgt/update</Permissions>
            <Scopes>internal_application_mgt_update</Scopes>
        </Resource>
        <Resource context="(.*)/api/server/v1/branding-preference(.*)" secured="true" http-method="DELETE">
            <Permissions>/permission/admin/manage/identity/applicationmgt/update</Permissions>
            <Scopes>internal_application_mgt_update</Scopes>
        </Resource>

        <Resource context="(.*)/api/server/v1/validation-rules(.*)" secured="false" http-method="GET"/>
        <Resource context="(.*)/api/server/v1/validation-rules(.*)" secured="true" http-method="PUT">
            <Permissions>/permission/admin/manage/identity/configmgt/update</Permissions>
            <Scopes>internal_config_mgt_update</Scopes>
        </Resource>
        <Resource context="(.*)/api/server/v1/idv-providers(.*)" secured="true" http-method="POST">
            <Permissions>/permission/admin/manage/identity/idvp/add</Permissions>
            <Scopes>internal_idvp_add</Scopes>
        </Resource>
        <Resource context="(.*)/api/server/v1/idv-providers(.*)" secured="true" http-method="PUT">
            <Permissions>/permission/admin/manage/identity/idvp/update</Permissions>
            <Scopes>internal_idvp_update</Scopes>
        </Resource>
        <Resource context="(.*)/api/server/v1/idv-providers(.*)" secured="true" http-method="DELETE">
            <Permissions>/permission/admin/manage/identity/idvp/delete</Permissions>
            <Scopes>internal_idvp_delete</Scopes>
        </Resource>
        <Resource context="(.*)/api/server/v1/idv-providers(.*)" secured="true" http-method="GET">
            <Permissions>/permission/admin/manage/identity/idvp/view</Permissions>
            <Scopes>internal_idvp_view</Scopes>
        </Resource>

        <Resource context="(.*)/api/identity/consent-mgt/v1.0/consents" secured="true" http-method="all"/>
        <Resource context="(.*)/api/identity/consent-mgt/v1.0/consents/receipts/(.*)" secured="true" http-method="all"/>

        <Resource context="(.*)/api/identity/consent-mgt/v1.0/consents/purposes(.*)" secured="true" http-method="POST">
            <Permissions>/permission/admin/manage/identity/consentmgt/add</Permissions>
            <Scopes>internal_consent_mgt_add</Scopes>
        </Resource>
        <Resource context="(.*)/api/identity/consent-mgt/v1.0/consents/purposes(.*)" secured="true" http-method="GET"/>
        <Resource context="(.*)/api/identity/consent-mgt/v1.0/consents/purposes(.+)" secured="true" http-method="DELETE">
            <Permissions>/permission/admin/manage/identity/consentmgt/delete</Permissions>
            <Scopes>internal_consent_mgt_delete</Scopes>
        </Resource>

        <Resource context="(.*)/api/identity/consent-mgt/v1.0/consents/pii-categories(.*)" secured="true" http-method="POST">
            <Permissions>/permission/admin/manage/identity/consentmgt/add</Permissions>
            <Scopes>internal_consent_mgt_add</Scopes>
        </Resource>
        <Resource context="(.*)/api/identity/consent-mgt/v1.0/consents/pii-categories(.*)" secured="true" http-method="GET"/>
        <Resource context="(.*)/api/identity/consent-mgt/v1.0/consents/pii-categories(.+)" secured="true" http-method="DELETE">
            <Permissions>/permission/admin/manage/identity/consentmgt/delete</Permissions>
            <Scopes>internal_consent_mgt_delete</Scopes>
        </Resource>

        <Resource context="(.*)/api/identity/consent-mgt/v1.0/consents/purpose-categories(.*)" secured="true" http-method="POST">
            <Permissions>/permission/admin/manage/identity/consentmgt/add</Permissions>
            <Scopes>internal_consent_mgt_add</Scopes>
        </Resource>
        <Resource context="(.*)/api/identity/consent-mgt/v1.0/consents/purpose-categories(.*)" secured="true" http-method="GET"/>
        <Resource context="(.*)/api/identity/consent-mgt/v1.0/consents/purpose-categories(.+)" secured="true" http-method="DELETE">
            <Permissions>/permission/admin/manage/identity/consentmgt/delete</Permissions>
            <Scopes>internal_consent_mgt_delete</Scopes>
        </Resource>

        <Resource context="(.*)/api/identity/recovery/(.*)" secured="true" http-method="all">
            <Permissions>/permission/admin/manage/identity/identitymgt</Permissions>
            <Scopes>internal_identity_mgt_view</Scopes>
            <Scopes>internal_identity_mgt_update</Scopes>
            <Scopes>internal_identity_mgt_create</Scopes>
            <Scopes>internal_identity_mgt_delete</Scopes>
        </Resource>
        <Resource context="(.*)/.well-known/openid-configuration(.*)" secured="false" http-method="all"/>
        <Resource context="/.well-known/webfinger(.*)" secured="false" http-method="all"/>
        <Resource context="(.*)/api/identity/oauth2/dcr/v1.1/register(.*)" secured="true" http-method="POST">
            <Permissions>/permission/admin/manage/identity/applicationmgt/create</Permissions>
            <Scopes>internal_application_mgt_create</Scopes>
        </Resource>
        <Resource context="(.*)/api/identity/oauth2/dcr/v1.1/register(.*)" secured="true" http-method="DELETE">
            <Permissions>/permission/admin/manage/identity/applicationmgt/delete</Permissions>
            <Scopes>internal_application_mgt_delete</Scopes>
        </Resource>
        <Resource context="(.*)/api/identity/oauth2/dcr/v1.1/register(.*)" secured="true" http-method="PUT">
            <Permissions>/permission/admin/manage/identity/applicationmgt/update</Permissions>
            <Scopes>internal_application_mgt_update</Scopes>
        </Resource>
        <Resource context="(.*)/api/identity/oauth2/dcr/v1.1/register(.*)" secured="true" http-method="GET">
            <Permissions>/permission/admin/manage/identity/applicationmgt/view</Permissions>
            <Scopes>internal_application_mgt_view</Scopes>
        </Resource>
        <Resource context="(.*)/identity/register(.*)" secured="true" http-method="all">
            <Permissions>/permission/admin/manage/identity/applicationmgt/delete</Permissions>
            <Scopes>internal_application_mgt_delete</Scopes>
        </Resource>
        <Resource context="(.*)/identity/connect/register(.*)" secured="true" http-method="all">
            <Permissions>/permission/admin/manage/identity/applicationmgt/create</Permissions>
            <Scopes>internal_application_mgt_create</Scopes>
        </Resource>
        <Resource context="(.*)/oauth2/introspect(.*)"
                secured="{{resource_access_control.introspect.secured}}"
                http-method="all">
            {% for permission in resource_access_control.introspect.permissions %}
            <Permissions>{{permission}}</Permissions>
            <Scopes>internal_application_mgt_view</Scopes>
            {% endfor %}
        </Resource>
        <Resource context="(.*)/api/identity/entitlement/(.*)" secured="true" http-method="all">
            <Permissions>/permission/admin/manage/identity/pep</Permissions>
            <Scopes>internal_manage_pep</Scopes>
        </Resource>
        <Resource context="(.*)/scim2/Users/.search" secured="true" http-method="POST">
            <Permissions>/permission/admin/manage/identity/usermgt/list</Permissions>
            <Scopes>internal_user_mgt_list</Scopes>
        </Resource>
        <Resource context="(.*)/scim2/Groups/.search" secured="true" http-method="POST">
            <Permissions>/permission/admin/manage/identity/rolemgt/view</Permissions>
            <Scopes>internal_role_mgt_view</Scopes>
        </Resource>
        <Resource context="(.*)/scim2/Roles/.search" secured="true" http-method="POST">
            <Permissions>/permission/admin/manage/identity/rolemgt/view</Permissions>
            <Scopes>internal_role_mgt_view</Scopes>
        </Resource>
        <Resource context="(.*)/scim2/Users(.*)" secured="true" http-method="POST">
            <Permissions>/permission/admin/manage/identity/usermgt/create</Permissions>
            <Scopes>internal_user_mgt_create</Scopes>
        </Resource>
        <Resource context="(.*)/scim2/Users(/?)" secured="true" http-method="GET">
            <Permissions>/permission/admin/manage/identity/usermgt/list</Permissions>
            <Scopes>internal_user_mgt_list</Scopes>
        </Resource>
        <Resource context="(.*)/scim2/Groups(.*)" secured="true" http-method="POST">
            <Permissions>/permission/admin/manage/identity/rolemgt/create</Permissions>
            <Scopes>internal_role_mgt_create</Scopes>
        </Resource>
        <Resource context="(.*)/scim2/Groups" secured="true" http-method="GET">
            <Permissions>/permission/admin/manage/identity/rolemgt/view</Permissions>
            <Scopes>internal_role_mgt_view</Scopes>
        </Resource>
        <Resource context="(.*)/scim2/Users/(.+)" secured="true" http-method="GET">
            <Permissions>/permission/admin/manage/identity/usermgt/view</Permissions>
            <Scopes>internal_user_mgt_view</Scopes>
        </Resource>
        <Resource context="(.*)/scim2/Users/(.*)" secured="true" http-method="PUT">
            <Permissions>/permission/admin/manage/identity/usermgt/update</Permissions>
            <Scopes>internal_user_mgt_update</Scopes>
        </Resource>
        <Resource context="(.*)/scim2/Users/(.*)" secured="true" http-method="PATCH">
            <Permissions>/permission/admin/manage/identity/usermgt/update</Permissions>
            <Scopes>internal_user_mgt_update</Scopes>
        </Resource>
        <Resource context="(.*)/scim2/Users/(.*)" secured="true" http-method="DELETE">
            <Permissions>/permission/admin/manage/identity/usermgt/delete</Permissions>
            <Scopes>internal_user_mgt_delete</Scopes>
        </Resource>
        <Resource context="(.*)/scim2/Groups/(.*)" secured="true" http-method="GET">
            <Permissions>/permission/admin/manage/identity/rolemgt/view</Permissions>
            <Scopes>internal_role_mgt_view</Scopes>
        </Resource>
        <Resource context="(.*)/scim2/Groups/(.*)" secured="true" http-method="PUT">
            <Permissions>/permission/admin/manage/identity/rolemgt/update</Permissions>
            <Scopes>internal_role_mgt_update</Scopes>
        </Resource>
        <Resource context="(.*)/scim2/Groups/(.*)" secured="true" http-method="PATCH">
            <Permissions>/permission/admin/manage/identity/rolemgt/update</Permissions>
            <Scopes>internal_role_mgt_update</Scopes>
        </Resource>
        <Resource context="(.*)/scim2/Groups/(.*)" secured="true" http-method="DELETE">
            <Permissions>/permission/admin/manage/identity/rolemgt/delete</Permissions>
            <Scopes>internal_role_mgt_delete</Scopes>
        </Resource>
        <Resource context="(.*)/scim2/Roles(.*)" secured="true" http-method="POST">
            <Permissions>/permission/admin/manage/identity/rolemgt/create</Permissions>
            <Scopes>internal_role_mgt_create</Scopes>
        </Resource>
        <Resource context="(.*)/scim2/Roles(.*)" secured="true" http-method="GET">
             <Permissions>/permission/admin/manage/identity/rolemgt/view</Permissions>
             <Scopes>internal_role_mgt_view</Scopes>
        </Resource>
        <Resource context="(.*)/scim2/Roles/(.*)" secured="true" http-method="PUT">
              <Permissions>/permission/admin/manage/identity/rolemgt/update</Permissions>
              <Scopes>internal_role_mgt_update</Scopes>
        </Resource>
        <Resource context="(.*)/scim2/Roles/(.*)" secured="true" http-method="PATCH">
              <Permissions>/permission/admin/manage/identity/rolemgt/update</Permissions>
              <Scopes>internal_role_mgt_update</Scopes>
        </Resource>
        <Resource context="(.*)/scim2/Roles/(.*)" secured="true" http-method="DELETE">
              <Permissions>/permission/admin/manage/identity/rolemgt/delete</Permissions>
              <Scopes>internal_role_mgt_delete</Scopes>
        </Resource>
        {% if resource_access_control.scim2_me_get_method.keep_resource is sameas true %}
        <Resource
                context="(.*)/scim2/Me"
                secured="{{resource_access_control.scim2_me_get_method.secured}}"
                http-method="GET">
            <Permissions>none</Permissions>
            <Scopes>internal_login</Scopes>
        </Resource>
        {% endif %}
        {% if resource_access_control.scim2_me_delete_method.keep_resource is sameas true %}
        <Resource context="(.*)/scim2/Me"
                  secured="{{resource_access_control.scim2_me_delete_method.secured}}"
                  http-method="DELETE">
            <Permissions>{{resource_access_control.scim2_me_delete_method.permission}}</Permissions>
            <Scopes>internal_user_mgt_delete</Scopes>
        </Resource>
        {% endif %}
        {% if resource_access_control.scim2_me_put_method.keep_resource is sameas true %}
        <Resource context="(.*)/scim2/Me"
                  secured="{{resource_access_control.scim2_me_put_method.secured}}"
                  http-method="PUT">
            <Permissions>none</Permissions>
            <Scopes>internal_login</Scopes>
        </Resource>
        {% endif %}
        {% if resource_access_control.scim2_me_patch_method.keep_resource is sameas true %}
        <Resource context="(.*)/scim2/Me"
                  secured="{{resource_access_control.scim2_me_patch_method.secured}}"
                  http-method="PATCH">
            <Permissions>none</Permissions>
           <Scopes>internal_login</Scopes>
        </Resource>
        {% endif %}
        {% if resource_access_control.scim2_me_post_method.keep_resource is sameas true %}
        <Resource context="(.*)/scim2/Me"
                  secured="{{resource_access_control.scim2_me_post_method.secured}}"
                  http-method="POST">
            <Permissions>{{resource_access_control.scim2_me_post_method.permission}}</Permissions>
            <Scopes>internal_user_mgt_create</Scopes>
        </Resource>
        {% endif %}
        <Resource context="(.*)/scim2/ServiceProviderConfig" secured="false" http-method="all">
            <Permissions></Permissions>
        </Resource>
        <Resource context="(.*)/scim2/ResourceTypes" secured="false" http-method="all">
            <Permissions></Permissions>
        </Resource>
        <Resource context="(.*)/scim2/Schemas(.*)" secured="true" http-method="all"/>
        <Resource context="(.*)/scim2/Bulk(.*)" secured="true"  http-method="all">
            <Permissions>/permission/admin/manage/identity/usermgt</Permissions>
            <Scopes>internal_user_mgt_create</Scopes>
            <Scopes>internal_user_mgt_view</Scopes>
            <Scopes>internal_user_mgt_list</Scopes>
            <Scopes>internal_user_mgt_delete</Scopes>
        </Resource>
        <Resource context="(.*)/api/identity/oauth2/dcr/(.*)" secured="true" http-method="all">
            <Permissions>/permission/admin/manage/identity/applicationmgt</Permissions>
            <Scopes>internal_application_mgt_create</Scopes>
            <Scopes>internal_application_mgt_update</Scopes>
            <Scopes>internal_application_mgt_view</Scopes>
            <Scopes>internal_application_mgt_delete</Scopes>
        </Resource>

        <Resource context="(.*)/api/identity/auth/v1.1/data(.*)" secured="true" http-method="all"/>
        <Resource context="(.*)/api/identity/auth/v1.1/context(.*)" secured="true" http-method="all"/>
        <Resource context="(.*)/api/identity/auth/v1.1/authenticate(.*)" secured="false" http-method="all"/>

        <Resource context="(.*)/api/identity/user/v1.0/update-username(.*)" secured="true" http-method="PUT">
            <Permissions>/permission/admin/manage/identity/usermgt/update</Permissions>
            <Scopes>internal_user_mgt_update</Scopes>
        </Resource>
        <Resource context="(.*)/api/identity/user/v1.0/validate-username(.*)" secured="true" http-method="all"/>

        <Resource context="(.*)/api/identity/oauth2/v1.0/scopes(.*)" secured="true" http-method="POST">
            <Permissions>/permission/admin/manage/identity/applicationmgt/create</Permissions>
            <Scopes>internal_application_mgt_create</Scopes>
        </Resource>
        <Resource context="(.*)/api/identity/oauth2/v1.0/scopes(.*)" secured="true" http-method="DELETE">
            <Permissions>/permission/admin/manage/identity/applicationmgt/delete</Permissions>
            <Scopes>internal_application_mgt_delete</Scopes>
        </Resource>
        <Resource context="(.*)/api/identity/oauth2/v1.0/scopes(.*)" secured="true" http-method="PUT">
            <Permissions>/permission/admin/manage/identity/applicationmgt/update</Permissions>
            <Scopes>internal_application_mgt_update</Scopes>
        </Resource>
        <Resource context="(.*)/api/identity/oauth2/v1.0/scopes(.*)" secured="true" http-method="GET, HEAD">
            <Permissions>/permission/admin/manage/identity/applicationmgt/view</Permissions>
            <Scopes>internal_application_mgt_view</Scopes>
        </Resource>
        <Resource context="(.*)/api/identity/oauth2/v1.0/(.*)" secured="true" http-method="all"/>

        <Resource context="(.*)/api/users/v1/me/authorized-apps(.*)" secured="true" http-method="GET, DELETE">
            <Permissions>none</Permissions>
            <Scopes>internal_login</Scopes>
        </Resource>
        <Resource context="(.*)/api/users/v2/me/authorized-apps(.*)" secured="true" http-method="GET, DELETE">
            <Permissions>none</Permissions>
            <Scopes>internal_login</Scopes>
        </Resource>
        <Resource context="(.*)/api/users/v1/me/approval-tasks(.*)" secured="true" http-method="GET, HEAD, POST, PUT, DELETE, PATCH">
            <Permissions>/permission/admin/manage/humantask/viewtasks</Permissions>
            <Scopes>internal_humantask_view</Scopes>
        </Resource>
        <Resource context="(.*)/api/users/v1/me/associations(.*)" secured="true" http-method="GET, POST, DELETE">
            <Permissions>none</Permissions>
            <Scopes>internal_login</Scopes>
        </Resource>
        <Resource context="(.*)/api/users/v1/me/federated-associations(.*)" secured="true" http-method="GET, DELETE">
            <Permissions>none</Permissions>
            <Scopes>internal_login</Scopes>
        </Resource>
        <Resource context="(.*)/api/users/v1/(.*)/associations" secured="true" http-method="GET">
            <Permissions>/permission/admin/manage/identity/user/association/view</Permissions>
            <Scopes>internal_user_association_view</Scopes>
        </Resource>
        <Resource context="(.*)/api/users/v1/(.*)/associations" secured="true" http-method="DELETE">
            <Permissions>/permission/admin/manage/identity/user/association/delete</Permissions>
            <Scopes>internal_user_association_delete</Scopes>
        </Resource>
        <Resource context="(.*)/api/users/v1/(.*)/federated-associations" secured="true" http-method="GET">
            <Permissions>/permission/admin/manage/identity/user/association/view</Permissions>
            <Scopes>internal_user_association_view</Scopes>
        </Resource>
        <Resource context="(.*)/api/users/v1/(.*)/federated-associations(.*)" secured="true" http-method="DELETE">
            <Permissions>/permission/admin/manage/identity/user/association/delete</Permissions>
            <Scopes>internal_user_association_delete</Scopes>
        </Resource>
        <Resource context="(.*)/api/users/v1/me/challenges" secured="true" http-method="GET">
            <Permissions>none</Permissions>
            <Scopes>internal_login</Scopes>
        </Resource>
        <Resource context="(.*)/api/users/v1/me/challenge-answers(.*)" secured="true" http-method="GET, PUT,
        POST, DELETE">
            <Permissions>none</Permissions>
            <Scopes>internal_login</Scopes>
        </Resource>
        <Resource context="(.*)/api/users/v1/(.*)/challenges(.*)" secured="true" http-method="GET">
            <Permissions>/permission/admin/manage/identity/identitymgt/view</Permissions>
            <Scopes>internal_identity_mgt_view</Scopes>
        </Resource>
        <Resource context="(.*)/api/users/v1/(.*)/challenges(.*)" secured="true" http-method="PUT">
            <Permissions>/permission/admin/manage/identity/identitymgt/update</Permissions>
            <Scopes>internal_identity_mgt_update</Scopes>
        </Resource>
        <Resource context="(.*)/api/users/v1/(.*)/challenges(.*)" secured="true" http-method="POST">
            <Permissions>/permission/admin/manage/identity/identitymgt/create</Permissions>
            <Scopes>internal_identity_mgt_create</Scopes>
        </Resource>
        <Resource context="(.*)/api/users/v1/(.*)/challenges(.*)" secured="true" http-method="DELETE">
            <Permissions>/permission/admin/manage/identity/identitymgt/delete</Permissions>
            <Scopes>internal_identity_mgt_delete</Scopes>
        </Resource>
        <Resource context="(.*)/api/users/v1/(.*)/challenge-answers(.*)" secured="true" http-method="GET">
            <Permissions>/permission/admin/manage/identity/identitymgt/view</Permissions>
            <Scopes>internal_identity_mgt_view</Scopes>
        </Resource>
        <Resource context="(.*)/api/users/v1/(.*)/challenge-answers(.*)" secured="true" http-method="PUT">
            <Permissions>/permission/admin/manage/identity/identitymgt/update</Permissions>
            <Scopes>internal_identity_mgt_update</Scopes>
        </Resource>
        <Resource context="(.*)/api/users/v1/(.*)/challenge-answers(.*)" secured="true" http-method="POST">
            <Permissions>/permission/admin/manage/identity/identitymgt/create</Permissions>
            <Scopes>internal_identity_mgt_create</Scopes>
        </Resource>
        <Resource context="(.*)/api/users/v1/(.*)/challenge-answers(.*)" secured="true" http-method="DELETE">
            <Permissions>/permission/admin/manage/identity/identitymgt/delete</Permissions>
            <Scopes>internal_identity_mgt_delete</Scopes>
        </Resource>
        <Resource context="(.*)/api/users/v1/me/user-functionality(.*)" secured="true" http-method="GET, PUT">
            <Permissions>none</Permissions>
            <Scopes>internal_login</Scopes>
        </Resource>
        <Resource context="(.*)/api/users/v1/(.*)/user-functionality(.*)" secured="true" http-method="GET">
            <Permissions>/permission/admin/manage/identity/identitymgt/view</Permissions>
            <Scopes>internal_identity_mgt_view</Scopes>
        </Resource>
        <Resource context="(.*)/api/users/v1/(.*)/user-functionality(.*)" secured="true" http-method="PUT">
            <Permissions>/permission/admin/manage/identity/identitymgt/update</Permissions>
            <Scopes>internal_identity_mgt_update</Scopes>
        </Resource>
        <Resource context="(.*)/api/server/v1/claim-dialects(.*)" secured="true" http-method="POST">
            <Permissions>/permission/admin/manage/identity/claimmgt/metadata/create</Permissions>
            <Scopes>internal_claim_meta_create</Scopes>
        </Resource>
        <Resource context="(.*)/api/server/v1/claim-dialects(.*)" secured="true" http-method="GET">
            <Permissions>/permission/admin/manage/identity/claimmgt/metadata/view</Permissions>
            <Scopes>internal_claim_meta_view</Scopes>
        </Resource>
        <Resource context="(.*)/api/server/v1/claim-dialects/(.*)" secured="true" http-method="PUT">
            <Permissions>/permission/admin/manage/identity/claimmgt/metadata/update</Permissions>
            <Scopes>internal_claim_meta_update</Scopes>
        </Resource>
        <Resource context="(.*)/api/server/v1/claim-dialects/(.*)" secured="true" http-method="DELETE">
            <Permissions>/permission/admin/manage/identity/claimmgt/metadata/delete</Permissions>
            <Scopes>internal_claim_meta_delete</Scopes>
        </Resource>
        <Resource context="(.*)/api/server/v1/email/template-types(.*)" secured="true" http-method="GET">
            <Permissions>/permission/admin/manage/identity/emailmgt/view</Permissions>
            <Scopes>internal_email_mgt_view</Scopes>
        </Resource>
        <Resource context="(.*)/api/server/v1/email/template-types(.*)" secured="true" http-method="POST">
            <Permissions>/permission/admin/manage/identity/emailmgt/create</Permissions>
            <Scopes>internal_email_mgt_create</Scopes>
        </Resource>
        <Resource context="(.*)/api/server/v1/email/template-types/(.*)" secured="true" http-method="PUT">
            <Permissions>/permission/admin/manage/identity/emailmgt/update</Permissions>
            <Scopes>internal_email_mgt_update</Scopes>
        </Resource>
        <Resource context="(.*)/api/server/v1/email/template-types/(.*)" secured="true" http-method="DELETE">
            <Permissions>/permission/admin/manage/identity/emailmgt/delete</Permissions>
            <Scopes>internal_email_mgt_delete</Scopes>
        </Resource>
        <Resource context="(.*)/api/server/v1/keystores/certs/public(.*)" secured="false" http-method="GET"/>
        <Resource context="(.*)/api/server/v1/keystores/(.*)" secured="true" http-method="GET">
            <Permissions>/permission/admin/manage/identity/keystoremgt/view</Permissions>
            <Scopes>internal_keystore_view</Scopes>
        </Resource>
        <Resource context="(.*)/api/server/v1/keystores/certs(.*)" secured="true" http-method="POST, DELETE">
            <Permissions>/permission/admin/manage/identity/keystoremgt/update</Permissions>
            <Scopes>internal_keystore_update</Scopes>
        </Resource>
        <Resource context="(.*)/api/server/v1/applications/(.*)/owner(.*)" secured="true" http-method="PUT">
            <Permissions>/permission/admin</Permissions>
            <Scopes>internal_organization_admin</Scopes>
        </Resource>
        <Resource context="(.*)/api/server/v1/applications(.*)" secured="true" http-method="POST">
            <Permissions>/permission/admin/manage/identity/applicationmgt/create</Permissions>
            <Scopes>internal_application_mgt_create</Scopes>
        </Resource>
        <Resource context="(.*)/api/server/v1/applications(.*)" secured="true" http-method="PUT, PATCH">
            <Permissions>/permission/admin/manage/identity/applicationmgt/update</Permissions>
            <Scopes>internal_application_mgt_update</Scopes>
        </Resource>
        <Resource context="(.*)/api/server/v1/applications(.*)" secured="true" http-method="DELETE">
            <Permissions>/permission/admin/manage/identity/applicationmgt/delete</Permissions>
            <Scopes>internal_application_mgt_delete</Scopes>
        </Resource>
        <Resource context="(.*)/api/server/v1/applications(.*)" secured="true" http-method="GET">
            <Permissions>/permission/admin/manage/identity/applicationmgt/view</Permissions>
            <Scopes>internal_application_mgt_view</Scopes>
        </Resource>
        <Resource context="(.*)/api/server/v1/identity-governance/preferences" secured="true" http-method="POST">
            <Permissions>none</Permissions>
            <Scopes>internal_login</Scopes>
        </Resource>
        <Resource context="(.*)/api/server/v1/admin-advisory-management/banner" secured="false" http-method="GET">
            <Permissions>none</Permissions>
            <Scopes>none</Scopes>
        </Resource>
        <Resource context="(.*)/api/server/v1/identity-governance(.*)" secured="true" http-method="GET">
            <Permissions>/permission/admin/manage/identity/idpmgt/view</Permissions>
            <Scopes>internal_idp_view</Scopes>
        </Resource>
        <Resource context="(.*)/api/server/v1/identity-governance/(.*)" secured="true" http-method="PATCH">
            <Permissions>/permission/admin/manage/identity/idpmgt/update</Permissions>
            <Scopes>internal_idp_update</Scopes>
        </Resource>
        <Resource context="(.*)/api/server/v1/permission-management/(.*)" secured="true" http-method="GET">
            <Permissions>/permission/admin/manage/identity/rolemgt/view</Permissions>
            <Scopes>internal_role_mgt_view</Scopes>
        </Resource>
        <Resource context="(.*)/api/server/v1/userstores(.*)" secured="true" http-method="POST">
            <Permissions>/permission/admin/manage/identity/userstore/config/create</Permissions>
            <Scopes>internal_userstore_create</Scopes>
        </Resource>
        <Resource context="(.*)/api/server/v1/userstores(.*)" secured="true" http-method="GET">
            <Permissions>/permission/admin/manage/identity/userstore/config/view</Permissions>
            <Scopes>internal_userstore_view</Scopes>
        </Resource>
        <Resource context="(.*)/api/server/v1/userstores(.*)" secured="true" http-method="PUT, PATCH">
            <Permissions>/permission/admin/manage/identity/userstore/config/update</Permissions>
            <Scopes>internal_userstore_update</Scopes>
        </Resource>
        <Resource context="(.*)/api/server/v1/userstores/(.*)" secured="true" http-method="DELETE">
            <Permissions>/permission/admin/manage/identity/userstore/config/delete</Permissions>
            <Scopes>internal_userstore_delete</Scopes>
        </Resource>
        <Resource context="(.*)/api/server/v1/userstores/test-connection" secured="true" http-method="POST">
            <Permissions>/permission/admin/manage/identity/userstore/config/view</Permissions>
            <Scopes>internal_userstore_view</Scopes>
        </Resource>
        <Resource context="(.*)/api/users/v1/me/sessions(.*)" secured="true"
                  http-method="all">
            <Permissions>none</Permissions>
            <Scopes>internal_login</Scopes>
        </Resource>
        <Resource context="(.*)/api/users/v1/(.*)/sessions(.*)" secured="true" http-method="GET">
            <Permissions>/permission/admin/manage/identity/authentication/session/view</Permissions>
            <Scopes>internal_session_view</Scopes>
        </Resource>
        <Resource context="(.*)/api/users/v1/(.*)/sessions(.*)" secured="true" http-method="DELETE">
            <Permissions>/permission/admin/manage/identity/authentication/session/delete</Permissions>
            <Scopes>internal_session_delete</Scopes>
        </Resource>
        <Resource context="(.*)/api/users/v1/me/applications(.*)" secured="true" http-method="GET">
            <Permissions>none</Permissions>
            <Scopes>internal_login</Scopes>
        </Resource>
       <Resource context="(.*)/api/users/v1/me(.*)" secured="true" http-method="GET, HEAD, POST, PUT, DELETE, PATCH">
            <Permissions>none</Permissions>
            <Scopes>internal_login</Scopes>
        </Resource>
        <Resource context="(.*)/api/users/v1/me/idv(.*)" secured="true" http-method="GET, POST, PUT">
            <Permissions>none</Permissions>
            <Scopes>internal_login</Scopes>
        </Resource>
        <Resource context="(.*)/api/users/v1/(.*)/idv(.*)" secured="true" http-method="GET">
            <Permissions>/permission/admin/manage/identity/user/idv/claim/view</Permissions>
            <Scopes>internal_idv_claim_view</Scopes>
        </Resource>
        <Resource context="(.*)/api/users/v1/(.*)/idv(.*)" secured="true" http-method="POST">
            <Permissions>/permission/admin/manage/identity/user/idv/claim/add</Permissions>
            <Scopes>internal_idv_claim_add</Scopes>
        </Resource>
        <Resource context="(.*)/api/users/v1/(.*)/idv(.*)" secured="true" http-method="PUT">
            <Permissions>/permission/admin/manage/identity/user/idv/claim/update</Permissions>
            <Scopes>internal_idv_claim_update</Scopes>
        </Resource>
        <Resource context="(.*)/api/users/v1/(.*)/idv/verify" secured="true" http-method="POST">
            <Permissions>/permission/admin/manage/identity/user/idv/claim/verify</Permissions>
            <Scopes>internal_idv_claim_verify</Scopes>
        </Resource>
        <Resource context="(.*)/api/server/v1/identity-providers(.*)" secured="true" http-method="POST">
            <Permissions>/permission/admin/manage/identity/idpmgt/create</Permissions>
            <Scopes>internal_idp_create</Scopes>
        </Resource>
        <Resource context="(.*)/api/server/v1/identity-providers(.*)" secured="true" http-method="PUT, PATCH">
            <Permissions>/permission/admin/manage/identity/idpmgt/update</Permissions>
            <Scopes>internal_idp_update</Scopes>
        </Resource>
        <Resource context="(.*)/api/server/v1/identity-providers(.*)" secured="true" http-method="DELETE">
            <Permissions>/permission/admin/manage/identity/idpmgt/delete</Permissions>
            <Scopes>internal_idp_delete</Scopes>
        </Resource>
        <Resource context="(.*)/api/server/v1/identity-providers(.*)" secured="true" http-method="GET">
            <Permissions>/permission/admin/manage/identity/idpmgt/view</Permissions>
            <Scopes>internal_idp_view</Scopes>
        </Resource>
        <Resource context="(.*)/api/server/v1/trusted-token-issuers(.*)" secured="true" http-method="GET">
            <Permissions>/permission/admin/manage/identity/idpmgt/view</Permissions>
            <Scopes>internal_idp_view</Scopes>
        </Resource>
        <Resource context="(.*)/api/server/v1/trusted-token-issuers(.*)" secured="true" http-method="DELETE">
            <Permissions>/permission/admin/manage/identity/idpmgt/delete</Permissions>
            <Scopes>internal_idp_delete</Scopes>
        </Resource>
        <Resource context="(.*)/api/server/v1/trusted-token-issuers(.*)" secured="true" http-method="POST">
            <Permissions>/permission/admin/manage/identity/idpmgt/create</Permissions>
            <Scopes>internal_idp_create</Scopes>
        </Resource>
        <Resource context="(.*)/api/server/v1/trusted-token-issuers(.*)" secured="true" http-method="PATCH">
            <Permissions>/permission/admin/manage/identity/idpmgt/update</Permissions>
            <Scopes>internal_idp_update</Scopes>
        </Resource>
        <Resource context="(.*)/api/server/v1/authenticators(.*)" secured="true" http-method="GET">
            <Permissions>/permission/admin/manage/identity/idpmgt/view</Permissions>
            <Scopes>internal_idp_view</Scopes>
        </Resource>
        <Resource context="(.*)/api/server/v1/script-libraries(.*)" secured="true" http-method="POST">
            <Permissions>/permission/admin/manage/identity/functionsLibrarymgt/create</Permissions>
            <Scopes>internal_functional_lib_create</Scopes>
        </Resource>
        <Resource context="(.*)/api/server/v1/script-libraries(.*)" secured="true" http-method="GET">
            <Permissions>/permission/admin/manage/identity/functionsLibrarymgt/view</Permissions>
            <Scopes>internal_functional_lib_view</Scopes>
        </Resource>
        <Resource context="(.*)/api/server/v1/script-libraries(.*)" secured="true" http-method="PUT">
            <Permissions>/permission/admin/manage/identity/functionsLibrarymgt//update</Permissions>
            <Scopes>internal_functional_lib_update</Scopes>
        </Resource>
        <Resource context="(.*)/api/server/v1/script-libraries(.*)" secured="true" http-method="DELETE">
            <Permissions>/permission/admin/manage/identity/functionsLibrarymgt/delete</Permissions>
            <Scopes>internal_functional_lib_delete</Scopes>
        </Resource>
        <Resource context="(.*)/api/server/v1/oidc/scopes(.*)" secured="true" http-method="POST">
            <Permissions>/permission/admin/manage/identity/applicationmgt/create</Permissions>
            <Scopes>internal_application_mgt_create</Scopes>
        </Resource>
        <Resource context="(.*)/api/server/v1/oidc/scopes(.*)" secured="true" http-method="DELETE">
            <Permissions>/permission/admin/manage/identity/applicationmgt/delete</Permissions>
            <Scopes>internal_application_mgt_delete</Scopes>
        </Resource>
        <Resource context="(.*)/api/server/v1/oidc/scopes(.*)" secured="true" http-method="PUT">
            <Permissions>/permission/admin/manage/identity/applicationmgt/update</Permissions>
            <Scopes>internal_application_mgt_update</Scopes>
        </Resource>
        <Resource context="(.*)/api/server/v1/oidc/scopes(.*)" secured="true" http-method="GET">
            <Permissions>/permission/admin/manage/identity/applicationmgt/view</Permissions>
            <Scopes>internal_application_mgt_view</Scopes>
        </Resource>
        <Resource context="/api/server/v1/tenants(.*)" secured="true" http-method="GET, POST, HEAD">
            <Permissions>/permission/protected/manage/monitor/tenants/list</Permissions>
            <Scopes>internal_list_tenants</Scopes>
        </Resource>
        <Resource context="/api/server/v1/channel-verified-tenants(.*)" secured="true" http-method="POST">
            <Permissions>/permission/protected/manage/monitor/tenants/list</Permissions>
            <Scopes>internal_list_tenants</Scopes>
         </Resource>
        <Resource context="/api/server/v1/tenants(.*)" secured="true" http-method="PUT">
            <Permissions>/permission/protected/manage/modify/tenants</Permissions>
            <Scopes>internal_modify_tenants</Scopes>
        </Resource>
        <Resource context="/api/server/v1/tenants(.*)/metadata" secured="true" http-method="DELETE">
            <Permissions>/permission/protected/manage/modify/tenants</Permissions>
            <Scopes>internal_modify_tenants</Scopes>
        </Resource>
        <Resource context="(.*)/api/users/v2/me/webauthn(.*)" secured="true" http-method="all">
            <Permissions>none</Permissions>
            <Scopes>internal_login</Scopes>
        </Resource>
        <Resource context="(.*)/api/identity/media/v1.0/user/(.*)" secured="true" http-method="POST">
            <Permissions>/permission/admin/manage/identity/media/create</Permissions>
            <Scopes>internal_media_mgt_create</Scopes>
        </Resource>
        <Resource context="(.*)/api/identity/media/v1.0/me/(.*)" secured="true" http-method="POST"/>
        <Resource context="(.*)/api/identity/media/v1.0/content/(.*)" secured="true" http-method="GET"/>
        <Resource context="(.*)/api/identity/media/v1.0/user/(.*)" secured="true" http-method="GET">
            <Permissions>/permission/admin/manage/identity/media/view</Permissions>
            <Scopes>internal_media_mgt_view</Scopes>
        </Resource>
        <Resource context="(.*)/api/identity/media/v1.0/me/(.*)" secured="true" http-method="GET"/>
        <Resource context="(.*)/api/identity/media/v1.0/user/(.*)" secured="true" http-method="DELETE">
            <Permissions>/permission/admin/manage/identity/media/delete</Permissions>
            <Scopes>internal_media_mgt_delete</Scopes>
        </Resource>
        <Resource context="(.*)/api/identity/media/v1.0/me/(.*)" secured="true" http-method="DELETE"/>

        <Resource context="(.*)/api/server/v1/cors/origins" secured="true" http-method="GET">
            <Permissions>/permission/admin/manage/identity/cors/origins/view</Permissions>
            <Scopes>internal_cors_origins_view</Scopes>
        </Resource>
        <Resource context="(.*)/api/server/v1/cors/origins/(.*)/apps" secured="true" http-method="GET">
            <Permissions>/permission/admin/manage/identity/cors/origins/view</Permissions>
            <Scopes>internal_cors_origins_view</Scopes>
        </Resource>
        <Resource context="(.*)/api/server/v1/configs/home-realm-identifiers" secured="true" http-method="GET">
            <Permissions>none</Permissions>
            <Scopes>internal_login</Scopes>
        </Resource>
        <Resource context="(.*)/api/server/v1/configs(.*)" secured="true" http-method="GET">
            <Permissions>none</Permissions>
            <Scopes>internal_login</Scopes>
        </Resource>
        <Resource context="(.*)/api/server/v1/(?!(tenants|channel-verified-tenants))(.*)" secured="true" http-method="all">
            <Permissions>/permission/admin/manage/identity/</Permissions>
            <Scopes>internal_identity_mgt_view</Scopes>
            <Scopes>internal_identity_mgt_update</Scopes>
            <Scopes>internal_identity_mgt_create</Scopes>
            <Scopes>internal_identity_mgt_delete</Scopes>
        </Resource>
        <Resource context="(.*)/api/users/v1/(.*)" secured="true" http-method="all">
            <Permissions>/permission/admin/manage/identity</Permissions>
            <Scopes>internal_identity_mgt_view</Scopes>
            <Scopes>internal_identity_mgt_update</Scopes>
            <Scopes>internal_identity_mgt_create</Scopes>
            <Scopes>internal_identity_mgt_delete</Scopes>
        </Resource>
        <Resource context="(.*)/api/users/v2/(.*)" secured="true" http-method="all">
            <Permissions>/permission/admin/manage/identity</Permissions>
            <Scopes>internal_identity_mgt_view</Scopes>
            <Scopes>internal_identity_mgt_update</Scopes>
            <Scopes>internal_identity_mgt_create</Scopes>
            <Scopes>internal_identity_mgt_delete</Scopes>
        </Resource>
        <Resource context="(.*)/api/identity/typingdna/v1.0/(.*)" secured="true" http-method="GET, DELETE">
            <Permissions>none</Permissions>
            <Scopes>internal_login</Scopes>
        </Resource>

        <Resource context="/carbon(.*)" secured="false" http-method="all"/>
        <Resource context="(.*)/myaccount(.*)" secured="false" http-method="all"/>
        <Resource context="(.*)/console(.*)" secured="false" http-method="all"/>
        <Resource context="(.*)/commonauth(.*)" secured="false" http-method="all"/>
        <Resource context="/t/(.*)/carbon(.*)" secured="false" http-method="all"/>
        <Resource context="/services(.*)" secured="false" http-method="all"/>
        <Resource context="/t/(.*)/services(.*)" secured="false" http-method="all"/>
        <Resource context="(.*)/samlsso(.*)" secured="false" http-method="all"/>
        <Resource context="/acs(.*)" secured="false" http-method="all"/>
        <Resource context="/openidserver(.*)" secured="false" http-method="all"/>
        <Resource context="/openid(.*)" secured="false" http-method="all"/>
        <Resource context="(.*)/passivests(.*)" secured="false" http-method="all"/>
        <Resource context="(.*)/samlartresolve(.*)" secured="false" http-method="all"/>
        <Resource context="(.*)/oauth/request-token(.*)" secured="false" http-method="all"/>
        <Resource context="(.*)/oauth/authorize-url(.*)" secured="false" http-method="all"/>
        <Resource context="(.*)/oauth/access-token(.*)" secured="false" http-method="all"/>
        <Resource context="(.*)/oauth2/token(.*)" secured="false" http-method="all"/>
        <Resource context="(.*)/oauth2/authorize(.*)" secured="false" http-method="all"/>
        <Resource context="(.*)/oauth2/revoke(.*)" secured="false" http-method="all"/>
        <Resource context="(.*)/oauth2/userinfo(.*)" secured="false" http-method="all"/>
        <Resource context="(.*)/oauth2/jwks(.*)" secured="false" http-method="all"/>
        <Resource context="(.*)/oauth2/device(.*)" secured="false" http-method="all"/>
        <Resource context="(.*)/oauth2/device_authorize(.*)" secured="false" http-method="all"/>
        <Resource context="(.*)/oidc/checksession(.*)" secured="false" http-method="all"/>
        <Resource context="(.*)/oidc/logout(.*)" secured="false" http-method="all"/>
        <Resource context="(.*)/oauth2/oidcdiscovery(.*)" secured="false" http-method="all"/>
        <Resource context="(.*)/wso2/scim/Users(.*)" secured="false" http-method="all"/>
        <Resource context="(.*)/wso2/scim/Groups(.*)" secured="false" http-method="all"/>
        <Resource context="(.*)/wso2/scim/Bulk(.*)" secured="false" http-method="all"/>
        <Resource context="(.*)/authenticationendpoint(.*)" secured="false" http-method="all"/>
        <Resource context="(.*)/accountrecoveryendpoint/confirmregistration.do(.*)" secured="false" http-method="GET, POST, HEAD"/>
        <Resource context="(.*)/accountrecoveryendpoint(.*)" secured="false" http-method="all"/>
        <Resource context="(.*)/api/health-check/v1(.*)" secured="false" http-method="all"/>
        <Resource context="(.*)/emailotpauthenticationendpoint(.*)" secured="false" http-method="all"/>
        <Resource context="/mex(.*)" secured="false" http-method="all"/>
        <Resource context="/mexut(.*)" secured="false" http-method="all"/>
        <Resource context="(.*)/smsotpauthenticationendpoint(.*)" secured="false" http-method="all"/>
        <Resource context="(.*)/totpauthenticationendpoint(.*)" secured="false" http-method="all"/>
        <Resource context="/x509certificateauthenticationendpoint(.*)" secured="false" http-method="all"/>
        <Resource context="/userandrolemgtservice(.*)" secured="false" http-method="all"/>
        <Resource context="/x509-certificate-servlet(.*)" secured="false" http-method="all"/>
        <Resource context="/mepinauthenticationendpoint(.*)" secured="false" http-method="all"/>
        <Resource context="(.*)/identity/cas(.*)" secured="false" http-method="all"/>
        <Resource context="(.*)/identity/saml/slo(.*)" secured="false" http-method="all"/>
        <Resource context="(.*)/identity/extend-session(.*)" secured="false" http-method="all"/>
        <Resource context="/mobileconnectauthenticationendpoint(.*)" secured="false" http-method="all"/>
        <Resource context="/inweboauthenticationendpoint(.*)" secured="false" http-method="all"/>
        <Resource context="/token2authenticationendpoint(.*)" secured="false" http-method="all"/>
        <Resource context="/duoauthenticationendpoint(.*)" secured="false" http-method="all"/>
        <Resource context="(.*)/fileupload/service(.*)" secured="true" http-method="all">
            <Permissions>/permission/admin/manage/identity/applicationmgt/create</Permissions>
        </Resource>
        <Resource context="(.*)/fileupload/entitlement-policy(.*)" secured="true" http-method="all">
            <Permissions>/permission/admin/manage/identity/entitlement/pap/policy/create</Permissions>
        </Resource>
        <Resource context="(.*)/fileupload/resource(.*)" secured="true" http-method="all">
            <Permissions>/permission/admin/manage</Permissions>
        </Resource>
        <Resource context="(.*)/filedownload(.*)" secured="false" http-method="all"/>
        <Resource context="(.*)/logincontext(.*)" secured="false" http-method="all"/>
        <Resource context="(.*)/longwaitstatus(.*)" secured="false" http-method="GET"/>
        <Resource context="(.*)/registry/resourceContent(.*)" secured="false" http-method="all"/>
        <Resource context="(.*)/registry/resource(.*)" secured="false" http-method="all"/>
        <Resource context="(.*)/registry/tags(.*)" secured="false" http-method="all"/>
        <Resource context="(.*)/registry/atom(.*)" secured="false" http-method="all"/>
        <Resource context="(.*)/tryit/JAXRSRequestXSSproxy_ajaxprocessor.jsp" secured="false" http-method="all"/>
        <Resource context="(.*)/admin/jsp/WSRequestXSSproxy_ajaxprocessor.jsp" secured="false" http-method="all"/>
        <Resource context="(.*)/api/identity/config-mgt/v1.0/search(.*)" secured="true" http-method="GET"/>
        <Resource context="^(?!.*/t/).*/api/identity/config-mgt/v1.0/resource-type" secured="true" http-method="POST"/>
        <Resource context="^(?!.*/t/).*/api/identity/config-mgt/v1.0/resource-type" secured="true" http-method="PUT"/>
        <Resource context="(.*)/api/identity/config-mgt/v1.0/resource-type/(.*)" secured="true" http-method="GET"/>
        <Resource context="^(?!.*/t/).*/api/identity/config-mgt/v1.0/resource-type/(.*)" secured="true" http-method="DELETE"/>
        <Resource context="(.*)/api/identity/config-mgt/v1.0/resource/(.*)" secured="true" http-method="POST"/>
        <Resource context="(.*)/api/identity/config-mgt/v1.0/resource/(.*)" secured="true" http-method="PUT"/>
        <Resource context="(.*)/api/identity/config-mgt/v1.0/resource/(.*)/(.*)" secured="true" http-method="GET"/>
        <Resource context="(.*)/api/identity/config-mgt/v1.0/resource/(.*)/(.*)" secured="true" http-method="DELETE"/>
        <Resource context="(.*)/api/identity/config-mgt/v1.0/resource/(.*)/(.*)" secured="true" http-method="POST"/>
        <Resource context="(.*)/api/identity/config-mgt/v1.0/resource/(.*)/(.*)" secured="true" http-method="PUT"/>
        <Resource context="(.*)/api/identity/config-mgt/v1.0/resource/(.*)/(.*)/(.*)" secured="true" http-method="GET"/>
        <Resource context="(.*)/api/identity/config-mgt/v1.0/resource/(.*)/(.*)/(.*)" secured="true" http-method="DELETE"/>
        <Resource context="(.*)/iwa-kerberos(.*)" secured="false" http-method="all"/>
        <Resource context="(.*)/identity/metadata/(.*)" secured="false" http-method="all"/>
        <Resource context="(.*)/api/identity/media/v1.0/public/(.*)" secured="false" http-method="GET"/>
        <Resource context="(.*)/identity/oidc/slo(.*)" secured="false" http-method="POST"/>
</ResourceAccessControl>

    <ClientAppAuthentication>
        <Application name="{{account_recovery.endpoint.auth.name}}" hash="{{account_recovery.endpoint.auth.hash}}" />
        {% for client_app in client_apps.authentication %}
        <Application name="{{client_app.name}}" hash="{{client_app.hash}}" />
        {% endfor %}
    </ClientAppAuthentication>

    <!--
    This property restricts federated user association done through UserProfileAdmin admin service.
    Would not affect associations done through provisioning
    -->
    <EnableFederatedUserAssociation>{{user.association.enable_for_federated_users}}</EnableFederatedUserAssociation>

    <EnableTenantQualifiedUrls>{{tenant_context.enable_tenant_qualified_urls}}</EnableTenantQualifiedUrls>
    <EnableTenantedSessions>{{tenant_context.enable_tenanted_sessions | default(false)}}</EnableTenantedSessions>

    <!--
        When this property is set to 'true', if the username provided during the SaaS application authentication does
        not have a tenant domain appended, the user will be treated as a super tenant user and will be authenticated
        against the super tenant domain.

        When this property is set to 'false', if the username provided during the SaaS application authentication does
        not have a tenant domain appended, the user will be treated as a application tenant domain user and will be
        authenticated against the application tenant domain.
    -->
    <EnableLegacySaaSAuthentication>{{authentication.enable_legacy_saas_mode | default(false)}}</EnableLegacySaaSAuthentication>

    <EnablePerUserFunctionalityLocking>{{user.enable_per_user_functionality_locking}}</EnablePerUserFunctionalityLocking>

    <TenantContextsToRewrite>
        <WebApp>
            {% for webapp in tenant_context.rewrite.custom_webapps %}
            <Context>{{webapp}}</Context>
            {% endfor %}
            {% for webapp in tenant_context.rewrite.webapps %}
            <Context>{{webapp}}</Context>
            {% endfor %}
        </WebApp>
        <Servlet>
            {% for servlet in tenant_context.rewrite.servlets %}
            <Context>{{servlet}}</Context>
            {% endfor %}
            {% for servlet in tenant_context.rewrite.custom_servlets %}
            <Context>{{servlet}}</Context>
            {% endfor %}
        </Servlet>
        <OverwriteDispatch>
            {% for context in tenant_context.rewrite.overwrite.dispatch %}
            <Context>{{context}}</Context>
            {% endfor %}
            {% for context in tenant_context.rewrite.overwrite.custom_dispatch %}
            <Context>{{context}}</Context>
            {% endfor %}
            {% for path in tenant_context.rewrite.overwrite.ignore_dispatch_path %}
            <IgnorePath>{{path}}</IgnorePath>
            {% endfor %}
        </OverwriteDispatch>
    </TenantContextsToRewrite>

    <OrgContextsToRewrite>
        <WebApp>
        {% for organization_context in organization_context.rewrite %}
        {% for base_path in organization_context.base_path %}
            <Context>
                <BasePath>{{base_path}}</BasePath>
                <SubPaths>
                {% for sub_path in organization_context.sub_paths %}
                    <Path>{{sub_path}}</Path>
                {% endfor %}
                </SubPaths>
            </Context>
        {% endfor %}
        {% endfor %}
            <Context>
                <BasePath>/scim2/</BasePath>
                <SubPaths>
                    <Path>/scim2/Groups</Path>
                    <Path>/scim2/Users</Path>
                    <Path>/scim2/Schemas</Path>
                </SubPaths>
            </Context>
            <Context>
                <BasePath>/oauth2/</BasePath>
            </Context>
            <Context>
                <BasePath>/authenticationendpoint/</BasePath>
            </Context>
            <Context>
                <BasePath>/api/</BasePath>
                <SubPaths>
                    <Path>/api/server/v1/identity-providers</Path>
                    <Path>/api/server/v1/trusted-token-issuers</Path>
                    <Path>/api/server/v1/organizations</Path>
                    <Path>/api/server/v1/applications</Path>
                    <Path>/api/users/v1/me/organizations</Path>
                    <Path>/api/server/v1/configs/authenticators</Path>
                    <Path>/api/server/v1/userstores</Path>
                    <Path>/api/server/v1/claim-dialects</Path>
                    <Path>/api/server/v1/identity-governance</Path>
                    <Path>/api/server/v1/email/template-types</Path>
                    <Path>/api/identity/recovery/v0.9</Path>
                    <Path>/api/identity/auth/v1.1</Path>
                    <Path>/api/server/v1/authenticators</Path>
                    <Path>/api/server/v1/branding-preference</Path>
                    <Path>/api/server/v1/validation-rules</Path>
                    <Path>/api/users/v1/([^/]+)/sessions</Path>
                    <Path>/api/server/v1/admin-advisory-management</Path>
                </SubPaths>
            </Context>
            <Context>
                <BasePath>/console/</BasePath>
            </Context>
            <Context>
                <BasePath>/accountrecoveryendpoint/</BasePath>
            </Context>
            <Context>
                <BasePath>/oidc/</BasePath>
                <SubPaths>
                    <Path>/oidc/logout</Path>
                </SubPaths>
            </Context>
        </WebApp>
        <Servlet>
        {% for servlet in organization_context.rewrite.servlets %}
            <Context>{{servlet}}</Context>
        {% endfor %}
        {% for servlet in organization_context.rewrite.custom_servlets %}
            <Context>{{servlet}}</Context>
        {% endfor %}
            <Context>/commonauth(.*)</Context>
            <Context>/logincontext(.*)</Context>
            <Context>/samlsso(.*)</Context>
            <Context>/longwaitstatus(.*)</Context>
        </Servlet>
    </OrgContextsToRewrite>

    <OrgRoutingOnlySupportedAPIPaths>
        <Path>/api/server/v1/organizations</Path>
        <Path>/api/users/v1/me/organizations</Path>
    </OrgRoutingOnlySupportedAPIPaths>

    <!-- Server Synchronization Tolerance Configuration in seconds -->
    <ClockSkew>{{server.clock_skew}}</ClockSkew>

    <!-- JWT validator configurations -->
    <JWTValidatorConfigs>
        <Enable>{{oauth.jwks_endpoint.enable}}</Enable>
        <EnforceCertificateExpiryTimeValidity>{{oauth.jwks_endpoint.enforce_certificate_expiry_time_validity}}</EnforceCertificateExpiryTimeValidity>
        <JWKSEndpoint>
            <HTTPConnectionTimeout>{{oauth.jwks_endpoint.connection_timeout}}</HTTPConnectionTimeout>
            <HTTPReadTimeout>{{oauth.jwks_endpoint.read_timeout}}</HTTPReadTimeout>
            <HTTPSizeLimit>{{oauth.jwks_endpoint.size_limit_bytes}}</HTTPSizeLimit>
            <HTTPProxy>
                <Enable>{{http_proxy.enable}}</Enable>
                <Host>{{http_proxy.host}}</Host>
                <Port>{{http_proxy.port}}</Port>
                <Username>{{http_proxy.username}}</Username>
                <Password>{{http_proxy.password}}</Password>
            </HTTPProxy>
            <!-- Configuration for allowing users to get Previous KID value generated using SHA-1 algo from the JWKS endpoint -->
            <AddPreviousVersionKID>{{oauth.jwks_endpoint.add_previous_version_kid}}</AddPreviousVersionKID>
        </JWKSEndpoint>
    </JWTValidatorConfigs>

    <AdaptiveAuth>
        <!--Default configs for event publisher-->
        <EventPublisher>
            <ReceiverURL>{{authentication.adaptive.event_publisher.url}}</ReceiverURL>
            <BasicAuthentication>
                <Enable>{{authentication.adaptive.event_publisher.authentication.basic.enable}}</Enable>
                <Username>{{authentication.adaptive.event_publisher.authentication.basic.username}}</Username>
                <Password>{{authentication.adaptive.event_publisher.authentication.basic.password}}</Password>
            </BasicAuthentication>
        </EventPublisher>
        <!--End of default configs for event publisher-->

        <AsyncSequenceExecutorPoolSize>{{authentication.adaptive.async_executer_pool_size}}</AsyncSequenceExecutorPoolSize>
        <MaxTotalConnections>{{authentication.adaptive.http_connections.max}}</MaxTotalConnections>
        <MaxTotalConnectionsPerRoute>{{authentication.adaptive.http_connections.max_per_route}}</MaxTotalConnectionsPerRoute>

        <!--Timeouts in milliseconds-->
        <!--Default configs for timeouts-->
        <HTTPConnectionTimeout>{{authentication.adaptive.http_connections.connection_timeout}}</HTTPConnectionTimeout>
        <HTTPReadTimeout>{{authentication.adaptive.http_connections.read_timeout}}</HTTPReadTimeout>
        <HTTPConnectionRequestTimeout>{{authentication.adaptive.http_connections.request_timeout}}</HTTPConnectionRequestTimeout>
        <!--End of default configs for timeouts-->

        <!--Timeouts for callChore token call and adaptive endpoint-->
        <!--Default timeout in milliseconds-->
        <CallChoreo>
          <HTTPConnectionTimeout>{{authentication.adaptive.call_choreo.http_connections.connection_timeout}}</HTTPConnectionTimeout>
          <HTTPReadTimeout>{{authentication.adaptive.call_choreo.http_connections.read_timeout}}</HTTPReadTimeout>
          <HTTPConnectionRequestTimeout>{{authentication.adaptive.call_choreo.http_connections.request_timeout}}</HTTPConnectionRequestTimeout>
        </CallChoreo>
        <!--End of default configs for callChore timeouts-->

        <RefreshInterval>{{authentication.adaptive.long_wait.page_refresh_interval}}</RefreshInterval>
        <!--End of timeouts in milliseconds-->

        <PromptOnLongWait>{{authentication.adaptive.long_wait.prompt}}</PromptOnLongWait>

        <!--Timeout in milliseconds for the waiting external calls-->
        <LongWaitTimeout>{{authentication.adaptive.long_wait.timout}}</LongWaitTimeout>

        {% if authentication.adaptive.allow_loops is defined %}
        <AllowLoops>{{authentication.adaptive.allow_loops}}</AllowLoops>
        {% endif %}
        <ExecutionSupervisor>
            <Enable>{{authentication.adaptive.execution_supervisor.enable}}</Enable>
            <ThreadCount>{{authentication.adaptive.execution_supervisor.thread_count}}</ThreadCount>
            <Timeout>{{authentication.adaptive.execution_supervisor.timeout}}</Timeout>
            {% if authentication.adaptive.execution_supervisor.memory_limit is defined %}
            <MemoryLimit>{{authentication.adaptive.execution_supervisor.memory_limit}}</MemoryLimit>
            {% endif %}
        </ExecutionSupervisor>

        {% if authentication.adaptive.http_function_allowed_domains is defined %}
        <HTTPFunctionAllowedDomains>
            {% for domain in authentication.adaptive.http_function_allowed_domains %}
            <Domain>{{domain}}</Domain>
            {% endfor %}
        </HTTPFunctionAllowedDomains>
        {% endif %}

        {% if authentication.adaptive.choreo_domains is defined %}
        <ChoreoDomains>
            {% for domain in authentication.adaptive.choreo_domains %}
            <Domain>{{domain}}</Domain>
            {% endfor %}
        </ChoreoDomains>
        {% endif %}

        <!--Default configs for Choreo token endpoint-->
        <ChoreoTokenEndpoint>{{authentication.adaptive.choreo_token_endpoint}}</ChoreoTokenEndpoint>

        <!--Whether to use authenticator name or display name in authenticationOptions-->
        <AuthenticatorNameInAuthConfig>
            <Enable>{{authentication.adaptive.authenticator_name_in_auth_config.enable}}</Enable>
        </AuthenticatorNameInAuthConfig>
    </AdaptiveAuth>

    <!--Intermediate certificate validation for certificate based requests-->
    <IntermediateCertValidation enable="{{intermediate_cert_validation.enable}}">
        <IntermediateCerts>
            <!--Add intermediate certificate CN. Multiple <CertCN> elements can be used for multiple certificates.-->
            {% for cert in intermediate_cert_validation.cert_cns %}
            <CertCN>{{cert}}</CertCN>
            {% endfor %}
        </IntermediateCerts>
        <ExemptContext>
            <!--Add exemptable context paths. Multiple <Context> elements can be used for multiple contexts.-->
            {% for context in intermediate_cert_validation.exempt_contexts%}
            <Context>{{context}}</Context>
            {% endfor %}
        </ExemptContext>
    </IntermediateCertValidation>

    <!--This is the separator that use to separate multiple roles in the role claim value coming from IDP side-->
    <FederatedIDPRoleClaimValueAttributeSeparator>{{federated.idp.role_claim_value_attribute_separator}}</FederatedIDPRoleClaimValueAttributeSeparator>

     {% if system_applications.fidp_role_based_authz_enabled_apps is defined %}
     <!-- Following applications can use federated user role based authorization -->
     <FIdPRoleBasedAuthzApplications>
         {% for application in system_applications.fidp_role_based_authz_enabled_apps %}
         <AppName>{{application}}</AppName>
         {% endfor %}
     </FIdPRoleBasedAuthzApplications>
     {% endif %}

    <!--This configuration is used for X509 Certificate based authentication. -->

    {% if x509.request_header_name is defined and x509.request_header_name|length %}
    <X509>
        <!--During ssl termination at LB, the X509 certificate is passed over the HTTP header. This configuration
        provides the facility to configure HTTP request header name which is configured at LB.  -->
        <X509RequestHeaderName>{{x509.request_header_name}}</X509RequestHeaderName>
    </X509>
    {% endif %}

    <!-- This configuration specifies the claims that should be logged to "audit.log" upon changes. -->
    {% if audit.log.loggable_user_claim|length %}
    <LoggableUserClaims>
        {% for claim in audit.log.loggable_user_claim %}
        <LoggableUserClaim>{{claim}}</LoggableUserClaim>
        {% endfor %}
    </LoggableUserClaims>
    {% endif %}

     <!-- This configuration specifies enabling contextual param for audit logs. -->
     <LoggableContextualParams>
       {% for param in audit.log.contextual_param.params %}
        <contextual_param>{{param}}</contextual_param>
       {% endfor %}
     </LoggableContextualParams>

    <!--Configuration Store properties-->
    <ConfigurationStore>
        <!--Set an upper limit to the database call queries. Configuration store uses dynamic query generation,
        specially for searching resources. This property will prevent any unwanted errors due to too large queries.
        Default value is the maximum packet size for MySQL 5.7 in bytes.-->
        <MaximumQueryLength>{{configuration.store.query_length.max}}</MaximumQueryLength>
        <AllowCrossTenantSearch>{{configuration.store.allow_cross_tenant_search}}</AllowCrossTenantSearch>
    </ConfigurationStore>

    <FIDO>
        <WebAuthn>
            <Enable>{{fido.webauthn.enable}}</Enable>
        </WebAuthn>
        <FIDO2TrustedOrigins>
            {% for origin in fido.trusted.origins %}
                <Origin>{{origin}}</Origin>
            {% endfor %}
        </FIDO2TrustedOrigins>

        <!--
            Time allocated for the users to authenticate.
            Time configurations are in milliseconds.
        -->
        <UserResponseTimeout>{{fido.user_response_timeout}}</UserResponseTimeout>

        <!-- FIDO2 metadata service related configurations -->
        <MetadataService>
            <Enable>{{fido.metadata_service.enable}}</Enable>
            <MDSEndpoints>
                {% for endpoint in fido.metadata_service.mds_endpoints %}
                    <Endpoint>{{endpoint}}</Endpoint>
                {% endfor %}
            </MDSEndpoints>
            <MDSRootCertificateFilePath>{{fido.metadata_service.mds_root_certificate_file_path}}</MDSRootCertificateFilePath>
            <MetadataStatementDirectory>{{fido.metadata_service.metadata_statement_directory}}</MetadataStatementDirectory>
            <SchedulerInitialDelay>{{fido.metadata_service.mds_scheduler_initial_delay}}</SchedulerInitialDelay>
        </MetadataService>
    </FIDO>

    <MaximumItemsPerPage>{{pagination.max_items_per_page}}</MaximumItemsPerPage>
    <DefaultItemsPerPage>{{pagination.default_items_per_page}}</DefaultItemsPerPage>

    <UserFiltering>
        <ShowDisplayName>{{user_filtering.show_display_name_of_user}}</ShowDisplayName>
    </UserFiltering>

    <!-- Allowed Userstores -->
    {% if user_store_mgt.allowed_user_stores is defined %}
    <AllowedUserstores>
        {% for allowed_user_store in user_store_mgt.allowed_user_stores %}
        <AllowedUserstore>{{allowed_user_store}}</AllowedUserstore>
        {% endfor %}
        {% if user_store_mgt.custom_user_stores is defined %}
        {% for custom_user_store in user_store_mgt.custom_user_stores %}
        <AllowedUserstore>{{custom_user_store}}</AllowedUserstore>
        {% endfor %}
        {% endif %}
    </AllowedUserstores>
    {% endif %}

    {% if user_store_mgt.reserved_user_stores is defined %}
    <ReservedUserstores>
        {% for reserved_user_store in user_store_mgt.reserved_user_stores %}
        <ReservedUserstore>{{reserved_user_store}}</ReservedUserstore>
        {% endfor %}
    </ReservedUserstores>
    {% endif %}

    <!-- System Applications -->
    {% if system_applications.read_only_apps is defined %}
    <SystemApplications>
        {% for application in system_applications.read_only_apps %}
        <ApplicationName>{{application}}</ApplicationName>
        {% endfor %}
    </SystemApplications>
    {% endif %}

    <!-- System Roles -->
    {% if system_roles is defined %}
    <SystemRoles>
        <Enabled>{{system_roles.enable}}</Enabled>
        {% for role in system_roles.read_only_roles %}
        <Role>
            <Name>{{role.name}}</Name>
            <MandatoryScopes>
                {% for scope in role.scopes %}
                <Scope>{{scope}}</Scope>
                {% endfor %}
            </MandatoryScopes>
        </Role>
        {% endfor %}
    </SystemRoles>
    {% endif %}

    <MutualTLS>
        <ClientCertificateHeader>{{oauth.mutualtls.client_certificate_header}}</ClientCertificateHeader>
    </MutualTLS>

    <!-- Configuration for allowing an uninterrupted token building flow upon facing claim handling errors. -->
    <ContinueOnClaimHandlingError>{{continue_on_claim_handling_error}}</ContinueOnClaimHandlingError>

    <!--Disallowed characters regEx property-->
    {% if user_identifier.disallowed.characters.regex is defined %}
    <UserIdentifier>
        <DisallowedCharacters>{{user_identifier.disallowed.characters.regex}}</DisallowedCharacters>
    </UserIdentifier>
    {% endif %}

    <!-- CORS -->
    <CORS>
        <AllowGenericHttpRequests>{{cors.allow_generic_http_requests}}</AllowGenericHttpRequests>
        <AllowAnyOrigin>{{cors.allow_any_origin}}</AllowAnyOrigin>
        <AllowedOrigins>
            {% for origin in cors.allowed_origins %}
            <Origin>{{origin}}</Origin>
            {% endfor %}
        </AllowedOrigins>
        <AllowSubdomains>{{cors.allow_subdomains}}</AllowSubdomains>
        <SupportedMethods>
            {% for method in cors.supported_methods %}
            <Method>{{method}}</Method>
            {% endfor %}
        </SupportedMethods>
        <SupportAnyHeader>{{cors.support_any_header}}</SupportAnyHeader>
        <SupportedHeaders>
            {% for header in cors.supported_headers %}
            <Header>{{header}}</Header>
            {% endfor %}
        </SupportedHeaders>
        <ExposedHeaders>
            {% for header in cors.exposed_headers %}
            <Header>{{header}}</Header>
            {% endfor %}
        </ExposedHeaders>
        <SupportsCredentials>{{cors.supports_credentials}}</SupportsCredentials>
        <MaxAge>{{cors.max_age}}</MaxAge>
        <TagRequests>{{cors.tag_requests}}</TagRequests>
    </CORS>

    <LegacyFeatures>
        {% for feature in legacy_feature %}
        <LegacyFeature>
            <Id>{{feature.id}}</Id>
            <Version>{{feature.version}}</Version>
            <Enable>{{feature.enable}}</Enable>
        </LegacyFeature>
        {% endfor %}
    </LegacyFeatures>

    {% if reverse_proxy_config is defined %}
    <ReverseProxyConfig>
        {% for config in reverse_proxy_config %}
        <ReverseProxy>
            <DefaultContext>{{config.default_context}}</DefaultContext>
            <ProxyContext>{{config.proxy_context}}</ProxyContext>
        </ReverseProxy>
        {% endfor %}
    </ReverseProxyConfig>
    {% endif %}

    <!-- Configuration for preserving the current session and token when updating the password. -->
    <PasswordUpdate>
        <PreserveLoggedInSession>{{identity_mgt.password_update.preserve_logged_in_session}}</PreserveLoggedInSession>
    </PasswordUpdate>

    <EmailTemplatePlaceholders>
    {% for key,value in email_templates.placeholders.items() %}
        <EmailTemplatePlaceholder key="{{key}}">{{value}}</EmailTemplatePlaceholder>
    {% endfor %}
    </EmailTemplatePlaceholders>

    <CommonAuthCallerPath>
        <EnableValidation>{{common_auth_caller_path.enable_common_auth_caller_path_validation}}</EnableValidation>
        {% if common_auth_caller_path.default_url is defined %}
        <DefaultUrl>{{common_auth_caller_path.default_url}}</DefaultUrl>
        {% endif %}
    </CommonAuthCallerPath>

    <!-- Cookies to invalidate during authentication flow failures. -->
    <CookiesToInvalidate>
        	<Cookie name="commonAuthId"/>
        	<Cookie name="opbs"/>
        	<Cookie name="pastr"/>
        	<Cookie name="sessionNonceCookie"/>
        	<Cookie name="ALOR"/>
        	{% for cookie in cookies_to_invalidate.cookie_names %}
        	<Cookie name="{{cookie}}"/>
        	{% endfor %}
    </CookiesToInvalidate>

    <!-- Claim to store localization code  -->
    <!--    By setting true localization code will be stored inside the http://wso2.org/claims/locality-->
    <!--    By setting false localization code will be stored inside the http://wso2.org/claims/local-->

    {% if claims is defined && claims.use_legacy_localization_claim is defined %}
    <UseLegacyLocalizationClaim>{{claims.use_legacy_localization_claim}}</UseLegacyLocalizationClaim>
    {% else %}
    <UseLegacyLocalizationClaim>false</UseLegacyLocalizationClaim>
    {% endif %}

    <!-- Configuration to enable or disable claim filtering based on scope. -->
    <EnableScopeBasedClaimFiltering>{{authentication.enable_scope_based_claim_filtering}}</EnableScopeBasedClaimFiltering>

    <!-- Configuration to allow only SP requested claims during federated flow. -->
    <AllowSPRequestedFedClaimsOnly>{{authentication.allow_sp_requested_fed_claims_only}}</AllowSPRequestedFedClaimsOnly>

    {% if stored_procedure_dao is defined %}
    <!-- Stored Procedure supported DAO Implementation of Identity components.
    To enable this, the corresponding Stored Procedure supported DAO extension has to be added to product.   -->
    <StoredProcedureDAO>
        {% for key,value in stored_procedure_dao.items() %}
        <DAO name="{{key}}" enable="{{value}}"/>
        {% endfor %}
    </StoredProcedureDAO>
    {% endif %}

    {% if authentication_context.method_refs is defined %}
        <AuthenticationContext>
            <MethodRefs>
                {% for method_ref in authentication_context.method_refs %}
                    {% if method_ref.amr_value is defined %}
                    <MethodRef method="{{method_ref.method}}" uri="{{method_ref.amr_value}}" />
                    {% elif method_ref.excluded_methods is defined %}
                    {% for excluded_method in method_ref.excluded_methods %}
                    <MethodRef method="{{excluded_method}}" xsi:nil="true" xmlns:xsi="http://www.w3.org/2001/XMLSchema-instance" />
                    {% endfor %}
                    {% endif %}
                {% endfor %}
            </MethodRefs>
        </AuthenticationContext>
    {% endif %}

    <!-- Configuration to show the pending user information during the authentication failure attempts. -->
    {% if show_pending_user_information is defined %}
    <ShowPendingUserInformation>{{show_pending_user_information.enable}}</ShowPendingUserInformation>
    {% endif %}

    {% if email_templates.branding.organization is defined %}
    <!-- Configuration to enable the organization level branding of email templates. -->
    <EnableOrganizationLevelEmailBranding>{{email_templates.branding.organization.enable}}</EnableOrganizationLevelEmailBranding>
    {% endif %}

    <!-- Configuration to set up fallback configs for organization level branding configs   -->
    <!-- to be used in the case where branding configs are not defined by the tenant users. -->
    <OrganizationLevelEmailBrandingFallbacks>
        {% for key,value in email_templates.branding.fallbacks.items() %}
            <OrganizationLevelEmailBrandingFallback key="{{key}}">{{value}}</OrganizationLevelEmailBrandingFallback>
        {% endfor %}
    </OrganizationLevelEmailBrandingFallbacks>

<<<<<<< HEAD
    <!-- Configuration to enable the generation of random numbers using HMACSHA256 in IdentityUtil-->
    <EnableSHA256RandomNumberGenerator>{{identity_util.enable_sha256_random_numbers}}</EnableSHA256RandomNumberGenerator>
=======
    <!-- Extension management service configurations -->
    <ExtensionManagementService>
        <ExtensionTypes>{{extension_mgt.extension_types}}</ExtensionTypes>
    </ExtensionManagementService>

>>>>>>> e14ebedf
</Server><|MERGE_RESOLUTION|>--- conflicted
+++ resolved
@@ -3380,14 +3380,11 @@
         {% endfor %}
     </OrganizationLevelEmailBrandingFallbacks>
 
-<<<<<<< HEAD
     <!-- Configuration to enable the generation of random numbers using HMACSHA256 in IdentityUtil-->
     <EnableSHA256RandomNumberGenerator>{{identity_util.enable_sha256_random_numbers}}</EnableSHA256RandomNumberGenerator>
-=======
     <!-- Extension management service configurations -->
     <ExtensionManagementService>
         <ExtensionTypes>{{extension_mgt.extension_types}}</ExtensionTypes>
     </ExtensionManagementService>
 
->>>>>>> e14ebedf
 </Server>