--- conflicted
+++ resolved
@@ -887,8 +887,6 @@
                     {% endfor %}
                 </AllowedSignatureAlgorithms>
             </FAPI>
-<<<<<<< HEAD
-            {% endif %}
             {% if oauth.oidc.subject_type.default_subject_type is defined %}
                 <DefaultSubjectType>{{oauth.oidc.subject_type.default_subject_type}}</DefaultSubjectType>
             {% else %}
@@ -897,8 +895,6 @@
             {% if oauth.oidc.subject_type.enable_pairwise_subject_for_access_tokens_on_pairwise_subject_type_selection is defined %}
                 <EnablePairwiseSubForAccessToken>{{oauth.oidc.subject_type.enable_pairwise_subject_for_access_tokens_on_pairwise_subject_type_selection}}</EnablePairwiseSubForAccessToken>
             {% endif %}
-=======
->>>>>>> 463df72c
         </OpenIDConnect>
 
         <!-- OIDCSessionStateManager configuration -->
