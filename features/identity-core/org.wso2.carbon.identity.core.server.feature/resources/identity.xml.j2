--- conflicted
+++ resolved
@@ -1252,8 +1252,18 @@
         <PasswordProvisioningUI>{{authentication.jit_provisioning.password_provisioning_url}}</PasswordProvisioningUI>
     </JITProvisioning>
 
-<<<<<<< HEAD
-     {% if outbound_provisioning_management.reset_provisioning_entities_on_config_update is defined %}
+    <!--Application management service configurations-->
+    <ApplicationMgt>
+        <!--
+        Enabling this configuration will enable validating the application role for the user who initiates the
+        application operations. Enabling this configuration will create application role for newly created SPs and
+        the application role will be assigned to the app owner.
+        The default value of the configuration is false.
+        -->
+        <EnableRoleValidation>{{application_mgt.enable_role_validation}}</EnableRoleValidation>
+    </ApplicationMgt>
+
+    {% if outbound_provisioning_management.reset_provisioning_entities_on_config_update is defined %}
         <!--
         Disabling this configuration will allow to keep the provisioned entities as it is and  will update the outbound
         provisioning config rather than deleting the existing entries and add them as the new entries whenever updating
@@ -1263,19 +1273,7 @@
          <OutboundProvisioning>
             <ResetProvisioningEntitiesOnConfigUpdate>{{outbound_provisioning_management.reset_provisioning_entities_on_config_update}}</ResetProvisioningEntitiesOnConfigUpdate>
          </OutboundProvisioning>
-     {% endif %}
-=======
-    <!--Application management service configurations-->
-    <ApplicationMgt>
-        <!--
-        Enabling this configuration will enable validating the application role for the user who initiates the
-        application operations. Enabling this configuration will create application role for newly created SPs and
-        the application role will be assigned to the app owner.
-        The default value of the configuration is false.
-        -->
-        <EnableRoleValidation>{{application_mgt.enable_role_validation}}</EnableRoleValidation>
-    </ApplicationMgt>
->>>>>>> 74cd5dbb
+    {% endif %}
 
     <EventListeners>
         <EventListener id="workflow"
