--- conflicted
+++ resolved
@@ -3327,14 +3327,12 @@
         {% endfor %}
     </OrganizationLevelEmailBrandingFallbacks>
 
-<<<<<<< HEAD
     <!-- Configuration to enable the generation of random numbers using HMACSHA256 in IdentityUtil-->
     <EnableSHA256RandomNumberGenerator>{{identity_util.enable_sha256_random_numbers}}</EnableSHA256RandomNumberGenerator>
-=======
+
     <!-- Extension management service configurations -->
     <ExtensionManagementService>
         <ExtensionTypes>{{extension_mgt.extension_types}}</ExtensionTypes>
     </ExtensionManagementService>
 
->>>>>>> 50f3070d
 </Server>