--- conflicted
+++ resolved
@@ -309,11 +309,8 @@
       "authentication.authenticator.office365.parameters.UseOrgSpecificCommonAuthURL": false,
       "scim2.throw_userstore_exception_on_user_creation_error": false,
       "authentication.local_authenticators.hide_user_existence": false,
-<<<<<<< HEAD
+      "saml.slo.front_channel.post_binding.logout_request_signature_with_tenant_cert": false,
       "configs.endpoint.elevate_permission": false
-=======
-      "saml.slo.front_channel.post_binding.logout_request_signature_with_tenant_cert": false
->>>>>>> ee70c3fd
     },
     "IS_7.1.0": {
       "oauth.dcrm.return_null_fields_in_response": true,
@@ -352,11 +349,8 @@
       "authentication.authenticator.office365.parameters.UseOrgSpecificCommonAuthURL": false,
       "scim2.throw_userstore_exception_on_user_creation_error": false,
       "authentication.local_authenticators.hide_user_existence": false,
-<<<<<<< HEAD
+      "saml.slo.front_channel.post_binding.logout_request_signature_with_tenant_cert": false,
       "configs.endpoint.elevate_permission": false
-=======
-      "saml.slo.front_channel.post_binding.logout_request_signature_with_tenant_cert": false
->>>>>>> ee70c3fd
     }
   }
 }