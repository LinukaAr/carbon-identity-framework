--- conflicted
+++ resolved
@@ -293,9 +293,6 @@
       "authentication.authenticator.sms_otp_local.parameters.sendMaskedMobileInAppNativeMFA": false,
       "captcha.enable_captcha_for_local_otp_authenticators": false,
       "server.disable_admin_services": false,
-<<<<<<< HEAD
-      "token_exchange.implicit_association.include_primary_when_secondary_present": false
-=======
       "identity_mgt.events.schemes.GovernanceConfigUpdateHandler.module_index": "37",
       "identity_mgt.events.schemes.GovernanceConfigUpdateHandler.subscriptions": [
         "POST_ADD_ORGANIZATION"
@@ -305,8 +302,8 @@
       "console.ui.organizations.organization_display_name.enable": false,
       "console.ui.organizations.organization_handle.enable": false,
       "notification_templates.super_organization_display_name.enable": false,
-      "multi_tenancy.stratos.public_cloud_setup": true
->>>>>>> e1d5bb91
+      "multi_tenancy.stratos.public_cloud_setup": true,
+      "token_exchange.implicit_association.include_primary_when_secondary_present": false
     },
     "IS_7.1.0": {
       "oauth.dcrm.return_null_fields_in_response": true,
@@ -329,9 +326,6 @@
       "authentication.authenticator.sms_otp_local.parameters.sendMaskedMobileInAppNativeMFA": false,
       "captcha.enable_captcha_for_local_otp_authenticators": false,
       "server.disable_admin_services": false,
-<<<<<<< HEAD
-      "token_exchange.implicit_association.include_primary_when_secondary_present": false
-=======
       "identity_mgt.events.schemes.GovernanceConfigUpdateHandler.module_index": "37",
       "identity_mgt.events.schemes.GovernanceConfigUpdateHandler.subscriptions": [
         "POST_ADD_ORGANIZATION"
@@ -341,8 +335,8 @@
       "console.ui.organizations.organization_display_name.enable": false,
       "console.ui.organizations.organization_handle.enable": false,
       "notification_templates.super_organization_display_name.enable": false,
-      "multi_tenancy.stratos.public_cloud_setup": true
->>>>>>> e1d5bb91
+      "multi_tenancy.stratos.public_cloud_setup": true,
+      "token_exchange.implicit_association.include_primary_when_secondary_present": false
     }
   }
 }