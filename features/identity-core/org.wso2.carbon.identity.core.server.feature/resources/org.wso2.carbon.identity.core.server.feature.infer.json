{
  "authentication.sign_auth_response_with_tenant_of": {
    "sp": {
      "oauth.oidc.id_token.sign_with_sp_key": true,
      "oauth.oidc.id_token.add_tenant_domain_to_realm":false,
      "oauth.oidc.id_token.add_userstore_domain_to_realm":false,
      "oauth.access_token.generate_with_sp_tenant_domain": true,
      "saml.enable_user_domain_crpto": false
    },
    "user": {
      "oauth.oidc.id_token.sign_with_sp_key": false,
      "oauth.oidc.id_token.add_tenant_domain_to_realm":true,
      "oauth.oidc.id_token.add_userstore_domain_to_realm":true,
      "oauth.access_token.generate_with_sp_tenant_domain": false,
      "saml.enable_user_domain_crpto": true
    }
  },

  "oauth.token_generation.access_token_type": {
    "self_contained": {
      "oauth.extensions.token_generator": "org.wso2.carbon.identity.oauth2.token.JWTTokenIssuer"
    }
  },

  "oauth.token_generation.access_token_value_type": {
    "md5": {
      "oauth.extensions.token_value_generator": "org.apache.oltu.oauth2.as.issuer.MD5Generator"
    },
    "sha256": {
      "oauth.extensions.token_value_generator": "org.wso2.carbon.identity.oauth.tokenvaluegenerator.SHA256Generator"
    },
    "uuid": {
      "oauth.extensions.token_value_generator": "org.apache.oltu.oauth2.as.issuer.UUIDValueGenerator"
    }
  },

  "oauth.oidc.user_info.response_type": {
    "json": {
      "oauth.oidc.extensions.user_info_response_builder": "org.wso2.carbon.identity.oauth.endpoint.user.impl.UserInfoJSONResponseBuilder"
    },
    "jwt": {
      "oauth.oidc.extensions.user_info_response_builder": "org.wso2.carbon.identity.oauth.endpoint.user.impl.UserInfoJWTResponse"

    }
  },

  "oauth.token_storage_method": {
    "hashed": {
      "oauth.extensions.token_persistence_processor": "org.wso2.carbon.identity.oauth.tokenprocessor.HashingPersistenceProcessor"
    },
    "encrypted": {
      "oauth.extensions.token_persistence_processor": "org.wso2.carbon.identity.oauth.tokenprocessor.EncryptionDecryptionPersistenceProcessor"
    },
    "plaintext": {
      "oauth.extensions.token_persistence_processor": "org.wso2.carbon.identity.oauth.tokenprocessor.PlainTextPersistenceProcessor"
    }
  },

  "oauth.validation_response_subject_identifier_format": {
    "fqn": {
      "oauth.build_subject_identifier_from_sp_config": false
    },
    "app_configured": {
      "oauth.build_subject_identifier_from_sp_config": true
    }
  },

  "authentication.adaptive.event_publisher.authentication_type": {
    "basic": {
      "authentication.adaptive.event_publisher.url": "https://localhost:8280/",
      "authentication.adaptive.event_publisher.authentication.basic.enable": true,
      "authentication.adaptive.event_publisher.authentication.basic.username": "admin",
      "authentication.adaptive.event_publisher.authentication.basic.password": "admin"
    }
  },

  "session_data.cleanup.clean_pre_session_data_at": {
    "invalidation": {
      "session_data.cleanup.pre_session_data_cleanup_thread_pool_size" : 0
    }
  },

  "event.default_recorder.user_delete_event.write_to_separate_csv.enable": {
    "true": {
      "event.default_recorder.user_delete_event.write_to_separate_csv.path": "${carbon.home}/repository/logs/delete-records.csv"
    }
  },

  "console.org_mgt.additional_features.enabled": {
    "true": {
      "console.user_stores.enabled": true,
      "console.certificates.enabled": true,
      "console.secrets_management.enabled": true,
      "console.oidc_scopes.enabled": true,
      "console.governance_connectors.enabled": true,
      "console.email_templates.enabled": true,
      "console.attribute_dialects.enabled": true
    },
    "false": {
      "console.user_stores.enabled": false,
      "console.certificates.enabled": false,
      "console.secrets_management.enabled": false,
      "console.oidc_scopes.enabled": false,
      "console.governance_connectors.enabled": false,
      "console.email_templates.enabled": false,
      "console.attribute_dialects.enabled": false,
      "console.product_version.configs.productVersion": ""
    }
  },

  "identity_mgt.email_sender": {
    "internal": {
      "identity_mgt.recovery.notification.manage_internally": true,
      "identity_mgt.user_onboarding.notification.manage_internally": true,
      "identity_mgt.user_self_registration.notification.manage_internally": true
    },
    "external": {
      "identity_mgt.recovery.notification.manage_internally": false,
      "identity_mgt.user_onboarding.notification.manage_internally": false,
      "identity_mgt.user_self_registration.notification.manage_internally": false
    }
  },

  "resource_access_control.default_access": {
    "allow": {
      "resource_access_control.default_access_allow": true
    }
  },

  "schemas.profile": {
    "default": {
      "schemas.remove_from_default_schema" : [
        {
          "id": "urn:ietf:params:scim:schemas:extension:enterprise:2.0:User",
          "attributes": [
            "urn:ietf:params:scim:schemas:extension:enterprise:2.0:User:accountDisabled",
            "urn:ietf:params:scim:schemas:extension:enterprise:2.0:User:accountLocked",
            "urn:ietf:params:scim:schemas:extension:enterprise:2.0:User:accountState",
            "urn:ietf:params:scim:schemas:extension:enterprise:2.0:User:askPassword",
            "urn:ietf:params:scim:schemas:extension:enterprise:2.0:User:country",
            "urn:ietf:params:scim:schemas:extension:enterprise:2.0:User:dateOfBirth",
            "urn:ietf:params:scim:schemas:extension:enterprise:2.0:User:emailOTPDisabled",
            "urn:ietf:params:scim:schemas:extension:enterprise:2.0:User:emailVerified",
            "urn:ietf:params:scim:schemas:extension:enterprise:2.0:User:failedEmailOTPAttempts",
            "urn:ietf:params:scim:schemas:extension:enterprise:2.0:User:failedLoginAttempts",
            "urn:ietf:params:scim:schemas:extension:enterprise:2.0:User:failedLoginAttemptsBeforeSuccess",
            "urn:ietf:params:scim:schemas:extension:enterprise:2.0:User:failedLoginLockoutCount",
            "urn:ietf:params:scim:schemas:extension:enterprise:2.0:User:failedPasswordRecoveryAttempts",
            "urn:ietf:params:scim:schemas:extension:enterprise:2.0:User:failedSMSOTPAttempts",
            "urn:ietf:params:scim:schemas:extension:enterprise:2.0:User:failedTOTPAttempts",
            "urn:ietf:params:scim:schemas:extension:enterprise:2.0:User:forcePasswordReset",
            "urn:ietf:params:scim:schemas:extension:enterprise:2.0:User:isLiteUser",
            "urn:ietf:params:scim:schemas:extension:enterprise:2.0:User:isReadOnlyUser",
            "urn:ietf:params:scim:schemas:extension:enterprise:2.0:User:lastLoginTime",
            "urn:ietf:params:scim:schemas:extension:enterprise:2.0:User:lastLogonTime",
            "urn:ietf:params:scim:schemas:extension:enterprise:2.0:User:lastPasswordUpdateTime",
            "urn:ietf:params:scim:schemas:extension:enterprise:2.0:User:lockedReason",
            "urn:ietf:params:scim:schemas:extension:enterprise:2.0:User:oneTimePassword",
            "urn:ietf:params:scim:schemas:extension:enterprise:2.0:User:pendingMobileNumber",
            "urn:ietf:params:scim:schemas:extension:enterprise:2.0:User:phoneVerified",
            "urn:ietf:params:scim:schemas:extension:enterprise:2.0:User:preferredChannel",
            "urn:ietf:params:scim:schemas:extension:enterprise:2.0:User:smsOTPDisabled",
            "urn:ietf:params:scim:schemas:extension:enterprise:2.0:User:tenantAdminAskPassword",
            "urn:ietf:params:scim:schemas:extension:enterprise:2.0:User:unlockTime",
            "urn:ietf:params:scim:schemas:extension:enterprise:2.0:User:userSourceId",
            "urn:ietf:params:scim:schemas:extension:enterprise:2.0:User:verifyEmail",
            "urn:ietf:params:scim:schemas:extension:enterprise:2.0:User:verifyMobile",
            "urn:ietf:params:scim:schemas:extension:enterprise:2.0:User:pendingEmails.value"
          ]
        },
        {
          "id": "urn:ietf:params:scim:schemas:core:2.0",
          "attributes": [
            "urn:ietf:params:scim:schemas:core:2.0:User:phoneNumbers.pager",
            "urn:ietf:params:scim:schemas:core:2.0:User:phoneNumbers.fax"
          ]
        },
        {
          "id": "urn:ietf:params:scim:schemas:core:2.0:User",
          "attributes": [
            "urn:ietf:params:scim:schemas:core:2.0:User:addresses",
            "urn:ietf:params:scim:schemas:core:2.0:User:addresses.home",
            "urn:ietf:params:scim:schemas:core:2.0:User:addresses.work",
            "urn:ietf:params:scim:schemas:core:2.0:User:addresses.other",
            "urn:ietf:params:scim:schemas:core:2.0:User:phoneNumbers",
            "urn:ietf:params:scim:schemas:core:2.0:User:photos",
            "urn:ietf:params:scim:schemas:core:2.0:User:x509Certificates.default"
          ]
        }
      ],
      "schemas.add_to_default_schema": [
        {
          "id": "urn:ietf:params:scim:schemas:core:2.0:User",
          "attributes": [
            "urn:ietf:params:scim:schemas:core:2.0:User:phoneNumbers.pager",
            "urn:ietf:params:scim:schemas:core:2.0:User:phoneNumbers.fax",
            "urn:ietf:params:scim:schemas:core:2.0:User:addresses#home.country",
            "urn:ietf:params:scim:schemas:core:2.0:User:addresses#home.formatted",
            "urn:ietf:params:scim:schemas:core:2.0:User:addresses#work.country",
            "urn:ietf:params:scim:schemas:core:2.0:User:addresses#work.formatted",
            "urn:ietf:params:scim:schemas:core:2.0:User:addresses#work.locality",
            "urn:ietf:params:scim:schemas:core:2.0:User:addresses#work.postalCode",
            "urn:ietf:params:scim:schemas:core:2.0:User:addresses#work.region",
            "urn:ietf:params:scim:schemas:core:2.0:User:addresses#work.streetAddress",
            "urn:ietf:params:scim:schemas:core:2.0:User:addresses#other.country",
            "urn:ietf:params:scim:schemas:core:2.0:User:addresses#other.formatted",
            "urn:ietf:params:scim:schemas:core:2.0:User:addresses#other.locality",
            "urn:ietf:params:scim:schemas:core:2.0:User:addresses#other.postalCode",
            "urn:ietf:params:scim:schemas:core:2.0:User:addresses#other.region",
            "urn:ietf:params:scim:schemas:core:2.0:User:addresses#other.streetAddress"
          ]
        }
      ]
    },
    "legacy_scim2_core": {
      "schemas.remove_from_default_schema" : [
        {
          "id": "urn:ietf:params:scim:schemas:core:2.0:User",
          "attributes": [
            "urn:ietf:params:scim:schemas:core:2.0:User:phoneNumbers.pager",
            "urn:ietf:params:scim:schemas:core:2.0:User:phoneNumbers.fax"
          ]
        }
      ],
      "schemas.add_to_default_schema": [
        {
          "id": "urn:ietf:params:scim:schemas:core:2.0",
          "attributes": [
            "urn:ietf:params:scim:schemas:core:2.0:User:phoneNumbers.pager",
            "urn:ietf:params:scim:schemas:core:2.0:User:phoneNumbers.fax"
          ]
        }
      ]
    }
  },
  "server.legacy_mode": {
    "true": {
      "oauth.enable_sha256": false,
      "oauth.jwk_thumbprint_enable_sha256": false,
      "use_client_id_as_sub_claim_for_app_tokens": false,
      "remove_username_from_introspection_response_for_app_tokens": false,
      "legacy_authz_runtime.enable": true,
      "tenant_context.enable_tenant_qualified_urls": "false",
      "tenant_context.enable_tenanted_sessions": "false",
      "session.nonce.cookie.default_whitelist_authenticators": [],
      "identity_mgt.callback_url": "[http://localhost:9443].*[/authenticationendpoint/login.do]*",
      "authentication.endpoint.consent_page_redirect_params.allow": true,
      "user_account_association.enable_sha256": false,
      "identity_util.enable_sha256": false,
      "cert_thumbprint.enable_sha256": false,
      "saml.metadata.sp_enable_sha256": false,
      "saml.metadata.idp_enable_sha256": false,
      "saml.enable_saml_idp_init_logout_response_signing": false,
      "sts.signature_algorithm": "http://www.w3.org/2000/09/xmldsig#rsa-sha1",
      "sts.digest_algorithm": "http://www.w3.org/2000/09/xmldsig#sha1",
      "passive_sts.enable_logout_wreply_validation": false,
      "oauth.oidc.allow_additional_params_from_post_logout_redirect_uri": true,
      "oauth.grant_type.client_credentials.skip_oidc_claims": false,
      "oauth.grant_type.client_credentials.allow_public_client": "true",
      "signature_util.enable_sha256_algo": false,
      "tenant_mgt.signing_alg": "MD5withRSA",
      "identity_mgt.recovery.enable_v1_api": true,
      "identity_mgt.password_reset_sms.sms_otp_regex": "[a-zA-Z0-9]{6}",
      "event.default_listener.mutual_tls_authenticator.priority": 158,
      "idp_role_management.return_manually_added_local_roles": false,
      "oauth.revoked_token_headers_in_response.enable": true,
      "console.ui.legacy_mode.applicationListSystemApps": false,
      "console.ui.legacy_mode.applicationSystemAppsSettings": true,
      "console.ui.legacy_mode.roleMapping": false
    }
  },
  "preserve_previous_product_behaviour.version": {
    "IS_7.0.0": {
      "oauth.dcrm.return_null_fields_in_response": true,
      "oauth.oidc.user_info.return_only_app_associated_roles": false,
      "oauth.oidc.user_info.remove_internal_prefix_from_roles": false,
      "scim2.enable_group_based_user_filter_improvements": false,
      "scim2.enable_error_code_for_password_policy_violations": false,
      "user_store_commons.enable_circuit_breaker_for_user_stores": false,
      "session_data.session_data_persist.check_existing_entry_for_delete_operation_insert": true,
      "event.default_listener.email_domain_validation_handler.enable": false,
      "account.lock.handler.enable_admin_unlock_email_template_for_failed_attempts": false,
      "session_management.filter_by_unique_session_id_for_user": false,
      "identity_mgt.login_identifiers.enable_identifier_as_display_username": false,
      "organization_management.organization_versioning.new_organization_version": "v0.0.0",
      "identity_mgt.password_reset_email.otp.send_only_otp_as_confirmation_code": false,
      "console.identity_providers.disabled_features": [],
      "scim2.enable_scim2_roles_v3_api": false,
      "localization.prioritize_param": false,
      "attribute.return_previous_additional_properties.enable": true,
      "oauth.introspect.allow_cross_sub_org": true,
      "authentication.authenticator.sms_otp_local.parameters.sendMaskedMobileInAppNativeMFA": false,
      "captcha.enable_captcha_for_local_otp_authenticators": false,
      "server.disable_admin_services": false,
<<<<<<< HEAD
      "identity_mgt.events.schemes.GovernanceConfigUpdateHandler.module_index": "37",
      "identity_mgt.events.schemes.GovernanceConfigUpdateHandler.subscriptions": [
        "POST_ADD_ORGANIZATION"
      ],
      "flow_execution.enable_legacy_flows": true
=======
      "flow_execution.enable_legacy_flows": true,
      "organization_discovery.default_param": "orgName",
      "console.ui.organizations.organization_display_name.enable": false,
      "console.ui.organizations.organization_handle.enable": false,
      "notification_templates.super_organization_display_name.enable": false,
      "multi_tenancy.stratos.public_cloud_setup": true
>>>>>>> ee0ca67b
    },
    "IS_7.1.0": {
      "oauth.dcrm.return_null_fields_in_response": true,
      "oauth.return_sp_id_to_apps": true,
      "oauth.jwt.return_only_app_associated_roles": false,
      "oauth.oidc.user_info.return_only_app_associated_roles": false,
      "oauth.oidc.user_info.remove_internal_prefix_from_roles": false,
      "account.lock.handler.enable_admin_unlock_email_template_for_failed_attempts": false,
      "session_management.filter_by_unique_session_id_for_user": false,
      "identity_mgt.login_identifiers.enable_identifier_as_display_username": false,
      "organization_management.organization_versioning.new_organization_version": "v0.0.0",
      "identity_mgt.password_reset_email.otp.send_only_otp_as_confirmation_code": false,
      "console.identity_providers.disabled_features": [],
      "scim2.enable_scim2_roles_v3_api": false,
      "localization.prioritize_param": false,
      "attribute.return_previous_additional_properties.enable": true,
      "actions.types.pre_update_password.enable_in_registration_flows": false,
      "oauth.introspect.allow_cross_sub_org": true,
      "authentication.authenticator.sms_otp_local.parameters.sendMaskedMobileInAppNativeMFA": false,
      "captcha.enable_captcha_for_local_otp_authenticators": false,
      "server.disable_admin_services": false,
<<<<<<< HEAD
      "identity_mgt.events.schemes.GovernanceConfigUpdateHandler.module_index": "37",
      "identity_mgt.events.schemes.GovernanceConfigUpdateHandler.subscriptions": [
        "POST_ADD_ORGANIZATION"
      ],
      "flow_execution.enable_legacy_flows": true
=======
      "flow_execution.enable_legacy_flows": true,
      "organization_discovery.default_param": "orgName",
      "console.ui.organizations.organization_display_name.enable": false,
      "console.ui.organizations.organization_handle.enable": false,
      "notification_templates.super_organization_display_name.enable": false,
      "multi_tenancy.stratos.public_cloud_setup": true
>>>>>>> ee0ca67b
    }
  }
}<|MERGE_RESOLUTION|>--- conflicted
+++ resolved
@@ -292,20 +292,16 @@
       "authentication.authenticator.sms_otp_local.parameters.sendMaskedMobileInAppNativeMFA": false,
       "captcha.enable_captcha_for_local_otp_authenticators": false,
       "server.disable_admin_services": false,
-<<<<<<< HEAD
       "identity_mgt.events.schemes.GovernanceConfigUpdateHandler.module_index": "37",
       "identity_mgt.events.schemes.GovernanceConfigUpdateHandler.subscriptions": [
         "POST_ADD_ORGANIZATION"
       ],
-      "flow_execution.enable_legacy_flows": true
-=======
       "flow_execution.enable_legacy_flows": true,
       "organization_discovery.default_param": "orgName",
       "console.ui.organizations.organization_display_name.enable": false,
       "console.ui.organizations.organization_handle.enable": false,
       "notification_templates.super_organization_display_name.enable": false,
       "multi_tenancy.stratos.public_cloud_setup": true
->>>>>>> ee0ca67b
     },
     "IS_7.1.0": {
       "oauth.dcrm.return_null_fields_in_response": true,
@@ -327,20 +323,16 @@
       "authentication.authenticator.sms_otp_local.parameters.sendMaskedMobileInAppNativeMFA": false,
       "captcha.enable_captcha_for_local_otp_authenticators": false,
       "server.disable_admin_services": false,
-<<<<<<< HEAD
       "identity_mgt.events.schemes.GovernanceConfigUpdateHandler.module_index": "37",
       "identity_mgt.events.schemes.GovernanceConfigUpdateHandler.subscriptions": [
         "POST_ADD_ORGANIZATION"
       ],
-      "flow_execution.enable_legacy_flows": true
-=======
       "flow_execution.enable_legacy_flows": true,
       "organization_discovery.default_param": "orgName",
       "console.ui.organizations.organization_display_name.enable": false,
       "console.ui.organizations.organization_handle.enable": false,
       "notification_templates.super_organization_display_name.enable": false,
       "multi_tenancy.stratos.public_cloud_setup": true
->>>>>>> ee0ca67b
     }
   }
 }