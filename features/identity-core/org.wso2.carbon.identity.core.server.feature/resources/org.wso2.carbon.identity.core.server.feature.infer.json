--- conflicted
+++ resolved
@@ -339,13 +339,9 @@
       "notification_templates.super_organization_display_name.enable": false,
       "multi_tenancy.stratos.public_cloud_setup": true,
       "token_exchange.implicit_association.include_primary_when_secondary_present": false,
-<<<<<<< HEAD
       "scim.restrict_federated_user_access": false,
-      "scim2.return_conflict_on_claim_uniqueness_violation": false
-=======
       "scim2.return_conflict_on_claim_uniqueness_violation": false,
       "authentication.authenticator.office365.parameters.UseOrgSpecificCommonAuthURL": false
->>>>>>> 01fe4a22
     }
   }
 }