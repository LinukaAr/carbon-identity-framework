--- conflicted
+++ resolved
@@ -311,11 +311,8 @@
       "authentication.local_authenticators.hide_user_existence": false,
       "oauth.allow_disabled_application_credentials_for_authentication": true,
       "saml.slo.front_channel.post_binding.logout_request_signature_with_tenant_cert": false,
-<<<<<<< HEAD
-=======
       "configs.endpoint.elevate_permission": false,
       "oauth.authorize_internal_scopes": true
->>>>>>> 0fb66ff3
     },
     "IS_7.1.0": {
       "oauth.dcrm.return_null_fields_in_response": true,
@@ -356,11 +353,8 @@
       "authentication.local_authenticators.hide_user_existence": false,
       "oauth.allow_disabled_application_credentials_for_authentication": true,
       "saml.slo.front_channel.post_binding.logout_request_signature_with_tenant_cert": false,
-<<<<<<< HEAD
-=======
       "configs.endpoint.elevate_permission": false,
       "oauth.authorize_internal_scopes": true
->>>>>>> 0fb66ff3
     }
   }
 }