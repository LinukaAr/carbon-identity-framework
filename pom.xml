--- conflicted
+++ resolved
@@ -1619,11 +1619,11 @@
                 <artifactId>jackson-jaxrs</artifactId>
                 <version>${codehaus.jackson-jaxrs.version}</version>
             </dependency>
-            <dependency>
-                <groupId>org.codehaus.jettison</groupId>
-                <artifactId>jettison</artifactId>
-                <version>${codehaus.jettison.version}</version>
-            </dependency>
+        <dependency>
+            <groupId>org.codehaus.jettison</groupId>
+            <artifactId>jettison</artifactId>
+            <version>${codehaus.jettison.version}</version>
+        </dependency>
             <dependency>
                 <groupId>org.springframework</groupId>
                 <artifactId>spring-web</artifactId>
@@ -1648,12 +1648,8 @@
         <codehaus.jackson-core-asl.version>1.8.6</codehaus.jackson-core-asl.version>
         <codehaus.jackson-mapper-asl.version>1.8.6</codehaus.jackson-mapper-asl.version>
         <codehaus.jackson-jaxrs.version>1.8.6</codehaus.jackson-jaxrs.version>
-<<<<<<< HEAD
         <codehaus.jettison.version>1.4.0</codehaus.jettison.version>
-        <springframework.spring-web.version>4.1.6.RELEASE</springframework.spring-web.version>
-=======
         <springframework.spring-web.version>5.1.1.RELEASE</springframework.spring-web.version>
->>>>>>> afc4cc63
         <jaxrx.jsr311.api.version>1.1.1</jaxrx.jsr311.api.version>
 
         <project.build.sourceEncoding>UTF-8</project.build.sourceEncoding>
