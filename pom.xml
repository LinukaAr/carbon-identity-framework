<?xml version="1.0" encoding="utf-8"?>
<!--
  ~ Copyright (c) 2015-2024, WSO2 LLC. (http://www.wso2.com).
  ~
  ~ WSO2 LLC. licenses this file to you under the Apache License,
  ~ Version 2.0 (the "License"); you may not use this file except
  ~ in compliance with the License.
  ~ You may obtain a copy of the License at
  ~
  ~ http://www.apache.org/licenses/LICENSE-2.0
  ~
  ~ Unless required by applicable law or agreed to in writing,
  ~ software distributed under the License is distributed on an
  ~ "AS IS" BASIS, WITHOUT WARRANTIES OR CONDITIONS OF ANY
  ~ KIND, either express or implied.  See the License for the
  ~ specific language governing permissions and limitations
  ~ under the License.
  -->
<project xmlns="http://maven.apache.org/POM/4.0.0" xmlns:xsi="http://www.w3.org/2001/XMLSchema-instance" xsi:schemaLocation="http://maven.apache.org/POM/4.0.0 http://maven.apache.org/maven-v4_0_0.xsd">

    <modelVersion>4.0.0</modelVersion>
    <groupId>org.wso2.carbon.identity.framework</groupId>
    <artifactId>identity-framework</artifactId>
    <packaging>pom</packaging>
<<<<<<< HEAD
    <version>7.6.9</version>
=======
    <version>7.7.8-SNAPSHOT</version>
>>>>>>> ae33bafa
    <name>WSO2 Carbon - Platform Aggregator Pom</name>
    <url>http://wso2.org</url>

    <parent>
        <groupId>org.wso2</groupId>
        <artifactId>wso2</artifactId>
        <version>1.4</version>
    </parent>

    <scm>
        <url>https://github.com/wso2/carbon-identity-framework.git</url>
        <developerConnection>scm:git:https://github.com/wso2/carbon-identity-framework.git</developerConnection>
        <connection>scm:git:https://github.com/wso2/carbon-identity-framework.git</connection>
        <tag>HEAD</tag>
    </scm>

    <modules>
        <module>test-utils/org.wso2.carbon.identity.testutil</module>
        <module>service-stubs/identity</module>
        <module>components/authentication-framework</module>
        <module>components/identity-core</module>
        <module>components/application-mgt</module>
        <module>components/user-mgt</module>
        <module>components/role-mgt</module>
        <module>components/identity-mgt</module>
        <module>components/identity-event</module>
        <module>components/notification-mgt</module>
        <module>components/provisioning</module>
        <module>components/user-store</module>
        <module>components/idp-mgt</module>
        <module>components/claim-mgt</module>
        <module>components/directory-server-manager</module>
        <module>components/security-mgt</module>
        <module>components/carbon-authenticators</module>
        <module>components/consent-mgt</module>
        <module>components/functions-library-mgt</module>
        <module>components/template-mgt</module>
        <module>components/extension-mgt</module>
        <module>components/configuration-mgt</module>
        <module>components/captcha-mgt</module>
        <module>components/user-functionality-mgt</module>
        <module>components/cors-mgt</module>
        <module>components/multi-attribute-login</module>
        <module>components/secret-mgt</module>
        <module>components/central-logger</module>
        <module>components/input-validation-mgt</module>
        <module>components/client-attestation-mgt</module>
        <module>components/trusted-app-mgt</module>
        <module>components/action-mgt</module>
        <module>components/certificate-mgt</module>
        <module>features/extension-mgt</module>
        <module>components/consent-server-configs-mgt</module>
        <module>features/security-mgt</module>
        <module>features/claim-mgt</module>
        <module>features/identity-core</module>
        <module>features/identity-event</module>
        <module>features/identity-mgt</module>
        <module>features/authentication-framework</module>
        <module>features/application-mgt</module>
        <module>features/provisioning</module>
        <module>features/notification-mgt</module>
        <module>features/idp-mgt</module>
        <module>features/directory-server-manager</module>
        <module>features/user-mgt</module>
        <module>features/role-mgt</module>
        <module>features/categories</module>
        <module>features/carbon-authenticators</module>
        <module>features/consent-mgt</module>
        <module>features/functions-library-mgt</module>
        <module>features/template-mgt</module>
        <module>features/configuration-mgt</module>
        <module>features/user-functionality-mgt</module>
        <module>features/cors-mgt</module>
        <module>features/multi-attribute-login</module>
        <module>features/user-store</module>
        <module>features/secret-mgt</module>
        <module>features/central-logger</module>
        <module>features/input-validation-mgt</module>
        <module>features/consent-server-configs-mgt</module>
        <module>components/api-resource-mgt</module>
        <module>features/api-resource-mgt</module>
        <module>features/client-attestation-mgt</module>
        <module>features/trusted-app-mgt</module>
        <module>features/action-mgt</module>
        <module>features/certificate-mgt</module>
    </modules>


    <distributionManagement>
        <repository>
            <id>nexus-releases</id>
            <name>WSO2 Nexus Release Repository</name>
            <url>https://maven.wso2.org/nexus/service/local/staging/deploy/maven2/</url>
        </repository>
        <snapshotRepository>
            <id>wso2.snapshots</id>
            <name>WSO2 Snapshot Repository</name>
            <url>https://maven.wso2.org/nexus/content/repositories/snapshots/</url>
        </snapshotRepository>
    </distributionManagement>


    <dependencyManagement>
        <dependencies>
            <!--Components Dependencies Starts-->

            <!-- Carbon Kernel Dependencies-->
            <dependency>
                <groupId>org.eclipse.osgi</groupId>
                <artifactId>org.eclipse.osgi</artifactId>
                <version>${version.equinox.osgi}</version>
            </dependency>
            <dependency>
                <groupId>org.wso2.carbon</groupId>
                <artifactId>javax.cache.wso2</artifactId>
                <version>${carbon.kernel.version}</version>
            </dependency>
            <dependency>
                <groupId>org.wso2.carbon</groupId>
                <artifactId>org.wso2.carbon.user.core</artifactId>
                <version>${carbon.kernel.version}</version>
            </dependency>
            <dependency>
                <groupId>org.wso2.carbon</groupId>
                <artifactId>org.wso2.carbon.registry.core</artifactId>
                <version>${carbon.kernel.version}</version>
            </dependency>
            <dependency>
                <groupId>org.wso2.carbon</groupId>
                <artifactId>org.wso2.carbon.core.services</artifactId>
                <version>${carbon.kernel.version}</version>
            </dependency>
            <dependency>
                <groupId>org.wso2.carbon</groupId>
                <artifactId>org.wso2.carbon.server.admin</artifactId>
                <version>${carbon.kernel.version}</version>
            </dependency>
            <dependency>
                <groupId>org.wso2.carbon</groupId>
                <artifactId>org.wso2.carbon.core</artifactId>
                <version>${carbon.kernel.version}</version>
            </dependency>
            <dependency>
                <groupId>org.wso2.carbon</groupId>
                <artifactId>org.wso2.carbon.core.common</artifactId>
                <version>${carbon.kernel.version}</version>
            </dependency>
            <dependency>
                <groupId>org.wso2.carbon</groupId>
                <artifactId>org.wso2.carbon.user.api</artifactId>
                <version>${carbon.kernel.version}</version>
            </dependency>
            <dependency>
                <groupId>org.wso2.carbon</groupId>
                <artifactId>org.wso2.carbon.utils</artifactId>
                <version>${carbon.kernel.version}</version>
            </dependency>
            <dependency>
                <groupId>org.wso2.carbon</groupId>
                <artifactId>org.wso2.carbon.ui</artifactId>
                <version>${carbon.kernel.version}</version>
            </dependency>
            <dependency>
                <groupId>org.wso2.carbon</groupId>
                <artifactId>org.wso2.carbon.ui.menu.tools</artifactId>
                <version>${carbon.kernel.version}</version>
            </dependency>
            <dependency>
                <groupId>org.wso2.carbon</groupId>
                <artifactId>org.wso2.carbon.ndatasource.core</artifactId>
                <version>${carbon.kernel.version}</version>
            </dependency>
            <dependency>
                <groupId>org.wso2.carbon</groupId>
                <artifactId>org.wso2.carbon.ndatasource.rdbms</artifactId>
                <version>${carbon.kernel.version}</version>
            </dependency>
            <dependency>
                <groupId>org.wso2.carbon</groupId>
                <artifactId>org.wso2.carbon.authenticator.proxy</artifactId>
                <version>${carbon.kernel.version}</version>
            </dependency>
            <dependency>
                <groupId>org.wso2.carbon</groupId>
                <artifactId>org.wso2.carbon.base</artifactId>
                <version>${carbon.kernel.version}</version>
            </dependency>
            <dependency>
                <groupId>org.wso2.carbon</groupId>
                <artifactId>org.wso2.carbon.authenticator.stub</artifactId>
                <version>${carbon.kernel.version}</version>
            </dependency>
            <dependency>
                <groupId>org.wso2.carbon</groupId>
                <artifactId>org.wso2.carbon.core.ui</artifactId>
                <version>${carbon.kernel.version}</version>
            </dependency>
            <dependency>
                <groupId>org.wso2.carbon.utils</groupId>
                <artifactId>org.wso2.carbon.database.utils</artifactId>
                <version>${org.wso2.carbon.database.utils.version}</version>
            </dependency>

            <dependency>
                <groupId>org.wso2.orbit.org.apache.neethi</groupId>
                <artifactId>neethi</artifactId>
                <version>${neethi.osgi.version}</version>
            </dependency>
            <dependency>
                <groupId>org.apache.axis2.wso2</groupId>
                <artifactId>axis2</artifactId>
                <version>${axis2.wso2.version}</version>
            </dependency>
            <dependency>
                <groupId>org.apache.axis2.wso2</groupId>
                <artifactId>axis2-client</artifactId>
                <version>${axis2.wso2.version}</version>
            </dependency>
            <dependency>
                <groupId>org.apache.axis2.transport</groupId>
                <artifactId>axis2-transport-mail</artifactId>
                <version>${axis2-transports.version}</version>
            </dependency>
            <dependency>
                <groupId>org.apache.ws.commons.axiom.wso2</groupId>
                <artifactId>axiom</artifactId>
                <version>${axiom.wso2.version}</version>
            </dependency>

            <dependency>
                <groupId>org.apache.santuario</groupId>
                <artifactId>xmlsec</artifactId>
                <version>${xmlsec.version}</version>
                <exclusions>
                    <exclusion>
                        <groupId>com.fasterxml.woodstox</groupId>
                        <artifactId>woodstox-core</artifactId>
                    </exclusion>
                </exclusions>
            </dependency>
            <dependency>
                <groupId>org.wso2.orbit.jsr105</groupId>
                <artifactId>jsr105</artifactId>
                <version>${jsr105.version}</version>
            </dependency>

            <dependency>
                <groupId>com.google.gdata.wso2</groupId>
                <artifactId>gdata-core</artifactId>
                <version>${gdata-core.wso2.version}</version>
            </dependency>

            <dependency>
                <groupId>libthrift.wso2</groupId>
                <artifactId>libthrift</artifactId>
                <version>${libthrift.wso2.version}</version>
            </dependency>

            <dependency>
                <groupId>org.wso2.carbon.identity.framework</groupId>
                <artifactId>org.wso2.carbon.user.mgt.common</artifactId>
                <version>${project.version}</version>
            </dependency>

            <dependency>
                <groupId>org.wso2.carbon.identity.framework</groupId>
                <artifactId>org.wso2.carbon.identity.input.validation.mgt</artifactId>
                <version>${project.version}</version>
            </dependency>

            <dependency>
                <groupId>org.wso2.carbon.identity.framework</groupId>
                <artifactId>org.wso2.carbon.identity.client.attestation.mgt</artifactId>
                <version>${project.version}</version>
            </dependency>

            <dependency>
                <groupId>org.wso2.carbon.identity.framework</groupId>
                <artifactId>org.wso2.carbon.identity.trusted.app.mgt</artifactId>
                <version>${project.version}</version>
            </dependency>

            <dependency>
                <groupId>org.wso2.carbon.identity.framework</groupId>
                <artifactId>org.wso2.carbon.identity.trusted.app.mgt.server.feature</artifactId>
                <version>${project.version}</version>
            </dependency>

            <dependency>
                <groupId>org.wso2.carbon.identity.framework</groupId>
                <artifactId>org.wso2.carbon.identity.action.management</artifactId>
                <version>${project.version}</version>
            </dependency>
            <dependency>
                <groupId>org.wso2.carbon.identity.framework</groupId>
                <artifactId>org.wso2.carbon.identity.action.execution</artifactId>
                <version>${project.version}</version>
            </dependency>

            <dependency>
                <groupId>org.wso2.carbon.identity.framework</groupId>
                <artifactId>org.wso2.carbon.identity.certificate.management</artifactId>
                <version>${project.version}</version>
            </dependency>

            <dependency>
                <groupId>org.wso2.carbon.identity.framework</groupId>
                <artifactId>org.wso2.carbon.identity.consent.server.configs.mgt</artifactId>
                <version>${project.version}</version>
            </dependency>

            <dependency>
                <groupId>org.wso2.carbon.identity.framework</groupId>
                <artifactId>org.wso2.carbon.user.mgt</artifactId>
                <version>${project.version}</version>
            </dependency>

            <dependency>
                <groupId>org.wso2.carbon.identity.framework</groupId>
                <artifactId>org.wso2.carbon.user.mgt.stub</artifactId>
                <version>${project.version}</version>
            </dependency>

            <dependency>
                <groupId>org.wso2.carbon.identity.framework</groupId>
                <artifactId>org.wso2.carbon.user.mgt.ui</artifactId>
                <version>${project.version}</version>
            </dependency>

            <dependency>
                <groupId>org.wso2.carbon.identity.framework</groupId>
                <artifactId>org.wso2.carbon.role.mgt.ui</artifactId>
                <version>${project.version}</version>
            </dependency>

            <dependency>
                <groupId>org.wso2.carbon.identity.framework</groupId>
                <artifactId>org.wso2.carbon.role.mgt.ui.feature</artifactId>
                <version>${project.version}</version>
            </dependency>

            <dependency>
                <groupId>org.wso2.carbon.identity.framework</groupId>
                <artifactId>org.wso2.carbon.user.mgt.server.feature</artifactId>
                <version>${project.version}</version>
                <type>zip</type>
            </dependency>

            <dependency>
                <groupId>org.wso2.carbon.identity.framework</groupId>
                <artifactId>org.wso2.carbon.user.mgt.ui.feature</artifactId>
                <version>${project.version}</version>
                <type>zip</type>
            </dependency>

            <dependency>
                <groupId>org.wso2.carbon.identity.framework</groupId>
                <artifactId>org.wso2.carbon.identity.role.mgt.core</artifactId>
                <version>${project.version}</version>
            </dependency>

            <dependency>
                <groupId>org.wso2.carbon.identity.framework</groupId>
                <artifactId>org.wso2.carbon.identity.role.mgt.core.server.feature</artifactId>
                <version>${project.version}</version>
                <type>zip</type>
            </dependency>
            <dependency>
                <groupId>org.wso2.carbon.identity.framework</groupId>
                <artifactId>org.wso2.carbon.identity.multi.attribute.login.mgt</artifactId>
                <version>${project.version}</version>
            </dependency>
            <dependency>
                <groupId>org.wso2.carbon.identity.framework</groupId>
                <artifactId>org.wso2.carbon.identity.multi.attribute.login.mgt.server.feature</artifactId>
                <version>${project.version}</version>
                <type>zip</type>
            </dependency>
            <dependency>
                <groupId>org.wso2.carbon.identity.framework</groupId>
                <artifactId>org.wso2.carbon.identity.unique.claim.mgt</artifactId>
                <version>${project.version}</version>
            </dependency>
            <dependency>
                <groupId>org.wso2.carbon.identity.framework</groupId>
                <artifactId>org.wso2.carbon.identity.unique.claim.mgt.server.feature</artifactId>
                <version>${project.version}</version>
                <type>zip</type>
            </dependency>
            <dependency>
                <groupId>org.wso2.carbon.identity.framework</groupId>
                <artifactId>org.wso2.carbon.security.mgt</artifactId>
                <version>${project.version}</version>
            </dependency>
            <dependency>
                <groupId>org.wso2.carbon.identity.framework</groupId>
                <artifactId>org.wso2.carbon.security.mgt.ui</artifactId>
                <version>${project.version}</version>
            </dependency>
            <dependency>
                <groupId>org.wso2.carbon.identity.framework</groupId>
                <artifactId>org.wso2.carbon.claim.mgt</artifactId>
                <version>${project.version}</version>
            </dependency>
            <dependency>
                <groupId>org.wso2.carbon.identity.framework</groupId>
                <artifactId>org.wso2.carbon.security.mgt.feature</artifactId>
                <version>${project.version}</version>
                <type>zip</type>
            </dependency>
            <dependency>
                <groupId>org.wso2.carbon.identity.framework</groupId>
                <artifactId>org.wso2.carbon.security.mgt.server.feature</artifactId>
                <version>${project.version}</version>
                <type>zip</type>
            </dependency>
            <dependency>
                <groupId>org.wso2.carbon.identity.framework</groupId>
                <artifactId>org.wso2.carbon.security.mgt.ui.feature</artifactId>
                <version>${project.version}</version>
                <type>zip</type>
            </dependency>
            <dependency>
                <groupId>org.wso2.carbon.commons</groupId>
                <artifactId>org.wso2.carbon.discovery.core</artifactId>
                <version>${carbon.commons.version}</version>
            </dependency>
            <dependency>
                <groupId>org.wso2.carbon.commons</groupId>
                <artifactId>org.wso2.carbon.discovery.ui</artifactId>
                <version>${carbon.commons.version}</version>
            </dependency>

            <dependency>
                <groupId>org.wso2.carbon.identity.framework</groupId>
                <artifactId>org.wso2.carbon.claim.mgt.server.feature</artifactId>
                <version>${project.version}</version>
                <type>zip</type>
            </dependency>
            <dependency>
                <groupId>org.wso2.carbon.identity.framework</groupId>
                <artifactId>org.wso2.carbon.claim.mgt.ui.feature</artifactId>
                <version>${project.version}</version>
                <type>zip</type>
            </dependency>
            <dependency>
                <groupId>org.wso2.securevault</groupId>
                <artifactId>org.wso2.securevault</artifactId>
                <version>${org.wso2.securevault.version}</version>
            </dependency>
            <dependency>
                <groupId>org.wso2.carbon</groupId>
                <artifactId>org.wso2.carbon.securevault</artifactId>
                <version>${carbon.kernel.version}</version>
            </dependency>
            <dependency>
                <groupId>org.apache.logging.log4j</groupId>
                <artifactId>log4j-api</artifactId>
                <version>${log4j.api.version}</version>
            </dependency>
            <dependency>
                <groupId>org.apache.logging.log4j</groupId>
                <artifactId>log4j-core</artifactId>
                <version>${log4j.core.version}</version>
            </dependency>
            <dependency>
                <groupId>commons-logging</groupId>
                <artifactId>commons-logging</artifactId>
                <version>${commons.logging.version}</version>
            </dependency>
            <dependency>
                <groupId>org.wso2.orbit.xerces</groupId>
                <artifactId>xercesImpl</artifactId>
                <version>${xercesImpl.version}</version>
            </dependency>

            <dependency>
                <groupId>commons-fileupload.wso2</groupId>
                <artifactId>commons-fileupload</artifactId>
                <version>${commons-fileupload.wso2.version}</version>
            </dependency>

            <dependency>
                <groupId>org.wso2.carbon.identity.framework</groupId>
                <artifactId>org.wso2.carbon.security.mgt.stub</artifactId>
                <version>${project.version}</version>
            </dependency>
            <dependency>
                <groupId>junit</groupId>
                <artifactId>junit</artifactId>
                <scope>test</scope>
                <version>${junit.version}</version>
            </dependency>
            <dependency>
                <groupId>au.com.bytecode.opencsv.wso2</groupId>
                <artifactId>opencsv</artifactId>
                <version>${opencsv.wso2.version}</version>
            </dependency>
            <dependency>
                <groupId>org.wso2.orbit.org.apache.poi</groupId>
                <artifactId>poi-scratchpad</artifactId>
                <version>${orbit.version.poi}</version>
            </dependency>
            <dependency>
                <groupId>org.wso2.orbit.org.apache.poi</groupId>
                <artifactId>poi-ooxml</artifactId>
                <version>${orbit.version.poi}</version>
            </dependency>

            <dependency>
                <groupId>org.apache.ws.commons.axiom</groupId>
                <artifactId>axiom-api</artifactId>
                <version>${axiom.version}</version>
                <exclusions>
                    <exclusion>
                        <groupId>xerces</groupId>
                        <artifactId>xercesImpl</artifactId>
                    </exclusion>
                </exclusions>
            </dependency>
            <dependency>
                <groupId>wsdl4j.wso2</groupId>
                <artifactId>wsdl4j</artifactId>
                <version>${wsdl4j.wso2.version}</version>
            </dependency>
            <dependency>
                <groupId>org.ops4j.pax.logging</groupId>
                <artifactId>pax-logging-api</artifactId>
                <version>${pax.logging.api.version}</version>
            </dependency>
            <dependency>
                <groupId>org.ops4j.pax.logging</groupId>
                <artifactId>pax-logging-log4j2</artifactId>
                <version>${pax.logging.log4j2.version}</version>
            </dependency>
            <dependency>
                <groupId>org.wso2.orbit.org.opensaml</groupId>
                <artifactId>opensaml</artifactId>
                <version>${opensaml2.wso2.version}</version>
            </dependency>

            <dependency>
                <groupId>org.wso2.orbit.joda-time</groupId>
                <artifactId>joda-time</artifactId>
                <version>${joda.wso2.version}</version>
            </dependency>

            <dependency>
                <groupId>org.wso2.carbon.commons</groupId>
                <artifactId>org.wso2.carbon.wsdl2form</artifactId>
                <version>${carbon.commons.version}</version>
            </dependency>

            <dependency>
                <groupId>org.wso2.carbon.identity.framework</groupId>
                <artifactId>org.wso2.carbon.directory.server.manager.common</artifactId>
                <version>${project.version}</version>
            </dependency>

            <dependency>
                <groupId>org.wso2.carbon.identity.framework</groupId>
                <artifactId>org.wso2.carbon.directory.server.manager</artifactId>
                <version>${project.version}</version>
            </dependency>

            <dependency>
                <groupId>org.wso2.carbon.identity.framework</groupId>
                <artifactId>org.wso2.carbon.directory.server.manager.stub</artifactId>
                <version>${project.version}</version>
            </dependency>

            <dependency>
                <groupId>org.wso2.carbon.identity.framework</groupId>
                <artifactId>org.wso2.carbon.directory.server.manager.ui</artifactId>
                <version>${project.version}</version>
            </dependency>

            <dependency>
                <groupId>org.wso2.carbon.identity.framework</groupId>
                <artifactId>org.wso2.carbon.identity.base</artifactId>
                <version>${project.version}</version>
            </dependency>
            <dependency>
                <groupId>org.wso2.carbon.identity.framework</groupId>
                <artifactId>org.wso2.carbon.identity.core</artifactId>
                <version>${project.version}</version>
            </dependency>
            <dependency>
                <groupId>org.wso2.carbon.identity.framework</groupId>
                <artifactId>org.wso2.carbon.identity.core.server.feature</artifactId>
                <version>${project.version}</version>
                <type>zip</type>
            </dependency>
            <dependency>
                <groupId>org.wso2.carbon.identity.framework</groupId>
                <artifactId>org.wso2.carbon.identity.core.ui.feature</artifactId>
                <version>${project.version}</version>
                <type>zip</type>
            </dependency>

            <dependency>
                <groupId>org.wso2.carbon.identity.framework</groupId>
                <artifactId>org.wso2.carbon.idp.mgt</artifactId>
                <version>${project.version}</version>
            </dependency>
            <dependency>
                <groupId>org.wso2.carbon.identity.framework</groupId>
                <artifactId>org.wso2.carbon.identity.application.common</artifactId>
                <version>${project.version}</version>
            </dependency>
            <dependency>
                <groupId>org.wso2.carbon.identity.framework</groupId>
                <artifactId>org.wso2.carbon.identity.notification.mgt</artifactId>
                <version>${project.version}</version>
            </dependency>
            <dependency>
                <groupId>org.wso2.carbon.identity.framework</groupId>
                <artifactId>org.wso2.carbon.identity.notification.mgt.email</artifactId>
                <version>${project.version}</version>
            </dependency>
            <dependency>
                <groupId>org.wso2.carbon.identity.framework</groupId>
                <artifactId>org.wso2.carbon.identity.notification.mgt.json</artifactId>
                <version>${project.version}</version>
            </dependency>
            <dependency>
                <groupId>kaptcha.wso2</groupId>
                <artifactId>kaptcha</artifactId>
                <version>${kaptcha.wso2.version}</version>
                <exclusions>
                    <exclusion>
                        <groupId>com.google.code</groupId>
                        <artifactId>kaptcha</artifactId>
                    </exclusion>
                </exclusions>
            </dependency>
            <dependency>
                <groupId>org.wso2.carbon.identity.framework</groupId>
                <artifactId>org.wso2.carbon.identity.provider</artifactId>
                <version>${project.version}</version>
            </dependency>
            <dependency>
                <groupId>commons-httpclient.wso2</groupId>
                <artifactId>commons-httpclient</artifactId>
                <version>${commons-httpclient.wso2.version}</version>
            </dependency>
            <dependency>
                <groupId>commons-io.wso2</groupId>
                <artifactId>commons-io</artifactId>
                <version>${commons-io.wso2.version}</version>
            </dependency>

            <dependency>
                <groupId>org.wso2.carbon.identity.framework</groupId>
                <artifactId>org.wso2.carbon.identity.provisioning</artifactId>
                <version>${project.version}</version>
            </dependency>

            <dependency>
                <groupId>org.wso2.carbon.identity.framework</groupId>
                <artifactId>org.wso2.carbon.identity.provisioning.server.feature</artifactId>
                <version>${project.version}</version>
            </dependency>

            <dependency>
                <groupId>org.wso2.carbon.identity.framework</groupId>
                <artifactId>org.wso2.carbon.identity.api.resource.mgt</artifactId>
                <version>${project.version}</version>
            </dependency>
            <dependency>
                <groupId>org.wso2.carbon.identity.framework</groupId>
                <artifactId>org.wso2.carbon.identity.api.resource.collection.mgt</artifactId>
                <version>${project.version}</version>
            </dependency>
            <dependency>
                <groupId>org.wso2.carbon.identity.framework</groupId>
                <artifactId>org.wso2.carbon.identity.role.v2.mgt.core</artifactId>
                <version>${project.version}</version>
            </dependency>

            <dependency>
                <groupId>org.wso2.carbon.identity.framework</groupId>
                <artifactId>org.wso2.carbon.identity.api.resource.mgt.server.feature</artifactId>
                <version>${project.version}</version>
            </dependency>
            <dependency>
                <groupId>com.google.api-client</groupId>
                <artifactId>google-api-client</artifactId>
                <version>${com.google.client.version}</version>
            </dependency>
            <dependency>
                <groupId>com.google.apis</groupId>
                <artifactId>google-api-services-admin</artifactId>
                <version>${com.google.service.api.version}</version>
            </dependency>
            <dependency>
                <groupId>com.google.http-client</groupId>
                <artifactId>google-http-client</artifactId>
                <version>${com.google.client.version}</version>
            </dependency>
            <dependency>
                <groupId>com.google.http-client</groupId>
                <artifactId>google-http-client-jackson2</artifactId>
                <version>${com.google.client.version}</version>
            </dependency>

            <dependency>
                <groupId>com.fasterxml.jackson.core</groupId>
                <artifactId>jackson-core</artifactId>
                <version>${com.fasterxml.jackson.version}</version>
            </dependency>
            <dependency>
                <groupId>com.fasterxml.jackson.core</groupId>
                <artifactId>jackson-annotations</artifactId>
                <version>${com.fasterxml.jackson.annotation.version}</version>
            </dependency>
            <dependency>
                <groupId>com.fasterxml.jackson.core</groupId>
                <artifactId>jackson-databind</artifactId>
                <version>${com.fasterxml.jackson.databind.version}</version>
            </dependency>
            <dependency>
                <groupId>com.google.code.findbugs</groupId>
                <artifactId>jsr305</artifactId>
                <version>${com.google.code.findbugs.version}</version>
            </dependency>
            <dependency>
                <groupId>org.apache.wink</groupId>
                <artifactId>wink-client</artifactId>
                <version>${apache.wink.version}</version>
            </dependency>
            <dependency>
                <groupId>commons-lang.wso2</groupId>
                <artifactId>commons-lang</artifactId>
                <version>${commons-lang.wso2.version}</version>
            </dependency>
            <dependency>
                <groupId>org.wso2.orbit.commons-codec</groupId>
                <artifactId>commons-codec</artifactId>
                <version>${commons-codec.version}</version>
            </dependency>
            <dependency>
                <groupId>org.wso2.orbit.commons-collections</groupId>
                <artifactId>commons-collections</artifactId>
                <version>${commons-collections.version}</version>
            </dependency>
            <dependency>
                <groupId>org.apache.httpcomponents.wso2</groupId>
                <artifactId>httpcore</artifactId>
                <version>${httpcore.version}</version>
            </dependency>
            <dependency>
                <groupId>org.wso2.carbon.identity.framework</groupId>
                <artifactId>org.wso2.carbon.identity.application.authentication.framework</artifactId>
                <version>${project.version}</version>
            </dependency>
            <dependency>
                <groupId>org.wso2.carbon.identity.framework</groupId>
                <artifactId>org.wso2.carbon.identity.application.authentication.framework.server.feature</artifactId>
                <version>${project.version}</version>
            </dependency>
            <dependency>
                <groupId>org.wso2.carbon.identity.framework</groupId>
                <artifactId>org.wso2.carbon.identity.application.authenticator.basicauth.server.feature</artifactId>
                <version>${project.version}</version>
            </dependency>
            <dependency>
                <groupId>org.wso2.carbon.identity.framework</groupId>
                <artifactId>org.wso2.carbon.identity.mgt.stub</artifactId>
                <version>${project.version}</version>
            </dependency>
            <dependency>
                <groupId>org.wso2.carbon.identity.framework</groupId>
                <artifactId>org.wso2.carbon.identity.template.mgt</artifactId>
                <version>${project.version}</version>
            </dependency>
            <dependency>
                <groupId>org.wso2.carbon.identity.framework</groupId>
                <artifactId>org.wso2.carbon.identity.template.mgt.ui</artifactId>
                <version>${project.version}</version>
            </dependency>
            <dependency>
                <groupId>org.wso2.carbon.identity.framework</groupId>
                <artifactId>org.wso2.carbon.identity.template.mgt.server.feature</artifactId>
                <version>${project.version}</version>
                <type>zip</type>
            </dependency>
            <dependency>
                <groupId>org.wso2.carbon.identity.framework</groupId>
                <artifactId>org.wso2.carbon.identity.template.mgt.ui.feature</artifactId>
                <version>${project.version}</version>
                <type>zip</type>
            </dependency>
            <dependency>
                <groupId>com.google.step2.wso2</groupId>
                <artifactId>step2</artifactId>
                <version>${google.step2.wso2.version}</version>
            </dependency>

            <dependency>
                <groupId>com.google.guice.wso2</groupId>
                <artifactId>guice</artifactId>
                <version>${google.guice.wso2.version}</version>
            </dependency>

            <dependency>
                <groupId>org.wso2.orbit.org.apache.httpcomponents</groupId>
                <artifactId>httpclient</artifactId>
                <version>${httpcomponents-httpclient.wso2.version}</version>
            </dependency>

            <dependency>
                <groupId>org.wso2.carbon.identity.framework</groupId>
                <artifactId>org.wso2.carbon.identity.relying.party.server.feature</artifactId>
                <version>${project.version}</version>
                <type>zip</type>
            </dependency>
            <dependency>
                <groupId>javax.servlet</groupId>
                <artifactId>javax.servlet-api</artifactId>
                <version>${javax.servlet-api.version}</version>
            </dependency>
            <dependency>
                <groupId>javax.servlet</groupId>
                <artifactId>jsp-api</artifactId>
                <version>${javax.jsp-api.version}</version>
            </dependency>
            <dependency>
                <groupId>com.google.code.gson</groupId>
                <artifactId>gson</artifactId>
                <version>${com.google.code.gson.version}</version>
            </dependency>
            <dependency>
                <groupId>org.wso2.carbon.identity.framework</groupId>
                <artifactId>org.wso2.carbon.identity.application.mgt.server.feature</artifactId>
                <version>${project.version}</version>
                <type>zip</type>
            </dependency>
            <dependency>
                <groupId>org.wso2.carbon.identity.framework</groupId>
                <artifactId>org.wso2.carbon.identity.application.mgt.ui.feature</artifactId>
                <version>${project.version}</version>
                <type>zip</type>
            </dependency>
            <dependency>
                <groupId>org.wso2.carbon.identity.framework</groupId>
                <artifactId>org.wso2.carbon.identity.secret.mgt.core</artifactId>
                <version>${project.version}</version>
            </dependency>
            <dependency>
                <groupId>org.wso2.carbon.identity.framework</groupId>
                <artifactId>org.wso2.carbon.identity.secret.mgt.core.server.feature</artifactId>
                <version>${project.version}</version>
                <type>zip</type>
            </dependency>
            <dependency>
                <groupId>com.thetransactioncompany.wso2</groupId>
                <artifactId>cors-filter</artifactId>
                <version>${thetransactioncompany.cors-filter.wso2.version}</version>
            </dependency>
            <dependency>
                <groupId>com.thetransactioncompany.wso2</groupId>
                <artifactId>java-property-utils</artifactId>
                <version>${thetransactioncompany.utils.wso2.version}</version>
            </dependency>
            <dependency>
                <groupId>javax.ws.rs</groupId>
                <artifactId>javax.ws.rs-api</artifactId>
                <version>${javax.ws.rs-api.version}</version>
            </dependency>
            <dependency>
                <groupId>org.apache.cxf</groupId>
                <artifactId>cxf-core</artifactId>
                <version>${org.apache.cxf.version}</version>
            </dependency>
            <dependency>
                <groupId>org.apache.cxf</groupId>
                <artifactId>cxf-rt-rs-client</artifactId>
                <version>${org.apache.cxf.version}</version>
            </dependency>
            <dependency>
                <groupId>org.apache.cxf</groupId>
                <artifactId>cxf-rt-rs-extension-providers</artifactId>
                <version>${org.apache.cxf.version}</version>
            </dependency>
            <dependency>
                <groupId>org.eclipse.equinox</groupId>
                <artifactId>javax.servlet</artifactId>
                <version>${version.javax.servlet}</version>
            </dependency>

            <!--OpenSAML3 dependencies-->
            <dependency>
                <groupId>org.opensaml</groupId>
                <artifactId>opensaml-core</artifactId>
                <version>${opensaml.version}</version>
            </dependency>
            <dependency>
                <groupId>org.opensaml</groupId>
                <artifactId>opensaml-soap-api</artifactId>
                <version>${opensaml.version}</version>
            </dependency>
            <dependency>
                <groupId>org.opensaml</groupId>
                <artifactId>opensaml-soap-impl</artifactId>
                <version>${opensaml.version}</version>
            </dependency>
            <dependency>
                <groupId>org.opensaml</groupId>
                <artifactId>opensaml-profile-api</artifactId>
                <version>${opensaml.version}</version>
            </dependency>
            <dependency>
                <groupId>org.opensaml</groupId>
                <artifactId>opensaml-profile-impl</artifactId>
                <version>${opensaml.version}</version>
            </dependency>
            <dependency>
                <groupId>org.opensaml</groupId>
                <artifactId>opensaml-saml-api</artifactId>
                <version>${opensaml.version}</version>
            </dependency>
            <dependency>
                <groupId>org.opensaml</groupId>
                <artifactId>opensaml-saml-impl</artifactId>
                <version>${opensaml.version}</version>
            </dependency>
            <dependency>
                <groupId>org.opensaml</groupId>
                <artifactId>opensaml-messaging-api</artifactId>
                <version>${opensaml.version}</version>
            </dependency>
            <dependency>
                <groupId>org.opensaml</groupId>
                <artifactId>opensaml-messaging-impl</artifactId>
                <version>${opensaml.version}</version>
            </dependency>
            <dependency>
                <groupId>org.opensaml</groupId>
                <artifactId>opensaml-security-api</artifactId>
                <version>${opensaml.version}</version>
            </dependency>
            <dependency>
                <groupId>org.opensaml</groupId>
                <artifactId>opensaml-security-impl</artifactId>
                <version>${opensaml.version}</version>
            </dependency>
            <dependency>
                <groupId>org.opensaml</groupId>
                <artifactId>opensaml-storage-api</artifactId>
                <version>${opensaml.version}</version>
            </dependency>
            <dependency>
                <groupId>org.opensaml</groupId>
                <artifactId>opensaml-storage-impl</artifactId>
                <version>${opensaml.version}</version>
            </dependency>
            <dependency>
                <groupId>org.opensaml</groupId>
                <artifactId>opensaml-xacml-api</artifactId>
                <version>${opensaml.version}</version>
            </dependency>
            <dependency>
                <groupId>org.opensaml</groupId>
                <artifactId>opensaml-xacml-impl</artifactId>
                <version>${opensaml.version}</version>
            </dependency>
            <dependency>
                <groupId>org.opensaml</groupId>
                <artifactId>opensaml-xacml-saml-api</artifactId>
                <version>${opensaml.version}</version>
            </dependency>
            <dependency>
                <groupId>org.opensaml</groupId>
                <artifactId>opensaml-xacml-saml-impl</artifactId>
                <version>${opensaml.version}</version>
            </dependency>
            <dependency>
                <groupId>org.opensaml</groupId>
                <artifactId>opensaml-xmlsec-api</artifactId>
                <version>${opensaml.version}</version>
            </dependency>
            <dependency>
                <groupId>org.opensaml</groupId>
                <artifactId>opensaml-xmlsec-impl</artifactId>
                <version>${opensaml.version}</version>
            </dependency>

            <!--Shibboleth dependencies-->
            <dependency>
                <groupId>net.shibboleth.utilities</groupId>
                <artifactId>java-support</artifactId>
                <version>${shibboleth.version}</version>
            </dependency>

            <dependency>
                <groupId>javax.servlet</groupId>
                <artifactId>servlet-api</artifactId>
                <version>${servlet-api.version}</version>
            </dependency>
            <dependency>
                <groupId>org.wso2.carbon.identity.framework</groupId>
                <artifactId>org.wso2.carbon.identity.user.store.configuration.stub</artifactId>
                <version>${project.version}</version>
            </dependency>
            <dependency>
                <groupId>org.wso2.carbon.identity.framework</groupId>
                <artifactId>org.wso2.carbon.identity.user.store.configuration</artifactId>
                <version>${project.version}</version>
            </dependency>
            <dependency>
                <groupId>org.wso2.carbon.commons</groupId>
                <artifactId>org.wso2.carbon.tenant.common</artifactId>
                <version>${carbon.commons.version}</version>
            </dependency>
            <dependency>
                <groupId>org.wso2.carbon.identity.framework</groupId>
                <artifactId>org.wso2.carbon.idp.mgt.stub</artifactId>
                <version>${project.version}</version>
            </dependency>

            <!--SAML Common Util dependency-->
            <dependency>
                <groupId>org.wso2.carbon.identity.saml.common</groupId>
                <artifactId>org.wso2.carbon.identity.saml.common.util</artifactId>
                <version>${saml.common.util.version}</version>
            </dependency>
            <dependency>
                <groupId>org.apache.logging.log4j</groupId>
                <artifactId>log4j-slf4j-impl</artifactId>
                <version>${log4j.slf4j.version}</version>
            </dependency>

            <dependency>
                <groupId>org.slf4j</groupId>
                <artifactId>slf4j-api</artifactId>
                <version>${org.slf4j.verison}</version>
            </dependency>
            <dependency>
                <groupId>org.slf4j</groupId>
                <artifactId>slf4j-simple</artifactId>
                <version>${org.slf4j.verison}</version>
            </dependency>
            <dependency>
                <groupId>backport-util-concurrent.wso2</groupId>
                <artifactId>backport-util-concurrent</artifactId>
                <version>${orbit.version.backport.util}</version>
            </dependency>

            <dependency>
                <groupId>org.hectorclient.wso2</groupId>
                <artifactId>hector-core</artifactId>
                <version>${hector-core.wso2.version}</version>
            </dependency>

            <dependency>
                <groupId>org.wso2.carbon.identity.framework</groupId>
                <artifactId>org.wso2.carbon.captcha.mgt</artifactId>
                <version>${project.version}</version>
            </dependency>
            <dependency>
                <groupId>org.wso2.carbon.identity.framework</groupId>
                <artifactId>org.wso2.carbon.identity.application.authentication.endpoint.util</artifactId>
                <version>${project.version}</version>
            </dependency>
            <dependency>
                <groupId>org.wso2.orbit.org.owasp.encoder</groupId>
                <artifactId>encoder</artifactId>
                <version>${encoder.wso2.version}</version>
            </dependency>
            <dependency>
                <groupId>org.owasp.encoder</groupId>
                <artifactId>encoder-jsp</artifactId>
                <version>${encoder-jsp.version}</version>
            </dependency>
            <dependency>
                <groupId>org.wso2.eclipse.osgi</groupId>
                <artifactId>org.eclipse.osgi.services</artifactId>
                <version>${equinox.osgi.services.version}</version>
            </dependency>
            <dependency>
                <groupId>org.apache.felix</groupId>
                <artifactId>org.apache.felix.scr.ds-annotations</artifactId>
                <version>${apache.felix.scr.ds.annotations.version}</version>
            </dependency>
            <dependency>
                <groupId>io.swagger</groupId>
                <artifactId>swagger-jaxrs</artifactId>
                <version>${io.swagger.version}</version>
            </dependency>

            <dependency>
                <groupId>org.wso2.carbon.identity.organization.management.core</groupId>
                <artifactId>org.wso2.carbon.identity.organization.management.service</artifactId>
                <version>${org.wso2.carbon.identity.organization.management.core.version}</version>
            </dependency>
            <!--Components Dependencies Ends-->

            <!--Composite Feature Dependency-->


            <!--Feature Dependencies-->

            <dependency>
                <groupId>org.wso2.carbon.identity.framework</groupId>
                <artifactId>org.wso2.carbon.identity.authenticator.token</artifactId>
                <version>${project.version}</version>
            </dependency>

            <dependency>
                <groupId>org.wso2.carbon.identity.framework</groupId>
                <artifactId>org.wso2.carbon.identity.authenticator.token.ui</artifactId>
                <version>${project.version}</version>
            </dependency>
            <dependency>
                <groupId>org.wso2.carbon.identity.framework</groupId>
                <artifactId>org.wso2.carbon.identity.authenticator.token.stub</artifactId>
                <version>${project.version}</version>
            </dependency>

            <dependency>
                <groupId>org.wso2.carbon.identity.framework</groupId>
                <artifactId>org.wso2.carbon.identity.authenticator.webseal</artifactId>
                <version>${project.version}</version>
            </dependency>

            <dependency>
                <groupId>org.wso2.carbon.identity.framework</groupId>
                <artifactId>org.wso2.carbon.identity.authenticator.webseal.ui</artifactId>
                <version>${project.version}</version>
            </dependency>
            <dependency>
                <groupId>org.wso2.carbon.identity.framework</groupId>
                <artifactId>org.wso2.carbon.identity.authenticator.webseal.stub</artifactId>
                <version>${project.version}</version>
            </dependency>
            <dependency>
                <groupId>org.wso2.carbon.identity.framework</groupId>
                <artifactId>org.wso2.carbon.claim.mgt.ui</artifactId>
                <version>${project.version}</version>
            </dependency>
            <dependency>
                <groupId>org.wso2.carbon.identity.framework</groupId>
                <artifactId>org.wso2.carbon.claim.mgt.stub</artifactId>
                <version>${project.version}</version>
            </dependency>
            <dependency>
                <groupId>org.wso2.carbon.identity.framework</groupId>
                <artifactId>org.wso2.carbon.identity.claim.metadata.mgt</artifactId>
                <version>${project.version}</version>
            </dependency>
            <dependency>
                <groupId>org.wso2.carbon.identity.framework</groupId>
                <artifactId>org.wso2.carbon.identity.claim.metadata.mgt.ui</artifactId>
                <version>${project.version}</version>
            </dependency>
            <dependency>
                <groupId>org.wso2.carbon.identity.framework</groupId>
                <artifactId>org.wso2.carbon.identity.claim.metadata.mgt.stub</artifactId>
                <version>${project.version}</version>
            </dependency>

            <dependency>
                <groupId>org.wso2.carbon.identity.framework</groupId>
                <artifactId>org.wso2.carbon.identity.core.ui</artifactId>
                <version>${project.version}</version>
            </dependency>

            <dependency>
                <groupId>org.wso2.carbon.identity.framework</groupId>
                <artifactId>org.wso2.carbon.identity.user.registration</artifactId>
                <version>${project.version}</version>
            </dependency>
            <dependency>
                <groupId>org.wso2.carbon.identity.framework</groupId>
                <artifactId>org.wso2.carbon.identity.user.profile</artifactId>
                <version>${project.version}</version>
            </dependency>
            <dependency>
                <groupId>org.wso2.carbon.identity.framework</groupId>
                <artifactId>org.wso2.carbon.identity.user.profile.ui</artifactId>
                <version>${project.version}</version>
            </dependency>

            <dependency>
                <groupId>org.wso2.carbon.identity.framework</groupId>
                <artifactId>org.wso2.carbon.identity.user.profile.stub</artifactId>
                <version>${project.version}</version>
            </dependency>
            <dependency>
                <groupId>org.wso2.carbon.identity.framework</groupId>
                <artifactId>org.wso2.carbon.identity.user.profile.server.feature</artifactId>
                <version>${project.version}</version>
                <type>zip</type>
            </dependency>
            <dependency>
                <groupId>org.wso2.carbon.identity.framework</groupId>
                <artifactId>org.wso2.carbon.identity.user.profile.ui.feature</artifactId>
                <version>${project.version}</version>
                <type>zip</type>
            </dependency>

            <dependency>
                <groupId>org.wso2.carbon.identity.framework</groupId>
                <artifactId>org.wso2.carbon.identity.user.registration.server.feature</artifactId>
                <version>${project.version}</version>
                <type>zip</type>
            </dependency>
            <dependency>
                <groupId>org.wso2.carbon.identity.framework</groupId>
                <artifactId>org.wso2.carbon.identity.user.registration.ui.feature</artifactId>
                <version>${project.version}</version>
                <type>zip</type>
            </dependency>
            <dependency>
                <groupId>org.wso2.carbon.identity.framework</groupId>
                <artifactId>org.wso2.carbon.directory.service.mgr.server.feature</artifactId>
                <version>${project.version}</version>
                <type>zip</type>
            </dependency>
            <dependency>
                <groupId>org.wso2.carbon.identity.framework</groupId>
                <artifactId>org.wso2.carbon.directory.service.mgr.ui.feature</artifactId>
                <version>${project.version}</version>
                <type>zip</type>
            </dependency>
            <dependency>
                <groupId>org.wso2.carbon.identity.framework</groupId>
                <artifactId>org.wso2.carbon.identity.authenticator.thrift</artifactId>
                <version>${project.version}</version>
            </dependency>

            <dependency>
                <groupId>org.wso2.carbon.identity.framework</groupId>
                <artifactId>org.wso2.carbon.identity.application.mgt</artifactId>
                <version>${project.version}</version>
            </dependency>

            <dependency>
                <groupId>org.wso2.carbon.identity.framework</groupId>
                <artifactId>org.wso2.carbon.identity.application.mgt.ui</artifactId>
                <version>${project.version}</version>
            </dependency>
            <dependency>
                <groupId>org.wso2.carbon.identity.framework</groupId>
                <artifactId>org.wso2.carbon.identity.application.mgt.stub</artifactId>
                <version>${project.version}</version>
            </dependency>
            <dependency>
                <groupId>org.wso2.carbon.identity.framework</groupId>
                <artifactId>org.wso2.carbon.identity.application.default.auth.sequence.mgt.stub</artifactId>
                <version>${project.version}</version>
            </dependency>
            <dependency>
                <groupId>org.wso2.carbon.identity.framework</groupId>
                <artifactId>org.wso2.carbon.identity.functions.library.mgt.stub</artifactId>
                <version>${project.version}</version>
            </dependency>
            <dependency>
                <groupId>org.wso2.carbon.identity.framework</groupId>
                <artifactId>org.wso2.carbon.identity.functions.library.mgt.ui</artifactId>
                <version>${project.version}</version>
            </dependency>
            <dependency>
                <groupId>org.wso2.carbon.identity.framework</groupId>
                <artifactId>org.wso2.carbon.identity.functions.library.mgt</artifactId>
                <version>${project.version}</version>
            </dependency>
            <dependency>
                <groupId>org.wso2.carbon.identity.framework</groupId>
                <artifactId>org.wso2.carbon.identity.functions.library.mgt.server.feature</artifactId>
                <version>${project.version}</version>
                <type>zip</type>
            </dependency>
            <dependency>
                <groupId>org.wso2.carbon.identity.framework</groupId>
                <artifactId>org.wso2.carbon.identity.functions.library.mgt.ui.feature</artifactId>
                <version>${project.version}</version>
                <type>zip</type>
            </dependency>
            <dependency>
                <groupId>org.wso2.carbon.identity.framework</groupId>
                <artifactId>org.wso2.carbon.identity.user.functionality.mgt</artifactId>
                <version>${project.version}</version>
            </dependency>
            <dependency>
                <groupId>org.wso2.carbon.identity.framework</groupId>
                <artifactId>org.wso2.carbon.identity.user.functionality.mgt.server.feature</artifactId>
                <version>${project.version}</version>
                <type>zip</type>
            </dependency>
            <dependency>
                <groupId>org.wso2.carbon.identity.framework</groupId>
                <artifactId>org.wso2.carbon.identity.application.authentication.framework.stub</artifactId>
                <version>${project.version}</version>
            </dependency>
            <dependency>
                <groupId>org.wso2.carbon.identity.framework</groupId>
                <artifactId>org.wso2.carbon.identity.event</artifactId>
                <version>${project.version}</version>
            </dependency>
            <dependency>
                <groupId>org.wso2.carbon.identity.framework</groupId>
                <artifactId>org.wso2.carbon.identity.event.server.feature</artifactId>
                <version>${project.version}</version>
                <type>zip</type>
            </dependency>
            <dependency>
                <groupId>org.wso2.carbon.identity.framework</groupId>
                <artifactId>org.wso2.carbon.identity.mgt</artifactId>
                <version>${project.version}</version>
            </dependency>
            <dependency>
                <groupId>org.wso2.carbon.identity.framework</groupId>
                <artifactId>org.wso2.carbon.identity.configuration.mgt.core</artifactId>
                <version>${project.version}</version>
            </dependency>
            <dependency>
                <groupId>org.wso2.carbon.identity.framework</groupId>
                <artifactId>org.wso2.carbon.identity.api.server.configuration.mgt</artifactId>
                <version>${project.version}</version>
            </dependency>
            <dependency>
                <groupId>org.wso2.carbon.identity.framework</groupId>
                <artifactId>org.wso2.carbon.identity.extension.mgt</artifactId>
                <version>${project.version}</version>
            </dependency>
            <dependency>
                <groupId>org.wso2.carbon.identity.framework</groupId>
                <artifactId>org.wso2.carbon.identity.configuration.mgt.endpoint</artifactId>
                <version>${project.version}</version>
                <type>war</type>
            </dependency>
            <dependency>
                <groupId>org.wso2.carbon.identity.framework</groupId>
                <artifactId>org.wso2.carbon.identity.cors.mgt.core</artifactId>
                <version>${project.version}</version>
            </dependency>
            <dependency>
                <groupId>org.wso2.carbon.identity.framework</groupId>
                <artifactId>org.wso2.carbon.identity.cors.mgt.server.feature</artifactId>
                <version>${project.version}</version>
                <type>zip</type>
            </dependency>
            <dependency>
                <groupId>org.wso2.carbon.identity.framework</groupId>
                <artifactId>org.wso2.carbon.identity.mgt.server.feature</artifactId>
                <version>${project.version}</version>
                <type>zip</type>
            </dependency>
            <dependency>
                <groupId>org.wso2.carbon.identity.framework</groupId>
                <artifactId>org.wso2.carbon.identity.mgt.ui.feature</artifactId>
                <version>${project.version}</version>
                <type>zip</type>
            </dependency>
            <dependency>
                <groupId>org.wso2.carbon.identity.framework</groupId>
                <artifactId>org.wso2.carbon.identity.user.store.configuration.server.feature</artifactId>
                <version>${project.version}</version>
                <type>zip</type>
            </dependency>

            <dependency>
                <groupId>org.wso2.carbon.identity.framework</groupId>
                <artifactId>org.wso2.carbon.identity.mgt.ui</artifactId>
                <version>${project.version}</version>
            </dependency>

            <dependency>
                <groupId>org.wso2.carbon.identity.framework</groupId>
                <artifactId>org.wso2.carbon.identity.mgt.endpoint.util</artifactId>
                <version>${project.version}</version>
            </dependency>

            <dependency>
                <groupId>org.wso2.carbon.identity.framework</groupId>
                <artifactId>org.wso2.carbon.idp.mgt.ui</artifactId>
                <version>${project.version}</version>
            </dependency>
            <dependency>
                <groupId>org.wso2.carbon.identity.framework</groupId>
                <artifactId>org.wso2.carbon.idp.mgt.server.feature</artifactId>
                <version>${project.version}</version>
                <type>zip</type>
            </dependency>
            <dependency>
                <groupId>org.wso2.carbon.identity.framework</groupId>
                <artifactId>org.wso2.carbon.idp.mgt.ui.feature</artifactId>
                <version>${project.version}</version>
                <type>zip</type>
            </dependency>
            <dependency>
                <groupId>tomcat</groupId>
                <artifactId>tomcat-util</artifactId>
                <version>${tomcat-util.version}</version>
            </dependency>
            <dependency>
                <groupId>org.wso2.orbit.com.github.dblock.waffle</groupId>
                <artifactId>waffle-jna</artifactId>
                <version>${waffle-jna.wso2.version}</version>
            </dependency>

            <dependency>
                <groupId>org.wso2.carbon.identity.framework</groupId>
                <artifactId>org.wso2.carbon.identity.notification.mgt.server.feature</artifactId>
                <version>${project.version}</version>
                <type>zip</type>
            </dependency>

            <dependency>
                <groupId>org.wso2.carbon.identity.framework</groupId>
                <artifactId>org.wso2.carbon.identity.user.store.configuration.deployer</artifactId>
                <version>${project.version}</version>
            </dependency>
            <dependency>
                <groupId>org.wso2.carbon.identity.framework</groupId>
                <artifactId>org.wso2.carbon.identity.user.store.count</artifactId>
                <version>${project.version}</version>
            </dependency>
            <dependency>
                <groupId>org.wso2.carbon.identity.framework</groupId>
                <artifactId>org.wso2.carbon.identity.user.store.count.stub</artifactId>
                <version>${project.version}</version>
            </dependency>
            <dependency>
                <groupId>org.wso2.carbon.identity.framework</groupId>
                <artifactId>org.wso2.carbon.identity.user.store.configuration.ui</artifactId>
                <version>${project.version}</version>
            </dependency>

            <!--Feature Dependencies Ends-->
            <dependency>
                <groupId>org.json.wso2</groupId>
                <artifactId>json</artifactId>
                <version>${json.wso2.version}</version>
            </dependency>
            <dependency>
                <groupId>net.minidev</groupId>
                <artifactId>json-smart</artifactId>
                <version>${json-smart.version}</version>
            </dependency>
            <dependency>
                <groupId>com.yubico</groupId>
                <artifactId>u2flib-server-core</artifactId>
                <version>${com.yubico.version}</version>
            </dependency>
            <dependency>
                <groupId>org.apache.taglibs</groupId>
                <artifactId>taglibs-standard-impl</artifactId>
                <version>${taglibs-standard-impl.version}</version>
            </dependency>
            <dependency>
                <groupId>org.wso2.carbon.identity.framework</groupId>
                <artifactId>org.wso2.carbon.identity.user.registration.stub</artifactId>
                <version>${project.version}</version>
            </dependency>
            <dependency>
                <groupId>org.json</groupId>
                <artifactId>json</artifactId>
                <version>${org.json.version}</version>
            </dependency>

            <dependency>
                <groupId>net.sf.ehcache.wso2</groupId>
                <artifactId>ehcache</artifactId>
                <version>${ehcache.version}</version>
            </dependency>

            <dependency>
                <groupId>org.wso2.orbit.javax.activation</groupId>
                <artifactId>activation</artifactId>
                <version>${version.org.wso2.orbit.javax.activation}</version>
            </dependency>
            <dependency>
                <groupId>org.wso2.orbit.javax.xml.bind</groupId>
                <artifactId>jaxb-api</artifactId>
                <version>${version.org.wso2.orbit.javax.xml.bind}</version>
            </dependency>
            <dependency>
                <groupId>ua.parser.wso2</groupId>
                <artifactId>ua-parser</artifactId>
                <version>${ua_parser.version}</version>
            </dependency>
            <dependency>
                <groupId>commons-collections.wso2</groupId>
                <artifactId>commons-collections</artifactId>
                <version>${apache.common.collection.version}</version>
            </dependency>
            <dependency>
                <groupId>org.wso2.orbit.org.apache.commons</groupId>
                <artifactId>commons-collections4</artifactId>
                <version>${apache.common.collections4.version}</version>
            </dependency>

            <!--Dependencies requires for rest client-->

            <dependency>
                <groupId>com.sun.jersey</groupId>
                <artifactId>jersey-client</artifactId>
                <version>${jersey-version}</version>
            </dependency>
            <dependency>
                <groupId>com.sun.jersey.contribs</groupId>
                <artifactId>jersey-multipart</artifactId>
                <version>${jersey-version}</version>
            </dependency>
            <dependency>
                <groupId>com.sun.jersey</groupId>
                <artifactId>jersey-core</artifactId>
                <version>${jersey-version}</version>
            </dependency>


            <!-- JSON processing: jackson -->
            <dependency>
                <groupId>com.fasterxml.jackson.jaxrs</groupId>
                <artifactId>jackson-jaxrs-json-provider</artifactId>
                <version>${com.fasterxml.jackson.jaxrs-json-provider-version}</version>
            </dependency>

            <!--Carbon Identity Governance Component -->
            <dependency>
                <groupId>org.wso2.carbon.identity.framework</groupId>
                <artifactId>org.wso2.carbon.identity.governance.stub</artifactId>
                <version>${project.version}</version>
            </dependency>

            <!--Carbon Registry Dependencies-->
            <dependency>
                <groupId>org.wso2.carbon.registry</groupId>
                <artifactId>org.wso2.carbon.registry.common</artifactId>
                <version>${org.wso2.carbon.registry.version}</version>
            </dependency>
            <dependency>
                <groupId>org.wso2.carbon.registry</groupId>
                <artifactId>org.wso2.carbon.registry.indexing</artifactId>
                <version>${org.wso2.carbon.registry.version}</version>
            </dependency>
            <dependency>
                <groupId>org.openjdk.nashorn</groupId>
                <artifactId>nashorn-core</artifactId>
                <version>${openjdk.nashorn.version}</version>
            </dependency>

            <!-- Testing related dependencies -->
            <dependency>
                <groupId>org.testng</groupId>
                <artifactId>testng</artifactId>
                <version>${testng.version}</version>
                <scope>test</scope>
            </dependency>
            <dependency>
                <groupId>org.jmockit</groupId>
                <artifactId>jmockit</artifactId>
                <scope>test</scope>
                <version>${jmockit.version}</version>
            </dependency>
            <dependency>
                <groupId>org.jacoco</groupId>
                <artifactId>org.jacoco.agent</artifactId>
                <classifier>runtime</classifier>
                <version>${jacoco.version}</version>
            </dependency>
            <dependency>
                <groupId>org.mockito</groupId>
                <artifactId>mockito-core</artifactId>
                <version>${mockito.version}</version>
                <scope>test</scope>
            </dependency>
            <dependency>
                <groupId>org.mockito</groupId>
                <artifactId>mockito-testng</artifactId>
                <version>${mockito-testng.version}</version>
                <scope>test</scope>
            </dependency>
            <!-- Common test utility -->
            <dependency>
                <groupId>org.wso2.carbon.identity.framework</groupId>
                <artifactId>org.wso2.carbon.identity.testutil</artifactId>
                <version>${project.version}</version>
            </dependency>
            <!-- Consent Management -->
            <dependency>
                <groupId>org.wso2.carbon.consent.mgt</groupId>
                <artifactId>org.wso2.carbon.consent.mgt.core</artifactId>
                <version>${carbon.consent.mgt.version}</version>
            </dependency>
            <dependency>
                <groupId>org.wso2.carbon.identity.framework</groupId>
                <artifactId>org.wso2.carbon.identity.consent.mgt</artifactId>
                <version>${project.version}</version>
            </dependency>

            <!--Siddhi dependencies.-->
            <dependency>
                <groupId>org.wso2.siddhi</groupId>
                <artifactId>siddhi-core</artifactId>
                <version>${siddhi.version}</version>
            </dependency>
            <dependency>
                <groupId>org.wso2.siddhi</groupId>
                <artifactId>siddhi-query-api</artifactId>
                <version>${siddhi.version}</version>
            </dependency>
            <dependency>
                <groupId>org.wso2.siddhi</groupId>
                <artifactId>siddhi-query-compiler</artifactId>
                <version>${siddhi.version}</version>
            </dependency>
            <dependency>
                <groupId>org.wso2.siddhi</groupId>
                <artifactId>siddhi-annotations</artifactId>
                <version>${siddhi.version}</version>
            </dependency>

            <dependency>
                <groupId>com.h2database</groupId>
                <artifactId>h2</artifactId>
                <scope>test</scope>
                <version>${h2database.version}</version>
            </dependency>
            <!-- MSF4J currently used only on tests as of now -->
            <dependency>
                <groupId>org.wso2.msf4j</groupId>
                <artifactId>msf4j-core</artifactId>
                <version>${msf4j.version}</version>
                <scope>test</scope>
            </dependency>
            <dependency>
                <groupId>org.wso2.msf4j</groupId>
                <artifactId>msf4j-microservice</artifactId>
                <version>${msf4j.version}</version>
                <scope>test</scope>
            </dependency>

            <dependency>
                <groupId>xml-apis</groupId>
                <artifactId>xml-apis</artifactId>
                <version>${xml.apis.version}</version>
            </dependency>
            <dependency>
                <groupId>org.apache.tomcat</groupId>
                <artifactId>tomcat-catalina</artifactId>
                <version>${apache.tomcat-catalina.version}</version>
            </dependency>
            <dependency>
                <groupId>org.apache.cxf</groupId>
                <artifactId>cxf-rt-rs-service-description</artifactId>
                <version>${apache.cxf-rt-rs-service-description.version}</version>
            </dependency>
            <dependency>
                <groupId>org.codehaus.jettison</groupId>
                <artifactId>jettison</artifactId>
                <version>${codehaus.jettison.version}</version>
            </dependency>
            <dependency>
                <groupId>org.apache.httpcomponents</groupId>
                <artifactId>httpclient</artifactId>
                <version>${apache.httpcomponents.httpclient.version}</version>
            </dependency>
            <dependency>
                <groupId>org.springframework</groupId>
                <artifactId>spring-web</artifactId>
                <version>${springframework.spring-web.version}</version>
            </dependency>
            <dependency>
                <groupId>org.wso2.carbon.identity.framework</groupId>
                <artifactId>org.wso2.carbon.identity.central.log.mgt</artifactId>
                <version>${project.version}</version>
            </dependency>
            <dependency>
                <groupId>org.wso2.orbit.org.apache.commons</groupId>
                <artifactId>commons-compress</artifactId>
                <version>${commons-compress.version}</version>
            </dependency>
            <dependency>
                <groupId>org.wso2.orbit.org.apache.xmlbeans</groupId>
                <artifactId>xmlbeans</artifactId>
                <version>${xmlbeans.version}</version>
            </dependency>

            <dependency>
                <groupId>org.wso2.carbon.multitenancy</groupId>
                <artifactId>org.wso2.carbon.tenant.mgt</artifactId>
                <version>${org.wso2.carbon.multitenancy.version}</version>
                <scope>test</scope>
            </dependency>
            <!--Google Library for android attestation client-->
            <dependency>
                <groupId>org.wso2.orbit.com.google.api-services-playintegrity</groupId>
                <artifactId>google-api-services-playintegrity</artifactId>
                <version>${com.google.api.services.playintegrity.osgi.version}</version>
            </dependency>

            <!--Google Library for oauth credentials-->
            <dependency>
                <groupId>org.wso2.orbit.com.google.auth-library-oauth2-http</groupId>
                <artifactId>google-auth-library-oauth2-http</artifactId>
                <version>${com.google.auth.osgi.version}</version>
            </dependency>

            <!--Google Library for http client-->
            <dependency>
                <groupId>org.wso2.orbit.com.google.http-client</groupId>
                <artifactId>google-http-client</artifactId>
                <version>${com.google.api.http.clients.osgi.version}</version>
            </dependency>

            <dependency>
                <groupId>org.wso2.orbit.com.google.api-client</groupId>
                <artifactId>google-api-client</artifactId>
                <version>${com.google.api.clients.googleapis.osgi.version}</version>
            </dependency>
            <dependency>
                <groupId>org.wso2.orbit.com.nimbusds</groupId>
                <artifactId>nimbus-jose-jwt</artifactId>
                <version>${nimbusds.version}</version>
            </dependency>
            <dependency>
                <groupId>org.wso2.orbit.io.opencensus</groupId>
                <artifactId>opencensus</artifactId>
                <version>${org.wso2.orbit.io.opencensus.version}</version>
            </dependency>
            <dependency>
                <groupId>org.wso2.orbit.io.grpc</groupId>
                <artifactId>grpc-context</artifactId>
                <version>${org.wso2.orbit.io.grpc.version}</version>
            </dependency>
            <dependency>
                <groupId>com.fasterxml.jackson.dataformat</groupId>
                <artifactId>jackson-dataformat-cbor</artifactId>
                <version>${com.fasterxml.jackson.cbor.version}</version>
            </dependency>
<!--            GraalVM related dependencies-->
            <dependency>
                <groupId>org.graalvm.sdk</groupId>
                <artifactId>graal-sdk</artifactId>
                <version>${graalvm.version}</version>
            </dependency>
            <dependency>
                <groupId>org.graalvm.js</groupId>
                <artifactId>js</artifactId>
                <version>${graalvm.version}</version>
            </dependency>
            <dependency>
                <groupId>org.graalvm.truffle</groupId>
                <artifactId>truffle-api</artifactId>
                <version>${graalvm.version}</version>
            </dependency>
            <dependency>
                <groupId>org.graalvm.regex</groupId>
                <artifactId>regex</artifactId>
                <version>${graalvm.version}</version>
            </dependency>
            <dependency>
                <groupId>com.ibm.icu</groupId>
                <artifactId>icu4j</artifactId>
                <version>${icu.version}</version>
            </dependency>
        </dependencies>

    </dependencyManagement>

    <dependencies>
        <dependency>
            <groupId>org.apache.felix</groupId>
            <artifactId>org.apache.felix.scr.ds-annotations</artifactId>
            <scope>provided</scope>
        </dependency>
    </dependencies>

    <properties>
        <apache.tomcat-catalina.version>9.0.11</apache.tomcat-catalina.version>
        <apache.cxf-rt-frontend-jaxrs.version>2.7.16</apache.cxf-rt-frontend-jaxrs.version>
        <apache.cxf-rt-rs-service-description.version>3.3.7</apache.cxf-rt-rs-service-description.version>
        <codehaus.jettison.version>1.4.0</codehaus.jettison.version>
        <springframework.spring-web.version>5.1.1.RELEASE</springframework.spring-web.version>
        <jaxrx.jsr311.api.version>1.1.1</jaxrx.jsr311.api.version>
        <apache.httpcomponents.httpclient.version>4.3.5</apache.httpcomponents.httpclient.version>

        <project.build.sourceEncoding>UTF-8</project.build.sourceEncoding>

        <!-- Carbon kernel version -->
        <carbon.kernel.version>4.10.25</carbon.kernel.version>
        <carbon.kernel.feature.version>4.7.0</carbon.kernel.feature.version>
        <carbon.kernel.package.import.version.range>[4.5.0, 5.0.0)</carbon.kernel.package.import.version.range>
        <carbon.kernel.registry.imp.pkg.version>[1.0.1, 2.0.0)</carbon.kernel.registry.imp.pkg.version>
        <carbon.consent.mgt.imp.pkg.version.range>[1.0.0, 3.0.0)</carbon.consent.mgt.imp.pkg.version.range>

        <osgi.service.component.imp.pkg.version.range>[1.2.0, 2.0.0)</osgi.service.component.imp.pkg.version.range>
        <osgi.service.http.imp.pkg.version.range>[1.2.1, 2.0.0)</osgi.service.http.imp.pkg.version.range>
        <osgi.framework.imp.pkg.version.range>[1.7.0, 2.0.0)</osgi.framework.imp.pkg.version.range>
        <osgi.util.tracker.imp.pkg.version.range>[1.5.1, 2.0.0)</osgi.util.tracker.imp.pkg.version.range>
        <equinox.osgi.services.version>3.5.100.v20160504-1419</equinox.osgi.services.version>
        <apache.felix.scr.ds.annotations.version>1.2.8</apache.felix.scr.ds.annotations.version>

        <!--Carbon commons version-->
        <carbon.commons.version>4.7.39</carbon.commons.version>
        <carbon.commons.imp.pkg.version>[4.7.2, 5.0.0)</carbon.commons.imp.pkg.version>

        <org.wso2.carbon.database.utils.version>2.1.7</org.wso2.carbon.database.utils.version>
        <org.wso2.carbon.database.utils.version.range>[2.0.0,3.0.0)</org.wso2.carbon.database.utils.version.range>

        <!--Carbon identity version-->
        <identity.framework.version>${project.version}</identity.framework.version>
        <carbon.identity.package.export.version>${project.version}</carbon.identity.package.export.version>
        <carbon.identity.package.import.version.range>[5.14.0, 8.0.0)</carbon.identity.package.import.version.range>

        <org.wso2.carbon.identity.organization.management.core.version>1.1.17
        </org.wso2.carbon.identity.organization.management.core.version>
        <org.wso2.carbon.identity.organization.management.core.version.range>[1.0.0, 2.0.0)
        </org.wso2.carbon.identity.organization.management.core.version.range>

        <!--Carbon registry version-->
        <org.wso2.carbon.registry.version>4.8.37</org.wso2.carbon.registry.version>
        <carbon.registry.common.imp.pkg.version.range>[0.0.0,1.0.0)</carbon.registry.common.imp.pkg.version.range>
        <carbon.registry.indexing.imp.pkg.version.range>[4.7.3,5.0.0)</carbon.registry.indexing.imp.pkg.version.range>

        <!--Carbon component version-->
        <carbon.user.api.imp.pkg.version.range>[1.0.1, 2.0.0)</carbon.user.api.imp.pkg.version.range>
        <carbon.base.imp.pkg.version.range>[1.0.0, 2.0.0)</carbon.base.imp.pkg.version.range>

        <!-- Axis2 Version -->
        <axis2.wso2.version>1.6.1-wso2v40</axis2.wso2.version>
        <axis2.osgi.version.range>[1.6.1.wso2v38, 2.0.0)</axis2.osgi.version.range>
        <orbit.version.wsdl4j>1.6.2.wso2v4</orbit.version.wsdl4j>
        <orbit.version.neethi>2.0.4.wso2v5</orbit.version.neethi>
        <axis2-transports.version>2.0.0-wso2v42</axis2-transports.version>
        <axis2-transports.version.range>[2.0.0-wso2v38,3.0.0)</axis2-transports.version.range>
        <org.apache.axis2.transport.mail.version.range>[0.0.0,1.0.0)</org.apache.axis2.transport.mail.version.range>

        <!-- Axiom Version -->
        <axiom.version>1.2.11-wso2v16</axiom.version>
        <axiom.wso2.version>1.2.11-wso2v16</axiom.wso2.version>
        <axiom.osgi.version.range>[1.2.11, 2.0.0)</axiom.osgi.version.range>
        <axiom.javax.mail.imp.pkg.version.range>[1.4.0, 2.0.0)</axiom.javax.mail.imp.pkg.version.range>
        <axiom.org.jaxen.imp.pkg.version.range>[1.1.1, 2.0.0)</axiom.org.jaxen.imp.pkg.version.range>

        <!-- Servet Version -->
        <servlet-api.version>2.5</servlet-api.version>
        <javax.servlet-api.version>3.1.0</javax.servlet-api.version>
        <javax.jsp-api.version>2.0</javax.jsp-api.version>
        <version.javax.servlet.jsp>2.2.0.v201112011158</version.javax.servlet.jsp>
        <javax.servelet.jstl.version>1.2</javax.servelet.jstl.version>
        <taglibs-standard-impl.version>1.2.5</taglibs-standard-impl.version>
        <imp.pkg.version.javax.servlet.jsp.jstl>[1.2.1, 2.0.0)</imp.pkg.version.javax.servlet.jsp.jstl>
        <imp.pkg.version.javax.servlet.jsp>[2.2.0, 3.0.0)</imp.pkg.version.javax.servlet.jsp>


        <!-- Servlet API -->
        <exp.pkg.version.javax.servlet>2.6.0</exp.pkg.version.javax.servlet>
        <imp.pkg.version.javax.servlet>[2.6.0, 3.0.0)</imp.pkg.version.javax.servlet>

        <!-- Misc -->
        <carbon.p2.plugin.version>5.1.2</carbon.p2.plugin.version>
        <derby.version>10.4.2.0</derby.version>
        <activation.version>1.1</activation.version>
        <javamail.version>1.4</javamail.version>
        <xmlsec.version>2.3.4</xmlsec.version>
        <jsr105.version>1.0.1.wso2v1</jsr105.version>
        <xmlsec.version.imp.pkg.version.range>[2.1.7,2.4.0)</xmlsec.version.imp.pkg.version.range>
        <wsdl4j.wso2.version>1.6.2.wso2v4</wsdl4j.wso2.version>
        <jetty.version>6.1.5</jetty.version>
        <xml.apis.version>1.4.01</xml.apis.version>
        <jaxen.version>1.1.1</jaxen.version>
        <woodstox.version>3.2.9</woodstox.version>
        <geronimo-stax-api.wso2.version>1.0.1.wso2v1</geronimo-stax-api.wso2.version>
        <validateutility.version>0.95</validateutility.version>
        <wsdl-validator.version>1.2.0.wso2v1</wsdl-validator.version>
        <uddi4j.version>1.0.1</uddi4j.version>
        <xercesImpl.version>2.12.0.wso2v1</xercesImpl.version>
        <juddi.wso2.version>3.0.3.wso2v2</juddi.wso2.version>
        <junit.version>4.13.1</junit.version>
        <version.javax.servlet>3.0.0.v201112011016</version.javax.servlet>
        <oltu.version>1.0.0.wso2v3</oltu.version>
        <!--<org.apache.oltu.oauth2.client.version>1.0.0</org.apache.oltu.oauth2.client.version>-->
        <oltu.package.import.version.range>[1.0.0, 2.0.0)</oltu.package.import.version.range>
        <bcprov.version>1.49.0.wso2v2</bcprov.version>
        <swagger.jaxrs.version>1.5.2</swagger.jaxrs.version>
        <org.json.version>20231013</org.json.version>
        <json.wso2.osgi.version.range>[20160810, 20300101)</json.wso2.osgi.version.range>
        <!-- Orbits -->
        <orbit.version.xmlschema>1.4.7.wso2v3</orbit.version.xmlschema>
        <orbit.version.infinispan>5.1.2.wso2v1</orbit.version.infinispan>
        <version.org.wso2.orbit.javax.xml.bind>2.3.1.wso2v1</version.org.wso2.orbit.javax.xml.bind>
        <version.org.wso2.orbit.javax.activation>1.1.1.wso2v1</version.org.wso2.orbit.javax.activation>
        <ua_parser.version>1.5.4.wso2v2</ua_parser.version>
        <ua_parser.version.range>[1.3.0, 2.0.0)</ua_parser.version.range>
        <apache.common.collection.version>3.2.0.wso2v1</apache.common.collection.version>
        <apache.common.collections4.version>4.4.wso2v1</apache.common.collections4.version>

        <!-- Abdera -->
        <version.abdera>1.0-wso2v2</version.abdera>
        <orbit.version.abdera>1.0.0.wso2v2</orbit.version.abdera>
        <exp.pkg.version.abdera>1.0.0.wso2v2</exp.pkg.version.abdera>
        <imp.pkg.version.abdera>[1.0.0.wso2v2, 2)</imp.pkg.version.abdera>

        <!--Apache Geronimo-->
        <version.geronimo.specs.geronimo-jpa_2.0_spec>1.0</version.geronimo.specs.geronimo-jpa_2.0_spec>

        <!--OpenJPA -->
        <openjpa.version>2.2.0-wso2v1</openjpa.version>

        <!--SCM-->
        <orbit.version.maven-scm>1.7.0.wso2v1</orbit.version.maven-scm>

        <!-- Rampart -->
        <rampart.wso2.version>1.6.1-wso2v43</rampart.wso2.version>
        <rampart.wso2.osgi.version.range>[1.6.1,2.0.0)</rampart.wso2.osgi.version.range>

        <!-- Equinox -->
        <version.equinox.osgi.services>3.3.100.v20130513-1956</version.equinox.osgi.services>
        <version.equinox.osgi>3.9.1.v20130814-1242</version.equinox.osgi>
        <equinox.osgi.stax-api.imp.pkg.version.range>[1.0.1,2.0.0)</equinox.osgi.stax-api.imp.pkg.version.range>

        <saml.common.util.version>1.4.1</saml.common.util.version>
        <saml.common.util.version.range>[1.4.0,1.5.0)</saml.common.util.version.range>

        <!-- Commons -->
        <commons-beanutils.version>1.8.0</commons-beanutils.version>
        <commons-collections.version>3.2.2.wso2v1</commons-collections.version>
        <commons-digester.version>1.8</commons-digester.version>
        <commons-io.wso2.version>2.11.0.wso2v1</commons-io.wso2.version>
        <commons.io.wso2.osgi.version.range>[2.4.0,3.0.0)</commons.io.wso2.osgi.version.range>
        <commons-fileupload.wso2.version>1.2.2.wso2v1</commons-fileupload.wso2.version>
        <commons-fileupload.imp.pkg.version.range>[1.2.2,2.0.0)</commons-fileupload.imp.pkg.version.range>
        <commons-httpclient.wso2.version>3.1.0.wso2v2</commons-httpclient.wso2.version>
        <commons-httpclient.wso2.osgi.version>[3.1.0,4.0.0)</commons-httpclient.wso2.osgi.version>
        <commons-dbcp.version>1.2.2</commons-dbcp.version>
        <commons-lang.wso2.version>2.6.0.wso2v1</commons-lang.wso2.version>
        <commons-lang.version.range>[2.6.0,3.0.0)</commons-lang.version.range>
        <commons-lang.wso2.osgi.version.range>[2.6.0,3.0.0)</commons-lang.wso2.osgi.version.range>
        <commons-pool.wso2.osgi.version.range>[1.5.6,2.0.0)</commons-pool.wso2.osgi.version.range>
        <commons-codec.wso2.osgi.version.range>[1.4.0,2.0.0)</commons-codec.wso2.osgi.version.range>
        <commons-collections.wso2.osgi.version.range>[3.2.0,4.0.0)</commons-collections.wso2.osgi.version.range>
        <commons-collections4.wso2.osgi.version.range>[4.1.0,5.0.0)</commons-collections4.wso2.osgi.version.range>
        <import.package.version.commons.logging>[1.2.0,2.0.0)</import.package.version.commons.logging>

        <neethi.osgi.version>2.0.4.wso2v5</neethi.osgi.version>
        <neethi.osgi.version.range>[2.0.4.wso2v4,3.0.0)</neethi.osgi.version.range>
        <libthrift.wso2.version>0.16.0.wso2v1</libthrift.wso2.version>
        <!--Change major version to minor version which is 0.9.0 due to 0.8.x and 0.9.x incompatibility-->
        <libthrift.wso2.osgi.version.range>[0.12.0.wso2v1,0.17.0)</libthrift.wso2.osgi.version.range>
        <orbit.version.commons.fileuploader>1.2.0.wso2v1</orbit.version.commons.fileuploader>
        <opensaml.version>3.3.1</opensaml.version>
        <shibboleth.version>7.3.0</shibboleth.version>
        <opensaml2.wso2.version>3.3.1.wso2v13</opensaml2.wso2.version>
        <opensaml2.wso2.osgi.version.range>[3.3.1,3.4.0)</opensaml2.wso2.osgi.version.range>
        <joda.version>2.9.4</joda.version>
        <joda.wso2.version>2.9.4.wso2v1</joda.wso2.version>
        <joda.wso2.osgi.version.range>[2.8.2,3.0.0)</joda.wso2.osgi.version.range>
        <commons-codec.version>1.14.0.wso2v1</commons-codec.version>
        <commons-codec.wso2.osgi.version.range>[1.4.0,2.0.0)</commons-codec.wso2.osgi.version.range>

        <httpcore.version>4.3.3.wso2v1</httpcore.version>
        <httpcore.version.osgi.import.range>[4.3.0, 5.0.0)</httpcore.version.osgi.import.range>
        <com.google.code.gson.version>2.8.9</com.google.code.gson.version>
        <com.google.code.gson.osgi.version.range>[2.3.1,3.0.0)</com.google.code.gson.osgi.version.range>
        <com.google.code.findbugs.version>1.3.9</com.google.code.findbugs.version>
        <com.google.client.version>1.17.0-rc</com.google.client.version>
        <com.google.service.api.version>directory_v1-rev28-1.17.0-rc</com.google.service.api.version>
        <orbit.version.backport.util>3.1.0.wso2v1</orbit.version.backport.util>
        <stratos.version>2.2.0</stratos.version>
        <org.slf4j.verison>1.7.21</org.slf4j.verison>
        <org.slf4j.imp.pkg.version.range>[1.6.1,2.0.0)</org.slf4j.imp.pkg.version.range>

        <google.step2.wso2.version>1.0.wso2v2</google.step2.wso2.version>
        <google.guice.wso2.version>3.0.wso2v1</google.guice.wso2.version>
        <google.guice.imp.pkg.version.range>[1.3.0,2.0.0)</google.guice.imp.pkg.version.range>
        <gdata-core.wso2.version>1.47.0.wso2v1</gdata-core.wso2.version>
        <gdata-core.imp.pkg.version.range>[1.47.0.wso2v1,2.0.0)</gdata-core.imp.pkg.version.range>
        <httpcomponents-httpclient.wso2.version>4.3.6.wso2v2</httpcomponents-httpclient.wso2.version>
        <httpcomponents-httpclient.imp.pkg.version.range>[4.3.1.wso2v2,5.0.0)</httpcomponents-httpclient.imp.pkg.version.range>
        <orbit.version.commons.lang>2.6.0.wso2v1</orbit.version.commons.lang>
        <org.wso2.securevault.version>1.1.10</org.wso2.securevault.version>
        <org.wso2.securevault.import.version.range>[1.1.0, 2.0.0)</org.wso2.securevault.import.version.range>
        <hector-core.wso2.version>1.1.4.wso2v1</hector-core.wso2.version>
        <hector-core.imp.pkg.version.range>[1.1.4.wso2v1,2.0.0)</hector-core.imp.pkg.version.range>
        <waffle.imp.pkg.version.range>[1.6.wso2v4, 2.0)</waffle.imp.pkg.version.range>
        <waffle-jna.wso2.version>1.6.wso2v4</waffle-jna.wso2.version>
        <waffle-jna.imp.pkg.version.range>[1.6.wso2v1, 2.0)</waffle-jna.imp.pkg.version.range>
        <tomcat.wso2.imp.pkg.version.range>[1.7.0,2.0)</tomcat.wso2.imp.pkg.version.range>
        <net.minidev.json.imp.pkg.version.range>[1.3.0, 2.0.0)</net.minidev.json.imp.pkg.version.range>
        <encoder.wso2.imp.pkg.version.range>[1.2.0.wso2v1, 2.0.0)</encoder.wso2.imp.pkg.version.range>

        <version.commons.logging>1.1.1</version.commons.logging>
        <commons.logging.version>1.2</commons.logging.version>
        <kaptcha.wso2.version>2.3.0.wso2v1</kaptcha.wso2.version>
        <json.wso2.version>3.0.0.wso2v1</json.wso2.version>
        <json.wso2.version.range>[3.0.0.wso2v1, 4.0.0)</json.wso2.version.range>
        <com.fasterxml.jackson.version>2.16.1</com.fasterxml.jackson.version>
        <com.fasterxml.jackson.annotation.version>2.16.1</com.fasterxml.jackson.annotation.version>
        <com.fasterxml.jackson.databind.version>2.16.1</com.fasterxml.jackson.databind.version>
        <com.fasterxml.jackson.cbor.version>2.16.1</com.fasterxml.jackson.cbor.version>
        <com.fasterxml.jackson.jaxrs-json-provider-version>2.16.1</com.fasterxml.jackson.jaxrs-json-provider-version>
        <com.fasterxml.jackson.annotation.version.range>[2.13.0, 3.0.0)</com.fasterxml.jackson.annotation.version.range>

        <apache.wink.version>1.1.3-incubating</apache.wink.version>
        <msf4j.version>2.7.0</msf4j.version>
        <thetransactioncompany.cors-filter.wso2.version>1.7.0.wso2v1</thetransactioncompany.cors-filter.wso2.version>
        <thetransactioncompany.utils.wso2.version>1.9.0.wso2v1</thetransactioncompany.utils.wso2.version>
        <jsr311-api.version>1.1.1</jsr311-api.version>
        <javax.ws.rs-api.version>2.1.1</javax.ws.rs-api.version>
        <tomcat-util.version>3.3.2</tomcat-util.version>
        <json-smart.version>2.4.11</json-smart.version>
        <cxf-bundle.wso2.version>2.7.16.wso2v1</cxf-bundle.wso2.version>
        <org.apache.cxf.version>3.5.9</org.apache.cxf.version>
        <opencsv.wso2.version>1.8.wso2v1</opencsv.wso2.version>
        <orbit.version.poi>5.2.3.wso2v1</orbit.version.poi>
        <orbit.version.poi.range>[5.0.0,6.0.0)</orbit.version.poi.range>
        <commons-compress.version>1.25.0.wso2v1</commons-compress.version>
        <xmlbeans.version>5.1.1.wso2v1</xmlbeans.version>
        <javax.activation.import.pkg.version>[0.0.0, 1.0.0)</javax.activation.import.pkg.version>
        <com.yubico.version>0.14.0</com.yubico.version>
        <encoder.wso2.version>1.2.0.wso2v1</encoder.wso2.version>
        <encoder.wso2.import.version.range>[1.2.0, 2.0.0)</encoder.wso2.import.version.range>
        <encoder-jsp.version>1.2.2</encoder-jsp.version>
        <javax.xml.parsers.import.pkg.version>[0.0.0, 1.0.0)</javax.xml.parsers.import.pkg.version>
        <ehcache.version>1.5.0.wso2v3</ehcache.version>
        <com.fasterxml.core.version2>2.5.4</com.fasterxml.core.version2>
        <io.swagger.version>1.6.2</io.swagger.version>
        <carbon.consent.mgt.version>2.2.16</carbon.consent.mgt.version>

        <javax.xml.range>[0.0.0,1.0.0)</javax.xml.range>
        <org.apache.xml.security.range>[0.0.0,2.0.0)</org.apache.xml.security.range>
        <org.apache.olingo.version>1.1.0</org.apache.olingo.version>


        <maven.buildnumber.plugin.version>1.4</maven.buildnumber.plugin.version>
        <maven.compiler.plugin.version>3.8.0</maven.compiler.plugin.version>
        <maven.war.plugin.version>3.2.2</maven.war.plugin.version>
        <maven.build.helper.plugin.version>3.0.0</maven.build.helper.plugin.version>
        <swagger2cxf-maven-plugin.version>1.0-SNAPSHOT</swagger2cxf-maven-plugin.version>

        <project.scm.id>my-scm-server</project.scm.id>

        <jersey-version>1.19.1</jersey-version>

        <!-- Pax Logging Version -->
        <pax.logging.api.version>1.10.1</pax.logging.api.version>
        <pax.logging.log4j2.version>1.10.1</pax.logging.log4j2.version>

        <!-- Log4j -->
        <log4j.api.version>2.17.1</log4j.api.version>
        <log4j.core.version>2.17.1</log4j.core.version>
        <log4j.slf4j.version>2.17.1</log4j.slf4j.version>

        <!-- Unit test versions -->
        <testng.version>7.10.1</testng.version>
        <jacoco.version>0.8.12</jacoco.version>
        <jmockit.version>1.44</jmockit.version>
        <maven.surefire.plugin.version>3.2.5</maven.surefire.plugin.version>
        <mockito.version>5.3.1</mockito.version>
        <mockito-testng.version>0.5.2</mockito-testng.version>

        <wso2.maven.compiler.source>1.8</wso2.maven.compiler.source>
        <wso2.maven.compiler.target>1.8</wso2.maven.compiler.target>

        <h2database.version>2.2.224</h2database.version>

        <graalvm.version>22.3.4</graalvm.version>
        <graalvm.version.range>[22.3.0,23.0.0)</graalvm.version.range>
        <!-- ICU version must be reflecting graalvm version -->
        <icu.version>71.1</icu.version>

        <maven.checkstyleplugin.version>3.1.0</maven.checkstyleplugin.version>
        <maven.spotbugsplugin.version>4.8.4.0</maven.spotbugsplugin.version>

        <account.lock.service.imp.pkg.version.range>[1.4.23, 2.0.0)</account.lock.service.imp.pkg.version.range>
        <openjdk.nashorn.version>15.3</openjdk.nashorn.version>
        <org.wso2.carbon.multitenancy.version>4.11.12</org.wso2.carbon.multitenancy.version>

        <com.google.api.playintegrity.version>1.0.0.wso2v1</com.google.api.playintegrity.version>
        <com.google.auth.version>1.20.0</com.google.auth.version>
        <com.google.http.client.version>1.43.3</com.google.http.client.version>
        <com.google.gson.client.version>2.2.0</com.google.gson.client.version>
        <nimbusds.version>7.9.0.wso2v1</nimbusds.version>
        <nimbusds.osgi.version.range>[7.3.0,8.0.0)</nimbusds.osgi.version.range>
        <com.google.auth.osgi.version>1.20.0.wso2v1</com.google.auth.osgi.version>
        <com.google.auth.osgi.version.range>[1.20.0,2.0.0)</com.google.auth.osgi.version.range>
        <com.google.api.clients.googleapis.osgi.version>2.2.0.wso2v1</com.google.api.clients.googleapis.osgi.version>
        <com.google.api.clients.googleapis.osgi.version.range>[2.0.0,3.0.0)</com.google.api.clients.googleapis.osgi.version.range>
        <com.google.api.services.playintegrity.osgi.version>2.0.0.wso2v1</com.google.api.services.playintegrity.osgi.version>
        <com.google.api.http.clients.osgi.version>1.43.3.wso2v1</com.google.api.http.clients.osgi.version>
        <com.google.api.http.clients.osgi.version.range>[1.41.2,1.44.0)</com.google.api.http.clients.osgi.version.range>
        <org.wso2.orbit.io.opencensus.version>0.31.1.wso2v3</org.wso2.orbit.io.opencensus.version>
        <org.wso2.orbit.io.grpc.version>1.59.0.wso2v1</org.wso2.orbit.io.grpc.version>
    </properties>

    <build>
        <pluginManagement>
            <plugins>
                <plugin>
                    <groupId>org.apache.maven.plugins</groupId>
                    <artifactId>maven-compiler-plugin</artifactId>
                    <version>${maven.compiler.plugin.version}</version>
                    <inherited>true</inherited>
                    <configuration>
                        <encoding>UTF-8</encoding>
                        <source>1.8</source>
                        <target>1.8</target>
                    </configuration>
                </plugin>
                <plugin>
                    <groupId>org.wso2.maven.plugins</groupId>
                    <artifactId>swagger2cxf-maven-plugin</artifactId>
                    <version>${swagger2cxf-maven-plugin.version}</version>
                    <configuration>
                        <inputSpec>
                            ${project.basedir}/src/main/resources/org.wso2.carbon.identity.template.mgt.api.yaml
                        </inputSpec>
                    </configuration>
                </plugin>
                <plugin>
                    <groupId>org.apache.felix</groupId>
                    <artifactId>maven-bundle-plugin</artifactId>
                    <version>3.2.0</version>
                    <extensions>true</extensions>
                    <configuration>
                        <obrRepository>NONE</obrRepository>
                        <instructions>
                            <SCM-Revision>${buildNumber}</SCM-Revision>
                        </instructions>
                    </configuration>
                </plugin>
                <plugin>
                    <groupId>org.codehaus.mojo</groupId>
                    <artifactId>buildnumber-maven-plugin</artifactId>
                    <version>${maven.buildnumber.plugin.version}</version>
                    <executions>
                        <execution>
                            <phase>validate</phase>
                            <goals>
                                <goal>create</goal>
                            </goals>
                        </execution>
                    </executions>
                    <configuration>
                        <doCheck>false</doCheck>
                        <doUpdate>false</doUpdate>
                    </configuration>
                </plugin>
                <plugin>
                    <groupId>org.apache.maven.plugins</groupId>
                    <artifactId>maven-checkstyle-plugin</artifactId>
                    <version>${maven.checkstyleplugin.version}</version>
                    <executions>
                        <execution>
                            <id>validate</id>
                            <phase>validate</phase>
                            <configuration>
                                <configLocation>
                                    https://raw.githubusercontent.com/wso2/code-quality-tools/v1.3/checkstyle/checkstyle.xml
                                </configLocation>
                                <suppressionsLocation>
                                    https://raw.githubusercontent.com/wso2/code-quality-tools/v1.3/checkstyle/suppressions.xml
                                </suppressionsLocation>
                                <encoding>UTF-8</encoding>
                                <consoleOutput>true</consoleOutput>
                                <failsOnError>true</failsOnError>
                                <includeTestSourceDirectory>true</includeTestSourceDirectory>
                            </configuration>
                            <goals>
                                <goal>check</goal>
                            </goals>
                        </execution>
                    </executions>
                </plugin>
                <plugin>
                    <groupId>com.github.spotbugs</groupId>
                    <artifactId>spotbugs-maven-plugin</artifactId>
                    <version>${maven.spotbugsplugin.version}</version>
                    <configuration>
                        <excludeFilterFile>spotbugs-exclude.xml</excludeFilterFile>
                        <effort>Max</effort>
                        <threshold>Low</threshold>
                        <xmlOutput>true</xmlOutput>
                    </configuration>
                    <executions>
                        <execution>
                            <id>analyze-compile</id>
                            <phase>compile</phase>
                            <goals>
                                <goal>check</goal>
                            </goals>
                        </execution>
                    </executions>
                </plugin>
                <plugin>
                    <groupId>org.jacoco</groupId>
                    <artifactId>jacoco-maven-plugin</artifactId>
                    <version>${jacoco.version}</version>
                    <executions>
                        <execution>
                            <goals>
                                <goal>prepare-agent</goal>
                            </goals>
                        </execution>
                        <execution>
                            <id>report</id>
                            <phase>test</phase>
                            <goals>
                                <goal>report</goal>
                            </goals>
                        </execution>
                    </executions>
                </plugin>
            </plugins>
        </pluginManagement>

        <plugins>
            <plugin>
                <groupId>org.apache.maven.plugins</groupId>
                <artifactId>maven-release-plugin</artifactId>
                <configuration>
                    <preparationGoals>clean install</preparationGoals>
                    <autoVersionSubmodules>true</autoVersionSubmodules>
                </configuration>
            </plugin>
            <plugin>
                <groupId>org.apache.maven.plugins</groupId>
                <artifactId>maven-deploy-plugin</artifactId>
            </plugin>

            <plugin>
                <groupId>org.codehaus.mojo</groupId>
                <artifactId>buildnumber-maven-plugin</artifactId>
            </plugin>
            <plugin>
                <groupId>org.apache.maven.plugins</groupId>
                <artifactId>maven-javadoc-plugin</artifactId>
                <configuration>
                    <source>1.8</source>
                </configuration>
                <executions>
                    <execution>
                        <id>attach-javadocs</id>
                        <goals>
                            <goal>jar</goal>
                        </goals>
                        <configuration>
                            <!--This parameter disables doclint-->
                            <doclint>none</doclint>
                            <quiet>true</quiet>
                        </configuration>
                    </execution>
                </executions>
            </plugin>
            <plugin>
                <groupId>org.apache.maven.plugins</groupId>
                <artifactId>maven-checkstyle-plugin</artifactId>
            </plugin>
            <plugin>
                <groupId>com.github.spotbugs</groupId>
                <artifactId>spotbugs-maven-plugin</artifactId>
            </plugin>
            <plugin>
                <groupId>org.apache.maven.plugins</groupId>
                <artifactId>maven-compiler-plugin</artifactId>
            </plugin>
        </plugins>
    </build>

</project><|MERGE_RESOLUTION|>--- conflicted
+++ resolved
@@ -22,11 +22,7 @@
     <groupId>org.wso2.carbon.identity.framework</groupId>
     <artifactId>identity-framework</artifactId>
     <packaging>pom</packaging>
-<<<<<<< HEAD
-    <version>7.6.9</version>
-=======
     <version>7.7.8-SNAPSHOT</version>
->>>>>>> ae33bafa
     <name>WSO2 Carbon - Platform Aggregator Pom</name>
     <url>http://wso2.org</url>
 
@@ -1836,7 +1832,7 @@
         <carbon.identity.package.export.version>${project.version}</carbon.identity.package.export.version>
         <carbon.identity.package.import.version.range>[5.14.0, 8.0.0)</carbon.identity.package.import.version.range>
 
-        <org.wso2.carbon.identity.organization.management.core.version>1.1.17
+        <org.wso2.carbon.identity.organization.management.core.version>1.0.90
         </org.wso2.carbon.identity.organization.management.core.version>
         <org.wso2.carbon.identity.organization.management.core.version.range>[1.0.0, 2.0.0)
         </org.wso2.carbon.identity.organization.management.core.version.range>
