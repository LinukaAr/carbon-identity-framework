--- conflicted
+++ resolved
@@ -1724,19 +1724,11 @@
                 <groupId>org.graalvm.sdk</groupId>
                 <artifactId>graal-sdk</artifactId>
                 <version>${graalvm.version}</version>
-<<<<<<< HEAD
-                <scope>compile</scope>
-=======
->>>>>>> 97b7b1cd
             </dependency>
             <dependency>
                 <groupId>org.graalvm.js</groupId>
                 <artifactId>js</artifactId>
                 <version>${graalvm.version}</version>
-<<<<<<< HEAD
-                <scope>runtime</scope>
-=======
->>>>>>> 97b7b1cd
             </dependency>
             <dependency>
                 <groupId>org.graalvm.truffle</groupId>
@@ -1744,12 +1736,6 @@
                 <version>${graalvm.version}</version>
             </dependency>
             <dependency>
-<<<<<<< HEAD
-                <groupId>org.graalvm.js</groupId>
-                <artifactId>js-scriptengine</artifactId>
-                <version>${graalvm.version}</version>
-            </dependency>
-=======
                 <groupId>com.ibm.icu</groupId>
                 <artifactId>icu4j</artifactId>
                 <version>${icu.version}</version>
@@ -1760,7 +1746,6 @@
                 <version>${graalvm.version}</version>
             </dependency>
 
->>>>>>> 97b7b1cd
         </dependencies>
 
     </dependencyManagement>
@@ -2059,13 +2044,9 @@
         <antlr.version>4.5</antlr.version>
         <snakeyaml.version>1.11</snakeyaml.version>
         <h2database.version>1.4.199</h2database.version>
-<<<<<<< HEAD
-        <graalvm.version>19.3.0.2</graalvm.version>
-=======
         <graalvm.version>20.2.0</graalvm.version>
         <!-- ICU version must be reflecting graalvm version -->
         <icu.version>68.1</icu.version>
->>>>>>> 97b7b1cd
 
         <maven.checkstyleplugin.version>3.1.0</maven.checkstyleplugin.version>
         <maven.findbugsplugin.version>3.0.5</maven.findbugsplugin.version>
