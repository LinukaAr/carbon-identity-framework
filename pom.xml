--- conflicted
+++ resolved
@@ -22,11 +22,7 @@
     <groupId>org.wso2.carbon.identity.framework</groupId>
     <artifactId>identity-framework</artifactId>
     <packaging>pom</packaging>
-<<<<<<< HEAD
-    <version>7.7.35-SNAPSHOT</version>
-=======
     <version>7.7.38-SNAPSHOT</version>
->>>>>>> 65ae6fed
     <name>WSO2 Carbon - Platform Aggregator Pom</name>
     <url>http://wso2.org</url>
 
