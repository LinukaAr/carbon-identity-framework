--- conflicted
+++ resolved
@@ -1435,11 +1435,8 @@
                 <artifactId>org.wso2.carbon.identity.governance.stub</artifactId>
                 <version>${project.version}</version>
             </dependency>
-<<<<<<< HEAD
-
-
-=======
->>>>>>> 7acf72df
+
+
         </dependencies>
 
     </dependencyManagement>
@@ -1686,6 +1683,10 @@
         <project.scm.id>my-scm-server</project.scm.id>
 
         <jersey-version>1.19.1</jersey-version>
+        <testng.version>6.3.1</testng.version>
+        <testng.version>6.9.10</testng.version>
+        <jacoco.version>0.7.9</jacoco.version>
+        <maven.surefire.plugin.version>2.18.1</maven.surefire.plugin.version>
     </properties>
 
     <build>
