<?xml version="1.0" encoding="utf-8"?>
<!--
  ~ Copyright (c) 2015, WSO2 LLC. (http://www.wso2.org) All Rights Reserved.
  ~
  ~ Licensed under the Apache License, Version 2.0 (the "License");
  ~ you may not use this file except in compliance with the License.
  ~ You may obtain a copy of the License at
  ~
  ~      http://www.apache.org/licenses/LICENSE-2.0
  ~
  ~ Unless required by applicable law or agreed to in writing, software
  ~ distributed under the License is distributed on an "AS IS" BASIS,
  ~ WITHOUT WARRANTIES OR CONDITIONS OF ANY KIND, either express or implied.
  ~ See the License for the specific language governing permissions and
  ~ limitations under the License.
  -->
<project xmlns="http://maven.apache.org/POM/4.0.0" xmlns:xsi="http://www.w3.org/2001/XMLSchema-instance" xsi:schemaLocation="http://maven.apache.org/POM/4.0.0 http://maven.apache.org/maven-v4_0_0.xsd">

    <modelVersion>4.0.0</modelVersion>
    <groupId>org.wso2.carbon.identity.framework</groupId>
    <artifactId>identity-framework</artifactId>
    <packaging>pom</packaging>
    <version>5.25.175-SNAPSHOT</version>
    <name>WSO2 Carbon - Platform Aggregator Pom</name>
    <url>http://wso2.org</url>

    <parent>
        <groupId>org.wso2</groupId>
        <artifactId>wso2</artifactId>
        <version>1.4</version>
    </parent>

    <scm>
        <url>https://github.com/wso2/carbon-identity-framework.git</url>
        <developerConnection>scm:git:https://github.com/wso2/carbon-identity-framework.git</developerConnection>
        <connection>scm:git:https://github.com/wso2/carbon-identity-framework.git</connection>
        <tag>HEAD</tag>
    </scm>

    <modules>
        <module>test-utils/org.wso2.carbon.identity.testutil</module>
        <module>service-stubs/identity</module>
        <module>components/authentication-framework</module>
        <module>components/entitlement</module>
        <module>components/identity-core</module>
        <module>components/application-mgt</module>
        <module>components/user-mgt</module>
        <module>components/role-mgt</module>
        <module>components/identity-mgt</module>
        <module>components/identity-event</module>
        <module>components/notification-mgt</module>
        <module>components/provisioning</module>
        <module>components/user-store</module>
        <module>components/idp-mgt</module>
        <module>components/claim-mgt</module>
        <module>components/directory-server-manager</module>
        <module>components/security-mgt</module>
        <module>components/workflow-mgt</module>
        <module>components/policy-editor</module>
        <module>components/carbon-authenticators</module>
        <module>components/consent-mgt</module>
        <module>components/functions-library-mgt</module>
        <module>components/template-mgt</module>
        <module>components/extension-mgt</module>
        <module>components/configuration-mgt</module>
        <module>components/captcha-mgt</module>
        <module>components/user-functionality-mgt</module>
        <module>components/cors-mgt</module>
        <module>components/multi-attribute-login</module>
        <module>components/secret-mgt</module>
        <module>components/central-logger</module>
        <module>components/input-validation-mgt</module>
<<<<<<< HEAD
        <module>features/extension-mgt</module>
        <module>components/consent-mgt-server-configs</module>
=======
        <module>components/consent-server-configs-mgt</module>
>>>>>>> 6f868743
        <module>features/security-mgt</module>
        <module>features/claim-mgt</module>
        <module>features/identity-core</module>
        <module>features/identity-event</module>
        <module>features/identity-mgt</module>
        <module>features/xacml</module>
        <module>features/authentication-framework</module>
        <module>features/application-mgt</module>
        <module>features/provisioning</module>
        <module>features/notification-mgt</module>
        <module>features/idp-mgt</module>
        <module>features/directory-server-manager</module>
        <module>features/user-mgt</module>
        <module>features/role-mgt</module>
        <module>features/workflow-mgt</module>
        <module>features/categories</module>
        <module>features/carbon-authenticators</module>
        <module>features/consent-mgt</module>
        <module>features/functions-library-mgt</module>
        <module>features/template-mgt</module>
        <module>features/configuration-mgt</module>
        <module>features/user-functionality-mgt</module>
        <module>features/cors-mgt</module>
        <module>features/multi-attribute-login</module>
        <module>features/user-store</module>
        <module>features/secret-mgt</module>
        <module>features/central-logger</module>
        <module>features/input-validation-mgt</module>
        <module>features/consent-server-configs-mgt</module>
    </modules>


    <distributionManagement>
        <repository>
            <id>nexus-releases</id>
            <name>WSO2 Nexus Release Repository</name>
            <url>https://maven.wso2.org/nexus/service/local/staging/deploy/maven2/</url>
        </repository>
        <snapshotRepository>
            <id>wso2.snapshots</id>
            <name>WSO2 Snapshot Repository</name>
            <url>https://maven.wso2.org/nexus/content/repositories/snapshots/</url>
        </snapshotRepository>
    </distributionManagement>


    <dependencyManagement>
        <dependencies>
            <!--Components Dependencies Starts-->

            <!-- Carbon Kernel Dependencies-->
            <dependency>
                <groupId>org.eclipse.osgi</groupId>
                <artifactId>org.eclipse.osgi</artifactId>
                <version>${version.equinox.osgi}</version>
            </dependency>
            <dependency>
                <groupId>org.wso2.carbon</groupId>
                <artifactId>javax.cache.wso2</artifactId>
                <version>${carbon.kernel.version}</version>
            </dependency>
            <dependency>
                <groupId>org.wso2.carbon</groupId>
                <artifactId>org.wso2.carbon.user.core</artifactId>
                <version>${carbon.kernel.version}</version>
            </dependency>
            <dependency>
                <groupId>org.wso2.carbon</groupId>
                <artifactId>org.wso2.carbon.registry.core</artifactId>
                <version>${carbon.kernel.version}</version>
            </dependency>
            <dependency>
                <groupId>org.wso2.carbon</groupId>
                <artifactId>org.wso2.carbon.core.services</artifactId>
                <version>${carbon.kernel.version}</version>
            </dependency>
            <dependency>
                <groupId>org.wso2.carbon</groupId>
                <artifactId>org.wso2.carbon.server.admin</artifactId>
                <version>${carbon.kernel.version}</version>
            </dependency>
            <dependency>
                <groupId>org.wso2.carbon</groupId>
                <artifactId>org.wso2.carbon.core</artifactId>
                <version>${carbon.kernel.version}</version>
            </dependency>
            <dependency>
                <groupId>org.wso2.carbon</groupId>
                <artifactId>org.wso2.carbon.core.common</artifactId>
                <version>${carbon.kernel.version}</version>
            </dependency>
            <dependency>
                <groupId>org.wso2.carbon</groupId>
                <artifactId>org.wso2.carbon.user.api</artifactId>
                <version>${carbon.kernel.version}</version>
            </dependency>
            <dependency>
                <groupId>org.wso2.carbon</groupId>
                <artifactId>org.wso2.carbon.utils</artifactId>
                <version>${carbon.kernel.version}</version>
            </dependency>
            <dependency>
                <groupId>org.wso2.carbon</groupId>
                <artifactId>org.wso2.carbon.ui</artifactId>
                <version>${carbon.kernel.version}</version>
            </dependency>
            <dependency>
                <groupId>org.wso2.carbon</groupId>
                <artifactId>org.wso2.carbon.ui.menu.tools</artifactId>
                <version>${carbon.kernel.version}</version>
            </dependency>
            <dependency>
                <groupId>org.wso2.carbon</groupId>
                <artifactId>org.wso2.carbon.ndatasource.core</artifactId>
                <version>${carbon.kernel.version}</version>
            </dependency>
            <dependency>
                <groupId>org.wso2.carbon</groupId>
                <artifactId>org.wso2.carbon.ndatasource.rdbms</artifactId>
                <version>${carbon.kernel.version}</version>
            </dependency>
            <dependency>
                <groupId>org.wso2.carbon</groupId>
                <artifactId>org.wso2.carbon.authenticator.proxy</artifactId>
                <version>${carbon.kernel.version}</version>
            </dependency>
            <dependency>
                <groupId>org.wso2.carbon</groupId>
                <artifactId>org.wso2.carbon.base</artifactId>
                <version>${carbon.kernel.version}</version>
            </dependency>
            <dependency>
                <groupId>org.wso2.carbon</groupId>
                <artifactId>org.wso2.carbon.authenticator.stub</artifactId>
                <version>${carbon.kernel.version}</version>
            </dependency>
            <dependency>
                <groupId>org.wso2.carbon</groupId>
                <artifactId>org.wso2.carbon.core.ui</artifactId>
                <version>${carbon.kernel.version}</version>
            </dependency>
            <dependency>
                <groupId>org.wso2.carbon.utils</groupId>
                <artifactId>org.wso2.carbon.database.utils</artifactId>
                <version>${org.wso2.carbon.database.utils.version}</version>
            </dependency>

            <dependency>
                <groupId>org.wso2.orbit.org.apache.neethi</groupId>
                <artifactId>neethi</artifactId>
                <version>${neethi.osgi.version}</version>
            </dependency>
            <dependency>
                <groupId>org.apache.axis2.wso2</groupId>
                <artifactId>axis2</artifactId>
                <version>${axis2.wso2.version}</version>
            </dependency>
            <dependency>
                <groupId>org.apache.axis2.wso2</groupId>
                <artifactId>axis2-client</artifactId>
                <version>${axis2.wso2.version}</version>
            </dependency>
            <dependency>
                <groupId>org.apache.axis2.transport</groupId>
                <artifactId>axis2-transport-mail</artifactId>
                <version>${axis2-transports.version}</version>
            </dependency>
            <dependency>
                <groupId>org.apache.ws.commons.axiom.wso2</groupId>
                <artifactId>axiom</artifactId>
                <version>${axiom.wso2.version}</version>
            </dependency>

            <dependency>
                <groupId>org.apache.santuario</groupId>
                <artifactId>xmlsec</artifactId>
                <version>${xmlsec.version}</version>
                <exclusions>
                    <exclusion>
                        <groupId>com.fasterxml.woodstox</groupId>
                        <artifactId>woodstox-core</artifactId>
                    </exclusion>
                </exclusions>
            </dependency>
            <dependency>
                <groupId>org.wso2.orbit.jsr105</groupId>
                <artifactId>jsr105</artifactId>
                <version>${jsr105.version}</version>
            </dependency>

            <dependency>
                <groupId>org.wso2.balana</groupId>
                <artifactId>org.wso2.balana</artifactId>
                <version>${balana.version}</version>
            </dependency>
            <dependency>
                <groupId>com.google.gdata.wso2</groupId>
                <artifactId>gdata-core</artifactId>
                <version>${gdata-core.wso2.version}</version>
            </dependency>

            <dependency>
                <groupId>libthrift.wso2</groupId>
                <artifactId>libthrift</artifactId>
                <version>${libthrift.wso2.version}</version>
            </dependency>

            <dependency>
                <groupId>org.wso2.carbon.identity.framework</groupId>
                <artifactId>org.wso2.carbon.user.mgt.common</artifactId>
                <version>${project.version}</version>
            </dependency>

            <dependency>
                <groupId>org.wso2.carbon.identity.framework</groupId>
                <artifactId>org.wso2.carbon.identity.input.validation.mgt</artifactId>
                <version>${project.version}</version>
            </dependency>

            <dependency>
                <groupId>org.wso2.carbon.identity.framework</groupId>
                <artifactId>org.wso2.carbon.identity.consent.server.configs.mgt</artifactId>
                <version>${project.version}</version>
            </dependency>

            <dependency>
                <groupId>org.wso2.carbon.identity.framework</groupId>
                <artifactId>org.wso2.carbon.user.mgt</artifactId>
                <version>${project.version}</version>
            </dependency>

            <dependency>
                <groupId>org.wso2.carbon.identity.framework</groupId>
                <artifactId>org.wso2.carbon.user.mgt.stub</artifactId>
                <version>${project.version}</version>
            </dependency>

            <dependency>
                <groupId>org.wso2.carbon.identity.framework</groupId>
                <artifactId>org.wso2.carbon.user.mgt.ui</artifactId>
                <version>${project.version}</version>
            </dependency>

            <dependency>
                <groupId>org.wso2.carbon.identity.framework</groupId>
                <artifactId>org.wso2.carbon.user.mgt.server.feature</artifactId>
                <version>${project.version}</version>
                <type>zip</type>
            </dependency>

            <dependency>
                <groupId>org.wso2.carbon.identity.framework</groupId>
                <artifactId>org.wso2.carbon.user.mgt.ui.feature</artifactId>
                <version>${project.version}</version>
                <type>zip</type>
            </dependency>

            <dependency>
                <groupId>org.wso2.carbon.identity.framework</groupId>
                <artifactId>org.wso2.carbon.identity.role.mgt.core</artifactId>
                <version>${project.version}</version>
            </dependency>

            <dependency>
                <groupId>org.wso2.carbon.identity.framework</groupId>
                <artifactId>org.wso2.carbon.identity.role.mgt.core.server.feature</artifactId>
                <version>${project.version}</version>
                <type>zip</type>
            </dependency>
            <dependency>
                <groupId>org.wso2.carbon.identity.framework</groupId>
                <artifactId>org.wso2.carbon.identity.multi.attribute.login.mgt</artifactId>
                <version>${project.version}</version>
            </dependency>
            <dependency>
                <groupId>org.wso2.carbon.identity.framework</groupId>
                <artifactId>org.wso2.carbon.identity.multi.attribute.login.mgt.server.feature</artifactId>
                <version>${project.version}</version>
                <type>zip</type>
            </dependency>
            <dependency>
                <groupId>org.wso2.carbon.identity.framework</groupId>
                <artifactId>org.wso2.carbon.identity.unique.claim.mgt</artifactId>
                <version>${project.version}</version>
            </dependency>
            <dependency>
                <groupId>org.wso2.carbon.identity.framework</groupId>
                <artifactId>org.wso2.carbon.identity.unique.claim.mgt.server.feature</artifactId>
                <version>${project.version}</version>
                <type>zip</type>
            </dependency>
            <dependency>
                <groupId>org.wso2.carbon.identity.framework</groupId>
                <artifactId>org.wso2.carbon.security.mgt</artifactId>
                <version>${project.version}</version>
            </dependency>
            <dependency>
                <groupId>org.wso2.carbon.identity.framework</groupId>
                <artifactId>org.wso2.carbon.security.mgt.ui</artifactId>
                <version>${project.version}</version>
            </dependency>
            <dependency>
                <groupId>org.wso2.carbon.identity.framework</groupId>
                <artifactId>org.wso2.carbon.claim.mgt</artifactId>
                <version>${project.version}</version>
            </dependency>
            <dependency>
                <groupId>org.wso2.carbon.identity.framework</groupId>
                <artifactId>org.wso2.carbon.security.mgt.feature</artifactId>
                <version>${project.version}</version>
                <type>zip</type>
            </dependency>
            <dependency>
                <groupId>org.wso2.carbon.identity.framework</groupId>
                <artifactId>org.wso2.carbon.security.mgt.server.feature</artifactId>
                <version>${project.version}</version>
                <type>zip</type>
            </dependency>
            <dependency>
                <groupId>org.wso2.carbon.identity.framework</groupId>
                <artifactId>org.wso2.carbon.security.mgt.ui.feature</artifactId>
                <version>${project.version}</version>
                <type>zip</type>
            </dependency>
            <dependency>
                <groupId>org.wso2.carbon.commons</groupId>
                <artifactId>org.wso2.carbon.discovery.core</artifactId>
                <version>${carbon.commons.version}</version>
            </dependency>
            <dependency>
                <groupId>org.wso2.carbon.commons</groupId>
                <artifactId>org.wso2.carbon.discovery.ui</artifactId>
                <version>${carbon.commons.version}</version>
            </dependency>

            <dependency>
                <groupId>org.wso2.carbon.identity.framework</groupId>
                <artifactId>org.wso2.carbon.claim.mgt.server.feature</artifactId>
                <version>${project.version}</version>
                <type>zip</type>
            </dependency>
            <dependency>
                <groupId>org.wso2.carbon.identity.framework</groupId>
                <artifactId>org.wso2.carbon.claim.mgt.ui.feature</artifactId>
                <version>${project.version}</version>
                <type>zip</type>
            </dependency>
            <dependency>
                <groupId>org.wso2.securevault</groupId>
                <artifactId>org.wso2.securevault</artifactId>
                <version>${org.wso2.securevault.version}</version>
            </dependency>
            <dependency>
                <groupId>org.wso2.carbon</groupId>
                <artifactId>org.wso2.carbon.securevault</artifactId>
                <version>${carbon.kernel.version}</version>
            </dependency>
            <dependency>
                <groupId>org.apache.logging.log4j</groupId>
                <artifactId>log4j-api</artifactId>
                <version>${log4j.api.version}</version>
            </dependency>
            <dependency>
                <groupId>org.apache.logging.log4j</groupId>
                <artifactId>log4j-core</artifactId>
                <version>${log4j.core.version}</version>
            </dependency>
            <dependency>
                <groupId>commons-logging</groupId>
                <artifactId>commons-logging</artifactId>
                <version>${commons.logging.version}</version>
            </dependency>
            <dependency>
                <groupId>org.wso2.orbit.xerces</groupId>
                <artifactId>xercesImpl</artifactId>
                <version>${xercesImpl.version}</version>
            </dependency>

            <dependency>
                <groupId>commons-fileupload.wso2</groupId>
                <artifactId>commons-fileupload</artifactId>
                <version>${commons-fileupload.wso2.version}</version>
            </dependency>

            <dependency>
                <groupId>org.wso2.carbon.identity.framework</groupId>
                <artifactId>org.wso2.carbon.security.mgt.stub</artifactId>
                <version>${project.version}</version>
            </dependency>
            <dependency>
                <groupId>junit</groupId>
                <artifactId>junit</artifactId>
                <scope>test</scope>
                <version>${junit.version}</version>
            </dependency>
            <dependency>
                <groupId>au.com.bytecode.opencsv.wso2</groupId>
                <artifactId>opencsv</artifactId>
                <version>${opencsv.wso2.version}</version>
            </dependency>
            <dependency>
                <groupId>org.wso2.orbit.org.apache.poi</groupId>
                <artifactId>poi-scratchpad</artifactId>
                <version>${orbit.version.poi}</version>
            </dependency>
            <dependency>
                <groupId>org.wso2.orbit.org.apache.poi</groupId>
                <artifactId>poi-ooxml</artifactId>
                <version>${orbit.version.poi}</version>
            </dependency>

            <dependency>
                <groupId>org.apache.ws.commons.axiom</groupId>
                <artifactId>axiom-api</artifactId>
                <version>${axiom.version}</version>
                <exclusions>
                    <exclusion>
                        <groupId>xerces</groupId>
                        <artifactId>xercesImpl</artifactId>
                    </exclusion>
                </exclusions>
            </dependency>
            <dependency>
                <groupId>wsdl4j.wso2</groupId>
                <artifactId>wsdl4j</artifactId>
                <version>${wsdl4j.wso2.version}</version>
            </dependency>
            <dependency>
                <groupId>org.ops4j.pax.logging</groupId>
                <artifactId>pax-logging-api</artifactId>
                <version>${pax.logging.api.version}</version>
            </dependency>
            <dependency>
                <groupId>org.ops4j.pax.logging</groupId>
                <artifactId>pax-logging-log4j2</artifactId>
                <version>${pax.logging.log4j2.version}</version>
            </dependency>
            <dependency>
                <groupId>org.wso2.orbit.org.opensaml</groupId>
                <artifactId>opensaml</artifactId>
                <version>${opensaml2.wso2.version}</version>
            </dependency>

            <dependency>
                <groupId>org.wso2.orbit.joda-time</groupId>
                <artifactId>joda-time</artifactId>
                <version>${joda.wso2.version}</version>
            </dependency>

            <dependency>
                <groupId>org.wso2.carbon.commons</groupId>
                <artifactId>org.wso2.carbon.wsdl2form</artifactId>
                <version>${carbon.commons.version}</version>
            </dependency>

            <dependency>
                <groupId>org.wso2.carbon.identity.framework</groupId>
                <artifactId>org.wso2.carbon.directory.server.manager.common</artifactId>
                <version>${project.version}</version>
            </dependency>

            <dependency>
                <groupId>org.wso2.carbon.identity.framework</groupId>
                <artifactId>org.wso2.carbon.directory.server.manager</artifactId>
                <version>${project.version}</version>
            </dependency>

            <dependency>
                <groupId>org.wso2.carbon.identity.framework</groupId>
                <artifactId>org.wso2.carbon.directory.server.manager.stub</artifactId>
                <version>${project.version}</version>
            </dependency>

            <dependency>
                <groupId>org.wso2.carbon.identity.framework</groupId>
                <artifactId>org.wso2.carbon.directory.server.manager.ui</artifactId>
                <version>${project.version}</version>
            </dependency>

            <dependency>
                <groupId>org.wso2.carbon.identity.framework</groupId>
                <artifactId>org.wso2.carbon.identity.base</artifactId>
                <version>${project.version}</version>
            </dependency>
            <dependency>
                <groupId>org.wso2.carbon.identity.framework</groupId>
                <artifactId>org.wso2.carbon.identity.core</artifactId>
                <version>${project.version}</version>
            </dependency>
            <dependency>
                <groupId>org.wso2.carbon.identity.framework</groupId>
                <artifactId>org.wso2.carbon.identity.core.server.feature</artifactId>
                <version>${project.version}</version>
                <type>zip</type>
            </dependency>
            <dependency>
                <groupId>org.wso2.carbon.identity.framework</groupId>
                <artifactId>org.wso2.carbon.identity.core.ui.feature</artifactId>
                <version>${project.version}</version>
                <type>zip</type>
            </dependency>

            <dependency>
                <groupId>org.wso2.carbon.identity.framework</groupId>
                <artifactId>org.wso2.carbon.idp.mgt</artifactId>
                <version>${project.version}</version>
            </dependency>
            <dependency>
                <groupId>org.wso2.carbon.identity.framework</groupId>
                <artifactId>org.wso2.carbon.identity.application.common</artifactId>
                <version>${project.version}</version>
            </dependency>
            <dependency>
                <groupId>org.wso2.carbon.identity.framework</groupId>
                <artifactId>org.wso2.carbon.identity.notification.mgt</artifactId>
                <version>${project.version}</version>
            </dependency>
            <dependency>
                <groupId>org.wso2.carbon.identity.framework</groupId>
                <artifactId>org.wso2.carbon.identity.notification.mgt.email</artifactId>
                <version>${project.version}</version>
            </dependency>
            <dependency>
                <groupId>org.wso2.carbon.identity.framework</groupId>
                <artifactId>org.wso2.carbon.identity.notification.mgt.json</artifactId>
                <version>${project.version}</version>
            </dependency>
            <dependency>
                <groupId>kaptcha.wso2</groupId>
                <artifactId>kaptcha</artifactId>
                <version>${kaptcha.wso2.version}</version>
                <exclusions>
                    <exclusion>
                        <groupId>com.google.code</groupId>
                        <artifactId>kaptcha</artifactId>
                    </exclusion>
                </exclusions>
            </dependency>
            <dependency>
                <groupId>org.wso2.carbon.identity.framework</groupId>
                <artifactId>org.wso2.carbon.identity.provider</artifactId>
                <version>${project.version}</version>
            </dependency>
            <dependency>
                <groupId>commons-httpclient.wso2</groupId>
                <artifactId>commons-httpclient</artifactId>
                <version>${commons-httpclient.wso2.version}</version>
            </dependency>
            <dependency>
                <groupId>commons-io.wso2</groupId>
                <artifactId>commons-io</artifactId>
                <version>${commons-io.wso2.version}</version>
            </dependency>

            <dependency>
                <groupId>org.wso2.carbon.identity.framework</groupId>
                <artifactId>org.wso2.carbon.identity.provisioning</artifactId>
                <version>${project.version}</version>
            </dependency>

            <dependency>
                <groupId>org.wso2.carbon.identity.framework</groupId>
                <artifactId>org.wso2.carbon.identity.provisioning.server.feature</artifactId>
                <version>${project.version}</version>
            </dependency>

            <dependency>
                <groupId>com.google.api-client</groupId>
                <artifactId>google-api-client</artifactId>
                <version>${com.google.client.version}</version>
            </dependency>
            <dependency>
                <groupId>com.google.apis</groupId>
                <artifactId>google-api-services-admin</artifactId>
                <version>${com.google.service.api.version}</version>
            </dependency>
            <dependency>
                <groupId>com.google.http-client</groupId>
                <artifactId>google-http-client</artifactId>
                <version>${com.google.client.version}</version>
            </dependency>
            <dependency>
                <groupId>com.google.http-client</groupId>
                <artifactId>google-http-client-jackson2</artifactId>
                <version>${com.google.client.version}</version>
            </dependency>

            <dependency>
                <groupId>com.fasterxml.jackson.core</groupId>
                <artifactId>jackson-core</artifactId>
                <version>${com.fasterxml.jackson.version}</version>
            </dependency>
            <dependency>
                <groupId>com.fasterxml.jackson.core</groupId>
                <artifactId>jackson-annotations</artifactId>
                <version>${com.fasterxml.jackson.annotation.version}</version>
            </dependency>
            <dependency>
                <groupId>com.fasterxml.jackson.core</groupId>
                <artifactId>jackson-databind</artifactId>
                <version>${com.fasterxml.jackson.databind.version}</version>
            </dependency>
            <dependency>
                <groupId>com.google.code.findbugs</groupId>
                <artifactId>jsr305</artifactId>
                <version>${com.google.code.findbugs.version}</version>
            </dependency>
            <dependency>
                <groupId>org.apache.wink</groupId>
                <artifactId>wink-client</artifactId>
                <version>${apache.wink.version}</version>
            </dependency>
            <dependency>
                <groupId>commons-lang.wso2</groupId>
                <artifactId>commons-lang</artifactId>
                <version>${commons-lang.wso2.version}</version>
            </dependency>
            <dependency>
                <groupId>org.wso2.orbit.commons-codec</groupId>
                <artifactId>commons-codec</artifactId>
                <version>${commons-codec.version}</version>
            </dependency>
            <dependency>
                <groupId>org.wso2.orbit.commons-collections</groupId>
                <artifactId>commons-collections</artifactId>
                <version>${commons-collections.version}</version>
            </dependency>
            <dependency>
                <groupId>org.apache.httpcomponents.wso2</groupId>
                <artifactId>httpcore</artifactId>
                <version>${httpcore.version}</version>
            </dependency>
            <dependency>
                <groupId>org.wso2.carbon.identity.framework</groupId>
                <artifactId>org.wso2.carbon.identity.application.authentication.framework</artifactId>
                <version>${project.version}</version>
            </dependency>
            <dependency>
                <groupId>org.wso2.carbon.identity.framework</groupId>
                <artifactId>org.wso2.carbon.identity.application.authentication.framework.server.feature</artifactId>
                <version>${project.version}</version>
            </dependency>
            <dependency>
                <groupId>org.wso2.carbon.identity.framework</groupId>
                <artifactId>org.wso2.carbon.identity.application.authenticator.basicauth.server.feature</artifactId>
                <version>${project.version}</version>
            </dependency>
            <dependency>
                <groupId>org.wso2.carbon.identity.framework</groupId>
                <artifactId>org.wso2.carbon.identity.mgt.stub</artifactId>
                <version>${project.version}</version>
            </dependency>
            <dependency>
                <groupId>org.wso2.carbon.identity.framework</groupId>
                <artifactId>org.wso2.carbon.identity.template.mgt</artifactId>
                <version>${project.version}</version>
            </dependency>
            <dependency>
                <groupId>org.wso2.carbon.identity.framework</groupId>
                <artifactId>org.wso2.carbon.identity.template.mgt.ui</artifactId>
                <version>${project.version}</version>
            </dependency>
            <dependency>
                <groupId>org.wso2.carbon.identity.framework</groupId>
                <artifactId>org.wso2.carbon.identity.template.mgt.server.feature</artifactId>
                <version>${project.version}</version>
                <type>zip</type>
            </dependency>
            <dependency>
                <groupId>org.wso2.carbon.identity.framework</groupId>
                <artifactId>org.wso2.carbon.identity.template.mgt.ui.feature</artifactId>
                <version>${project.version}</version>
                <type>zip</type>
            </dependency>
            <dependency>
                <groupId>com.google.step2.wso2</groupId>
                <artifactId>step2</artifactId>
                <version>${google.step2.wso2.version}</version>
            </dependency>

            <dependency>
                <groupId>com.google.guice.wso2</groupId>
                <artifactId>guice</artifactId>
                <version>${google.guice.wso2.version}</version>
            </dependency>

            <dependency>
                <groupId>org.wso2.orbit.org.apache.httpcomponents</groupId>
                <artifactId>httpclient</artifactId>
                <version>${httpcomponents-httpclient.wso2.version}</version>
            </dependency>

            <dependency>
                <groupId>org.wso2.carbon.identity.framework</groupId>
                <artifactId>org.wso2.carbon.identity.relying.party.server.feature</artifactId>
                <version>${project.version}</version>
                <type>zip</type>
            </dependency>
            <dependency>
                <groupId>org.wso2.carbon.identity.framework</groupId>
                <artifactId>org.wso2.carbon.identity.entitlement.common</artifactId>
                <version>${project.version}</version>
            </dependency>
            <dependency>
                <groupId>org.wso2.carbon.identity.framework</groupId>
                <artifactId>org.wso2.carbon.identity.entitlement.endpoint</artifactId>
                <version>${project.version}</version>
                <type>war</type>
            </dependency>
            <dependency>
                <groupId>org.wso2.carbon.identity.framework</groupId>
                <artifactId>org.wso2.carbon.identity.xacml.server.feature</artifactId>
                <version>${project.version}</version>
                <type>zip</type>
            </dependency>
            <dependency>
                <groupId>org.wso2.carbon.identity.framework</groupId>
                <artifactId>org.wso2.carbon.identity.xacml.ui.feature</artifactId>
                <version>${project.version}</version>
                <type>zip</type>
            </dependency>
            <dependency>
                <groupId>javax.servlet</groupId>
                <artifactId>javax.servlet-api</artifactId>
                <version>${javax.servlet-api.version}</version>
            </dependency>
            <dependency>
                <groupId>javax.servlet</groupId>
                <artifactId>jsp-api</artifactId>
                <version>${javax.jsp-api.version}</version>
            </dependency>
            <dependency>
                <groupId>com.google.code.gson</groupId>
                <artifactId>gson</artifactId>
                <version>${com.google.code.gson.version}</version>
            </dependency>
            <dependency>
                <groupId>org.wso2.carbon.identity.framework</groupId>
                <artifactId>org.wso2.carbon.identity.application.mgt.server.feature</artifactId>
                <version>${project.version}</version>
                <type>zip</type>
            </dependency>
            <dependency>
                <groupId>org.wso2.carbon.identity.framework</groupId>
                <artifactId>org.wso2.carbon.identity.application.mgt.ui.feature</artifactId>
                <version>${project.version}</version>
                <type>zip</type>
            </dependency>
            <dependency>
                <groupId>org.wso2.carbon.identity.framework</groupId>
                <artifactId>org.wso2.carbon.identity.secret.mgt.core</artifactId>
                <version>${project.version}</version>
            </dependency>
            <dependency>
                <groupId>org.wso2.carbon.identity.framework</groupId>
                <artifactId>org.wso2.carbon.identity.secret.mgt.core.server.feature</artifactId>
                <version>${project.version}</version>
                <type>zip</type>
            </dependency>
            <dependency>
                <groupId>com.thetransactioncompany.wso2</groupId>
                <artifactId>cors-filter</artifactId>
                <version>${thetransactioncompany.cors-filter.wso2.version}</version>
            </dependency>
            <dependency>
                <groupId>com.thetransactioncompany.wso2</groupId>
                <artifactId>java-property-utils</artifactId>
                <version>${thetransactioncompany.utils.wso2.version}</version>
            </dependency>
            <dependency>
                <groupId>javax.ws.rs</groupId>
                <artifactId>javax.ws.rs-api</artifactId>
                <version>${javax.ws.rs-api.version}</version>
            </dependency>
            <dependency>
                <groupId>org.apache.cxf</groupId>
                <artifactId>cxf-core</artifactId>
                <version>${org.apache.cxf.version}</version>
            </dependency>
            <dependency>
                <groupId>org.apache.cxf</groupId>
                <artifactId>cxf-rt-rs-client</artifactId>
                <version>${org.apache.cxf.version}</version>
            </dependency>
            <dependency>
                <groupId>org.apache.cxf</groupId>
                <artifactId>cxf-rt-rs-extension-providers</artifactId>
                <version>${org.apache.cxf.version}</version>
            </dependency>
            <dependency>
                <groupId>org.eclipse.equinox</groupId>
                <artifactId>javax.servlet</artifactId>
                <version>${version.javax.servlet}</version>
            </dependency>

            <!--OpenSAML3 dependencies-->
            <dependency>
                <groupId>org.opensaml</groupId>
                <artifactId>opensaml-core</artifactId>
                <version>${opensaml.version}</version>
            </dependency>
            <dependency>
                <groupId>org.opensaml</groupId>
                <artifactId>opensaml-soap-api</artifactId>
                <version>${opensaml.version}</version>
            </dependency>
            <dependency>
                <groupId>org.opensaml</groupId>
                <artifactId>opensaml-soap-impl</artifactId>
                <version>${opensaml.version}</version>
            </dependency>
            <dependency>
                <groupId>org.opensaml</groupId>
                <artifactId>opensaml-profile-api</artifactId>
                <version>${opensaml.version}</version>
            </dependency>
            <dependency>
                <groupId>org.opensaml</groupId>
                <artifactId>opensaml-profile-impl</artifactId>
                <version>${opensaml.version}</version>
            </dependency>
            <dependency>
                <groupId>org.opensaml</groupId>
                <artifactId>opensaml-saml-api</artifactId>
                <version>${opensaml.version}</version>
            </dependency>
            <dependency>
                <groupId>org.opensaml</groupId>
                <artifactId>opensaml-saml-impl</artifactId>
                <version>${opensaml.version}</version>
            </dependency>
            <dependency>
                <groupId>org.opensaml</groupId>
                <artifactId>opensaml-messaging-api</artifactId>
                <version>${opensaml.version}</version>
            </dependency>
            <dependency>
                <groupId>org.opensaml</groupId>
                <artifactId>opensaml-messaging-impl</artifactId>
                <version>${opensaml.version}</version>
            </dependency>
            <dependency>
                <groupId>org.opensaml</groupId>
                <artifactId>opensaml-security-api</artifactId>
                <version>${opensaml.version}</version>
            </dependency>
            <dependency>
                <groupId>org.opensaml</groupId>
                <artifactId>opensaml-security-impl</artifactId>
                <version>${opensaml.version}</version>
            </dependency>
            <dependency>
                <groupId>org.opensaml</groupId>
                <artifactId>opensaml-storage-api</artifactId>
                <version>${opensaml.version}</version>
            </dependency>
            <dependency>
                <groupId>org.opensaml</groupId>
                <artifactId>opensaml-storage-impl</artifactId>
                <version>${opensaml.version}</version>
            </dependency>
            <dependency>
                <groupId>org.opensaml</groupId>
                <artifactId>opensaml-xacml-api</artifactId>
                <version>${opensaml.version}</version>
            </dependency>
            <dependency>
                <groupId>org.opensaml</groupId>
                <artifactId>opensaml-xacml-impl</artifactId>
                <version>${opensaml.version}</version>
            </dependency>
            <dependency>
                <groupId>org.opensaml</groupId>
                <artifactId>opensaml-xacml-saml-api</artifactId>
                <version>${opensaml.version}</version>
            </dependency>
            <dependency>
                <groupId>org.opensaml</groupId>
                <artifactId>opensaml-xacml-saml-impl</artifactId>
                <version>${opensaml.version}</version>
            </dependency>
            <dependency>
                <groupId>org.opensaml</groupId>
                <artifactId>opensaml-xmlsec-api</artifactId>
                <version>${opensaml.version}</version>
            </dependency>
            <dependency>
                <groupId>org.opensaml</groupId>
                <artifactId>opensaml-xmlsec-impl</artifactId>
                <version>${opensaml.version}</version>
            </dependency>

            <!--Shibboleth dependencies-->
            <dependency>
                <groupId>net.shibboleth.utilities</groupId>
                <artifactId>java-support</artifactId>
                <version>${shibboleth.version}</version>
            </dependency>

            <dependency>
                <groupId>javax.servlet</groupId>
                <artifactId>servlet-api</artifactId>
                <version>${servlet-api.version}</version>
            </dependency>
            <dependency>
                <groupId>org.wso2.carbon.identity.framework</groupId>
                <artifactId>org.wso2.carbon.identity.user.store.configuration.stub</artifactId>
                <version>${project.version}</version>
            </dependency>
            <dependency>
                <groupId>org.wso2.carbon.identity.framework</groupId>
                <artifactId>org.wso2.carbon.identity.user.store.configuration</artifactId>
                <version>${project.version}</version>
            </dependency>
            <dependency>
                <groupId>org.wso2.carbon.commons</groupId>
                <artifactId>org.wso2.carbon.tenant.common</artifactId>
                <version>${carbon.commons.version}</version>
            </dependency>
            <dependency>
                <groupId>org.wso2.carbon.identity.framework</groupId>
                <artifactId>org.wso2.carbon.idp.mgt.stub</artifactId>
                <version>${project.version}</version>
            </dependency>

            <!--SAML Common Util dependency-->
            <dependency>
                <groupId>org.wso2.carbon.identity.saml.common</groupId>
                <artifactId>org.wso2.carbon.identity.saml.common.util</artifactId>
                <version>${saml.common.util.version}</version>
            </dependency>
            <dependency>
                <groupId>org.apache.logging.log4j</groupId>
                <artifactId>log4j-slf4j-impl</artifactId>
                <version>${log4j.slf4j.version}</version>
            </dependency>

            <dependency>
                <groupId>org.slf4j</groupId>
                <artifactId>slf4j-api</artifactId>
                <version>${org.slf4j.verison}</version>
            </dependency>
            <dependency>
                <groupId>org.slf4j</groupId>
                <artifactId>slf4j-simple</artifactId>
                <version>${org.slf4j.verison}</version>
            </dependency>
            <dependency>
                <groupId>backport-util-concurrent.wso2</groupId>
                <artifactId>backport-util-concurrent</artifactId>
                <version>${orbit.version.backport.util}</version>
            </dependency>

            <dependency>
                <groupId>org.hectorclient.wso2</groupId>
                <artifactId>hector-core</artifactId>
                <version>${hector-core.wso2.version}</version>
            </dependency>

            <dependency>
                <groupId>org.wso2.carbon.identity.framework</groupId>
                <artifactId>org.wso2.carbon.captcha.mgt</artifactId>
                <version>${project.version}</version>
            </dependency>
            <dependency>
                <groupId>org.wso2.carbon.identity.framework</groupId>
                <artifactId>org.wso2.carbon.identity.application.authentication.endpoint.util</artifactId>
                <version>${project.version}</version>
            </dependency>
            <dependency>
                <groupId>org.wso2.orbit.org.owasp.encoder</groupId>
                <artifactId>encoder</artifactId>
                <version>${encoder.wso2.version}</version>
            </dependency>
            <dependency>
                <groupId>org.owasp.encoder</groupId>
                <artifactId>encoder-jsp</artifactId>
                <version>${encoder-jsp.version}</version>
            </dependency>
            <dependency>
                <groupId>org.wso2.eclipse.osgi</groupId>
                <artifactId>org.eclipse.osgi.services</artifactId>
                <version>${equinox.osgi.services.version}</version>
            </dependency>
            <dependency>
                <groupId>org.apache.felix</groupId>
                <artifactId>org.apache.felix.scr.ds-annotations</artifactId>
                <version>${apache.felix.scr.ds.annotations.version}</version>
            </dependency>
            <dependency>
                <groupId>io.swagger</groupId>
                <artifactId>swagger-jaxrs</artifactId>
                <version>${io.swagger.version}</version>
            </dependency>

            <dependency>
                <groupId>org.wso2.carbon.identity.organization.management.core</groupId>
                <artifactId>org.wso2.carbon.identity.organization.management.service</artifactId>
                <version>${org.wso2.carbon.identity.organization.management.core.version}</version>
                <scope>provided</scope>
            </dependency>
            <!--Components Dependencies Ends-->

            <!--Composite Feature Dependency-->


            <!--Feature Dependencies-->

            <dependency>
                <groupId>org.wso2.carbon.identity.framework</groupId>
                <artifactId>org.wso2.carbon.identity.authenticator.token</artifactId>
                <version>${project.version}</version>
            </dependency>

            <dependency>
                <groupId>org.wso2.carbon.identity.framework</groupId>
                <artifactId>org.wso2.carbon.identity.authenticator.token.ui</artifactId>
                <version>${project.version}</version>
            </dependency>
            <dependency>
                <groupId>org.wso2.carbon.identity.framework</groupId>
                <artifactId>org.wso2.carbon.identity.authenticator.token.stub</artifactId>
                <version>${project.version}</version>
            </dependency>

            <dependency>
                <groupId>org.wso2.carbon.identity.framework</groupId>
                <artifactId>org.wso2.carbon.identity.authenticator.webseal</artifactId>
                <version>${project.version}</version>
            </dependency>

            <dependency>
                <groupId>org.wso2.carbon.identity.framework</groupId>
                <artifactId>org.wso2.carbon.identity.authenticator.webseal.ui</artifactId>
                <version>${project.version}</version>
            </dependency>
            <dependency>
                <groupId>org.wso2.carbon.identity.framework</groupId>
                <artifactId>org.wso2.carbon.identity.authenticator.webseal.stub</artifactId>
                <version>${project.version}</version>
            </dependency>
            <dependency>
                <groupId>org.wso2.carbon.identity.framework</groupId>
                <artifactId>org.wso2.carbon.claim.mgt.ui</artifactId>
                <version>${project.version}</version>
            </dependency>
            <dependency>
                <groupId>org.wso2.carbon.identity.framework</groupId>
                <artifactId>org.wso2.carbon.claim.mgt.stub</artifactId>
                <version>${project.version}</version>
            </dependency>
            <dependency>
                <groupId>org.wso2.carbon.identity.framework</groupId>
                <artifactId>org.wso2.carbon.identity.claim.metadata.mgt</artifactId>
                <version>${project.version}</version>
            </dependency>
            <dependency>
                <groupId>org.wso2.carbon.identity.framework</groupId>
                <artifactId>org.wso2.carbon.identity.claim.metadata.mgt.ui</artifactId>
                <version>${project.version}</version>
            </dependency>
            <dependency>
                <groupId>org.wso2.carbon.identity.framework</groupId>
                <artifactId>org.wso2.carbon.identity.claim.metadata.mgt.stub</artifactId>
                <version>${project.version}</version>
            </dependency>

            <dependency>
                <groupId>org.wso2.carbon.identity.framework</groupId>
                <artifactId>org.wso2.carbon.identity.core.ui</artifactId>
                <version>${project.version}</version>
            </dependency>

            <dependency>
                <groupId>org.wso2.carbon.identity.framework</groupId>
                <artifactId>org.wso2.carbon.identity.user.registration</artifactId>
                <version>${project.version}</version>
            </dependency>
            <dependency>
                <groupId>org.wso2.carbon.identity.framework</groupId>
                <artifactId>org.wso2.carbon.identity.user.profile</artifactId>
                <version>${project.version}</version>
            </dependency>
            <dependency>
                <groupId>org.wso2.carbon.identity.framework</groupId>
                <artifactId>org.wso2.carbon.identity.user.profile.ui</artifactId>
                <version>${project.version}</version>
            </dependency>
            <dependency>
                <groupId>org.wso2.carbon.identity.framework</groupId>
                <artifactId>org.wso2.carbon.identity.entitlement</artifactId>
                <version>${project.version}</version>
            </dependency>
            <dependency>
                <groupId>org.wso2.carbon.identity.framework</groupId>
                <artifactId>org.wso2.carbon.identity.api.server.entitlement</artifactId>
                <version>${project.version}</version>
            </dependency>
            <dependency>
                <groupId>org.wso2.carbon.identity.framework</groupId>
                <artifactId>org.wso2.carbon.identity.entitlement.ui</artifactId>
                <version>${project.version}</version>
            </dependency>

            <dependency>
                <groupId>org.wso2.carbon.identity.framework</groupId>
                <artifactId>org.wso2.carbon.identity.entitlement.stub</artifactId>
                <version>${project.version}</version>
            </dependency>

            <dependency>
                <groupId>org.wso2.carbon.identity.framework</groupId>
                <artifactId>org.wso2.carbon.identity.user.profile.stub</artifactId>
                <version>${project.version}</version>
            </dependency>
            <dependency>
                <groupId>org.wso2.carbon.identity.framework</groupId>
                <artifactId>org.wso2.carbon.identity.user.profile.server.feature</artifactId>
                <version>${project.version}</version>
                <type>zip</type>
            </dependency>
            <dependency>
                <groupId>org.wso2.carbon.identity.framework</groupId>
                <artifactId>org.wso2.carbon.identity.user.profile.ui.feature</artifactId>
                <version>${project.version}</version>
                <type>zip</type>
            </dependency>

            <dependency>
                <groupId>org.wso2.carbon.identity.framework</groupId>
                <artifactId>org.wso2.carbon.identity.user.registration.server.feature</artifactId>
                <version>${project.version}</version>
                <type>zip</type>
            </dependency>
            <dependency>
                <groupId>org.wso2.carbon.identity.framework</groupId>
                <artifactId>org.wso2.carbon.identity.user.registration.ui.feature</artifactId>
                <version>${project.version}</version>
                <type>zip</type>
            </dependency>
            <dependency>
                <groupId>org.wso2.carbon.identity.framework</groupId>
                <artifactId>org.wso2.carbon.directory.service.mgr.server.feature</artifactId>
                <version>${project.version}</version>
                <type>zip</type>
            </dependency>
            <dependency>
                <groupId>org.wso2.carbon.identity.framework</groupId>
                <artifactId>org.wso2.carbon.directory.service.mgr.ui.feature</artifactId>
                <version>${project.version}</version>
                <type>zip</type>
            </dependency>
            <dependency>
                <groupId>org.wso2.carbon.identity.framework</groupId>
                <artifactId>org.wso2.carbon.identity.authenticator.thrift</artifactId>
                <version>${project.version}</version>
            </dependency>

            <dependency>
                <groupId>org.wso2.carbon.identity.framework</groupId>
                <artifactId>org.wso2.carbon.identity.application.mgt</artifactId>
                <version>${project.version}</version>
            </dependency>

            <dependency>
                <groupId>org.wso2.carbon.identity.framework</groupId>
                <artifactId>org.wso2.carbon.identity.application.mgt.ui</artifactId>
                <version>${project.version}</version>
            </dependency>
            <dependency>
                <groupId>org.wso2.carbon.identity.framework</groupId>
                <artifactId>org.wso2.carbon.identity.application.mgt.stub</artifactId>
                <version>${project.version}</version>
            </dependency>
            <dependency>
                <groupId>org.wso2.carbon.identity.framework</groupId>
                <artifactId>org.wso2.carbon.identity.application.default.auth.sequence.mgt.stub</artifactId>
                <version>${project.version}</version>
            </dependency>
            <dependency>
                <groupId>org.wso2.carbon.identity.framework</groupId>
                <artifactId>org.wso2.carbon.identity.functions.library.mgt.stub</artifactId>
                <version>${project.version}</version>
            </dependency>
            <dependency>
                <groupId>org.wso2.carbon.identity.framework</groupId>
                <artifactId>org.wso2.carbon.identity.functions.library.mgt.ui</artifactId>
                <version>${project.version}</version>
            </dependency>
            <dependency>
                <groupId>org.wso2.carbon.identity.framework</groupId>
                <artifactId>org.wso2.carbon.identity.functions.library.mgt</artifactId>
                <version>${project.version}</version>
            </dependency>
            <dependency>
                <groupId>org.wso2.carbon.identity.framework</groupId>
                <artifactId>org.wso2.carbon.identity.functions.library.mgt.server.feature</artifactId>
                <version>${project.version}</version>
                <type>zip</type>
            </dependency>
            <dependency>
                <groupId>org.wso2.carbon.identity.framework</groupId>
                <artifactId>org.wso2.carbon.identity.functions.library.mgt.ui.feature</artifactId>
                <version>${project.version}</version>
                <type>zip</type>
            </dependency>
            <dependency>
                <groupId>org.wso2.carbon.identity.framework</groupId>
                <artifactId>org.wso2.carbon.identity.user.functionality.mgt</artifactId>
                <version>${project.version}</version>
            </dependency>
            <dependency>
                <groupId>org.wso2.carbon.identity.framework</groupId>
                <artifactId>org.wso2.carbon.identity.user.functionality.mgt.server.feature</artifactId>
                <version>${project.version}</version>
                <type>zip</type>
            </dependency>
            <dependency>
                <groupId>org.wso2.carbon.identity.framework</groupId>
                <artifactId>org.wso2.carbon.identity.application.authentication.framework.stub</artifactId>
                <version>${project.version}</version>
            </dependency>
            <dependency>
                <groupId>org.wso2.carbon.identity.framework</groupId>
                <artifactId>org.wso2.carbon.identity.event</artifactId>
                <version>${project.version}</version>
            </dependency>
            <dependency>
                <groupId>org.wso2.carbon.identity.framework</groupId>
                <artifactId>org.wso2.carbon.identity.event.server.feature</artifactId>
                <version>${project.version}</version>
                <type>zip</type>
            </dependency>
            <dependency>
                <groupId>org.wso2.carbon.identity.framework</groupId>
                <artifactId>org.wso2.carbon.identity.mgt</artifactId>
                <version>${project.version}</version>
            </dependency>
            <dependency>
                <groupId>org.wso2.carbon.identity.framework</groupId>
                <artifactId>org.wso2.carbon.identity.configuration.mgt.core</artifactId>
                <version>${project.version}</version>
            </dependency>
            <dependency>
                <groupId>org.wso2.carbon.identity.framework</groupId>
                <artifactId>org.wso2.carbon.identity.api.server.configuration.mgt</artifactId>
                <version>${project.version}</version>
            </dependency>
            <dependency>
                <groupId>org.wso2.carbon.identity.framework</groupId>
                <artifactId>org.wso2.carbon.identity.extension.mgt</artifactId>
                <version>${project.version}</version>
            </dependency>
            <dependency>
                <groupId>org.wso2.carbon.identity.framework</groupId>
                <artifactId>org.wso2.carbon.identity.configuration.mgt.endpoint</artifactId>
                <version>${project.version}</version>
                <type>war</type>
            </dependency>
            <dependency>
                <groupId>org.wso2.carbon.identity.framework</groupId>
                <artifactId>org.wso2.carbon.identity.cors.mgt.core</artifactId>
                <version>${project.version}</version>
            </dependency>
            <dependency>
                <groupId>org.wso2.carbon.identity.framework</groupId>
                <artifactId>org.wso2.carbon.identity.cors.mgt.server.feature</artifactId>
                <version>${project.version}</version>
                <type>zip</type>
            </dependency>
            <dependency>
                <groupId>org.wso2.carbon.identity.framework</groupId>
                <artifactId>org.wso2.carbon.identity.mgt.server.feature</artifactId>
                <version>${project.version}</version>
                <type>zip</type>
            </dependency>
            <dependency>
                <groupId>org.wso2.carbon.identity.framework</groupId>
                <artifactId>org.wso2.carbon.identity.mgt.ui.feature</artifactId>
                <version>${project.version}</version>
                <type>zip</type>
            </dependency>
            <dependency>
                <groupId>org.wso2.carbon.identity.framework</groupId>
                <artifactId>org.wso2.carbon.identity.user.store.configuration.server.feature</artifactId>
                <version>${project.version}</version>
                <type>zip</type>
            </dependency>

            <dependency>
                <groupId>org.wso2.carbon.identity.framework</groupId>
                <artifactId>org.wso2.carbon.identity.mgt.ui</artifactId>
                <version>${project.version}</version>
            </dependency>

            <dependency>
                <groupId>org.wso2.carbon.identity.framework</groupId>
                <artifactId>org.wso2.carbon.identity.mgt.endpoint.util</artifactId>
                <version>${project.version}</version>
            </dependency>

            <dependency>
                <groupId>org.wso2.carbon.identity.framework</groupId>
                <artifactId>org.wso2.carbon.policyeditor</artifactId>
                <version>${project.version}</version>
            </dependency>
            <dependency>
                <groupId>org.wso2.carbon.identity.framework</groupId>
                <artifactId>org.wso2.carbon.policyeditor.ui</artifactId>
                <version>${project.version}</version>
            </dependency>
            <dependency>
                <groupId>org.wso2.balana</groupId>
                <artifactId>org.wso2.balana.utils</artifactId>
                <version>${balana.version}</version>
            </dependency>
            <dependency>
                <groupId>org.wso2.carbon.identity.framework</groupId>
                <artifactId>org.wso2.carbon.idp.mgt.ui</artifactId>
                <version>${project.version}</version>
            </dependency>
            <dependency>
                <groupId>org.wso2.carbon.identity.framework</groupId>
                <artifactId>org.wso2.carbon.idp.mgt.server.feature</artifactId>
                <version>${project.version}</version>
                <type>zip</type>
            </dependency>
            <dependency>
                <groupId>org.wso2.carbon.identity.framework</groupId>
                <artifactId>org.wso2.carbon.idp.mgt.ui.feature</artifactId>
                <version>${project.version}</version>
                <type>zip</type>
            </dependency>
            <dependency>
                <groupId>tomcat</groupId>
                <artifactId>tomcat-util</artifactId>
                <version>${tomcat-util.version}</version>
            </dependency>
            <dependency>
                <groupId>org.wso2.orbit.com.github.dblock.waffle</groupId>
                <artifactId>waffle-jna</artifactId>
                <version>${waffle-jna.wso2.version}</version>
            </dependency>

            <dependency>
                <groupId>org.wso2.carbon.identity.framework</groupId>
                <artifactId>org.wso2.carbon.identity.notification.mgt.server.feature</artifactId>
                <version>${project.version}</version>
                <type>zip</type>
            </dependency>

            <dependency>
                <groupId>org.wso2.carbon.identity.framework</groupId>
                <artifactId>org.wso2.carbon.identity.user.store.configuration.deployer</artifactId>
                <version>${project.version}</version>
            </dependency>
            <dependency>
                <groupId>org.wso2.carbon.identity.framework</groupId>
                <artifactId>org.wso2.carbon.identity.user.store.count</artifactId>
                <version>${project.version}</version>
            </dependency>
            <dependency>
                <groupId>org.wso2.carbon.identity.framework</groupId>
                <artifactId>org.wso2.carbon.identity.user.store.count.stub</artifactId>
                <version>${project.version}</version>
            </dependency>
            <dependency>
                <groupId>org.wso2.carbon.identity.framework</groupId>
                <artifactId>org.wso2.carbon.identity.user.store.configuration.ui</artifactId>
                <version>${project.version}</version>
            </dependency>

            <dependency>
                <groupId>org.wso2.carbon.identity.framework</groupId>
                <artifactId>org.wso2.carbon.identity.workflow.mgt</artifactId>
                <version>${project.version}</version>
            </dependency>
            <dependency>
                <groupId>org.wso2.carbon.identity.framework</groupId>
                <artifactId>org.wso2.carbon.identity.workflow.template</artifactId>
                <version>${project.version}</version>
            </dependency>
            <dependency>
                <groupId>org.wso2.carbon.identity.framework</groupId>
                <artifactId>org.wso2.carbon.identity.workflow.impl</artifactId>
                <version>${project.version}</version>
            </dependency>
            <dependency>
                <groupId>org.wso2.carbon.identity.framework</groupId>
                <artifactId>org.wso2.carbon.identity.workflow.mgt.ui</artifactId>
                <version>${project.version}</version>
            </dependency>
            <dependency>
                <groupId>org.wso2.carbon.identity.framework</groupId>
                <artifactId>org.wso2.carbon.identity.workflow.impl.ui</artifactId>
                <version>${project.version}</version>
            </dependency>
            <dependency>
                <groupId>org.wso2.carbon.identity.framework</groupId>
                <artifactId>org.wso2.carbon.identity.workflow.mgt.bps.stub</artifactId>
                <version>${project.version}</version>
            </dependency>
            <dependency>
                <groupId>org.wso2.carbon.identity.framework</groupId>
                <artifactId>org.wso2.carbon.identity.workflow.mgt.server.feature</artifactId>
                <version>${project.version}</version>
                <type>zip</type>
            </dependency>
            <dependency>
                <groupId>org.wso2.carbon.identity.framework</groupId>
                <artifactId>org.wso2.carbon.identity.workflow.mgt.ui.feature</artifactId>
                <version>${project.version}</version>
                <type>zip</type>
            </dependency>
            <dependency>
                <groupId>org.wso2.carbon.identity.framework</groupId>
                <artifactId>org.wso2.carbon.identity.workflow.mgt.stub</artifactId>
                <version>${project.version}</version>
            </dependency>
            <dependency>
                <groupId>org.wso2.carbon.identity.framework</groupId>
                <artifactId>org.wso2.carbon.identity.workflow.impl.stub</artifactId>
                <version>${project.version}</version>
            </dependency>
            <dependency>
                <groupId>org.wso2.carbon.identity.framework</groupId>
                <artifactId>org.wso2.carbon.user.mgt.workflow.stub</artifactId>
                <version>${project.version}</version>
            </dependency>

            <!--Feature Dependencies Ends-->

            <dependency>
                <groupId>org.json.wso2</groupId>
                <artifactId>json</artifactId>
                <version>${json.wso2.version}</version>
            </dependency>
            <dependency>
                <groupId>net.minidev</groupId>
                <artifactId>json-smart</artifactId>
                <version>${json-smart.version}</version>
            </dependency>
            <dependency>
                <groupId>com.yubico</groupId>
                <artifactId>u2flib-server-core</artifactId>
                <version>${com.yubico.version}</version>
            </dependency>
            <dependency>
                <groupId>org.apache.taglibs</groupId>
                <artifactId>taglibs-standard-impl</artifactId>
                <version>${taglibs-standard-impl.version}</version>
            </dependency>
            <dependency>
                <groupId>org.wso2.carbon.identity.framework</groupId>
                <artifactId>org.wso2.carbon.identity.user.registration.stub</artifactId>
                <version>${project.version}</version>
            </dependency>
            <dependency>
                <groupId>org.json</groupId>
                <artifactId>json</artifactId>
                <version>${org.json.version}</version>
            </dependency>

            <dependency>
                <groupId>net.sf.ehcache.wso2</groupId>
                <artifactId>ehcache</artifactId>
                <version>${ehcache.version}</version>
            </dependency>

            <dependency>
                <groupId>org.wso2.orbit.javax.activation</groupId>
                <artifactId>activation</artifactId>
                <version>${version.org.wso2.orbit.javax.activation}</version>
            </dependency>
            <dependency>
                <groupId>org.wso2.orbit.javax.xml.bind</groupId>
                <artifactId>jaxb-api</artifactId>
                <version>${version.org.wso2.orbit.javax.xml.bind}</version>
            </dependency>
            <dependency>
                <groupId>ua.parser.wso2</groupId>
                <artifactId>ua-parser</artifactId>
                <version>${ua_parser.version}</version>
            </dependency>
            <dependency>
                <groupId>commons-collections.wso2</groupId>
                <artifactId>commons-collections</artifactId>
                <version>${apache.common.collection.version}</version>
            </dependency>
            <dependency>
                <groupId>org.wso2.orbit.org.apache.commons</groupId>
                <artifactId>commons-collections4</artifactId>
                <version>${apache.common.collections4.version}</version>
            </dependency>

            <!--Dependencies requires for rest client-->

            <dependency>
                <groupId>com.sun.jersey</groupId>
                <artifactId>jersey-client</artifactId>
                <version>${jersey-version}</version>
            </dependency>
            <dependency>
                <groupId>com.sun.jersey.contribs</groupId>
                <artifactId>jersey-multipart</artifactId>
                <version>${jersey-version}</version>
            </dependency>
            <dependency>
                <groupId>com.sun.jersey</groupId>
                <artifactId>jersey-core</artifactId>
                <version>${jersey-version}</version>
            </dependency>


            <!-- JSON processing: jackson -->
            <dependency>
                <groupId>com.fasterxml.jackson.jaxrs</groupId>
                <artifactId>jackson-jaxrs-json-provider</artifactId>
                <version>${com.fasterxml.jackson.jaxrs-json-provider-version}</version>
            </dependency>

            <!--Carbon Identity Governance Component -->
            <dependency>
                <groupId>org.wso2.carbon.identity.framework</groupId>
                <artifactId>org.wso2.carbon.identity.governance.stub</artifactId>
                <version>${project.version}</version>
            </dependency>

            <!--Carbon Registry Dependencies-->
            <dependency>
                <groupId>org.wso2.carbon.registry</groupId>
                <artifactId>org.wso2.carbon.registry.common</artifactId>
                <version>${org.wso2.carbon.registry.version}</version>
            </dependency>
            <dependency>
                <groupId>org.wso2.carbon.registry</groupId>
                <artifactId>org.wso2.carbon.registry.indexing</artifactId>
                <version>${org.wso2.carbon.registry.version}</version>
            </dependency>
            <dependency>
                <groupId>org.openjdk.nashorn</groupId>
                <artifactId>nashorn-core</artifactId>
                <version>${openjdk.nashorn.version}</version>
            </dependency>

            <!-- Testing related dependencies -->
            <dependency>
                <groupId>org.testng</groupId>
                <artifactId>testng</artifactId>
                <version>${testng.version}</version>
                <scope>test</scope>
            </dependency>
            <dependency>
                <groupId>org.jmockit</groupId>
                <artifactId>jmockit</artifactId>
                <scope>test</scope>
                <version>${jmockit.version}</version>
            </dependency>
            <dependency>
                <groupId>org.jacoco</groupId>
                <artifactId>org.jacoco.agent</artifactId>
                <classifier>runtime</classifier>
                <version>${jacoco.version}</version>
            </dependency>
            <dependency>
                <groupId>org.mockito</groupId>
                <artifactId>mockito-core</artifactId>
                <version>${mockito.version}</version>
            </dependency>
            <dependency>
                <groupId>org.powermock</groupId>
                <artifactId>powermock-api-mockito2</artifactId>
                <version>${powermock.version}</version>
            </dependency>
            <dependency>
                <groupId>org.powermock</groupId>
                <artifactId>powermock-module-testng-common</artifactId>
                <version>${powermock.version}</version>
            </dependency>
            <dependency>
                <groupId>org.powermock</groupId>
                <artifactId>powermock-module-testng</artifactId>
                <version>${powermock.version}</version>
                <scope>test</scope>
            </dependency>
            <!-- Common test utility -->
            <dependency>
                <groupId>org.wso2.carbon.identity.framework</groupId>
                <artifactId>org.wso2.carbon.identity.testutil</artifactId>
                <version>${project.version}</version>
            </dependency>
            <!-- Consent Management -->
            <dependency>
                <groupId>org.wso2.carbon.consent.mgt</groupId>
                <artifactId>org.wso2.carbon.consent.mgt.core</artifactId>
                <version>${carbon.consent.mgt.version}</version>
            </dependency>
            <dependency>
                <groupId>org.wso2.carbon.identity.framework</groupId>
                <artifactId>org.wso2.carbon.identity.consent.mgt</artifactId>
                <version>${project.version}</version>
            </dependency>

            <!--Siddhi dependencies.-->
            <dependency>
                <groupId>org.wso2.siddhi</groupId>
                <artifactId>siddhi-core</artifactId>
                <version>${siddhi.version}</version>
            </dependency>
            <dependency>
                <groupId>org.wso2.siddhi</groupId>
                <artifactId>siddhi-query-api</artifactId>
                <version>${siddhi.version}</version>
            </dependency>
            <dependency>
                <groupId>org.wso2.siddhi</groupId>
                <artifactId>siddhi-query-compiler</artifactId>
                <version>${siddhi.version}</version>
            </dependency>
            <dependency>
                <groupId>org.wso2.siddhi</groupId>
                <artifactId>siddhi-annotations</artifactId>
                <version>${siddhi.version}</version>
            </dependency>

            <dependency>
                <groupId>com.h2database</groupId>
                <artifactId>h2</artifactId>
                <scope>test</scope>
                <version>${h2database.version}</version>
            </dependency>

            <!-- MSF4J currently used only on tests as of now -->
            <dependency>
                <groupId>org.wso2.msf4j</groupId>
                <artifactId>msf4j-core</artifactId>
                <version>${msf4j.version}</version>
                <scope>test</scope>
            </dependency>
            <dependency>
                <groupId>org.wso2.msf4j</groupId>
                <artifactId>msf4j-microservice</artifactId>
                <version>${msf4j.version}</version>
                <scope>test</scope>
            </dependency>

            <dependency>
                <groupId>xml-apis</groupId>
                <artifactId>xml-apis</artifactId>
                <version>${xml.apis.version}</version>
            </dependency>
            <dependency>
                <groupId>org.apache.tomcat</groupId>
                <artifactId>tomcat-catalina</artifactId>
                <version>${apache.tomcat-catalina.version}</version>
            </dependency>
            <dependency>
                <groupId>org.apache.cxf</groupId>
                <artifactId>cxf-rt-rs-service-description</artifactId>
                <version>${apache.cxf-rt-rs-service-description.version}</version>
            </dependency>
            <dependency>
                <groupId>org.codehaus.jettison</groupId>
                <artifactId>jettison</artifactId>
                <version>${codehaus.jettison.version}</version>
            </dependency>
            <dependency>
                <groupId>org.springframework</groupId>
                <artifactId>spring-web</artifactId>
                <version>${springframework.spring-web.version}</version>
            </dependency>
            <dependency>
                <groupId>org.wso2.carbon.identity.framework</groupId>
                <artifactId>org.wso2.carbon.identity.central.log.mgt</artifactId>
                <version>${project.version}</version>
            </dependency>
            <dependency>
                <groupId>org.wso2.orbit.org.apache.commons</groupId>
                <artifactId>commons-compress</artifactId>
                <version>${commons-compress.version}</version>
            </dependency>
            <dependency>
                <groupId>org.wso2.orbit.org.apache.xmlbeans</groupId>
                <artifactId>xmlbeans</artifactId>
                <version>${xmlbeans.version}</version>
            </dependency>
        </dependencies>

    </dependencyManagement>

    <dependencies>
        <dependency>
            <groupId>org.apache.felix</groupId>
            <artifactId>org.apache.felix.scr.ds-annotations</artifactId>
            <scope>provided</scope>
        </dependency>
    </dependencies>

    <properties>
        <apache.tomcat-catalina.version>9.0.11</apache.tomcat-catalina.version>
        <apache.cxf-rt-frontend-jaxrs.version>2.7.16</apache.cxf-rt-frontend-jaxrs.version>
        <apache.cxf-rt-rs-service-description.version>3.3.7</apache.cxf-rt-rs-service-description.version>
        <codehaus.jettison.version>1.4.0</codehaus.jettison.version>
        <springframework.spring-web.version>5.1.1.RELEASE</springframework.spring-web.version>
        <jaxrx.jsr311.api.version>1.1.1</jaxrx.jsr311.api.version>

        <project.build.sourceEncoding>UTF-8</project.build.sourceEncoding>

        <!-- Carbon kernel version -->
        <carbon.kernel.version>4.9.0</carbon.kernel.version>
        <carbon.kernel.feature.version>4.7.0</carbon.kernel.feature.version>
        <carbon.kernel.package.import.version.range>[4.5.0, 5.0.0)</carbon.kernel.package.import.version.range>
        <carbon.kernel.registry.imp.pkg.version>[1.0.1, 2.0.0)</carbon.kernel.registry.imp.pkg.version>
        <carbon.consent.mgt.imp.pkg.version.range>[1.0.0, 3.0.0)</carbon.consent.mgt.imp.pkg.version.range>

        <osgi.service.component.imp.pkg.version.range>[1.2.0, 2.0.0)</osgi.service.component.imp.pkg.version.range>
        <osgi.service.http.imp.pkg.version.range>[1.2.1, 2.0.0)</osgi.service.http.imp.pkg.version.range>
        <osgi.framework.imp.pkg.version.range>[1.7.0, 2.0.0)</osgi.framework.imp.pkg.version.range>
        <osgi.util.tracker.imp.pkg.version.range>[1.5.1, 2.0.0)</osgi.util.tracker.imp.pkg.version.range>
        <equinox.osgi.services.version>3.5.100.v20160504-1419</equinox.osgi.services.version>
        <apache.felix.scr.ds.annotations.version>1.2.8</apache.felix.scr.ds.annotations.version>

        <!--Carbon commons version-->
        <carbon.commons.version>4.7.39</carbon.commons.version>
        <carbon.commons.imp.pkg.version>[4.7.2, 5.0.0)</carbon.commons.imp.pkg.version>

        <org.wso2.carbon.database.utils.version>2.1.3</org.wso2.carbon.database.utils.version>
        <org.wso2.carbon.database.utils.version.range>[2.0.0,2.2.0)</org.wso2.carbon.database.utils.version.range>

        <!--Carbon identity version-->
        <identity.framework.version>${project.version}</identity.framework.version>
        <carbon.identity.package.export.version>${project.version}</carbon.identity.package.export.version>
        <carbon.identity.package.import.version.range>[5.14.0, 6.0.0)</carbon.identity.package.import.version.range>

        <org.wso2.carbon.identity.organization.management.core.version>1.0.0
        </org.wso2.carbon.identity.organization.management.core.version>
        <org.wso2.carbon.identity.organization.management.core.version.range>[1.0.0, 2.0.0)
        </org.wso2.carbon.identity.organization.management.core.version.range>

        <!--Carbon registry version-->
        <org.wso2.carbon.registry.version>4.8.12</org.wso2.carbon.registry.version>
        <carbon.registry.common.imp.pkg.version.range>[0.0.0,1.0.0)</carbon.registry.common.imp.pkg.version.range>
        <carbon.registry.indexing.imp.pkg.version.range>[4.7.3,5.0.0)</carbon.registry.indexing.imp.pkg.version.range>

        <!--Carbon component version-->
        <carbon.user.api.imp.pkg.version.range>[1.0.1, 2.0.0)</carbon.user.api.imp.pkg.version.range>
        <carbon.base.imp.pkg.version.range>[1.0.0, 2.0.0)</carbon.base.imp.pkg.version.range>

        <!-- Axis2 Version -->
        <axis2.wso2.version>1.6.1-wso2v40</axis2.wso2.version>
        <axis2.osgi.version.range>[1.6.1.wso2v38, 2.0.0)</axis2.osgi.version.range>
        <orbit.version.wsdl4j>1.6.2.wso2v4</orbit.version.wsdl4j>
        <orbit.version.neethi>2.0.4.wso2v5</orbit.version.neethi>
        <axis2-transports.version>2.0.0-wso2v42</axis2-transports.version>
        <axis2-transports.version.range>[2.0.0-wso2v38,3.0.0)</axis2-transports.version.range>
        <org.apache.axis2.transport.mail.version.range>[0.0.0,1.0.0)</org.apache.axis2.transport.mail.version.range>

        <!-- Axiom Version -->
        <axiom.version>1.2.11-wso2v16</axiom.version>
        <axiom.wso2.version>1.2.11-wso2v16</axiom.wso2.version>
        <axiom.osgi.version.range>[1.2.11, 2.0.0)</axiom.osgi.version.range>
        <axiom.javax.mail.imp.pkg.version.range>[1.4.0, 2.0.0)</axiom.javax.mail.imp.pkg.version.range>
        <axiom.org.jaxen.imp.pkg.version.range>[1.1.1, 2.0.0)</axiom.org.jaxen.imp.pkg.version.range>

        <!-- Servet Version -->
        <servlet-api.version>2.5</servlet-api.version>
        <javax.servlet-api.version>3.1.0</javax.servlet-api.version>
        <javax.jsp-api.version>2.0</javax.jsp-api.version>
        <version.javax.servlet.jsp>2.2.0.v201112011158</version.javax.servlet.jsp>
        <javax.servelet.jstl.version>1.2</javax.servelet.jstl.version>
        <taglibs-standard-impl.version>1.2.5</taglibs-standard-impl.version>
        <imp.pkg.version.javax.servlet.jsp.jstl>[1.2.1, 2.0.0)</imp.pkg.version.javax.servlet.jsp.jstl>
        <imp.pkg.version.javax.servlet.jsp>[2.2.0, 3.0.0)</imp.pkg.version.javax.servlet.jsp>


        <!-- Servlet API -->
        <exp.pkg.version.javax.servlet>2.6.0</exp.pkg.version.javax.servlet>
        <imp.pkg.version.javax.servlet>[2.6.0, 3.0.0)</imp.pkg.version.javax.servlet>

        <!-- Misc -->
        <carbon.p2.plugin.version>5.1.2</carbon.p2.plugin.version>
        <derby.version>10.4.2.0</derby.version>
        <activation.version>1.1</activation.version>
        <javamail.version>1.4</javamail.version>
        <xmlsec.version>2.3.0</xmlsec.version>
        <jsr105.version>1.0.1.wso2v1</jsr105.version>
        <xmlsec.version.imp.pkg.version.range>[2.1.7,2.4.0)</xmlsec.version.imp.pkg.version.range>
        <wsdl4j.wso2.version>1.6.2.wso2v4</wsdl4j.wso2.version>
        <jetty.version>6.1.5</jetty.version>
        <xml.apis.version>1.4.01</xml.apis.version>
        <jaxen.version>1.1.1</jaxen.version>
        <woodstox.version>3.2.9</woodstox.version>
        <geronimo-stax-api.wso2.version>1.0.1.wso2v1</geronimo-stax-api.wso2.version>
        <validateutility.version>0.95</validateutility.version>
        <wsdl-validator.version>1.2.0.wso2v1</wsdl-validator.version>
        <uddi4j.version>1.0.1</uddi4j.version>
        <xercesImpl.version>2.12.0.wso2v1</xercesImpl.version>
        <juddi.wso2.version>3.0.3.wso2v2</juddi.wso2.version>
        <junit.version>4.13.1</junit.version>
        <version.javax.servlet>3.0.0.v201112011016</version.javax.servlet>
        <oltu.version>1.0.0.wso2v3</oltu.version>
        <!--<org.apache.oltu.oauth2.client.version>1.0.0</org.apache.oltu.oauth2.client.version>-->
        <oltu.package.import.version.range>[1.0.0, 2.0.0)</oltu.package.import.version.range>
        <bcprov.version>1.49.0.wso2v2</bcprov.version>
        <swagger.jaxrs.version>1.5.2</swagger.jaxrs.version>
        <org.json.version>20230227</org.json.version>
        <json.wso2.osgi.version.range>[20160810, 20300101)</json.wso2.osgi.version.range>
        <!-- Orbits -->
        <orbit.version.xmlschema>1.4.7.wso2v3</orbit.version.xmlschema>
        <orbit.version.infinispan>5.1.2.wso2v1</orbit.version.infinispan>
        <version.org.wso2.orbit.javax.xml.bind>2.3.1.wso2v1</version.org.wso2.orbit.javax.xml.bind>
        <version.org.wso2.orbit.javax.activation>1.1.1.wso2v1</version.org.wso2.orbit.javax.activation>
        <ua_parser.version>1.5.2.wso2v1</ua_parser.version>
        <ua_parser.version.range>[1.3.0, 2.0.0)</ua_parser.version.range>
        <apache.common.collection.version>3.2.0.wso2v1</apache.common.collection.version>
        <apache.common.collections4.version>4.4.wso2v1</apache.common.collections4.version>

        <!-- Abdera -->
        <version.abdera>1.0-wso2v2</version.abdera>
        <orbit.version.abdera>1.0.0.wso2v2</orbit.version.abdera>
        <exp.pkg.version.abdera>1.0.0.wso2v2</exp.pkg.version.abdera>
        <imp.pkg.version.abdera>[1.0.0.wso2v2, 2)</imp.pkg.version.abdera>

        <!--Apache Geronimo-->
        <version.geronimo.specs.geronimo-jpa_2.0_spec>1.0</version.geronimo.specs.geronimo-jpa_2.0_spec>

        <!--OpenJPA -->
        <openjpa.version>2.2.0-wso2v1</openjpa.version>

        <!--SCM-->
        <orbit.version.maven-scm>1.7.0.wso2v1</orbit.version.maven-scm>

        <!-- Rampart -->
        <rampart.wso2.version>1.6.1-wso2v43</rampart.wso2.version>
        <rampart.wso2.osgi.version.range>[1.6.1,2.0.0)</rampart.wso2.osgi.version.range>

        <!-- Balana -->
        <balana.version>1.2.13</balana.version>
        <balana.imp.pkg.version.range>[1.1.0,2.0.0)</balana.imp.pkg.version.range>

        <!-- Equinox -->
        <version.equinox.osgi.services>3.3.100.v20130513-1956</version.equinox.osgi.services>
        <version.equinox.osgi>3.9.1.v20130814-1242</version.equinox.osgi>
        <equinox.osgi.stax-api.imp.pkg.version.range>[1.0.1,2.0.0)</equinox.osgi.stax-api.imp.pkg.version.range>

        <saml.common.util.version>1.3.0</saml.common.util.version>
        <saml.common.util.version.range>[1.0.0,2.0.0)</saml.common.util.version.range>

        <!-- Commons -->
        <commons-beanutils.version>1.8.0</commons-beanutils.version>
        <commons-collections.version>3.2.2.wso2v1</commons-collections.version>
        <commons-digester.version>1.8</commons-digester.version>
        <commons-io.wso2.version>2.11.0.wso2v1</commons-io.wso2.version>
        <commons.io.wso2.osgi.version.range>[2.4.0,3.0.0)</commons.io.wso2.osgi.version.range>
        <commons-fileupload.wso2.version>1.2.2.wso2v1</commons-fileupload.wso2.version>
        <commons-fileupload.imp.pkg.version.range>[1.2.2,2.0.0)</commons-fileupload.imp.pkg.version.range>
        <commons-httpclient.wso2.version>3.1.0.wso2v2</commons-httpclient.wso2.version>
        <commons-httpclient.wso2.osgi.version>[3.1.0,4.0.0)</commons-httpclient.wso2.osgi.version>
        <commons-dbcp.version>1.2.2</commons-dbcp.version>
        <commons-lang.wso2.version>2.6.0.wso2v1</commons-lang.wso2.version>
        <commons-lang.version.range>[2.6.0,3.0.0)</commons-lang.version.range>
        <commons-lang.wso2.osgi.version.range>[2.6.0,3.0.0)</commons-lang.wso2.osgi.version.range>
        <commons-pool.wso2.osgi.version.range>[1.5.6,2.0.0)</commons-pool.wso2.osgi.version.range>
        <commons-codec.wso2.osgi.version.range>[1.4.0,2.0.0)</commons-codec.wso2.osgi.version.range>
        <commons-collections.wso2.osgi.version.range>[3.2.0,4.0.0)</commons-collections.wso2.osgi.version.range>
        <commons-collections4.wso2.osgi.version.range>[4.1.0,5.0.0)</commons-collections4.wso2.osgi.version.range>
        <import.package.version.commons.logging>[1.2.0,2.0.0)</import.package.version.commons.logging>

        <neethi.osgi.version>2.0.4.wso2v5</neethi.osgi.version>
        <neethi.osgi.version.range>[2.0.4.wso2v4,3.0.0)</neethi.osgi.version.range>
        <libthrift.wso2.version>0.16.0.wso2v1</libthrift.wso2.version>
        <!--Change major version to minor version which is 0.9.0 due to 0.8.x and 0.9.x incompatibility-->
        <libthrift.wso2.osgi.version.range>[0.12.0.wso2v1,0.17.0)</libthrift.wso2.osgi.version.range>
        <orbit.version.commons.fileuploader>1.2.0.wso2v1</orbit.version.commons.fileuploader>
        <opensaml.version>3.3.1</opensaml.version>
        <shibboleth.version>7.3.0</shibboleth.version>
        <opensaml2.wso2.version>3.3.1.wso2v7</opensaml2.wso2.version>
        <opensaml2.wso2.osgi.version.range>[3.3.1,3.4.0)</opensaml2.wso2.osgi.version.range>
        <joda.version>2.9.4</joda.version>
        <joda.wso2.version>2.9.4.wso2v1</joda.wso2.version>
        <joda.wso2.osgi.version.range>[2.8.2,3.0.0)</joda.wso2.osgi.version.range>
        <commons-codec.version>1.14.0.wso2v1</commons-codec.version>
        <commons-codec.wso2.osgi.version.range>[1.4.0,2.0.0)</commons-codec.wso2.osgi.version.range>

        <httpcore.version>4.3.3.wso2v1</httpcore.version>
        <httpcore.version.osgi.import.range>[4.3.0, 5.0.0)</httpcore.version.osgi.import.range>
        <com.google.code.gson.version>2.8.9</com.google.code.gson.version>
        <com.google.code.gson.osgi.version.range>[2.3.1,3.0.0)</com.google.code.gson.osgi.version.range>
        <com.google.code.findbugs.version>1.3.9</com.google.code.findbugs.version>
        <com.google.client.version>1.17.0-rc</com.google.client.version>
        <com.google.service.api.version>directory_v1-rev28-1.17.0-rc</com.google.service.api.version>
        <orbit.version.backport.util>3.1.0.wso2v1</orbit.version.backport.util>
        <stratos.version>2.2.0</stratos.version>
        <org.slf4j.verison>1.7.21</org.slf4j.verison>
        <org.slf4j.imp.pkg.version.range>[1.6.1,2.0.0)</org.slf4j.imp.pkg.version.range>

        <google.step2.wso2.version>1.0.wso2v2</google.step2.wso2.version>
        <google.guice.wso2.version>3.0.wso2v1</google.guice.wso2.version>
        <google.guice.imp.pkg.version.range>[1.3.0,2.0.0)</google.guice.imp.pkg.version.range>
        <gdata-core.wso2.version>1.47.0.wso2v1</gdata-core.wso2.version>
        <gdata-core.imp.pkg.version.range>[1.47.0.wso2v1,2.0.0)</gdata-core.imp.pkg.version.range>
        <httpcomponents-httpclient.wso2.version>4.3.6.wso2v2</httpcomponents-httpclient.wso2.version>
        <httpcomponents-httpclient.imp.pkg.version.range>[4.3.1.wso2v2,5.0.0)</httpcomponents-httpclient.imp.pkg.version.range>
        <orbit.version.commons.lang>2.6.0.wso2v1</orbit.version.commons.lang>
        <org.wso2.securevault.version>1.1.3</org.wso2.securevault.version>
        <org.wso2.securevault.import.version.range>[1.1.0, 2.0.0)</org.wso2.securevault.import.version.range>
        <hector-core.wso2.version>1.1.4.wso2v1</hector-core.wso2.version>
        <hector-core.imp.pkg.version.range>[1.1.4.wso2v1,2.0.0)</hector-core.imp.pkg.version.range>
        <waffle.imp.pkg.version.range>[1.6.wso2v4, 2.0)</waffle.imp.pkg.version.range>
        <waffle-jna.wso2.version>1.6.wso2v4</waffle-jna.wso2.version>
        <waffle-jna.imp.pkg.version.range>[1.6.wso2v1, 2.0)</waffle-jna.imp.pkg.version.range>
        <tomcat.wso2.imp.pkg.version.range>[1.7.0,2.0)</tomcat.wso2.imp.pkg.version.range>
        <net.minidev.json.imp.pkg.version.range>[1.3.0, 2.0.0)</net.minidev.json.imp.pkg.version.range>
        <encoder.wso2.imp.pkg.version.range>[1.2.0.wso2v1, 2.0.0)</encoder.wso2.imp.pkg.version.range>

        <version.commons.logging>1.1.1</version.commons.logging>
        <commons.logging.version>1.2</commons.logging.version>
        <kaptcha.wso2.version>2.3.0.wso2v1</kaptcha.wso2.version>
        <json.wso2.version>3.0.0.wso2v1</json.wso2.version>
        <json.wso2.version.range>[3.0.0.wso2v1, 4.0.0)</json.wso2.version.range>
        <com.fasterxml.jackson.version>2.13.0</com.fasterxml.jackson.version>
        <com.fasterxml.jackson.annotation.version>2.13.0</com.fasterxml.jackson.annotation.version>
        <com.fasterxml.jackson.databind.version>2.14.0-rc2</com.fasterxml.jackson.databind.version>
        <com.fasterxml.jackson.jaxrs-json-provider-version>2.13.0</com.fasterxml.jackson.jaxrs-json-provider-version>
        <com.fasterxml.jackson.annotation.version.range>[2.13.0, 2.14.0)</com.fasterxml.jackson.annotation.version.range>

        <apache.wink.version>1.1.3-incubating</apache.wink.version>
        <msf4j.version>2.7.0</msf4j.version>
        <thetransactioncompany.cors-filter.wso2.version>1.7.0.wso2v1</thetransactioncompany.cors-filter.wso2.version>
        <thetransactioncompany.utils.wso2.version>1.9.0.wso2v1</thetransactioncompany.utils.wso2.version>
        <jsr311-api.version>1.1.1</jsr311-api.version>
        <javax.ws.rs-api.version>2.1.1</javax.ws.rs-api.version>
        <tomcat-util.version>3.3.2</tomcat-util.version>
        <json-smart.version>2.4.7</json-smart.version>
        <cxf-bundle.wso2.version>2.7.16.wso2v1</cxf-bundle.wso2.version>
        <org.apache.cxf.version>3.4.5</org.apache.cxf.version>
        <opencsv.wso2.version>1.8.wso2v1</opencsv.wso2.version>
        <orbit.version.poi>5.2.3.wso2v1</orbit.version.poi>
        <orbit.version.poi.range>[5.0.0,6.0.0)</orbit.version.poi.range>
        <commons-compress.version>1.22.0.wso2v1</commons-compress.version>
        <xmlbeans.version>5.1.1.wso2v1</xmlbeans.version>
        <javax.activation.import.pkg.version>[0.0.0, 1.0.0)</javax.activation.import.pkg.version>
        <com.yubico.version>0.14.0</com.yubico.version>
        <encoder.wso2.version>1.2.0.wso2v1</encoder.wso2.version>
        <encoder.wso2.import.version.range>[1.2.0, 2.0.0)</encoder.wso2.import.version.range>
        <encoder-jsp.version>1.2.2</encoder-jsp.version>
        <javax.xml.parsers.import.pkg.version>[0.0.0, 1.0.0)</javax.xml.parsers.import.pkg.version>
        <ehcache.version>1.5.0.wso2v3</ehcache.version>
        <com.fasterxml.core.version2>2.5.4</com.fasterxml.core.version2>
        <io.swagger.version>1.6.2</io.swagger.version>
        <carbon.consent.mgt.version>2.2.16</carbon.consent.mgt.version>

        <javax.xml.range>[0.0.0,1.0.0)</javax.xml.range>
        <org.apache.xml.security.range>[0.0.0,2.0.0)</org.apache.xml.security.range>
        <org.apache.olingo.version>1.1.0</org.apache.olingo.version>


        <maven.buildnumber.plugin.version>1.4</maven.buildnumber.plugin.version>
        <maven.compiler.plugin.version>3.8.0</maven.compiler.plugin.version>
        <maven.war.plugin.version>3.2.2</maven.war.plugin.version>
        <maven.build.helper.plugin.version>3.0.0</maven.build.helper.plugin.version>
        <swagger2cxf-maven-plugin.version>1.0-SNAPSHOT</swagger2cxf-maven-plugin.version>

        <project.scm.id>my-scm-server</project.scm.id>

        <jersey-version>1.19.1</jersey-version>

        <!-- Pax Logging Version -->
        <pax.logging.api.version>1.10.1</pax.logging.api.version>
        <pax.logging.log4j2.version>1.10.1</pax.logging.log4j2.version>

        <!-- Log4j -->
        <log4j.api.version>2.17.1</log4j.api.version>
        <log4j.core.version>2.17.1</log4j.core.version>
        <log4j.slf4j.version>2.17.1</log4j.slf4j.version>

        <!-- Unit test versions -->
        <testng.version>6.9.10</testng.version>
        <jacoco.version>0.8.4</jacoco.version>
        <jmockit.version>1.44</jmockit.version>
        <maven.surefire.plugin.version>2.22.0</maven.surefire.plugin.version>
        <mockito.version>2.23.4</mockito.version>
        <powermock.version>2.0.2</powermock.version>

        <wso2.maven.compiler.source>1.8</wso2.maven.compiler.source>
        <wso2.maven.compiler.target>1.8</wso2.maven.compiler.target>

        <siddhi.version>4.1.17</siddhi.version>
        <siddhi.version.range>[4.1.17,5.0.0)</siddhi.version.range>
        <quartz.version>2.1.1.wso2v1</quartz.version>
        <disruptor.orbit.version>3.3.2.wso2v2</disruptor.orbit.version>
        <antlr.version>4.5</antlr.version>
        <snakeyaml.version>1.11</snakeyaml.version>
        <h2database.version>2.1.210</h2database.version>

        <maven.checkstyleplugin.version>3.1.0</maven.checkstyleplugin.version>
        <maven.findbugsplugin.version>3.0.5</maven.findbugsplugin.version>

        <account.lock.service.imp.pkg.version.range>[1.4.23, 2.0.0)</account.lock.service.imp.pkg.version.range>
        <openjdk.nashorn.version>15.3</openjdk.nashorn.version>
    </properties>

    <build>
        <pluginManagement>
            <plugins>
                <plugin>
                    <groupId>org.apache.maven.plugins</groupId>
                    <artifactId>maven-compiler-plugin</artifactId>
                    <version>${maven.compiler.plugin.version}</version>
                    <inherited>true</inherited>
                    <configuration>
                        <encoding>UTF-8</encoding>
                        <source>1.8</source>
                        <target>1.8</target>
                    </configuration>
                </plugin>
                <plugin>
                    <groupId>org.wso2.maven.plugins</groupId>
                    <artifactId>swagger2cxf-maven-plugin</artifactId>
                    <version>${swagger2cxf-maven-plugin.version}</version>
                    <configuration>
                        <inputSpec>
                            ${project.basedir}/src/main/resources/org.wso2.carbon.identity.template.mgt.api.yaml
                        </inputSpec>
                    </configuration>
                </plugin>
                <plugin>
                    <groupId>org.apache.felix</groupId>
                    <artifactId>maven-bundle-plugin</artifactId>
                    <version>3.2.0</version>
                    <extensions>true</extensions>
                    <configuration>
                        <obrRepository>NONE</obrRepository>
                        <instructions>
                            <SCM-Revision>${buildNumber}</SCM-Revision>
                        </instructions>
                    </configuration>
                </plugin>
                <plugin>
                    <groupId>org.codehaus.mojo</groupId>
                    <artifactId>buildnumber-maven-plugin</artifactId>
                    <version>${maven.buildnumber.plugin.version}</version>
                    <executions>
                        <execution>
                            <phase>validate</phase>
                            <goals>
                                <goal>create</goal>
                            </goals>
                        </execution>
                    </executions>
                    <configuration>
                        <doCheck>false</doCheck>
                        <doUpdate>false</doUpdate>
                    </configuration>
                </plugin>
                <plugin>
                    <groupId>org.apache.maven.plugins</groupId>
                    <artifactId>maven-checkstyle-plugin</artifactId>
                    <version>${maven.checkstyleplugin.version}</version>
                    <executions>
                        <execution>
                            <id>validate</id>
                            <phase>validate</phase>
                            <configuration>
                                <configLocation>
                                    https://raw.githubusercontent.com/wso2/code-quality-tools/v1.3/checkstyle/checkstyle.xml
                                </configLocation>
                                <suppressionsLocation>
                                    https://raw.githubusercontent.com/wso2/code-quality-tools/v1.3/checkstyle/suppressions.xml
                                </suppressionsLocation>
                                <encoding>UTF-8</encoding>
                                <consoleOutput>true</consoleOutput>
                                <failsOnError>true</failsOnError>
                                <includeTestSourceDirectory>true</includeTestSourceDirectory>
                            </configuration>
                            <goals>
                                <goal>check</goal>
                            </goals>
                        </execution>
                    </executions>
                </plugin>
                <plugin>
                    <groupId>org.codehaus.mojo</groupId>
                    <artifactId>findbugs-maven-plugin</artifactId>
                    <version>${maven.findbugsplugin.version}</version>
                    <configuration>
                        <excludeFilterFile>findbugs-exclude.xml</excludeFilterFile>
                        <effort>Max</effort>
                        <threshold>Low</threshold>
                        <xmlOutput>true</xmlOutput>
                        <findbugsXmlOutputDirectory>${project.build.directory}/findbugs</findbugsXmlOutputDirectory>
                    </configuration>
                    <executions>
                        <execution>
                            <id>analyze-compile</id>
                            <phase>compile</phase>
                            <goals>
                                <goal>check</goal>
                            </goals>
                        </execution>
                    </executions>
                </plugin>
            </plugins>
        </pluginManagement>

        <plugins>
            <plugin>
                <groupId>org.apache.maven.plugins</groupId>
                <artifactId>maven-release-plugin</artifactId>
                <configuration>
                    <preparationGoals>clean install</preparationGoals>
                    <autoVersionSubmodules>true</autoVersionSubmodules>
                </configuration>
            </plugin>
            <plugin>
                <groupId>org.apache.maven.plugins</groupId>
                <artifactId>maven-deploy-plugin</artifactId>
            </plugin>

            <plugin>
                <groupId>org.codehaus.mojo</groupId>
                <artifactId>buildnumber-maven-plugin</artifactId>
            </plugin>
            <plugin>
                <groupId>org.apache.maven.plugins</groupId>
                <artifactId>maven-javadoc-plugin</artifactId>
                <configuration>
                    <source>1.8</source>
                </configuration>
                <executions>
                    <execution>
                        <id>attach-javadocs</id>
                        <goals>
                            <goal>jar</goal>
                        </goals>
                        <configuration>
                            <!--This parameter disables doclint-->
                            <doclint>none</doclint>
                            <quiet>true</quiet>
                        </configuration>
                    </execution>
                </executions>
            </plugin>
            <plugin>
                <groupId>org.apache.maven.plugins</groupId>
                <artifactId>maven-checkstyle-plugin</artifactId>
            </plugin>
            <plugin>
                <groupId>org.codehaus.mojo</groupId>
                <artifactId>findbugs-maven-plugin</artifactId>
            </plugin>
        </plugins>
    </build>

</project><|MERGE_RESOLUTION|>--- conflicted
+++ resolved
@@ -70,12 +70,8 @@
         <module>components/secret-mgt</module>
         <module>components/central-logger</module>
         <module>components/input-validation-mgt</module>
-<<<<<<< HEAD
         <module>features/extension-mgt</module>
-        <module>components/consent-mgt-server-configs</module>
-=======
         <module>components/consent-server-configs-mgt</module>
->>>>>>> 6f868743
         <module>features/security-mgt</module>
         <module>features/claim-mgt</module>
         <module>features/identity-core</module>
