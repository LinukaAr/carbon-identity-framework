--- conflicted
+++ resolved
@@ -58,11 +58,8 @@
         <module>components/policy-editor</module>
         <module>components/carbon-authenticators</module>
         <module>components/consent-mgt</module>
-<<<<<<< HEAD
+        <module>components/functions-library-mgt</module>
         <module>components/template-mgt</module>
-=======
-        <module>components/functions-library-mgt</module>
->>>>>>> 3dfc2e71
         <module>features/security-mgt</module>
         <module>features/claim-mgt</module>
         <module>features/identity-core</module>
@@ -81,6 +78,7 @@
         <module>features/carbon-authenticators</module>
         <module>features/consent-mgt</module>
         <module>features/functions-library-mgt</module>
+        <module>features/template-mgt</module>
     </modules>
 
     <repositories>
@@ -1418,11 +1416,6 @@
                 <groupId>com.yubico</groupId>
                 <artifactId>u2flib-server-core</artifactId>
                 <version>${com.yubico.version}</version>
-            </dependency>
-            <dependency>
-                <groupId>com.google.guava</groupId>
-                <artifactId>guava</artifactId>
-                <version>${google.guava.version}</version>
             </dependency>
             <dependency>
                 <groupId>javax.servlet</groupId>
