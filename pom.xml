<?xml version="1.0" encoding="utf-8"?>
<!--
  ~ Copyright (c) 2015, WSO2 Inc. (http://www.wso2.org) All Rights Reserved.
  ~
  ~ Licensed under the Apache License, Version 2.0 (the "License");
  ~ you may not use this file except in compliance with the License.
  ~ You may obtain a copy of the License at
  ~
  ~      http://www.apache.org/licenses/LICENSE-2.0
  ~
  ~ Unless required by applicable law or agreed to in writing, software
  ~ distributed under the License is distributed on an "AS IS" BASIS,
  ~ WITHOUT WARRANTIES OR CONDITIONS OF ANY KIND, either express or implied.
  ~ See the License for the specific language governing permissions and
  ~ limitations under the License.
  -->
<project xmlns="http://maven.apache.org/POM/4.0.0" xmlns:xsi="http://www.w3.org/2001/XMLSchema-instance" xsi:schemaLocation="http://maven.apache.org/POM/4.0.0 http://maven.apache.org/maven-v4_0_0.xsd">

    <modelVersion>4.0.0</modelVersion>
    <groupId>org.wso2.carbon.identity.framework</groupId>
    <artifactId>identity-framework</artifactId>
    <packaging>pom</packaging>
    <version>5.13.8-SNAPSHOT</version>
    <name>WSO2 Carbon - Platform Aggregator Pom</name>
    <url>http://wso2.org</url>

    <parent>
        <groupId>org.wso2</groupId>
        <artifactId>wso2</artifactId>
        <version>1</version>
    </parent>

    <scm>
        <url>https://github.com/wso2/carbon-identity-framework.git</url>
        <developerConnection>scm:git:https://github.com/wso2/carbon-identity-framework.git</developerConnection>
        <connection>scm:git:https://github.com/wso2/carbon-identity-framework.git</connection>
        <tag>HEAD</tag>
    </scm>

    <modules>
        <module>test-utils/org.wso2.carbon.identity.testutil</module>
        <module>service-stubs/identity</module>
        <module>components/authentication-framework</module>
        <module>components/entitlement</module>
        <module>components/identity-core</module>
        <module>components/application-mgt</module>
        <module>components/user-mgt</module>
        <module>components/identity-mgt</module>
        <module>components/identity-event</module>
        <module>components/notification-mgt</module>
        <module>components/provisioning</module>
        <module>components/user-store</module>
        <module>components/idp-mgt</module>
        <module>components/claim-mgt</module>
        <module>components/directory-server-manager</module>
        <module>components/security-mgt</module>
        <module>components/workflow-mgt</module>
        <module>components/policy-editor</module>
        <module>components/carbon-authenticators</module>
        <module>components/consent-mgt</module>
        <module>components/functions-library-mgt</module>
        <module>components/template-mgt</module>
        <module>components/configuration-mgt</module>
        <module>components/captcha-mgt</module>
        <module>features/security-mgt</module>
        <module>features/claim-mgt</module>
        <module>features/identity-core</module>
        <module>features/identity-event</module>
        <module>features/identity-mgt</module>
        <module>features/xacml</module>
        <module>features/authentication-framework</module>
        <module>features/application-mgt</module>
        <module>features/provisioning</module>
        <module>features/notification-mgt</module>
        <module>features/idp-mgt</module>
        <module>features/directory-server-manager</module>
        <module>features/user-mgt</module>
        <module>features/workflow-mgt</module>
        <module>features/categories</module>
        <module>features/carbon-authenticators</module>
        <module>features/consent-mgt</module>
        <module>features/functions-library-mgt</module>
        <module>features/template-mgt</module>
        <module>features/configuration-mgt</module>
    </modules>

    <repositories>

        <repository>
            <id>wso2-nexus</id>
            <name>WSO2 internal Repository</name>
            <url>http://maven.wso2.org/nexus/content/groups/wso2-public/</url>
            <releases>
                <enabled>true</enabled>
                <updatePolicy>daily</updatePolicy>
                <checksumPolicy>ignore</checksumPolicy>
            </releases>
        </repository>

        <repository>
            <id>wso2.releases</id>
            <name>WSO2 internal Repository</name>
            <url>http://maven.wso2.org/nexus/content/repositories/releases/</url>
            <releases>
                <enabled>true</enabled>
                <updatePolicy>daily</updatePolicy>
                <checksumPolicy>ignore</checksumPolicy>
            </releases>
        </repository>

        <repository>
            <id>wso2.snapshots</id>
            <name>Apache Snapshot Repository</name>
            <url>http://maven.wso2.org/nexus/content/repositories/snapshots/</url>
            <snapshots>
                <enabled>true</enabled>
                <updatePolicy>daily</updatePolicy>
            </snapshots>
            <releases>
                <enabled>false</enabled>
            </releases>
        </repository>

    </repositories>

    <distributionManagement>
        <repository>
            <id>nexus-releases</id>
            <name>WSO2 Nexus Release Repository</name>
            <url>https://maven.wso2.org/nexus/service/local/staging/deploy/maven2/</url>
        </repository>
        <snapshotRepository>
            <id>wso2.snapshots</id>
            <name>WSO2 Snapshot Repository</name>
            <url>https://maven.wso2.org/nexus/content/repositories/snapshots/</url>
        </snapshotRepository>
    </distributionManagement>

    <pluginRepositories>
        <pluginRepository>
            <id>wso2.releases</id>
            <name>WSO2 internal Repository</name>
            <url>http://maven.wso2.org/nexus/content/repositories/releases/</url>
            <releases>
                <enabled>true</enabled>
                <updatePolicy>daily</updatePolicy>
                <checksumPolicy>ignore</checksumPolicy>
            </releases>
        </pluginRepository>

        <pluginRepository>
            <id>wso2.snapshots</id>
            <name>WSO2 Snapshot Repository</name>
            <url>http://maven.wso2.org/nexus/content/repositories/snapshots/</url>
            <snapshots>
                <enabled>true</enabled>
                <updatePolicy>daily</updatePolicy>
            </snapshots>
            <releases>
                <enabled>false</enabled>
            </releases>
        </pluginRepository>
        <pluginRepository>
            <id>wso2-nexus</id>
            <name>WSO2 internal Repository</name>
            <url>http://maven.wso2.org/nexus/content/groups/wso2-public/</url>
            <releases>
                <enabled>true</enabled>
                <updatePolicy>daily</updatePolicy>
                <checksumPolicy>ignore</checksumPolicy>
            </releases>
        </pluginRepository>
    </pluginRepositories>

    <dependencyManagement>
        <dependencies>
            <!--Components Dependencies Starts-->

            <!-- Carbon Kernel Dependencies-->
            <dependency>
                <groupId>org.eclipse.osgi</groupId>
                <artifactId>org.eclipse.osgi</artifactId>
                <version>${version.equinox.osgi}</version>
            </dependency>
            <dependency>
                <groupId>org.wso2.carbon</groupId>
                <artifactId>javax.cache.wso2</artifactId>
                <version>${carbon.kernel.version}</version>
            </dependency>
            <dependency>
                <groupId>org.wso2.carbon</groupId>
                <artifactId>org.wso2.carbon.user.core</artifactId>
                <version>${carbon.kernel.version}</version>
            </dependency>
            <dependency>
                <groupId>org.wso2.carbon</groupId>
                <artifactId>org.wso2.carbon.registry.core</artifactId>
                <version>${carbon.kernel.version}</version>
            </dependency>
            <dependency>
                <groupId>org.wso2.carbon</groupId>
                <artifactId>org.wso2.carbon.core.services</artifactId>
                <version>${carbon.kernel.version}</version>
            </dependency>
            <dependency>
                <groupId>org.wso2.carbon</groupId>
                <artifactId>org.wso2.carbon.logging</artifactId>
                <version>${carbon.kernel.version}</version>
            </dependency>
            <dependency>
                <groupId>org.wso2.carbon</groupId>
                <artifactId>org.wso2.carbon.server.admin</artifactId>
                <version>${carbon.kernel.version}</version>
            </dependency>
            <dependency>
                <groupId>org.wso2.carbon</groupId>
                <artifactId>org.wso2.carbon.core</artifactId>
                <version>${carbon.kernel.version}</version>
            </dependency>
            <dependency>
                <groupId>org.wso2.carbon</groupId>
                <artifactId>org.wso2.carbon.core.common</artifactId>
                <version>${carbon.kernel.version}</version>
            </dependency>
            <dependency>
                <groupId>org.wso2.carbon</groupId>
                <artifactId>org.wso2.carbon.user.api</artifactId>
                <version>${carbon.kernel.version}</version>
            </dependency>
            <dependency>
                <groupId>org.wso2.carbon</groupId>
                <artifactId>org.wso2.carbon.utils</artifactId>
                <version>${carbon.kernel.version}</version>
            </dependency>
            <dependency>
                <groupId>org.wso2.carbon</groupId>
                <artifactId>org.wso2.carbon.ui</artifactId>
                <version>${carbon.kernel.version}</version>
            </dependency>
            <dependency>
                <groupId>org.wso2.carbon</groupId>
                <artifactId>org.wso2.carbon.ui.menu.tools</artifactId>
                <version>${carbon.kernel.version}</version>
            </dependency>
            <dependency>
                <groupId>org.wso2.carbon</groupId>
                <artifactId>org.wso2.carbon.ndatasource.core</artifactId>
                <version>${carbon.kernel.version}</version>
            </dependency>
            <dependency>
                <groupId>org.wso2.carbon</groupId>
                <artifactId>org.wso2.carbon.ndatasource.rdbms</artifactId>
                <version>${carbon.kernel.version}</version>
            </dependency>
            <dependency>
                <groupId>org.wso2.carbon</groupId>
                <artifactId>org.wso2.carbon.authenticator.proxy</artifactId>
                <version>${carbon.kernel.version}</version>
            </dependency>
            <dependency>
                <groupId>org.wso2.carbon</groupId>
                <artifactId>org.wso2.carbon.base</artifactId>
                <version>${carbon.kernel.version}</version>
            </dependency>
            <dependency>
                <groupId>org.wso2.carbon</groupId>
                <artifactId>org.wso2.carbon.authenticator.stub</artifactId>
                <version>${carbon.kernel.version}</version>
            </dependency>
            <dependency>
                <groupId>org.wso2.carbon</groupId>
                <artifactId>org.wso2.carbon.core.ui</artifactId>
                <version>${carbon.kernel.version}</version>
            </dependency>
            <dependency>
                <groupId>org.wso2.carbon.utils</groupId>
                <artifactId>org.wso2.carbon.database.utils</artifactId>
                <version>${org.wso2.carbon.database.utils.version}</version>
            </dependency>

            <dependency>
                <groupId>org.wso2.orbit.org.apache.neethi</groupId>
                <artifactId>neethi</artifactId>
                <version>${neethi.osgi.version}</version>
            </dependency>
            <dependency>
                <groupId>org.apache.axis2.wso2</groupId>
                <artifactId>axis2</artifactId>
                <version>${axis2.wso2.version}</version>
            </dependency>
            <dependency>
                <groupId>org.apache.axis2.wso2</groupId>
                <artifactId>axis2-client</artifactId>
                <version>${axis2.wso2.version}</version>
            </dependency>
            <dependency>
                <groupId>org.apache.axis2.transport</groupId>
                <artifactId>axis2-transport-mail</artifactId>
                <version>${axis2-transports.version}</version>
            </dependency>
            <dependency>
                <groupId>org.apache.ws.commons.axiom.wso2</groupId>
                <artifactId>axiom</artifactId>
                <version>${axiom.wso2.version}</version>
            </dependency>

            <dependency>
                <groupId>org.apache.rampart.wso2</groupId>
                <artifactId>rampart-core</artifactId>
                <version>${rampart.wso2.version}</version>
                <exclusions>
                    <exclusion>
                        <groupId>javax.servlet</groupId>
                        <artifactId>servlet-api</artifactId>
                    </exclusion>
                </exclusions>
            </dependency>
            <dependency>
                <groupId>org.apache.rampart.wso2</groupId>
                <artifactId>rampart-policy</artifactId>
                <version>${rampart.wso2.version}</version>
            </dependency>
            <dependency>
                <groupId>org.apache.rampart.wso2</groupId>
                <artifactId>rampart-trust</artifactId>
                <version>${rampart.wso2.version}</version>
            </dependency>

            <dependency>
                <groupId>org.apache.ws.security.wso2</groupId>
                <artifactId>wss4j</artifactId>
                <version>${wss4j.version}</version>
            </dependency>

            <dependency>
                <groupId>org.wso2.balana</groupId>
                <artifactId>org.wso2.balana</artifactId>
                <version>${balana.version}</version>
            </dependency>
            <dependency>
                <groupId>com.google.gdata.wso2</groupId>
                <artifactId>gdata-core</artifactId>
                <version>${gdata-core.wso2.version}</version>
            </dependency>

            <dependency>
                <groupId>libthrift.wso2</groupId>
                <artifactId>libthrift</artifactId>
                <version>${libthrift.wso2.version}</version>
            </dependency>

            <dependency>
                <groupId>org.wso2.carbon.identity.framework</groupId>
                <artifactId>org.wso2.carbon.user.mgt.common</artifactId>
                <version>${project.version}</version>
            </dependency>

            <dependency>
                <groupId>org.wso2.carbon.identity.framework</groupId>
                <artifactId>org.wso2.carbon.user.mgt</artifactId>
                <version>${project.version}</version>
            </dependency>

            <dependency>
                <groupId>org.wso2.carbon.identity.framework</groupId>
                <artifactId>org.wso2.carbon.user.mgt.stub</artifactId>
                <version>${project.version}</version>
            </dependency>

            <dependency>
                <groupId>org.wso2.carbon.identity.framework</groupId>
                <artifactId>org.wso2.carbon.user.mgt.ui</artifactId>
                <version>${project.version}</version>
            </dependency>

            <dependency>
                <groupId>org.wso2.carbon.identity.framework</groupId>
                <artifactId>org.wso2.carbon.user.mgt.server.feature</artifactId>
                <version>${project.version}</version>
                <type>zip</type>
            </dependency>

            <dependency>
                <groupId>org.wso2.carbon.identity.framework</groupId>
                <artifactId>org.wso2.carbon.user.mgt.ui.feature</artifactId>
                <version>${project.version}</version>
                <type>zip</type>
            </dependency>

            <dependency>
                <groupId>org.wso2.carbon.identity.framework</groupId>
                <artifactId>org.wso2.carbon.security.mgt</artifactId>
                <version>${project.version}</version>
            </dependency>
            <dependency>
                <groupId>org.wso2.carbon.identity.framework</groupId>
                <artifactId>org.wso2.carbon.security.mgt.ui</artifactId>
                <version>${project.version}</version>
            </dependency>
            <dependency>
                <groupId>org.wso2.carbon.identity.framework</groupId>
                <artifactId>org.wso2.carbon.security.mgt.feature</artifactId>
                <version>${project.version}</version>
                <type>zip</type>
            </dependency>
            <dependency>
                <groupId>org.wso2.carbon.identity.framework</groupId>
                <artifactId>org.wso2.carbon.security.mgt.server.feature</artifactId>
                <version>${project.version}</version>
                <type>zip</type>
            </dependency>
            <dependency>
                <groupId>org.wso2.carbon.identity.framework</groupId>
                <artifactId>org.wso2.carbon.security.mgt.ui.feature</artifactId>
                <version>${project.version}</version>
                <type>zip</type>
            </dependency>
            <dependency>
                <groupId>org.wso2.carbon.commons</groupId>
                <artifactId>org.wso2.carbon.discovery.core</artifactId>
                <version>${carbon.commons.version}</version>
            </dependency>
            <dependency>
                <groupId>org.wso2.carbon.commons</groupId>
                <artifactId>org.wso2.carbon.discovery.ui</artifactId>
                <version>${carbon.commons.version}</version>
            </dependency>

            <dependency>
                <groupId>org.wso2.carbon.identity.framework</groupId>
                <artifactId>org.wso2.carbon.claim.mgt.server.feature</artifactId>
                <version>${project.version}</version>
                <type>zip</type>
            </dependency>
            <dependency>
                <groupId>org.wso2.carbon.identity.framework</groupId>
                <artifactId>org.wso2.carbon.claim.mgt.ui.feature</artifactId>
                <version>${project.version}</version>
                <type>zip</type>
            </dependency>
            <dependency>
                <groupId>org.wso2.securevault</groupId>
                <artifactId>org.wso2.securevault</artifactId>
                <version>${org.wso2.securevault.version}</version>
            </dependency>
            <dependency>
                <groupId>org.wso2.carbon</groupId>
                <artifactId>org.wso2.carbon.securevault</artifactId>
                <version>${carbon.kernel.version}</version>
            </dependency>

            <dependency>
                <groupId>org.wso2.orbit.org.apache.directory</groupId>
                <artifactId>apacheds</artifactId>
                <version>${orbit.version.apacheds}</version>
            </dependency>

            <dependency>
                <groupId>org.apache.directory.shared</groupId>
                <artifactId>shared-ldap-schema</artifactId>
                <version>${version.apacheds.shared.ldap}</version>
            </dependency>
            <dependency>
                <groupId>log4j</groupId>
                <artifactId>log4j</artifactId>
                <version>${log4j.version}</version>
            </dependency>
            <dependency>
                <groupId>xerces.wso2</groupId>
                <artifactId>xercesImpl</artifactId>
                <version>${xercesImpl.version}</version>
            </dependency>

            <dependency>
                <groupId>commons-fileupload.wso2</groupId>
                <artifactId>commons-fileupload</artifactId>
                <version>${commons-fileupload.wso2.version}</version>
            </dependency>

            <dependency>
                <groupId>org.wso2.carbon.identity.framework</groupId>
                <artifactId>org.wso2.carbon.security.mgt.stub</artifactId>
                <version>${project.version}</version>
            </dependency>
            <dependency>
                <groupId>junit</groupId>
                <artifactId>junit</artifactId>
                <scope>test</scope>
                <version>${junit.version}</version>
            </dependency>
            <dependency>
                <groupId>au.com.bytecode.opencsv.wso2</groupId>
                <artifactId>opencsv</artifactId>
                <version>${opencsv.wso2.version}</version>
            </dependency>
            <dependency>
                <groupId>org.apache.poi.wso2</groupId>
                <artifactId>poi-scratchpad</artifactId>
                <version>${apache.poi.wso2.version}</version>
            </dependency>
            <dependency>
                <groupId>org.apache.poi.wso2</groupId>
                <artifactId>poi-ooxml</artifactId>
                <version>${apache.poi.wso2.version}</version>
            </dependency>

            <dependency>
                <groupId>org.apache.ws.commons.axiom</groupId>
                <artifactId>axiom-api</artifactId>
                <version>${axiom.version}</version>
                <exclusions>
                    <exclusion>
                        <groupId>xerces</groupId>
                        <artifactId>xercesImpl</artifactId>
                    </exclusion>
                </exclusions>
            </dependency>
            <dependency>
                <groupId>wsdl4j.wso2</groupId>
                <artifactId>wsdl4j</artifactId>
                <version>${wsdl4j.wso2.version}</version>
            </dependency>
            <dependency>
                <groupId>commons-logging</groupId>
                <artifactId>commons-logging</artifactId>
                <version>${commons-logging.version}</version>
            </dependency>

            <dependency>
                <groupId>org.wso2.orbit.org.opensaml</groupId>
                <artifactId>opensaml</artifactId>
                <version>${opensaml2.wso2.version}</version>
            </dependency>

            <dependency>
                <groupId>org.wso2.orbit.joda-time</groupId>
                <artifactId>joda-time</artifactId>
                <version>${joda.wso2.version}</version>
            </dependency>

            <dependency>
                <groupId>org.wso2.carbon.commons</groupId>
                <artifactId>org.wso2.carbon.wsdl2form</artifactId>
                <version>${carbon.commons.version}</version>
            </dependency>

            <dependency>
                <groupId>org.wso2.carbon.identity.framework</groupId>
                <artifactId>org.wso2.carbon.directory.server.manager.common</artifactId>
                <version>${project.version}</version>
            </dependency>

            <dependency>
                <groupId>org.wso2.carbon.identity.framework</groupId>
                <artifactId>org.wso2.carbon.directory.server.manager</artifactId>
                <version>${project.version}</version>
            </dependency>

            <dependency>
                <groupId>org.wso2.carbon.identity.framework</groupId>
                <artifactId>org.wso2.carbon.directory.server.manager.stub</artifactId>
                <version>${project.version}</version>
            </dependency>

            <dependency>
                <groupId>org.wso2.carbon.identity.framework</groupId>
                <artifactId>org.wso2.carbon.directory.server.manager.ui</artifactId>
                <version>${project.version}</version>
            </dependency>

            <dependency>
                <groupId>org.wso2.carbon.identity.framework</groupId>
                <artifactId>org.wso2.carbon.identity.base</artifactId>
                <version>${project.version}</version>
            </dependency>
            <dependency>
                <groupId>org.wso2.carbon.identity.framework</groupId>
                <artifactId>org.wso2.carbon.identity.core</artifactId>
                <version>${project.version}</version>
            </dependency>
            <dependency>
                <groupId>org.wso2.carbon.identity.framework</groupId>
                <artifactId>org.wso2.carbon.identity.core.server.feature</artifactId>
                <version>${project.version}</version>
                <type>zip</type>
            </dependency>
            <dependency>
                <groupId>org.wso2.carbon.identity.framework</groupId>
                <artifactId>org.wso2.carbon.identity.core.ui.feature</artifactId>
                <version>${project.version}</version>
                <type>zip</type>
            </dependency>

            <dependency>
                <groupId>org.wso2.carbon.identity.framework</groupId>
                <artifactId>org.wso2.carbon.idp.mgt</artifactId>
                <version>${project.version}</version>
            </dependency>
            <dependency>
                <groupId>org.wso2.carbon.identity.framework</groupId>
                <artifactId>org.wso2.carbon.identity.application.common</artifactId>
                <version>${project.version}</version>
            </dependency>
            <dependency>
                <groupId>org.wso2.carbon.identity.framework</groupId>
                <artifactId>org.wso2.carbon.identity.notification.mgt</artifactId>
                <version>${project.version}</version>
            </dependency>
            <dependency>
                <groupId>org.wso2.carbon.identity.framework</groupId>
                <artifactId>org.wso2.carbon.identity.notification.mgt.email</artifactId>
                <version>${project.version}</version>
            </dependency>
            <dependency>
                <groupId>org.wso2.carbon.identity.framework</groupId>
                <artifactId>org.wso2.carbon.identity.notification.mgt.json</artifactId>
                <version>${project.version}</version>
            </dependency>
            <dependency>
                <groupId>kaptcha.wso2</groupId>
                <artifactId>kaptcha</artifactId>
                <version>${kaptcha.wso2.version}</version>
                <exclusions>
                    <exclusion>
                        <groupId>com.google.code</groupId>
                        <artifactId>kaptcha</artifactId>
                    </exclusion>
                </exclusions>
            </dependency>
            <dependency>
                <groupId>org.wso2.carbon.identity.framework</groupId>
                <artifactId>org.wso2.carbon.identity.provider</artifactId>
                <version>${project.version}</version>
            </dependency>
            <dependency>
                <groupId>commons-httpclient.wso2</groupId>
                <artifactId>commons-httpclient</artifactId>
                <version>${commons-httpclient.wso2.version}</version>
            </dependency>
            <dependency>
                <groupId>commons-io.wso2</groupId>
                <artifactId>commons-io</artifactId>
                <version>${commons-io.wso2.version}</version>
            </dependency>

            <dependency>
                <groupId>org.wso2.carbon.identity.framework</groupId>
                <artifactId>org.wso2.carbon.identity.provisioning</artifactId>
                <version>${project.version}</version>
            </dependency>

            <dependency>
                <groupId>org.wso2.carbon.identity.framework</groupId>
                <artifactId>org.wso2.carbon.identity.provisioning.server.feature</artifactId>
                <version>${project.version}</version>
            </dependency>

            <dependency>
                <groupId>com.google.api-client</groupId>
                <artifactId>google-api-client</artifactId>
                <version>${com.google.client.version}</version>
            </dependency>
            <dependency>
                <groupId>com.google.apis</groupId>
                <artifactId>google-api-services-admin</artifactId>
                <version>${com.google.service.api.version}</version>
            </dependency>
            <dependency>
                <groupId>com.google.http-client</groupId>
                <artifactId>google-http-client</artifactId>
                <version>${com.google.client.version}</version>
            </dependency>
            <dependency>
                <groupId>com.google.http-client</groupId>
                <artifactId>google-http-client-jackson2</artifactId>
                <version>${com.google.client.version}</version>
            </dependency>

            <dependency>
                <groupId>com.fasterxml.jackson.core</groupId>
                <artifactId>jackson-core</artifactId>
                <version>${com.fasterxml.jackson.version}</version>
            </dependency>
            <dependency>
                <groupId>com.fasterxml.jackson.core</groupId>
                <artifactId>jackson-annotations</artifactId>
                <version>${com.fasterxml.jackson.annotation.version}</version>
            </dependency>
            <dependency>
                <groupId>com.fasterxml.jackson.core</groupId>
                <artifactId>jackson-databind</artifactId>
                <version>${com.fasterxml.jackson.annotation.version}</version>
            </dependency>
            <dependency>
                <groupId>com.google.code.findbugs</groupId>
                <artifactId>jsr305</artifactId>
                <version>${com.google.code.findbugs.version}</version>
            </dependency>
            <dependency>
                <groupId>org.apache.wink</groupId>
                <artifactId>wink-client</artifactId>
                <version>${apache.wink.version}</version>
            </dependency>
            <dependency>
                <groupId>org.openspml</groupId>
                <artifactId>openspml2</artifactId>
                <version>${openspml.version}</version>
            </dependency>
            <dependency>
                <groupId>commons-lang.wso2</groupId>
                <artifactId>commons-lang</artifactId>
                <version>${commons-lang.wso2.version}</version>
            </dependency>
            <dependency>
                <groupId>commons-codec.wso2</groupId>
                <artifactId>commons-codec</artifactId>
                <version>${commons-codec.version}</version>
            </dependency>
            <dependency>
                <groupId>org.wso2.orbit.commons-collections</groupId>
                <artifactId>commons-collections</artifactId>
                <version>${commons-collections.version}</version>
            </dependency>
            <dependency>
                <groupId>org.apache.httpcomponents.wso2</groupId>
                <artifactId>httpcore</artifactId>
                <version>${httpcore.version}</version>
            </dependency>
            <dependency>
                <groupId>org.wso2.carbon.identity.framework</groupId>
                <artifactId>org.wso2.carbon.identity.application.authentication.framework</artifactId>
                <version>${project.version}</version>
            </dependency>
            <dependency>
                <groupId>org.wso2.carbon.identity.framework</groupId>
                <artifactId>org.wso2.carbon.identity.application.authentication.framework.server.feature</artifactId>
                <version>${project.version}</version>
            </dependency>
            <dependency>
                <groupId>org.wso2.carbon.identity.framework</groupId>
                <artifactId>org.wso2.carbon.identity.application.authenticator.basicauth.server.feature</artifactId>
                <version>${project.version}</version>
            </dependency>
            <dependency>
                <groupId>org.wso2.carbon.identity.framework</groupId>
                <artifactId>org.wso2.carbon.identity.mgt.stub</artifactId>
                <version>${project.version}</version>
            </dependency>
            <dependency>
                <groupId>org.wso2.carbon.identity.framework</groupId>
                <artifactId>org.wso2.carbon.identity.template.mgt</artifactId>
                <version>${project.version}</version>
            </dependency>
            <dependency>
                <groupId>org.wso2.carbon.identity.framework</groupId>
                <artifactId>org.wso2.carbon.identity.template.mgt.ui</artifactId>
                <version>${project.version}</version>
            </dependency>
            <dependency>
                <groupId>org.wso2.carbon.identity.framework</groupId>
                <artifactId>org.wso2.carbon.identity.template.mgt.endpoint</artifactId>
                <version>${project.version}</version>
                <type>war</type>
            </dependency>
            <dependency>
                <groupId>org.wso2.carbon.identity.framework</groupId>
                <artifactId>org.wso2.carbon.identity.template.mgt.server.feature</artifactId>
                <version>${project.version}</version>
                <type>zip</type>
            </dependency>
            <dependency>
                <groupId>org.wso2.carbon.identity.framework</groupId>
                <artifactId>org.wso2.carbon.identity.template.mgt.ui.feature</artifactId>
                <version>${project.version}</version>
                <type>zip</type>
            </dependency>
            <dependency>
                <groupId>org.openid4java</groupId>
                <artifactId>openid4java</artifactId>
                <version>${openid4java.version}</version>
            </dependency>
            <dependency>
                <groupId>org.wso2.orbit.org.openid4java</groupId>
                <artifactId>openid4java</artifactId>
                <version>${openid4java.wso2.version}</version>
            </dependency>
            <dependency>
                <groupId>com.google.step2.wso2</groupId>
                <artifactId>step2</artifactId>
                <version>${google.step2.wso2.version}</version>
            </dependency>

            <dependency>
                <groupId>com.google.guice.wso2</groupId>
                <artifactId>guice</artifactId>
                <version>${google.guice.wso2.version}</version>
            </dependency>

            <dependency>
                <groupId>org.wso2.orbit.org.apache.httpcomponents</groupId>
                <artifactId>httpclient</artifactId>
                <version>${httpcomponents-httpclient.wso2.version}</version>
            </dependency>

            <dependency>
                <groupId>org.wso2.carbon.identity.framework</groupId>
                <artifactId>org.wso2.carbon.identity.relying.party.server.feature</artifactId>
                <version>${project.version}</version>
                <type>zip</type>
            </dependency>
            <dependency>
                <groupId>org.wso2.carbon.identity.framework</groupId>
                <artifactId>org.wso2.carbon.identity.entitlement.common</artifactId>
                <version>${project.version}</version>
            </dependency>
            <dependency>
                <groupId>org.wso2.carbon.identity.framework</groupId>
                <artifactId>org.wso2.carbon.identity.entitlement.endpoint</artifactId>
                <version>${project.version}</version>
                <type>war</type>
            </dependency>
            <dependency>
                <groupId>org.wso2.carbon.identity.framework</groupId>
                <artifactId>org.wso2.carbon.identity.xacml.server.feature</artifactId>
                <version>${project.version}</version>
                <type>zip</type>
            </dependency>
            <dependency>
                <groupId>org.wso2.carbon.identity.framework</groupId>
                <artifactId>org.wso2.carbon.identity.xacml.ui.feature</artifactId>
                <version>${project.version}</version>
                <type>zip</type>
            </dependency>
            <dependency>
                <groupId>javax.servlet</groupId>
                <artifactId>javax.servlet-api</artifactId>
                <version>${javax.servlet-api.version}</version>
            </dependency>
            <dependency>
                <groupId>javax.servlet</groupId>
                <artifactId>jsp-api</artifactId>
                <version>${javax.jsp-api.version}</version>
            </dependency>
            <dependency>
                <groupId>com.google.code.gson</groupId>
                <artifactId>gson</artifactId>
                <version>${com.google.code.gson.version}</version>
            </dependency>
            <dependency>
                <groupId>com.google.guava</groupId>
                <artifactId>guava</artifactId>
                <version>${com.google.guava.version}</version>
            </dependency>
            <dependency>
                <groupId>org.wso2.carbon.identity.framework</groupId>
                <artifactId>org.wso2.carbon.identity.application.mgt.server.feature</artifactId>
                <version>${project.version}</version>
                <type>zip</type>
            </dependency>
            <dependency>
                <groupId>org.wso2.carbon.identity.framework</groupId>
                <artifactId>org.wso2.carbon.identity.application.mgt.ui.feature</artifactId>
                <version>${project.version}</version>
                <type>zip</type>
            </dependency>

            <dependency>
                <groupId>com.thetransactioncompany.wso2</groupId>
                <artifactId>cors-filter</artifactId>
                <version>${thetransactioncompany.cors-filter.wso2.version}</version>
            </dependency>
            <dependency>
                <groupId>com.thetransactioncompany.wso2</groupId>
                <artifactId>java-property-utils</artifactId>
                <version>${thetransactioncompany.utils.wso2.version}</version>
            </dependency>
            <dependency>
                <groupId>javax.ws.rs</groupId>
                <artifactId>javax.ws.rs-api</artifactId>
                <version>${javax.ws.rs-api.version}</version>
            </dependency>
            <dependency>
                <groupId>org.apache.cxf</groupId>
                <artifactId>cxf-core</artifactId>
                <version>${org.apache.cxf.version}</version>
            </dependency>
            <dependency>
                <groupId>org.apache.cxf</groupId>
                <artifactId>cxf-rt-rs-client</artifactId>
                <version>${org.apache.cxf.version}</version>
            </dependency>
            <dependency>
                <groupId>org.apache.cxf</groupId>
                <artifactId>cxf-rt-rs-extension-providers</artifactId>
                <version>${org.apache.cxf.version}</version>
            </dependency>
            <dependency>
                <groupId>org.eclipse.equinox</groupId>
                <artifactId>javax.servlet</artifactId>
                <version>${version.javax.servlet}</version>
            </dependency>
            <dependency>
                <groupId>org.opensaml</groupId>
                <artifactId>opensaml</artifactId>
                <version>${opensaml.version}</version>
            </dependency>
            <dependency>
                <groupId>javax.servlet</groupId>
                <artifactId>servlet-api</artifactId>
                <version>${servlet-api.version}</version>
            </dependency>
            <dependency>
                <groupId>org.wso2.carbon.identity.framework</groupId>
                <artifactId>org.wso2.carbon.identity.user.store.configuration.stub</artifactId>
                <version>${project.version}</version>
            </dependency>
            <dependency>
                <groupId>org.wso2.carbon.identity.framework</groupId>
                <artifactId>org.wso2.carbon.identity.user.store.configuration</artifactId>
                <version>${project.version}</version>
            </dependency>
            <dependency>
                <groupId>org.wso2.carbon.commons</groupId>
                <artifactId>org.wso2.carbon.tenant.common</artifactId>
                <version>${carbon.commons.version}</version>
            </dependency>
            <dependency>
                <groupId>org.wso2.carbon.identity.framework</groupId>
                <artifactId>org.wso2.carbon.idp.mgt.stub</artifactId>
                <version>${project.version}</version>
            </dependency>
            <dependency>
                <groupId>org.slf4j</groupId>
                <artifactId>slf4j-log4j12</artifactId>
                <version>${org.slf4j.verison}</version>
            </dependency>

            <dependency>
                <groupId>org.slf4j</groupId>
                <artifactId>slf4j-api</artifactId>
                <version>${org.slf4j.verison}</version>
            </dependency>
            <dependency>
                <groupId>org.slf4j</groupId>
                <artifactId>slf4j-simple</artifactId>
                <version>${org.slf4j.verison}</version>
            </dependency>
            <dependency>
                <groupId>backport-util-concurrent.wso2</groupId>
                <artifactId>backport-util-concurrent</artifactId>
                <version>${orbit.version.backport.util}</version>
            </dependency>

            <dependency>
                <groupId>org.hectorclient.wso2</groupId>
                <artifactId>hector-core</artifactId>
                <version>${hector-core.wso2.version}</version>
            </dependency>

            <dependency>
                <groupId>org.wso2.carbon.identity.framework</groupId>
                <artifactId>org.wso2.carbon.captcha.mgt</artifactId>
                <version>${project.version}</version>
            </dependency>
            <dependency>
                <groupId>org.wso2.carbon.identity.framework</groupId>
                <artifactId>org.wso2.carbon.identity.application.authentication.endpoint.util</artifactId>
                <version>${project.version}</version>
            </dependency>
            <dependency>
                <groupId>org.wso2.orbit.org.owasp.encoder</groupId>
                <artifactId>encoder</artifactId>
                <version>${encoder.wso2.version}</version>
            </dependency>
            <dependency>
                <groupId>org.owasp.encoder</groupId>
                <artifactId>encoder-jsp</artifactId>
                <version>${encoder-jsp.version}</version>
            </dependency>
            <dependency>
                <groupId>org.wso2.eclipse.osgi</groupId>
                <artifactId>org.eclipse.osgi.services</artifactId>
                <version>${equinox.osgi.services.version}</version>
            </dependency>
            <dependency>
                <groupId>org.apache.felix</groupId>
                <artifactId>org.apache.felix.scr.ds-annotations</artifactId>
                <version>${apache.felix.scr.ds.annotations.version}</version>
            </dependency>
            <dependency>
                <groupId>io.swagger</groupId>
                <artifactId>swagger-jaxrs</artifactId>
                <version>${io.swagger.version}</version>
            </dependency>
            <!--Components Dependencies Ends-->

            <!--Composite Feature Dependency-->


            <!--Feature Dependencies-->

            <dependency>
                <groupId>org.wso2.carbon.identity.framework</groupId>
                <artifactId>org.wso2.carbon.identity.authenticator.token</artifactId>
                <version>${project.version}</version>
            </dependency>

            <dependency>
                <groupId>org.wso2.carbon.identity.framework</groupId>
                <artifactId>org.wso2.carbon.identity.authenticator.token.ui</artifactId>
                <version>${project.version}</version>
            </dependency>
            <dependency>
                <groupId>org.wso2.carbon.identity.framework</groupId>
                <artifactId>org.wso2.carbon.identity.authenticator.token.stub</artifactId>
                <version>${project.version}</version>
            </dependency>

            <dependency>
                <groupId>org.wso2.carbon.identity.framework</groupId>
                <artifactId>org.wso2.carbon.identity.authenticator.webseal</artifactId>
                <version>${project.version}</version>
            </dependency>

            <dependency>
                <groupId>org.wso2.carbon.identity.framework</groupId>
                <artifactId>org.wso2.carbon.identity.authenticator.webseal.ui</artifactId>
                <version>${project.version}</version>
            </dependency>
            <dependency>
                <groupId>org.wso2.carbon.identity.framework</groupId>
                <artifactId>org.wso2.carbon.identity.authenticator.webseal.stub</artifactId>
                <version>${project.version}</version>
            </dependency>
            <dependency>
                <groupId>org.wso2.carbon.identity.framework</groupId>
                <artifactId>org.wso2.carbon.claim.mgt</artifactId>
                <version>${project.version}</version>
            </dependency>
            <dependency>
                <groupId>org.wso2.carbon.identity.framework</groupId>
                <artifactId>org.wso2.carbon.claim.mgt.ui</artifactId>
                <version>${project.version}</version>
            </dependency>
            <dependency>
                <groupId>org.wso2.carbon.identity.framework</groupId>
                <artifactId>org.wso2.carbon.claim.mgt.stub</artifactId>
                <version>${project.version}</version>
            </dependency>
            <dependency>
                <groupId>org.wso2.carbon.identity.framework</groupId>
                <artifactId>org.wso2.carbon.identity.claim.metadata.mgt</artifactId>
                <version>${project.version}</version>
            </dependency>
            <dependency>
                <groupId>org.wso2.carbon.identity.framework</groupId>
                <artifactId>org.wso2.carbon.identity.claim.metadata.mgt.ui</artifactId>
                <version>${project.version}</version>
            </dependency>
            <dependency>
                <groupId>org.wso2.carbon.identity.framework</groupId>
                <artifactId>org.wso2.carbon.identity.claim.metadata.mgt.stub</artifactId>
                <version>${project.version}</version>
            </dependency>

            <dependency>
                <groupId>org.wso2.carbon.identity.framework</groupId>
                <artifactId>org.wso2.carbon.identity.core.ui</artifactId>
                <version>${project.version}</version>
            </dependency>

            <dependency>
                <groupId>org.wso2.carbon.identity.framework</groupId>
                <artifactId>org.wso2.carbon.identity.user.registration</artifactId>
                <version>${project.version}</version>
            </dependency>
            <dependency>
                <groupId>org.wso2.carbon.identity.framework</groupId>
                <artifactId>org.wso2.carbon.identity.user.profile</artifactId>
                <version>${project.version}</version>
            </dependency>
            <dependency>
                <groupId>org.wso2.carbon.identity.framework</groupId>
                <artifactId>org.wso2.carbon.identity.user.profile.ui</artifactId>
                <version>${project.version}</version>
            </dependency>
            <dependency>
                <groupId>org.wso2.carbon.identity.framework</groupId>
                <artifactId>org.wso2.carbon.identity.entitlement</artifactId>
                <version>${project.version}</version>
            </dependency>
            <dependency>
                <groupId>org.wso2.carbon.identity.framework</groupId>
                <artifactId>org.wso2.carbon.identity.entitlement.ui</artifactId>
                <version>${project.version}</version>
            </dependency>

            <dependency>
                <groupId>org.wso2.carbon.identity.framework</groupId>
                <artifactId>org.wso2.carbon.identity.entitlement.stub</artifactId>
                <version>${project.version}</version>
            </dependency>

            <dependency>
                <groupId>org.wso2.carbon.identity.framework</groupId>
                <artifactId>org.wso2.carbon.identity.user.profile.stub</artifactId>
                <version>${project.version}</version>
            </dependency>
            <dependency>
                <groupId>org.wso2.carbon.identity.framework</groupId>
                <artifactId>org.wso2.carbon.identity.user.profile.server.feature</artifactId>
                <version>${project.version}</version>
                <type>zip</type>
            </dependency>
            <dependency>
                <groupId>org.wso2.carbon.identity.framework</groupId>
                <artifactId>org.wso2.carbon.identity.user.profile.ui.feature</artifactId>
                <version>${project.version}</version>
                <type>zip</type>
            </dependency>

            <dependency>
                <groupId>org.wso2.carbon.identity.framework</groupId>
                <artifactId>org.wso2.carbon.identity.user.registration.server.feature</artifactId>
                <version>${project.version}</version>
                <type>zip</type>
            </dependency>
            <dependency>
                <groupId>org.wso2.carbon.identity.framework</groupId>
                <artifactId>org.wso2.carbon.identity.user.registration.ui.feature</artifactId>
                <version>${project.version}</version>
                <type>zip</type>
            </dependency>
            <dependency>
                <groupId>org.wso2.carbon.identity.framework</groupId>
                <artifactId>org.wso2.carbon.directory.service.mgr.server.feature</artifactId>
                <version>${project.version}</version>
                <type>zip</type>
            </dependency>
            <dependency>
                <groupId>org.wso2.carbon.identity.framework</groupId>
                <artifactId>org.wso2.carbon.directory.service.mgr.ui.feature</artifactId>
                <version>${project.version}</version>
                <type>zip</type>
            </dependency>
            <dependency>
                <groupId>org.wso2.carbon.identity.framework</groupId>
                <artifactId>org.wso2.carbon.identity.authenticator.thrift</artifactId>
                <version>${project.version}</version>
            </dependency>

            <dependency>
                <groupId>org.wso2.carbon.identity.framework</groupId>
                <artifactId>org.wso2.carbon.identity.application.mgt</artifactId>
                <version>${project.version}</version>
            </dependency>

            <dependency>
                <groupId>org.wso2.carbon.identity.framework</groupId>
                <artifactId>org.wso2.carbon.identity.application.mgt.ui</artifactId>
                <version>${project.version}</version>
            </dependency>
            <dependency>
                <groupId>org.wso2.carbon.identity.framework</groupId>
                <artifactId>org.wso2.carbon.identity.application.mgt.stub</artifactId>
                <version>${project.version}</version>
            </dependency>
            <dependency>
                <groupId>org.wso2.carbon.identity.framework</groupId>
                <artifactId>org.wso2.carbon.identity.functions.library.mgt.stub</artifactId>
                <version>${project.version}</version>
            </dependency>
            <dependency>
                <groupId>org.wso2.carbon.identity.framework</groupId>
                <artifactId>org.wso2.carbon.identity.functions.library.mgt.ui</artifactId>
                <version>${project.version}</version>
            </dependency>
            <dependency>
                <groupId>org.wso2.carbon.identity.framework</groupId>
                <artifactId>org.wso2.carbon.identity.functions.library.mgt</artifactId>
                <version>${project.version}</version>
            </dependency>
            <dependency>
                <groupId>org.wso2.carbon.identity.framework</groupId>
                <artifactId>org.wso2.carbon.identity.functions.library.mgt.server.feature</artifactId>
                <version>${project.version}</version>
                <type>zip</type>
            </dependency>
            <dependency>
                <groupId>org.wso2.carbon.identity.framework</groupId>
                <artifactId>org.wso2.carbon.identity.functions.library.mgt.ui.feature</artifactId>
                <version>${project.version}</version>
                <type>zip</type>
            </dependency>
            <dependency>
                <groupId>org.wso2.carbon.identity.framework</groupId>
                <artifactId>org.wso2.carbon.identity.application.authentication.framework.stub</artifactId>
                <version>${project.version}</version>
            </dependency>
            <dependency>
                <groupId>org.wso2.carbon.identity.framework</groupId>
                <artifactId>org.wso2.carbon.identity.event</artifactId>
                <version>${project.version}</version>
            </dependency>
            <dependency>
                <groupId>org.wso2.carbon.identity.framework</groupId>
                <artifactId>org.wso2.carbon.identity.event.server.feature</artifactId>
                <version>${project.version}</version>
                <type>zip</type>
            </dependency>
            <dependency>
                <groupId>org.wso2.carbon.identity.framework</groupId>
                <artifactId>org.wso2.carbon.identity.mgt</artifactId>
                <version>${project.version}</version>
            </dependency>
            <dependency>
                <groupId>org.wso2.carbon.identity.framework</groupId>
                <artifactId>org.wso2.carbon.identity.configuration.mgt.core</artifactId>
                <version>${project.version}</version>
            </dependency>
            <dependency>
                <groupId>org.wso2.carbon.identity.framework</groupId>
                <artifactId>org.wso2.carbon.identity.configuration.mgt.endpoint</artifactId>
                <version>${project.version}</version>
                <type>war</type>
            </dependency>
            <dependency>
                <groupId>org.wso2.carbon.identity.framework</groupId>
                <artifactId>org.wso2.carbon.identity.mgt.server.feature</artifactId>
                <version>${project.version}</version>
                <type>zip</type>
            </dependency>
            <dependency>
                <groupId>org.wso2.carbon.identity.framework</groupId>
                <artifactId>org.wso2.carbon.identity.mgt.ui.feature</artifactId>
                <version>${project.version}</version>
                <type>zip</type>
            </dependency>

            <dependency>
                <groupId>org.wso2.carbon.identity.framework</groupId>
                <artifactId>org.wso2.carbon.identity.mgt.ui</artifactId>
                <version>${project.version}</version>
            </dependency>

            <dependency>
                <groupId>org.wso2.carbon.identity.framework</groupId>
                <artifactId>org.wso2.carbon.identity.application.authentication.endpoint</artifactId>
                <version>${project.version}</version>
                <type>war</type>
            </dependency>

            <dependency>
                <groupId>org.wso2.carbon.identity.framework</groupId>
                <artifactId>org.wso2.carbon.identity.mgt.endpoint</artifactId>
                <version>${project.version}</version>
                <type>war</type>
            </dependency>

            <dependency>
                <groupId>org.wso2.carbon.identity.framework</groupId>
                <artifactId>org.wso2.carbon.policyeditor</artifactId>
                <version>${project.version}</version>
            </dependency>
            <dependency>
                <groupId>org.wso2.carbon.identity.framework</groupId>
                <artifactId>org.wso2.carbon.policyeditor.ui</artifactId>
                <version>${project.version}</version>
            </dependency>
            <dependency>
                <groupId>org.wso2.balana</groupId>
                <artifactId>org.wso2.balana.utils</artifactId>
                <version>${balana.version}</version>
            </dependency>
            <dependency>
                <groupId>org.wso2.carbon.identity.framework</groupId>
                <artifactId>org.wso2.carbon.idp.mgt.ui</artifactId>
                <version>${project.version}</version>
            </dependency>
            <dependency>
                <groupId>org.wso2.carbon.identity.framework</groupId>
                <artifactId>org.wso2.carbon.idp.mgt.server.feature</artifactId>
                <version>${project.version}</version>
                <type>zip</type>
            </dependency>
            <dependency>
                <groupId>org.wso2.carbon.identity.framework</groupId>
                <artifactId>org.wso2.carbon.idp.mgt.ui.feature</artifactId>
                <version>${project.version}</version>
                <type>zip</type>
            </dependency>
            <dependency>
                <groupId>tomcat</groupId>
                <artifactId>tomcat-util</artifactId>
                <version>${tomcat-util.version}</version>
            </dependency>
            <dependency>
                <groupId>org.wso2.orbit.com.github.dblock.waffle</groupId>
                <artifactId>waffle-jna</artifactId>
                <version>${waffle-jna.wso2.version}</version>
            </dependency>

            <dependency>
                <groupId>org.wso2.carbon.identity.framework</groupId>
                <artifactId>org.wso2.carbon.identity.notification.mgt.server.feature</artifactId>
                <version>${project.version}</version>
                <type>zip</type>
            </dependency>

            <dependency>
                <groupId>org.wso2.carbon.identity.framework</groupId>
                <artifactId>org.wso2.carbon.identity.user.store.configuration.deployer</artifactId>
                <version>${project.version}</version>
            </dependency>
            <dependency>
                <groupId>org.wso2.carbon.identity.framework</groupId>
                <artifactId>org.wso2.carbon.identity.user.store.count</artifactId>
                <version>${project.version}</version>
            </dependency>
            <dependency>
                <groupId>org.wso2.carbon.identity.framework</groupId>
                <artifactId>org.wso2.carbon.identity.user.store.count.stub</artifactId>
                <version>${project.version}</version>
            </dependency>
            <dependency>
                <groupId>org.wso2.carbon.identity.framework</groupId>
                <artifactId>org.wso2.carbon.identity.user.store.configuration.ui</artifactId>
                <version>${project.version}</version>
            </dependency>

            <dependency>
                <groupId>org.wso2.carbon.identity.framework</groupId>
                <artifactId>org.wso2.carbon.identity.workflow.mgt</artifactId>
                <version>${project.version}</version>
            </dependency>
            <dependency>
                <groupId>org.wso2.carbon.identity.framework</groupId>
                <artifactId>org.wso2.carbon.identity.workflow.template</artifactId>
                <version>${project.version}</version>
            </dependency>
            <dependency>
                <groupId>org.wso2.carbon.identity.framework</groupId>
                <artifactId>org.wso2.carbon.identity.workflow.impl</artifactId>
                <version>${project.version}</version>
            </dependency>
            <dependency>
                <groupId>org.wso2.carbon.identity.framework</groupId>
                <artifactId>org.wso2.carbon.identity.workflow.mgt.ui</artifactId>
                <version>${project.version}</version>
            </dependency>
            <dependency>
                <groupId>org.wso2.carbon.identity.framework</groupId>
                <artifactId>org.wso2.carbon.identity.workflow.impl.ui</artifactId>
                <version>${project.version}</version>
            </dependency>
            <dependency>
                <groupId>org.wso2.carbon.identity.framework</groupId>
                <artifactId>org.wso2.carbon.identity.workflow.mgt.bps.stub</artifactId>
                <version>${project.version}</version>
            </dependency>
            <dependency>
                <groupId>org.wso2.carbon.identity.framework</groupId>
                <artifactId>org.wso2.carbon.identity.workflow.mgt.server.feature</artifactId>
                <version>${project.version}</version>
                <type>zip</type>
            </dependency>
            <dependency>
                <groupId>org.wso2.carbon.identity.framework</groupId>
                <artifactId>org.wso2.carbon.identity.workflow.mgt.ui.feature</artifactId>
                <version>${project.version}</version>
                <type>zip</type>
            </dependency>
            <dependency>
                <groupId>org.wso2.carbon.identity.framework</groupId>
                <artifactId>org.wso2.carbon.identity.workflow.mgt.stub</artifactId>
                <version>${project.version}</version>
            </dependency>
            <dependency>
                <groupId>org.wso2.carbon.identity.framework</groupId>
                <artifactId>org.wso2.carbon.identity.workflow.impl.stub</artifactId>
                <version>${project.version}</version>
            </dependency>
            <dependency>
                <groupId>org.wso2.carbon.identity.framework</groupId>
                <artifactId>org.wso2.carbon.user.mgt.workflow.stub</artifactId>
                <version>${project.version}</version>
            </dependency>


            <!--Feature Dependencies Ends-->

            <dependency>
                <groupId>jdom.wso2</groupId>
                <artifactId>jdom</artifactId>
                <version>${jdom.wso2.version}</version>
            </dependency>
            <dependency>
                <groupId>org.json.wso2</groupId>
                <artifactId>json</artifactId>
                <version>${json.wso2.version}</version>
            </dependency>
            <dependency>
                <groupId>net.minidev</groupId>
                <artifactId>json-smart</artifactId>
                <version>${json-smart.version}</version>
            </dependency>
            <dependency>
                <groupId>org.apache.directory.server</groupId>
                <artifactId>apacheds-protocol-ldap</artifactId>
                <version>${apacheds.core.version}</version>
            </dependency>
            <dependency>
                <artifactId>apacheds-protocol-kerberos</artifactId>
                <groupId>org.apache.directory.server</groupId>
                <version>${apacheds.core.version}</version>
            </dependency>
            <dependency>
                <artifactId>apacheds-interceptor-kerberos</artifactId>
                <groupId>org.apache.directory.server</groupId>
                <version>${apacheds.core.version}</version>
            </dependency>
            <dependency>
                <artifactId>apacheds-core-annotations</artifactId>
                <groupId>org.apache.directory.server</groupId>
                <version>${apacheds.core.version}</version>
            </dependency>
            <dependency>
                <groupId>com.yubico</groupId>
                <artifactId>u2flib-server-core</artifactId>
                <version>${com.yubico.version}</version>
            </dependency>
            <dependency>
                <groupId>javax.servlet</groupId>
                <artifactId>jstl</artifactId>
                <version>${javax.servelet.jstl.version}</version>
            </dependency>
            <dependency>
                <groupId>org.apache.taglibs</groupId>
                <artifactId>taglibs-standard-impl</artifactId>
                <version>${taglibs-standard-impl.version}</version>
            </dependency>
            <dependency>
                <groupId>org.wso2.carbon.identity.framework</groupId>
                <artifactId>org.wso2.carbon.identity.user.registration.stub</artifactId>
                <version>${project.version}</version>
            </dependency>

            <dependency>
                <groupId>net.sf.ehcache.wso2</groupId>
                <artifactId>ehcache</artifactId>
                <version>${ehcache.version}</version>
            </dependency>

            <dependency>
                <groupId>org.wso2.orbit.javax.activation</groupId>
                <artifactId>activation</artifactId>
                <version>${version.org.wso2.orbit.javax.activation}</version>
            </dependency>
            <dependency>
                <groupId>org.wso2.orbit.javax.xml.bind</groupId>
                <artifactId>jaxb-api</artifactId>
                <version>${version.org.wso2.orbit.javax.xml.bind}</version>
            </dependency>

            <dependency>
                <groupId>org.wso2.orbit.javax.activation</groupId>
                <artifactId>activation</artifactId>
                <version>${version.org.wso2.orbit.javax.activation}</version>
            </dependency>
            <dependency>
                <groupId>org.wso2.orbit.javax.xml.bind</groupId>
                <artifactId>jaxb-api</artifactId>
                <version>${version.org.wso2.orbit.javax.xml.bind}</version>
            </dependency>

            <!--Dependencies requires for rest client-->

            <dependency>
                <groupId>com.sun.jersey</groupId>
                <artifactId>jersey-client</artifactId>
                <version>${jersey-version}</version>
            </dependency>
            <dependency>
                <groupId>com.sun.jersey.contribs</groupId>
                <artifactId>jersey-multipart</artifactId>
                <version>${jersey-version}</version>
            </dependency>

            <!-- JSON processing: jackson -->
            <dependency>
                <groupId>com.fasterxml.jackson.jaxrs</groupId>
                <artifactId>jackson-jaxrs-json-provider</artifactId>
                <version>${com.fasterxml.jackson.jaxrs-json-provider-version}</version>
            </dependency>

            <!--Carbon Identity Governance Component -->
            <dependency>
                <groupId>org.wso2.carbon.identity.framework</groupId>
                <artifactId>org.wso2.carbon.identity.governance.stub</artifactId>
                <version>${project.version}</version>
            </dependency>

            <!--Carbon Registry Dependencies-->
            <dependency>
                <groupId>org.wso2.carbon.registry</groupId>
                <artifactId>org.wso2.carbon.registry.common</artifactId>
                <version>${org.wso2.carbon.registry.version}</version>
            </dependency>
            <dependency>
                <groupId>org.wso2.carbon.registry</groupId>
                <artifactId>org.wso2.carbon.registry.indexing</artifactId>
                <version>${org.wso2.carbon.registry.version}</version>
            </dependency>

            <!-- Testing related dependencies -->
            <dependency>
                <groupId>org.testng</groupId>
                <artifactId>testng</artifactId>
                <version>${testng.version}</version>
                <scope>test</scope>
            </dependency>
            <dependency>
                <groupId>org.jmockit</groupId>
                <artifactId>jmockit</artifactId>
                <scope>test</scope>
                <version>${jmockit.version}</version>
            </dependency>
            <dependency>
                <groupId>org.jacoco</groupId>
                <artifactId>org.jacoco.agent</artifactId>
                <classifier>runtime</classifier>
                <version>${jacoco.version}</version>
            </dependency>
            <dependency>
                <groupId>org.powermock</groupId>
                <artifactId>powermock-module-testng</artifactId>
                <version>${org.powermock.version}</version>
                <scope>test</scope>
            </dependency>
            <dependency>
                <groupId>org.powermock</groupId>
                <artifactId>powermock-api-mockito</artifactId>
                <version>${org.powermock.version}</version>
                <scope>test</scope>
            </dependency>
            <dependency>
                <groupId>org.powermock</groupId>
                <artifactId>powermock-module-testng-common</artifactId>
                <version>${org.powermock.version}</version>
                <scope>test</scope>
            </dependency>
            <!-- Common test utility -->
            <dependency>
                <groupId>org.wso2.carbon.identity.framework</groupId>
                <artifactId>org.wso2.carbon.identity.testutil</artifactId>
                <version>${project.version}</version>
            </dependency>
            <!-- Consent Management -->
            <dependency>
                <groupId>org.wso2.carbon.consent.mgt</groupId>
                <artifactId>org.wso2.carbon.consent.mgt.core</artifactId>
                <version>${carbon.consent.mgt.version}</version>
            </dependency>
            <dependency>
                <groupId>org.wso2.carbon.identity.framework</groupId>
                <artifactId>org.wso2.carbon.identity.consent.mgt</artifactId>
                <version>${project.version}</version>
            </dependency>

            <!--Siddhi dependencies.-->
            <dependency>
                <groupId>org.wso2.siddhi</groupId>
                <artifactId>siddhi-core</artifactId>
                <version>${siddhi.version}</version>
            </dependency>
            <dependency>
                <groupId>org.wso2.siddhi</groupId>
                <artifactId>siddhi-query-api</artifactId>
                <version>${siddhi.version}</version>
            </dependency>
            <dependency>
                <groupId>org.wso2.siddhi</groupId>
                <artifactId>siddhi-query-compiler</artifactId>
                <version>${siddhi.version}</version>
            </dependency>
            <dependency>
                <groupId>org.wso2.siddhi</groupId>
                <artifactId>siddhi-annotations</artifactId>
                <version>${siddhi.version}</version>
            </dependency>

            <dependency>
                <groupId>com.h2database</groupId>
                <artifactId>h2</artifactId>
                <scope>test</scope>
                <version>${h2database.version}</version>
            </dependency>

            <!-- MSF4J currently used only on tests as of now -->
            <dependency>
                <groupId>org.wso2.msf4j</groupId>
                <artifactId>msf4j-core</artifactId>
                <version>${msf4j.version}</version>
                <scope>test</scope>
            </dependency>
            <dependency>
                <groupId>org.wso2.msf4j</groupId>
                <artifactId>msf4j-microservice</artifactId>
                <version>${msf4j.version}</version>
                <scope>test</scope>
            </dependency>

            <dependency>
                <groupId>org.apache.tomcat</groupId>
                <artifactId>tomcat-catalina</artifactId>
                <version>${apache.tomcat-catalina.version}</version>
            </dependency>
            <dependency>
                <groupId>org.apache.cxf</groupId>
                <artifactId>cxf-rt-rs-service-description</artifactId>
                <version>${apache.cxf-rt-rs-service-description.version}</version>
            </dependency>
        <dependency>
            <groupId>org.codehaus.jettison</groupId>
            <artifactId>jettison</artifactId>
            <version>${codehaus.jettison.version}</version>
        </dependency>
            <dependency>
                <groupId>org.springframework</groupId>
                <artifactId>spring-web</artifactId>
                <version>${springframework.spring-web.version}</version>
            </dependency>
        </dependencies>

    </dependencyManagement>

    <dependencies>
        <dependency>
            <groupId>org.apache.felix</groupId>
            <artifactId>org.apache.felix.scr.ds-annotations</artifactId>
            <scope>provided</scope>
        </dependency>
    </dependencies>

    <properties>
        <apache.tomcat-catalina.version>9.0.11</apache.tomcat-catalina.version>
        <apache.cxf-rt-frontend-jaxrs.version>2.7.16</apache.cxf-rt-frontend-jaxrs.version>
        <apache.cxf-rt-rs-service-description.version>3.3.1</apache.cxf-rt-rs-service-description.version>
        <codehaus.jettison.version>1.4.0</codehaus.jettison.version>
        <springframework.spring-web.version>5.1.1.RELEASE</springframework.spring-web.version>
        <jaxrx.jsr311.api.version>1.1.1</jaxrx.jsr311.api.version>

        <project.build.sourceEncoding>UTF-8</project.build.sourceEncoding>

        <!-- Carbon kernel version -->
        <carbon.kernel.version>4.5.0-m1</carbon.kernel.version>
        <carbon.kernel.package.import.version.range>[4.5.0, 5.0.0)</carbon.kernel.package.import.version.range>
        <carbon.kernel.registry.imp.pkg.version>[1.0.1, 2.0.0)</carbon.kernel.registry.imp.pkg.version>
        <carbon.consent.mgt.imp.pkg.version.range>[1.0.0, 3.0.0)</carbon.consent.mgt.imp.pkg.version.range>

        <osgi.service.component.imp.pkg.version.range>[1.2.0, 2.0.0)</osgi.service.component.imp.pkg.version.range>
        <osgi.service.http.imp.pkg.version.range>[1.2.1, 2.0.0)</osgi.service.http.imp.pkg.version.range>
        <osgi.framework.imp.pkg.version.range>[1.7.0, 2.0.0)</osgi.framework.imp.pkg.version.range>
        <osgi.util.tracker.imp.pkg.version.range>[1.5.1, 2.0.0)</osgi.util.tracker.imp.pkg.version.range>
        <equinox.osgi.services.version>3.5.100.v20160504-1419</equinox.osgi.services.version>
        <apache.felix.scr.ds.annotations.version>1.2.8</apache.felix.scr.ds.annotations.version>

        <!--Carbon commons version-->
        <carbon.commons.version>4.7.0</carbon.commons.version>
        <carbon.commons.imp.pkg.version>[4.7.0, 5.0.0)</carbon.commons.imp.pkg.version>

        <org.wso2.carbon.database.utils.version>2.0.7</org.wso2.carbon.database.utils.version>
        <org.wso2.carbon.database.utils.version.range>[2.0.0,2.1.0)</org.wso2.carbon.database.utils.version.range>

        <!--Carbon identity version-->
        <identity.framework.version>${project.version}</identity.framework.version>
        <carbon.identity.package.export.version>${project.version}</carbon.identity.package.export.version>
        <carbon.identity.package.import.version.range>[5.0.0, 6.0.0)</carbon.identity.package.import.version.range>

        <!--Carbon registry version-->
        <org.wso2.carbon.registry.version>4.6.42</org.wso2.carbon.registry.version>
        <carbon.registry.common.imp.pkg.version.range>[0.0.0,1.0.0)</carbon.registry.common.imp.pkg.version.range>
        <carbon.registry.indexing.imp.pkg.version.range>[4.5.0,5.0.0)</carbon.registry.indexing.imp.pkg.version.range>

        <!--Carbon component version-->
        <carbon.user.api.imp.pkg.version.range>[1.0.1, 2.0.0)</carbon.user.api.imp.pkg.version.range>
        <carbon.base.imp.pkg.version.range>[1.0.0, 2.0.0)</carbon.base.imp.pkg.version.range>
        <carbon.logging.imp.pkg.version.range>[1.2.17, 2.0.0)</carbon.logging.imp.pkg.version.range>

        <!-- Axis2 Version -->
<<<<<<< HEAD
        <axis2.wso2.version>1.6.2.wso2v13</axis2.wso2.version>
=======
        <axis2.wso2.version>1.6.1-wso2v37</axis2.wso2.version>
>>>>>>> 6da46ce3
        <axis2.osgi.version.range>[1.6.1.wso2v12, 2.0.0)</axis2.osgi.version.range>
        <orbit.version.wsdl4j>1.6.2.wso2v4</orbit.version.wsdl4j>
        <orbit.version.neethi>2.0.4.wso2v5</orbit.version.neethi>
        <axis2-transports.version>2.0.0-wso2v35</axis2-transports.version>
        <axis2-transports.version.range>[2.0.0-wso2v21,3.0.0)</axis2-transports.version.range>
        <org.apache.axis2.transport.mail.version.range>[0.0.0,1.0.0)</org.apache.axis2.transport.mail.version.range>

        <!-- Axiom Version -->
        <axiom.version>1.2.11-wso2v16</axiom.version>
        <axiom.wso2.version>1.2.11-wso2v16</axiom.wso2.version>
        <axiom.osgi.version.range>[1.2.11, 2.0.0)</axiom.osgi.version.range>
        <axiom.javax.mail.imp.pkg.version.range>[1.4.0, 2.0.0)</axiom.javax.mail.imp.pkg.version.range>
        <axiom.org.jaxen.imp.pkg.version.range>[1.1.1, 2.0.0)</axiom.org.jaxen.imp.pkg.version.range>

        <!-- Servet Version -->
        <servlet-api.version>2.5</servlet-api.version>
        <javax.servlet-api.version>3.1.0</javax.servlet-api.version>
        <javax.jsp-api.version>2.0</javax.jsp-api.version>
        <version.javax.servlet.jsp>2.2.0.v201112011158</version.javax.servlet.jsp>
        <javax.servelet.jstl.version>1.2</javax.servelet.jstl.version>
        <taglibs-standard-impl.version>1.2.5</taglibs-standard-impl.version>
        <imp.pkg.version.javax.servlet.jsp.jstl>[1.2.1, 2.0.0)</imp.pkg.version.javax.servlet.jsp.jstl>
        <imp.pkg.version.javax.servlet.jsp>[2.2.0, 3.0.0)</imp.pkg.version.javax.servlet.jsp>


        <!-- Servlet API -->
        <exp.pkg.version.javax.servlet>2.6.0</exp.pkg.version.javax.servlet>
        <imp.pkg.version.javax.servlet>[2.6.0, 3.0.0)</imp.pkg.version.javax.servlet>

        <!-- Misc -->
        <carbon.p2.plugin.version>1.5.3</carbon.p2.plugin.version>
        <derby.version>10.4.2.0</derby.version>
        <activation.version>1.1</activation.version>
        <javamail.version>1.4</javamail.version>
        <wss4j.version>1.5.11-wso2v18</wss4j.version>
        <wss4j.xml.security.imp.pkg.version.range>[1.4.2.patched,2.0.0)</wss4j.xml.security.imp.pkg.version.range>
        <wss4j.ws.security.imp.pkg.version.range>[1.5.11,2.0.0)</wss4j.ws.security.imp.pkg.version.range>
        <wsdl4j.wso2.version>1.6.2.wso2v4</wsdl4j.wso2.version>
        <jetty.version>6.1.5</jetty.version>
        <xml-apis.version>1.3.04</xml-apis.version>
        <jaxen.version>1.1.1</jaxen.version>
        <woodstox.version>3.2.9</woodstox.version>
        <geronimo-stax-api.wso2.version>1.0.1.wso2v1</geronimo-stax-api.wso2.version>
        <validateutility.version>0.95</validateutility.version>
        <wsdl-validator.version>1.2.0.wso2v1</wsdl-validator.version>
        <uddi4j.version>1.0.1</uddi4j.version>
        <xercesImpl.version>2.8.1.wso2v2</xercesImpl.version>
        <juddi.wso2.version>3.0.3.wso2v2</juddi.wso2.version>
        <junit.version>4.11</junit.version>
        <version.javax.servlet>3.0.0.v201112011016</version.javax.servlet>
        <oltu.version>1.0.0.wso2v3</oltu.version>
        <!--<org.apache.oltu.oauth2.client.version>1.0.0</org.apache.oltu.oauth2.client.version>-->
        <oltu.package.import.version.range>[1.0.0, 2.0.0)</oltu.package.import.version.range>
        <apacheds.core.version>1.5.7</apacheds.core.version>
        <apacheds.imp.pkg.version.range>[1.5.7,2.0.0)</apacheds.imp.pkg.version.range>
        <bcprov.version>1.49.0.wso2v2</bcprov.version>
        <swagger.jaxrs.version>1.5.2</swagger.jaxrs.version>

        <!-- Orbits -->
        <orbit.version.xmlschema>1.4.7.wso2v3</orbit.version.xmlschema>
        <orbit.version.infinispan>5.1.2.wso2v1</orbit.version.infinispan>
        <orbit.version.h2.engine>1.2.140.wso2v3</orbit.version.h2.engine>
        <version.org.wso2.orbit.javax.xml.bind>2.3.1.wso2v1</version.org.wso2.orbit.javax.xml.bind>
        <version.org.wso2.orbit.javax.activation>1.1.1.wso2v1</version.org.wso2.orbit.javax.activation>

        <!-- Abdera -->
        <version.abdera>1.0-wso2v2</version.abdera>
        <orbit.version.abdera>1.0.0.wso2v2</orbit.version.abdera>
        <exp.pkg.version.abdera>1.0.0.wso2v2</exp.pkg.version.abdera>
        <imp.pkg.version.abdera>[1.0.0.wso2v2, 2)</imp.pkg.version.abdera>

        <!--Apache Geronimo-->
        <version.geronimo.specs.geronimo-jpa_2.0_spec>1.0</version.geronimo.specs.geronimo-jpa_2.0_spec>

        <!--OpenJPA -->
        <openjpa.version>2.2.0-wso2v1</openjpa.version>

        <!--SCM-->
        <orbit.version.maven-scm>1.7.0.wso2v1</orbit.version.maven-scm>

        <!-- Rampart -->
        <rampart.wso2.version>1.6.1-wso2v36</rampart.wso2.version>
        <rampart.wso2.osgi.version.range>[1.6.1,2.0.0)</rampart.wso2.osgi.version.range>

        <!-- Equinox -->
        <version.equinox.osgi.services>3.3.100.v20130513-1956</version.equinox.osgi.services>
        <version.equinox.osgi>3.9.1.v20130814-1242</version.equinox.osgi>
        <equinox.osgi.stax-api.imp.pkg.version.range>[1.0.1,2.0.0)</equinox.osgi.stax-api.imp.pkg.version.range>

        <!-- Commons -->
        <commons-beanutils.version>1.8.0</commons-beanutils.version>
        <commons-collections.version>3.2.2.wso2v1</commons-collections.version>
        <commons-digester.version>1.8</commons-digester.version>
        <commons-io.wso2.version>2.4.0.wso2v1</commons-io.wso2.version>
        <commons.io.wso2.osgi.version.range>[2.4.0,3.0.0)</commons.io.wso2.osgi.version.range>
        <commons-fileupload.wso2.version>1.2.2.wso2v1</commons-fileupload.wso2.version>
        <commons-fileupload.imp.pkg.version.range>[1.2.2,2.0.0)</commons-fileupload.imp.pkg.version.range>
        <commons-httpclient.wso2.version>3.1.0.wso2v2</commons-httpclient.wso2.version>
        <commons-httpclient.wso2.osgi.version>[3.1.0,4.0.0)</commons-httpclient.wso2.osgi.version>
        <commons-dbcp.version>1.2.2</commons-dbcp.version>
        <commons-logging.version>1.2</commons-logging.version>
        <commons-logging.osgi.version.range>[1.2,2.0)</commons-logging.osgi.version.range>
        <commons-lang.wso2.version>2.6.0.wso2v1</commons-lang.wso2.version>
        <commons-lang.version.range>[2.6.0,3.0.0)</commons-lang.version.range>
        <commons-lang.wso2.osgi.version.range>[2.6.0,3.0.0)</commons-lang.wso2.osgi.version.range>
        <commons-pool.wso2.osgi.version.range>[1.5.6,2.0.0)</commons-pool.wso2.osgi.version.range>
        <commons-codec.wso2.osgi.version.range>[1.4.0,2.0.0)</commons-codec.wso2.osgi.version.range>
        <commons-collections.wso2.osgi.version.range>[3.2.0,4.0.0)</commons-collections.wso2.osgi.version.range>

        <neethi.osgi.version>2.0.4.wso2v5</neethi.osgi.version>
        <neethi.osgi.version.range>[2.0.4.wso2v4,3.0.0)</neethi.osgi.version.range>
        <libthrift.wso2.version>0.12.0.wso2v1</libthrift.wso2.version>
        <!--Change major version to minor version which is 0.9.0 due to 0.8.x and 0.9.x incompatibility-->
        <libthrift.wso2.osgi.version.range>[0.12.0.wso2v1,0.15.0)</libthrift.wso2.osgi.version.range>
        <log4j.version>1.2.17</log4j.version>
        <orbit.version.commons.fileuploader>1.2.0.wso2v1</orbit.version.commons.fileuploader>
        <opensaml.version>2.6.4</opensaml.version>
        <opensaml2.wso2.version>2.6.4.wso2v5</opensaml2.wso2.version>
        <opensaml2.wso2.osgi.version.range>[2.6.0,3.0.0)</opensaml2.wso2.osgi.version.range>
        <joda.version>2.9.4</joda.version>
        <joda.wso2.version>2.9.4.wso2v1</joda.wso2.version>
        <joda.wso2.osgi.version.range>[2.8.2,3.0.0)</joda.wso2.osgi.version.range>
        <commons-codec.version>1.4.0.wso2v1</commons-codec.version>
        <commons-codec.wso2.osgi.version.range>[1.4.0,2.0.0)</commons-codec.wso2.osgi.version.range>

        <httpcore.version>4.3.3.wso2v1</httpcore.version>
        <com.google.code.gson.version>2.3.1</com.google.code.gson.version>
        <com.google.code.gson.osgi.version.range>[2.3.1,3.0.0)</com.google.code.gson.osgi.version.range>
        <com.google.guava.version>27.0-jre</com.google.guava.version>
        <com.google.code.findbugs.version>1.3.9</com.google.code.findbugs.version>
        <com.google.client.version>1.17.0-rc</com.google.client.version>
        <com.google.service.api.version>directory_v1-rev28-1.17.0-rc</com.google.service.api.version>
        <orbit.version.backport.util>3.1.0.wso2v1</orbit.version.backport.util>
        <stratos.version>2.2.0</stratos.version>
        <org.slf4j.verison>1.7.21</org.slf4j.verison>
        <org.slf4j.imp.pkg.version.range>[1.6.1,2.0.0)</org.slf4j.imp.pkg.version.range>

        <google.step2.wso2.version>1.0.wso2v2</google.step2.wso2.version>
        <google.guice.wso2.version>3.0.wso2v1</google.guice.wso2.version>
        <google.guice.imp.pkg.version.range>[1.3.0,2.0.0)</google.guice.imp.pkg.version.range>
        <openid4java.version>1.0.0</openid4java.version>
        <openid4java.wso2.version>1.0.0.wso2v4</openid4java.wso2.version>
        <openid4java.wso2.osgi.version.range>[1.0.0,2.0.0)</openid4java.wso2.osgi.version.range>
        <balana.version>1.1.14</balana.version>
        <balana.imp.pkg.version.range>[1.1.0,2.0.0)</balana.imp.pkg.version.range>
        <gdata-core.wso2.version>1.47.0.wso2v1</gdata-core.wso2.version>
        <gdata-core.imp.pkg.version.range>[1.47.0.wso2v1,2.0.0)</gdata-core.imp.pkg.version.range>
        <orbit.version.apacheds>1.5.7.wso2v4</orbit.version.apacheds>
        <version.apacheds.shared.ldap>0.9.18</version.apacheds.shared.ldap>
        <httpcomponents-httpclient.wso2.version>4.3.1.wso2v2</httpcomponents-httpclient.wso2.version>
        <httpcomponents-httpclient.imp.pkg.version.range>[4.3.1.wso2v2,5.0.0)</httpcomponents-httpclient.imp.pkg.version.range>
        <orbit.version.commons.lang>2.6.0.wso2v1</orbit.version.commons.lang>
        <org.wso2.securevault.version>1.1.2</org.wso2.securevault.version>
        <hector-core.wso2.version>1.1.4.wso2v1</hector-core.wso2.version>
        <hector-core.imp.pkg.version.range>[1.1.4.wso2v1,2.0.0)</hector-core.imp.pkg.version.range>
        <waffle.imp.pkg.version.range>[1.6.wso2v4, 2.0)</waffle.imp.pkg.version.range>
        <waffle-jna.wso2.version>1.6.wso2v4</waffle-jna.wso2.version>
        <waffle-jna.imp.pkg.version.range>[1.6.wso2v1, 2.0)</waffle-jna.imp.pkg.version.range>
        <tomcat.wso2.imp.pkg.version.range>[1.7.0,2.0)</tomcat.wso2.imp.pkg.version.range>
        <net.minidev.json.imp.pkg.version.range>[1.3.0, 2.0.0)</net.minidev.json.imp.pkg.version.range>
        <encoder.wso2.imp.pkg.version.range>[1.2.0.wso2v1, 2.0.0)</encoder.wso2.imp.pkg.version.range>

        <version.commons.logging>1.1.1</version.commons.logging>
        <kaptcha.wso2.version>2.3.0.wso2v1</kaptcha.wso2.version>
        <json.wso2.version>3.0.0.wso2v1</json.wso2.version>
        <json.wso2.version.range>[3.0.0.wso2v1, 4.0.0)</json.wso2.version.range>
        <com.fasterxml.jackson.version>2.9.7</com.fasterxml.jackson.version>
        <com.fasterxml.jackson.annotation.version>2.9.8</com.fasterxml.jackson.annotation.version>
        <com.fasterxml.jackson.jaxrs-json-provider-version>2.9.7</com.fasterxml.jackson.jaxrs-json-provider-version>

        <apache.wink.version>1.1.3-incubating</apache.wink.version>
        <openspml.version>192-20100413</openspml.version>
        <msf4j.version>2.7.0</msf4j.version>
        <thetransactioncompany.cors-filter.wso2.version>1.7.0.wso2v1</thetransactioncompany.cors-filter.wso2.version>
        <thetransactioncompany.utils.wso2.version>1.9.0.wso2v1</thetransactioncompany.utils.wso2.version>
        <jsr311-api.version>1.1.1</jsr311-api.version>
        <javax.ws.rs-api.version>2.1.1</javax.ws.rs-api.version>
        <tomcat-util.version>3.3.2</tomcat-util.version>
        <jdom.wso2.version>1.0.0.wso2v1</jdom.wso2.version>
        <json-smart.version>1.3</json-smart.version>
        <cxf-bundle.wso2.version>2.7.16.wso2v1</cxf-bundle.wso2.version>
        <org.apache.cxf.version>3.2.8</org.apache.cxf.version>
        <opencsv.wso2.version>1.8.wso2v1</opencsv.wso2.version>
        <apache.poi.wso2.version>3.9.0.wso2v1</apache.poi.wso2.version>
        <javax.activation.import.pkg.version>[0.0.0, 1.0.0)</javax.activation.import.pkg.version>
        <com.yubico.version>0.14.0</com.yubico.version>
        <encoder.wso2.version>1.2.0.wso2v1</encoder.wso2.version>
        <encoder-jsp.version>1.2.1</encoder-jsp.version>
        <javax.xml.parsers.import.pkg.version>[0.0.0, 1.0.0)</javax.xml.parsers.import.pkg.version>
        <ehcache.version>1.5.0.wso2v3</ehcache.version>
        <com.fasterxml.core.version2>2.5.4</com.fasterxml.core.version2>
        <io.swagger.version>1.5.20</io.swagger.version>
        <carbon.consent.mgt.version>2.1.0</carbon.consent.mgt.version>

        <javax.xml.range>[0.0.0,1.0.0)</javax.xml.range>
        <org.apache.xml.security.range>[0.0.0,2.0.0)</org.apache.xml.security.range>
        <org.apache.olingo.version>1.1.0</org.apache.olingo.version>


        <maven.buildnumber.plugin.version>1.4</maven.buildnumber.plugin.version>
        <maven.compiler.plugin.version>3.8.0</maven.compiler.plugin.version>
        <maven.scr.plugin.version>1.24.0</maven.scr.plugin.version>
        <swagger2cxf-maven-plugin.version>1.0-SNAPSHOT</swagger2cxf-maven-plugin.version>

        <project.scm.id>my-scm-server</project.scm.id>

        <jersey-version>1.19.1</jersey-version>

        <!-- Unit test versions -->
        <testng.version>6.9.10</testng.version>
        <jacoco.version>0.8.2</jacoco.version>
        <jmockit.version>1.44</jmockit.version>
        <maven.surefire.plugin.version>2.22.0</maven.surefire.plugin.version>
        <org.powermock.version>1.7.4</org.powermock.version>

        <wso2.maven.compiler.source>1.8</wso2.maven.compiler.source>
        <wso2.maven.compiler.target>1.8</wso2.maven.compiler.target>

        <siddhi.version>4.1.17</siddhi.version>
        <siddhi.version.range>[4.1.17,5.0.0)</siddhi.version.range>
        <quartz.version>2.1.1.wso2v1</quartz.version>
        <disruptor.orbit.version>3.3.2.wso2v2</disruptor.orbit.version>
        <antlr.version>4.5</antlr.version>
        <snakeyaml.version>1.11</snakeyaml.version>
        <h2database.version>1.3.175</h2database.version>
    </properties>

    <build>
        <pluginManagement>
            <plugins>
                <plugin>
                    <groupId>org.wso2.maven.plugins</groupId>
                    <artifactId>swagger2cxf-maven-plugin</artifactId>
                    <version>${swagger2cxf-maven-plugin.version}</version>
                    <configuration>
                        <inputSpec>
                            ${project.basedir}/src/main/resources/org.wso2.carbon.identity.template.mgt.api.yaml
                        </inputSpec>
                    </configuration>
                </plugin>

                <plugin>
                    <groupId>org.apache.felix</groupId>
                    <artifactId>maven-scr-plugin</artifactId>
                    <version>${maven.scr.plugin.version}</version>
                    <executions>
                        <execution>
                            <id>generate-scr-scrdescriptor</id>
                            <goals>
                                <goal>scr</goal>
                            </goals>
                        </execution>
                    </executions>
                </plugin>
                <plugin>
                    <groupId>org.apache.felix</groupId>
                    <artifactId>maven-bundle-plugin</artifactId>
                    <version>2.4.0</version>
                    <extensions>true</extensions>
                    <configuration>
                        <obrRepository>NONE</obrRepository>
                        <instructions>
                            <SCM-Revision>${buildNumber}</SCM-Revision>
                        </instructions>
                    </configuration>
                </plugin>
                <plugin>
                    <groupId>org.codehaus.mojo</groupId>
                    <artifactId>buildnumber-maven-plugin</artifactId>
                    <version>${maven.buildnumber.plugin.version}</version>
                    <executions>
                        <execution>
                            <phase>validate</phase>
                            <goals>
                                <goal>create</goal>
                            </goals>
                        </execution>
                    </executions>
                    <configuration>
                        <doCheck>false</doCheck>
                        <doUpdate>false</doUpdate>
                    </configuration>
                </plugin>
            </plugins>
        </pluginManagement>

        <plugins>
            <plugin>
                <groupId>org.apache.maven.plugins</groupId>
                <artifactId>maven-release-plugin</artifactId>
                <configuration>
                    <preparationGoals>clean install</preparationGoals>
                    <autoVersionSubmodules>true</autoVersionSubmodules>
                </configuration>
            </plugin>
            <plugin>
                <groupId>org.apache.maven.plugins</groupId>
                <artifactId>maven-deploy-plugin</artifactId>
            </plugin>
            <plugin>
                <groupId>org.apache.maven.plugins</groupId>
                <artifactId>maven-compiler-plugin</artifactId>
                <inherited>true</inherited>
                <configuration>
                    <encoding>UTF-8</encoding>
                    <source>1.8</source>
                    <target>1.8</target>
                </configuration>
            </plugin>
            <plugin>
                <groupId>org.codehaus.mojo</groupId>
                <artifactId>buildnumber-maven-plugin</artifactId>
            </plugin>
        </plugins>
    </build>

</project><|MERGE_RESOLUTION|>--- conflicted
+++ resolved
@@ -1688,11 +1688,7 @@
         <carbon.logging.imp.pkg.version.range>[1.2.17, 2.0.0)</carbon.logging.imp.pkg.version.range>
 
         <!-- Axis2 Version -->
-<<<<<<< HEAD
         <axis2.wso2.version>1.6.2.wso2v13</axis2.wso2.version>
-=======
-        <axis2.wso2.version>1.6.1-wso2v37</axis2.wso2.version>
->>>>>>> 6da46ce3
         <axis2.osgi.version.range>[1.6.1.wso2v12, 2.0.0)</axis2.osgi.version.range>
         <orbit.version.wsdl4j>1.6.2.wso2v4</orbit.version.wsdl4j>
         <orbit.version.neethi>2.0.4.wso2v5</orbit.version.neethi>
