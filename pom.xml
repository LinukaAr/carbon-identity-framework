<?xml version="1.0" encoding="utf-8"?>
<!--
  ~ Copyright (c) 2015, WSO2 LLC. (http://www.wso2.org) All Rights Reserved.
  ~
  ~ Licensed under the Apache License, Version 2.0 (the "License");
  ~ you may not use this file except in compliance with the License.
  ~ You may obtain a copy of the License at
  ~
  ~      http://www.apache.org/licenses/LICENSE-2.0
  ~
  ~ Unless required by applicable law or agreed to in writing, software
  ~ distributed under the License is distributed on an "AS IS" BASIS,
  ~ WITHOUT WARRANTIES OR CONDITIONS OF ANY KIND, either express or implied.
  ~ See the License for the specific language governing permissions and
  ~ limitations under the License.
  -->
<project xmlns="http://maven.apache.org/POM/4.0.0" xmlns:xsi="http://www.w3.org/2001/XMLSchema-instance" xsi:schemaLocation="http://maven.apache.org/POM/4.0.0 http://maven.apache.org/maven-v4_0_0.xsd">

    <modelVersion>4.0.0</modelVersion>
    <groupId>org.wso2.carbon.identity.framework</groupId>
    <artifactId>identity-framework</artifactId>
    <packaging>pom</packaging>
    <version>7.3.34-SNAPSHOT</version>
    <name>WSO2 Carbon - Platform Aggregator Pom</name>
    <url>http://wso2.org</url>

    <parent>
        <groupId>org.wso2</groupId>
        <artifactId>wso2</artifactId>
        <version>1.4</version>
    </parent>

    <scm>
        <url>https://github.com/wso2/carbon-identity-framework.git</url>
        <developerConnection>scm:git:https://github.com/wso2/carbon-identity-framework.git</developerConnection>
        <connection>scm:git:https://github.com/wso2/carbon-identity-framework.git</connection>
        <tag>HEAD</tag>
    </scm>

    <modules>
        <module>test-utils/org.wso2.carbon.identity.testutil</module>
        <module>service-stubs/identity</module>
        <module>components/authentication-framework</module>
        <module>components/entitlement</module>
        <module>components/identity-core</module>
        <module>components/application-mgt</module>
        <module>components/user-mgt</module>
        <module>components/role-mgt</module>
        <module>components/identity-mgt</module>
        <module>components/identity-event</module>
        <module>components/notification-mgt</module>
        <module>components/provisioning</module>
        <module>components/user-store</module>
        <module>components/idp-mgt</module>
        <module>components/claim-mgt</module>
        <module>components/directory-server-manager</module>
        <module>components/security-mgt</module>
        <module>components/policy-editor</module>
        <module>components/carbon-authenticators</module>
        <module>components/consent-mgt</module>
        <module>components/functions-library-mgt</module>
        <module>components/template-mgt</module>
        <module>components/extension-mgt</module>
        <module>components/configuration-mgt</module>
        <module>components/captcha-mgt</module>
        <module>components/user-functionality-mgt</module>
        <module>components/cors-mgt</module>
        <module>components/multi-attribute-login</module>
        <module>components/secret-mgt</module>
        <module>components/central-logger</module>
        <module>components/input-validation-mgt</module>
        <module>components/client-attestation-mgt</module>
<<<<<<< HEAD
        <module>components/trusted-app-mgt</module>
=======
        <module>components/action-mgt</module>
>>>>>>> ed98880b
        <module>features/extension-mgt</module>
        <module>components/consent-server-configs-mgt</module>
        <module>features/security-mgt</module>
        <module>features/claim-mgt</module>
        <module>features/identity-core</module>
        <module>features/identity-event</module>
        <module>features/identity-mgt</module>
        <module>features/xacml</module>
        <module>features/authentication-framework</module>
        <module>features/application-mgt</module>
        <module>features/provisioning</module>
        <module>features/notification-mgt</module>
        <module>features/idp-mgt</module>
        <module>features/directory-server-manager</module>
        <module>features/user-mgt</module>
        <module>features/role-mgt</module>
        <module>features/categories</module>
        <module>features/carbon-authenticators</module>
        <module>features/consent-mgt</module>
        <module>features/functions-library-mgt</module>
        <module>features/template-mgt</module>
        <module>features/configuration-mgt</module>
        <module>features/user-functionality-mgt</module>
        <module>features/cors-mgt</module>
        <module>features/multi-attribute-login</module>
        <module>features/user-store</module>
        <module>features/secret-mgt</module>
        <module>features/central-logger</module>
        <module>features/input-validation-mgt</module>
        <module>features/consent-server-configs-mgt</module>
        <module>components/api-resource-mgt</module>
        <module>features/api-resource-mgt</module>
        <module>features/client-attestation-mgt</module>
<<<<<<< HEAD
        <module>features/trusted-app-mgt</module>
=======
        <module>features/action-mgt</module>
>>>>>>> ed98880b
    </modules>


    <distributionManagement>
        <repository>
            <id>nexus-releases</id>
            <name>WSO2 Nexus Release Repository</name>
            <url>https://maven.wso2.org/nexus/service/local/staging/deploy/maven2/</url>
        </repository>
        <snapshotRepository>
            <id>wso2.snapshots</id>
            <name>WSO2 Snapshot Repository</name>
            <url>https://maven.wso2.org/nexus/content/repositories/snapshots/</url>
        </snapshotRepository>
    </distributionManagement>


    <dependencyManagement>
        <dependencies>
            <!--Components Dependencies Starts-->

            <!-- Carbon Kernel Dependencies-->
            <dependency>
                <groupId>org.eclipse.osgi</groupId>
                <artifactId>org.eclipse.osgi</artifactId>
                <version>${version.equinox.osgi}</version>
            </dependency>
            <dependency>
                <groupId>org.wso2.carbon</groupId>
                <artifactId>javax.cache.wso2</artifactId>
                <version>${carbon.kernel.version}</version>
            </dependency>
            <dependency>
                <groupId>org.wso2.carbon</groupId>
                <artifactId>org.wso2.carbon.user.core</artifactId>
                <version>${carbon.kernel.version}</version>
            </dependency>
            <dependency>
                <groupId>org.wso2.carbon</groupId>
                <artifactId>org.wso2.carbon.registry.core</artifactId>
                <version>${carbon.kernel.version}</version>
            </dependency>
            <dependency>
                <groupId>org.wso2.carbon</groupId>
                <artifactId>org.wso2.carbon.core.services</artifactId>
                <version>${carbon.kernel.version}</version>
            </dependency>
            <dependency>
                <groupId>org.wso2.carbon</groupId>
                <artifactId>org.wso2.carbon.server.admin</artifactId>
                <version>${carbon.kernel.version}</version>
            </dependency>
            <dependency>
                <groupId>org.wso2.carbon</groupId>
                <artifactId>org.wso2.carbon.core</artifactId>
                <version>${carbon.kernel.version}</version>
            </dependency>
            <dependency>
                <groupId>org.wso2.carbon</groupId>
                <artifactId>org.wso2.carbon.core.common</artifactId>
                <version>${carbon.kernel.version}</version>
            </dependency>
            <dependency>
                <groupId>org.wso2.carbon</groupId>
                <artifactId>org.wso2.carbon.user.api</artifactId>
                <version>${carbon.kernel.version}</version>
            </dependency>
            <dependency>
                <groupId>org.wso2.carbon</groupId>
                <artifactId>org.wso2.carbon.utils</artifactId>
                <version>${carbon.kernel.version}</version>
            </dependency>
            <dependency>
                <groupId>org.wso2.carbon</groupId>
                <artifactId>org.wso2.carbon.ui</artifactId>
                <version>${carbon.kernel.version}</version>
            </dependency>
            <dependency>
                <groupId>org.wso2.carbon</groupId>
                <artifactId>org.wso2.carbon.ui.menu.tools</artifactId>
                <version>${carbon.kernel.version}</version>
            </dependency>
            <dependency>
                <groupId>org.wso2.carbon</groupId>
                <artifactId>org.wso2.carbon.ndatasource.core</artifactId>
                <version>${carbon.kernel.version}</version>
            </dependency>
            <dependency>
                <groupId>org.wso2.carbon</groupId>
                <artifactId>org.wso2.carbon.ndatasource.rdbms</artifactId>
                <version>${carbon.kernel.version}</version>
            </dependency>
            <dependency>
                <groupId>org.wso2.carbon</groupId>
                <artifactId>org.wso2.carbon.authenticator.proxy</artifactId>
                <version>${carbon.kernel.version}</version>
            </dependency>
            <dependency>
                <groupId>org.wso2.carbon</groupId>
                <artifactId>org.wso2.carbon.base</artifactId>
                <version>${carbon.kernel.version}</version>
            </dependency>
            <dependency>
                <groupId>org.wso2.carbon</groupId>
                <artifactId>org.wso2.carbon.authenticator.stub</artifactId>
                <version>${carbon.kernel.version}</version>
            </dependency>
            <dependency>
                <groupId>org.wso2.carbon</groupId>
                <artifactId>org.wso2.carbon.core.ui</artifactId>
                <version>${carbon.kernel.version}</version>
            </dependency>
            <dependency>
                <groupId>org.wso2.carbon.utils</groupId>
                <artifactId>org.wso2.carbon.database.utils</artifactId>
                <version>${org.wso2.carbon.database.utils.version}</version>
            </dependency>

            <dependency>
                <groupId>org.wso2.orbit.org.apache.neethi</groupId>
                <artifactId>neethi</artifactId>
                <version>${neethi.osgi.version}</version>
            </dependency>
            <dependency>
                <groupId>org.apache.axis2.wso2</groupId>
                <artifactId>axis2</artifactId>
                <version>${axis2.wso2.version}</version>
            </dependency>
            <dependency>
                <groupId>org.apache.axis2.wso2</groupId>
                <artifactId>axis2-client</artifactId>
                <version>${axis2.wso2.version}</version>
            </dependency>
            <dependency>
                <groupId>org.apache.axis2.transport</groupId>
                <artifactId>axis2-transport-mail</artifactId>
                <version>${axis2-transports.version}</version>
            </dependency>
            <dependency>
                <groupId>org.apache.ws.commons.axiom.wso2</groupId>
                <artifactId>axiom</artifactId>
                <version>${axiom.wso2.version}</version>
            </dependency>

            <dependency>
                <groupId>org.apache.santuario</groupId>
                <artifactId>xmlsec</artifactId>
                <version>${xmlsec.version}</version>
                <exclusions>
                    <exclusion>
                        <groupId>com.fasterxml.woodstox</groupId>
                        <artifactId>woodstox-core</artifactId>
                    </exclusion>
                </exclusions>
            </dependency>
            <dependency>
                <groupId>org.wso2.orbit.jsr105</groupId>
                <artifactId>jsr105</artifactId>
                <version>${jsr105.version}</version>
            </dependency>

            <dependency>
                <groupId>org.wso2.balana</groupId>
                <artifactId>org.wso2.balana</artifactId>
                <version>${balana.version}</version>
            </dependency>
            <dependency>
                <groupId>com.google.gdata.wso2</groupId>
                <artifactId>gdata-core</artifactId>
                <version>${gdata-core.wso2.version}</version>
            </dependency>

            <dependency>
                <groupId>libthrift.wso2</groupId>
                <artifactId>libthrift</artifactId>
                <version>${libthrift.wso2.version}</version>
            </dependency>

            <dependency>
                <groupId>org.wso2.carbon.identity.framework</groupId>
                <artifactId>org.wso2.carbon.user.mgt.common</artifactId>
                <version>${project.version}</version>
            </dependency>

            <dependency>
                <groupId>org.wso2.carbon.identity.framework</groupId>
                <artifactId>org.wso2.carbon.identity.input.validation.mgt</artifactId>
                <version>${project.version}</version>
            </dependency>

            <dependency>
                <groupId>org.wso2.carbon.identity.framework</groupId>
                <artifactId>org.wso2.carbon.identity.client.attestation.mgt</artifactId>
                <version>${project.version}</version>
            </dependency>

            <dependency>
                <groupId>org.wso2.carbon.identity.framework</groupId>
<<<<<<< HEAD
                <artifactId>org.wso2.carbon.identity.trusted.app.mgt</artifactId>
                <version>${project.version}</version>
            </dependency>

            <dependency>
                <groupId>org.wso2.carbon.identity.framework</groupId>
                <artifactId>org.wso2.carbon.identity.trusted.app.mgt.server.feature</artifactId>
=======
                <artifactId>org.wso2.carbon.identity.action.management</artifactId>
>>>>>>> ed98880b
                <version>${project.version}</version>
            </dependency>

            <dependency>
                <groupId>org.wso2.carbon.identity.framework</groupId>
                <artifactId>org.wso2.carbon.identity.consent.server.configs.mgt</artifactId>
                <version>${project.version}</version>
            </dependency>

            <dependency>
                <groupId>org.wso2.carbon.identity.framework</groupId>
                <artifactId>org.wso2.carbon.user.mgt</artifactId>
                <version>${project.version}</version>
            </dependency>

            <dependency>
                <groupId>org.wso2.carbon.identity.framework</groupId>
                <artifactId>org.wso2.carbon.user.mgt.stub</artifactId>
                <version>${project.version}</version>
            </dependency>

            <dependency>
                <groupId>org.wso2.carbon.identity.framework</groupId>
                <artifactId>org.wso2.carbon.user.mgt.ui</artifactId>
                <version>${project.version}</version>
            </dependency>

            <dependency>
                <groupId>org.wso2.carbon.identity.framework</groupId>
                <artifactId>org.wso2.carbon.role.mgt.ui</artifactId>
                <version>${project.version}</version>
            </dependency>

            <dependency>
                <groupId>org.wso2.carbon.identity.framework</groupId>
                <artifactId>org.wso2.carbon.role.mgt.ui.feature</artifactId>
                <version>${project.version}</version>
            </dependency>

            <dependency>
                <groupId>org.wso2.carbon.identity.framework</groupId>
                <artifactId>org.wso2.carbon.user.mgt.server.feature</artifactId>
                <version>${project.version}</version>
                <type>zip</type>
            </dependency>

            <dependency>
                <groupId>org.wso2.carbon.identity.framework</groupId>
                <artifactId>org.wso2.carbon.user.mgt.ui.feature</artifactId>
                <version>${project.version}</version>
                <type>zip</type>
            </dependency>

            <dependency>
                <groupId>org.wso2.carbon.identity.framework</groupId>
                <artifactId>org.wso2.carbon.identity.role.mgt.core</artifactId>
                <version>${project.version}</version>
            </dependency>

            <dependency>
                <groupId>org.wso2.carbon.identity.framework</groupId>
                <artifactId>org.wso2.carbon.identity.role.mgt.core.server.feature</artifactId>
                <version>${project.version}</version>
                <type>zip</type>
            </dependency>
            <dependency>
                <groupId>org.wso2.carbon.identity.framework</groupId>
                <artifactId>org.wso2.carbon.identity.multi.attribute.login.mgt</artifactId>
                <version>${project.version}</version>
            </dependency>
            <dependency>
                <groupId>org.wso2.carbon.identity.framework</groupId>
                <artifactId>org.wso2.carbon.identity.multi.attribute.login.mgt.server.feature</artifactId>
                <version>${project.version}</version>
                <type>zip</type>
            </dependency>
            <dependency>
                <groupId>org.wso2.carbon.identity.framework</groupId>
                <artifactId>org.wso2.carbon.identity.unique.claim.mgt</artifactId>
                <version>${project.version}</version>
            </dependency>
            <dependency>
                <groupId>org.wso2.carbon.identity.framework</groupId>
                <artifactId>org.wso2.carbon.identity.unique.claim.mgt.server.feature</artifactId>
                <version>${project.version}</version>
                <type>zip</type>
            </dependency>
            <dependency>
                <groupId>org.wso2.carbon.identity.framework</groupId>
                <artifactId>org.wso2.carbon.security.mgt</artifactId>
                <version>${project.version}</version>
            </dependency>
            <dependency>
                <groupId>org.wso2.carbon.identity.framework</groupId>
                <artifactId>org.wso2.carbon.security.mgt.ui</artifactId>
                <version>${project.version}</version>
            </dependency>
            <dependency>
                <groupId>org.wso2.carbon.identity.framework</groupId>
                <artifactId>org.wso2.carbon.claim.mgt</artifactId>
                <version>${project.version}</version>
            </dependency>
            <dependency>
                <groupId>org.wso2.carbon.identity.framework</groupId>
                <artifactId>org.wso2.carbon.security.mgt.feature</artifactId>
                <version>${project.version}</version>
                <type>zip</type>
            </dependency>
            <dependency>
                <groupId>org.wso2.carbon.identity.framework</groupId>
                <artifactId>org.wso2.carbon.security.mgt.server.feature</artifactId>
                <version>${project.version}</version>
                <type>zip</type>
            </dependency>
            <dependency>
                <groupId>org.wso2.carbon.identity.framework</groupId>
                <artifactId>org.wso2.carbon.security.mgt.ui.feature</artifactId>
                <version>${project.version}</version>
                <type>zip</type>
            </dependency>
            <dependency>
                <groupId>org.wso2.carbon.commons</groupId>
                <artifactId>org.wso2.carbon.discovery.core</artifactId>
                <version>${carbon.commons.version}</version>
            </dependency>
            <dependency>
                <groupId>org.wso2.carbon.commons</groupId>
                <artifactId>org.wso2.carbon.discovery.ui</artifactId>
                <version>${carbon.commons.version}</version>
            </dependency>

            <dependency>
                <groupId>org.wso2.carbon.identity.framework</groupId>
                <artifactId>org.wso2.carbon.claim.mgt.server.feature</artifactId>
                <version>${project.version}</version>
                <type>zip</type>
            </dependency>
            <dependency>
                <groupId>org.wso2.carbon.identity.framework</groupId>
                <artifactId>org.wso2.carbon.claim.mgt.ui.feature</artifactId>
                <version>${project.version}</version>
                <type>zip</type>
            </dependency>
            <dependency>
                <groupId>org.wso2.securevault</groupId>
                <artifactId>org.wso2.securevault</artifactId>
                <version>${org.wso2.securevault.version}</version>
            </dependency>
            <dependency>
                <groupId>org.wso2.carbon</groupId>
                <artifactId>org.wso2.carbon.securevault</artifactId>
                <version>${carbon.kernel.version}</version>
            </dependency>
            <dependency>
                <groupId>org.apache.logging.log4j</groupId>
                <artifactId>log4j-api</artifactId>
                <version>${log4j.api.version}</version>
            </dependency>
            <dependency>
                <groupId>org.apache.logging.log4j</groupId>
                <artifactId>log4j-core</artifactId>
                <version>${log4j.core.version}</version>
            </dependency>
            <dependency>
                <groupId>commons-logging</groupId>
                <artifactId>commons-logging</artifactId>
                <version>${commons.logging.version}</version>
            </dependency>
            <dependency>
                <groupId>org.wso2.orbit.xerces</groupId>
                <artifactId>xercesImpl</artifactId>
                <version>${xercesImpl.version}</version>
            </dependency>

            <dependency>
                <groupId>commons-fileupload.wso2</groupId>
                <artifactId>commons-fileupload</artifactId>
                <version>${commons-fileupload.wso2.version}</version>
            </dependency>

            <dependency>
                <groupId>org.wso2.carbon.identity.framework</groupId>
                <artifactId>org.wso2.carbon.security.mgt.stub</artifactId>
                <version>${project.version}</version>
            </dependency>
            <dependency>
                <groupId>junit</groupId>
                <artifactId>junit</artifactId>
                <scope>test</scope>
                <version>${junit.version}</version>
            </dependency>
            <dependency>
                <groupId>au.com.bytecode.opencsv.wso2</groupId>
                <artifactId>opencsv</artifactId>
                <version>${opencsv.wso2.version}</version>
            </dependency>
            <dependency>
                <groupId>org.wso2.orbit.org.apache.poi</groupId>
                <artifactId>poi-scratchpad</artifactId>
                <version>${orbit.version.poi}</version>
            </dependency>
            <dependency>
                <groupId>org.wso2.orbit.org.apache.poi</groupId>
                <artifactId>poi-ooxml</artifactId>
                <version>${orbit.version.poi}</version>
            </dependency>

            <dependency>
                <groupId>org.apache.ws.commons.axiom</groupId>
                <artifactId>axiom-api</artifactId>
                <version>${axiom.version}</version>
                <exclusions>
                    <exclusion>
                        <groupId>xerces</groupId>
                        <artifactId>xercesImpl</artifactId>
                    </exclusion>
                </exclusions>
            </dependency>
            <dependency>
                <groupId>wsdl4j.wso2</groupId>
                <artifactId>wsdl4j</artifactId>
                <version>${wsdl4j.wso2.version}</version>
            </dependency>
            <dependency>
                <groupId>org.ops4j.pax.logging</groupId>
                <artifactId>pax-logging-api</artifactId>
                <version>${pax.logging.api.version}</version>
            </dependency>
            <dependency>
                <groupId>org.ops4j.pax.logging</groupId>
                <artifactId>pax-logging-log4j2</artifactId>
                <version>${pax.logging.log4j2.version}</version>
            </dependency>
            <dependency>
                <groupId>org.wso2.orbit.org.opensaml</groupId>
                <artifactId>opensaml</artifactId>
                <version>${opensaml2.wso2.version}</version>
            </dependency>

            <dependency>
                <groupId>org.wso2.orbit.joda-time</groupId>
                <artifactId>joda-time</artifactId>
                <version>${joda.wso2.version}</version>
            </dependency>

            <dependency>
                <groupId>org.wso2.carbon.commons</groupId>
                <artifactId>org.wso2.carbon.wsdl2form</artifactId>
                <version>${carbon.commons.version}</version>
            </dependency>

            <dependency>
                <groupId>org.wso2.carbon.identity.framework</groupId>
                <artifactId>org.wso2.carbon.directory.server.manager.common</artifactId>
                <version>${project.version}</version>
            </dependency>

            <dependency>
                <groupId>org.wso2.carbon.identity.framework</groupId>
                <artifactId>org.wso2.carbon.directory.server.manager</artifactId>
                <version>${project.version}</version>
            </dependency>

            <dependency>
                <groupId>org.wso2.carbon.identity.framework</groupId>
                <artifactId>org.wso2.carbon.directory.server.manager.stub</artifactId>
                <version>${project.version}</version>
            </dependency>

            <dependency>
                <groupId>org.wso2.carbon.identity.framework</groupId>
                <artifactId>org.wso2.carbon.directory.server.manager.ui</artifactId>
                <version>${project.version}</version>
            </dependency>

            <dependency>
                <groupId>org.wso2.carbon.identity.framework</groupId>
                <artifactId>org.wso2.carbon.identity.base</artifactId>
                <version>${project.version}</version>
            </dependency>
            <dependency>
                <groupId>org.wso2.carbon.identity.framework</groupId>
                <artifactId>org.wso2.carbon.identity.core</artifactId>
                <version>${project.version}</version>
            </dependency>
            <dependency>
                <groupId>org.wso2.carbon.identity.framework</groupId>
                <artifactId>org.wso2.carbon.identity.core.server.feature</artifactId>
                <version>${project.version}</version>
                <type>zip</type>
            </dependency>
            <dependency>
                <groupId>org.wso2.carbon.identity.framework</groupId>
                <artifactId>org.wso2.carbon.identity.core.ui.feature</artifactId>
                <version>${project.version}</version>
                <type>zip</type>
            </dependency>

            <dependency>
                <groupId>org.wso2.carbon.identity.framework</groupId>
                <artifactId>org.wso2.carbon.idp.mgt</artifactId>
                <version>${project.version}</version>
            </dependency>
            <dependency>
                <groupId>org.wso2.carbon.identity.framework</groupId>
                <artifactId>org.wso2.carbon.identity.application.common</artifactId>
                <version>${project.version}</version>
            </dependency>
            <dependency>
                <groupId>org.wso2.carbon.identity.framework</groupId>
                <artifactId>org.wso2.carbon.identity.notification.mgt</artifactId>
                <version>${project.version}</version>
            </dependency>
            <dependency>
                <groupId>org.wso2.carbon.identity.framework</groupId>
                <artifactId>org.wso2.carbon.identity.notification.mgt.email</artifactId>
                <version>${project.version}</version>
            </dependency>
            <dependency>
                <groupId>org.wso2.carbon.identity.framework</groupId>
                <artifactId>org.wso2.carbon.identity.notification.mgt.json</artifactId>
                <version>${project.version}</version>
            </dependency>
            <dependency>
                <groupId>kaptcha.wso2</groupId>
                <artifactId>kaptcha</artifactId>
                <version>${kaptcha.wso2.version}</version>
                <exclusions>
                    <exclusion>
                        <groupId>com.google.code</groupId>
                        <artifactId>kaptcha</artifactId>
                    </exclusion>
                </exclusions>
            </dependency>
            <dependency>
                <groupId>org.wso2.carbon.identity.framework</groupId>
                <artifactId>org.wso2.carbon.identity.provider</artifactId>
                <version>${project.version}</version>
            </dependency>
            <dependency>
                <groupId>commons-httpclient.wso2</groupId>
                <artifactId>commons-httpclient</artifactId>
                <version>${commons-httpclient.wso2.version}</version>
            </dependency>
            <dependency>
                <groupId>commons-io.wso2</groupId>
                <artifactId>commons-io</artifactId>
                <version>${commons-io.wso2.version}</version>
            </dependency>

            <dependency>
                <groupId>org.wso2.carbon.identity.framework</groupId>
                <artifactId>org.wso2.carbon.identity.provisioning</artifactId>
                <version>${project.version}</version>
            </dependency>

            <dependency>
                <groupId>org.wso2.carbon.identity.framework</groupId>
                <artifactId>org.wso2.carbon.identity.provisioning.server.feature</artifactId>
                <version>${project.version}</version>
            </dependency>

            <dependency>
                <groupId>org.wso2.carbon.identity.framework</groupId>
                <artifactId>org.wso2.carbon.identity.api.resource.mgt</artifactId>
                <version>${project.version}</version>
            </dependency>
            <dependency>
                <groupId>org.wso2.carbon.identity.framework</groupId>
                <artifactId>org.wso2.carbon.identity.api.resource.collection.mgt</artifactId>
                <version>${project.version}</version>
            </dependency>
            <dependency>
                <groupId>org.wso2.carbon.identity.framework</groupId>
                <artifactId>org.wso2.carbon.identity.role.v2.mgt.core</artifactId>
                <version>${project.version}</version>
            </dependency>

            <dependency>
                <groupId>org.wso2.carbon.identity.framework</groupId>
                <artifactId>org.wso2.carbon.identity.api.resource.mgt.server.feature</artifactId>
                <version>${project.version}</version>
            </dependency>
            <dependency>
                <groupId>com.google.api-client</groupId>
                <artifactId>google-api-client</artifactId>
                <version>${com.google.client.version}</version>
            </dependency>
            <dependency>
                <groupId>com.google.apis</groupId>
                <artifactId>google-api-services-admin</artifactId>
                <version>${com.google.service.api.version}</version>
            </dependency>
            <dependency>
                <groupId>com.google.http-client</groupId>
                <artifactId>google-http-client</artifactId>
                <version>${com.google.client.version}</version>
            </dependency>
            <dependency>
                <groupId>com.google.http-client</groupId>
                <artifactId>google-http-client-jackson2</artifactId>
                <version>${com.google.client.version}</version>
            </dependency>

            <dependency>
                <groupId>com.fasterxml.jackson.core</groupId>
                <artifactId>jackson-core</artifactId>
                <version>${com.fasterxml.jackson.version}</version>
            </dependency>
            <dependency>
                <groupId>com.fasterxml.jackson.core</groupId>
                <artifactId>jackson-annotations</artifactId>
                <version>${com.fasterxml.jackson.annotation.version}</version>
            </dependency>
            <dependency>
                <groupId>com.fasterxml.jackson.core</groupId>
                <artifactId>jackson-databind</artifactId>
                <version>${com.fasterxml.jackson.databind.version}</version>
            </dependency>
            <dependency>
                <groupId>com.google.code.findbugs</groupId>
                <artifactId>jsr305</artifactId>
                <version>${com.google.code.findbugs.version}</version>
            </dependency>
            <dependency>
                <groupId>org.apache.wink</groupId>
                <artifactId>wink-client</artifactId>
                <version>${apache.wink.version}</version>
            </dependency>
            <dependency>
                <groupId>commons-lang.wso2</groupId>
                <artifactId>commons-lang</artifactId>
                <version>${commons-lang.wso2.version}</version>
            </dependency>
            <dependency>
                <groupId>org.wso2.orbit.commons-codec</groupId>
                <artifactId>commons-codec</artifactId>
                <version>${commons-codec.version}</version>
            </dependency>
            <dependency>
                <groupId>org.wso2.orbit.commons-collections</groupId>
                <artifactId>commons-collections</artifactId>
                <version>${commons-collections.version}</version>
            </dependency>
            <dependency>
                <groupId>org.apache.httpcomponents.wso2</groupId>
                <artifactId>httpcore</artifactId>
                <version>${httpcore.version}</version>
            </dependency>
            <dependency>
                <groupId>org.wso2.carbon.identity.framework</groupId>
                <artifactId>org.wso2.carbon.identity.application.authentication.framework</artifactId>
                <version>${project.version}</version>
            </dependency>
            <dependency>
                <groupId>org.wso2.carbon.identity.framework</groupId>
                <artifactId>org.wso2.carbon.identity.application.authentication.framework.server.feature</artifactId>
                <version>${project.version}</version>
            </dependency>
            <dependency>
                <groupId>org.wso2.carbon.identity.framework</groupId>
                <artifactId>org.wso2.carbon.identity.application.authenticator.basicauth.server.feature</artifactId>
                <version>${project.version}</version>
            </dependency>
            <dependency>
                <groupId>org.wso2.carbon.identity.framework</groupId>
                <artifactId>org.wso2.carbon.identity.mgt.stub</artifactId>
                <version>${project.version}</version>
            </dependency>
            <dependency>
                <groupId>org.wso2.carbon.identity.framework</groupId>
                <artifactId>org.wso2.carbon.identity.template.mgt</artifactId>
                <version>${project.version}</version>
            </dependency>
            <dependency>
                <groupId>org.wso2.carbon.identity.framework</groupId>
                <artifactId>org.wso2.carbon.identity.template.mgt.ui</artifactId>
                <version>${project.version}</version>
            </dependency>
            <dependency>
                <groupId>org.wso2.carbon.identity.framework</groupId>
                <artifactId>org.wso2.carbon.identity.template.mgt.server.feature</artifactId>
                <version>${project.version}</version>
                <type>zip</type>
            </dependency>
            <dependency>
                <groupId>org.wso2.carbon.identity.framework</groupId>
                <artifactId>org.wso2.carbon.identity.template.mgt.ui.feature</artifactId>
                <version>${project.version}</version>
                <type>zip</type>
            </dependency>
            <dependency>
                <groupId>com.google.step2.wso2</groupId>
                <artifactId>step2</artifactId>
                <version>${google.step2.wso2.version}</version>
            </dependency>

            <dependency>
                <groupId>com.google.guice.wso2</groupId>
                <artifactId>guice</artifactId>
                <version>${google.guice.wso2.version}</version>
            </dependency>

            <dependency>
                <groupId>org.wso2.orbit.org.apache.httpcomponents</groupId>
                <artifactId>httpclient</artifactId>
                <version>${httpcomponents-httpclient.wso2.version}</version>
            </dependency>

            <dependency>
                <groupId>org.wso2.carbon.identity.framework</groupId>
                <artifactId>org.wso2.carbon.identity.relying.party.server.feature</artifactId>
                <version>${project.version}</version>
                <type>zip</type>
            </dependency>
            <dependency>
                <groupId>org.wso2.carbon.identity.framework</groupId>
                <artifactId>org.wso2.carbon.identity.entitlement.common</artifactId>
                <version>${project.version}</version>
            </dependency>
            <dependency>
                <groupId>org.wso2.carbon.identity.framework</groupId>
                <artifactId>org.wso2.carbon.identity.entitlement.endpoint</artifactId>
                <version>${project.version}</version>
                <type>war</type>
            </dependency>
            <dependency>
                <groupId>org.wso2.carbon.identity.framework</groupId>
                <artifactId>org.wso2.carbon.identity.xacml.server.feature</artifactId>
                <version>${project.version}</version>
                <type>zip</type>
            </dependency>
            <dependency>
                <groupId>org.wso2.carbon.identity.framework</groupId>
                <artifactId>org.wso2.carbon.identity.xacml.ui.feature</artifactId>
                <version>${project.version}</version>
                <type>zip</type>
            </dependency>
            <dependency>
                <groupId>javax.servlet</groupId>
                <artifactId>javax.servlet-api</artifactId>
                <version>${javax.servlet-api.version}</version>
            </dependency>
            <dependency>
                <groupId>javax.servlet</groupId>
                <artifactId>jsp-api</artifactId>
                <version>${javax.jsp-api.version}</version>
            </dependency>
            <dependency>
                <groupId>com.google.code.gson</groupId>
                <artifactId>gson</artifactId>
                <version>${com.google.code.gson.version}</version>
            </dependency>
            <dependency>
                <groupId>org.wso2.carbon.identity.framework</groupId>
                <artifactId>org.wso2.carbon.identity.application.mgt.server.feature</artifactId>
                <version>${project.version}</version>
                <type>zip</type>
            </dependency>
            <dependency>
                <groupId>org.wso2.carbon.identity.framework</groupId>
                <artifactId>org.wso2.carbon.identity.application.mgt.ui.feature</artifactId>
                <version>${project.version}</version>
                <type>zip</type>
            </dependency>
            <dependency>
                <groupId>org.wso2.carbon.identity.framework</groupId>
                <artifactId>org.wso2.carbon.identity.secret.mgt.core</artifactId>
                <version>${project.version}</version>
            </dependency>
            <dependency>
                <groupId>org.wso2.carbon.identity.framework</groupId>
                <artifactId>org.wso2.carbon.identity.secret.mgt.core.server.feature</artifactId>
                <version>${project.version}</version>
                <type>zip</type>
            </dependency>
            <dependency>
                <groupId>com.thetransactioncompany.wso2</groupId>
                <artifactId>cors-filter</artifactId>
                <version>${thetransactioncompany.cors-filter.wso2.version}</version>
            </dependency>
            <dependency>
                <groupId>com.thetransactioncompany.wso2</groupId>
                <artifactId>java-property-utils</artifactId>
                <version>${thetransactioncompany.utils.wso2.version}</version>
            </dependency>
            <dependency>
                <groupId>javax.ws.rs</groupId>
                <artifactId>javax.ws.rs-api</artifactId>
                <version>${javax.ws.rs-api.version}</version>
            </dependency>
            <dependency>
                <groupId>org.apache.cxf</groupId>
                <artifactId>cxf-core</artifactId>
                <version>${org.apache.cxf.version}</version>
            </dependency>
            <dependency>
                <groupId>org.apache.cxf</groupId>
                <artifactId>cxf-rt-rs-client</artifactId>
                <version>${org.apache.cxf.version}</version>
            </dependency>
            <dependency>
                <groupId>org.apache.cxf</groupId>
                <artifactId>cxf-rt-rs-extension-providers</artifactId>
                <version>${org.apache.cxf.version}</version>
            </dependency>
            <dependency>
                <groupId>org.eclipse.equinox</groupId>
                <artifactId>javax.servlet</artifactId>
                <version>${version.javax.servlet}</version>
            </dependency>

            <!--OpenSAML3 dependencies-->
            <dependency>
                <groupId>org.opensaml</groupId>
                <artifactId>opensaml-core</artifactId>
                <version>${opensaml.version}</version>
            </dependency>
            <dependency>
                <groupId>org.opensaml</groupId>
                <artifactId>opensaml-soap-api</artifactId>
                <version>${opensaml.version}</version>
            </dependency>
            <dependency>
                <groupId>org.opensaml</groupId>
                <artifactId>opensaml-soap-impl</artifactId>
                <version>${opensaml.version}</version>
            </dependency>
            <dependency>
                <groupId>org.opensaml</groupId>
                <artifactId>opensaml-profile-api</artifactId>
                <version>${opensaml.version}</version>
            </dependency>
            <dependency>
                <groupId>org.opensaml</groupId>
                <artifactId>opensaml-profile-impl</artifactId>
                <version>${opensaml.version}</version>
            </dependency>
            <dependency>
                <groupId>org.opensaml</groupId>
                <artifactId>opensaml-saml-api</artifactId>
                <version>${opensaml.version}</version>
            </dependency>
            <dependency>
                <groupId>org.opensaml</groupId>
                <artifactId>opensaml-saml-impl</artifactId>
                <version>${opensaml.version}</version>
            </dependency>
            <dependency>
                <groupId>org.opensaml</groupId>
                <artifactId>opensaml-messaging-api</artifactId>
                <version>${opensaml.version}</version>
            </dependency>
            <dependency>
                <groupId>org.opensaml</groupId>
                <artifactId>opensaml-messaging-impl</artifactId>
                <version>${opensaml.version}</version>
            </dependency>
            <dependency>
                <groupId>org.opensaml</groupId>
                <artifactId>opensaml-security-api</artifactId>
                <version>${opensaml.version}</version>
            </dependency>
            <dependency>
                <groupId>org.opensaml</groupId>
                <artifactId>opensaml-security-impl</artifactId>
                <version>${opensaml.version}</version>
            </dependency>
            <dependency>
                <groupId>org.opensaml</groupId>
                <artifactId>opensaml-storage-api</artifactId>
                <version>${opensaml.version}</version>
            </dependency>
            <dependency>
                <groupId>org.opensaml</groupId>
                <artifactId>opensaml-storage-impl</artifactId>
                <version>${opensaml.version}</version>
            </dependency>
            <dependency>
                <groupId>org.opensaml</groupId>
                <artifactId>opensaml-xacml-api</artifactId>
                <version>${opensaml.version}</version>
            </dependency>
            <dependency>
                <groupId>org.opensaml</groupId>
                <artifactId>opensaml-xacml-impl</artifactId>
                <version>${opensaml.version}</version>
            </dependency>
            <dependency>
                <groupId>org.opensaml</groupId>
                <artifactId>opensaml-xacml-saml-api</artifactId>
                <version>${opensaml.version}</version>
            </dependency>
            <dependency>
                <groupId>org.opensaml</groupId>
                <artifactId>opensaml-xacml-saml-impl</artifactId>
                <version>${opensaml.version}</version>
            </dependency>
            <dependency>
                <groupId>org.opensaml</groupId>
                <artifactId>opensaml-xmlsec-api</artifactId>
                <version>${opensaml.version}</version>
            </dependency>
            <dependency>
                <groupId>org.opensaml</groupId>
                <artifactId>opensaml-xmlsec-impl</artifactId>
                <version>${opensaml.version}</version>
            </dependency>

            <!--Shibboleth dependencies-->
            <dependency>
                <groupId>net.shibboleth.utilities</groupId>
                <artifactId>java-support</artifactId>
                <version>${shibboleth.version}</version>
            </dependency>

            <dependency>
                <groupId>javax.servlet</groupId>
                <artifactId>servlet-api</artifactId>
                <version>${servlet-api.version}</version>
            </dependency>
            <dependency>
                <groupId>org.wso2.carbon.identity.framework</groupId>
                <artifactId>org.wso2.carbon.identity.user.store.configuration.stub</artifactId>
                <version>${project.version}</version>
            </dependency>
            <dependency>
                <groupId>org.wso2.carbon.identity.framework</groupId>
                <artifactId>org.wso2.carbon.identity.user.store.configuration</artifactId>
                <version>${project.version}</version>
            </dependency>
            <dependency>
                <groupId>org.wso2.carbon.commons</groupId>
                <artifactId>org.wso2.carbon.tenant.common</artifactId>
                <version>${carbon.commons.version}</version>
            </dependency>
            <dependency>
                <groupId>org.wso2.carbon.identity.framework</groupId>
                <artifactId>org.wso2.carbon.idp.mgt.stub</artifactId>
                <version>${project.version}</version>
            </dependency>

            <!--SAML Common Util dependency-->
            <dependency>
                <groupId>org.wso2.carbon.identity.saml.common</groupId>
                <artifactId>org.wso2.carbon.identity.saml.common.util</artifactId>
                <version>${saml.common.util.version}</version>
            </dependency>
            <dependency>
                <groupId>org.apache.logging.log4j</groupId>
                <artifactId>log4j-slf4j-impl</artifactId>
                <version>${log4j.slf4j.version}</version>
            </dependency>

            <dependency>
                <groupId>org.slf4j</groupId>
                <artifactId>slf4j-api</artifactId>
                <version>${org.slf4j.verison}</version>
            </dependency>
            <dependency>
                <groupId>org.slf4j</groupId>
                <artifactId>slf4j-simple</artifactId>
                <version>${org.slf4j.verison}</version>
            </dependency>
            <dependency>
                <groupId>backport-util-concurrent.wso2</groupId>
                <artifactId>backport-util-concurrent</artifactId>
                <version>${orbit.version.backport.util}</version>
            </dependency>

            <dependency>
                <groupId>org.hectorclient.wso2</groupId>
                <artifactId>hector-core</artifactId>
                <version>${hector-core.wso2.version}</version>
            </dependency>

            <dependency>
                <groupId>org.wso2.carbon.identity.framework</groupId>
                <artifactId>org.wso2.carbon.captcha.mgt</artifactId>
                <version>${project.version}</version>
            </dependency>
            <dependency>
                <groupId>org.wso2.carbon.identity.framework</groupId>
                <artifactId>org.wso2.carbon.identity.application.authentication.endpoint.util</artifactId>
                <version>${project.version}</version>
            </dependency>
            <dependency>
                <groupId>org.wso2.orbit.org.owasp.encoder</groupId>
                <artifactId>encoder</artifactId>
                <version>${encoder.wso2.version}</version>
            </dependency>
            <dependency>
                <groupId>org.owasp.encoder</groupId>
                <artifactId>encoder-jsp</artifactId>
                <version>${encoder-jsp.version}</version>
            </dependency>
            <dependency>
                <groupId>org.wso2.eclipse.osgi</groupId>
                <artifactId>org.eclipse.osgi.services</artifactId>
                <version>${equinox.osgi.services.version}</version>
            </dependency>
            <dependency>
                <groupId>org.apache.felix</groupId>
                <artifactId>org.apache.felix.scr.ds-annotations</artifactId>
                <version>${apache.felix.scr.ds.annotations.version}</version>
            </dependency>
            <dependency>
                <groupId>io.swagger</groupId>
                <artifactId>swagger-jaxrs</artifactId>
                <version>${io.swagger.version}</version>
            </dependency>

            <dependency>
                <groupId>org.wso2.carbon.identity.organization.management.core</groupId>
                <artifactId>org.wso2.carbon.identity.organization.management.service</artifactId>
                <version>${org.wso2.carbon.identity.organization.management.core.version}</version>
            </dependency>
            <!--Components Dependencies Ends-->

            <!--Composite Feature Dependency-->


            <!--Feature Dependencies-->

            <dependency>
                <groupId>org.wso2.carbon.identity.framework</groupId>
                <artifactId>org.wso2.carbon.identity.authenticator.token</artifactId>
                <version>${project.version}</version>
            </dependency>

            <dependency>
                <groupId>org.wso2.carbon.identity.framework</groupId>
                <artifactId>org.wso2.carbon.identity.authenticator.token.ui</artifactId>
                <version>${project.version}</version>
            </dependency>
            <dependency>
                <groupId>org.wso2.carbon.identity.framework</groupId>
                <artifactId>org.wso2.carbon.identity.authenticator.token.stub</artifactId>
                <version>${project.version}</version>
            </dependency>

            <dependency>
                <groupId>org.wso2.carbon.identity.framework</groupId>
                <artifactId>org.wso2.carbon.identity.authenticator.webseal</artifactId>
                <version>${project.version}</version>
            </dependency>

            <dependency>
                <groupId>org.wso2.carbon.identity.framework</groupId>
                <artifactId>org.wso2.carbon.identity.authenticator.webseal.ui</artifactId>
                <version>${project.version}</version>
            </dependency>
            <dependency>
                <groupId>org.wso2.carbon.identity.framework</groupId>
                <artifactId>org.wso2.carbon.identity.authenticator.webseal.stub</artifactId>
                <version>${project.version}</version>
            </dependency>
            <dependency>
                <groupId>org.wso2.carbon.identity.framework</groupId>
                <artifactId>org.wso2.carbon.claim.mgt.ui</artifactId>
                <version>${project.version}</version>
            </dependency>
            <dependency>
                <groupId>org.wso2.carbon.identity.framework</groupId>
                <artifactId>org.wso2.carbon.claim.mgt.stub</artifactId>
                <version>${project.version}</version>
            </dependency>
            <dependency>
                <groupId>org.wso2.carbon.identity.framework</groupId>
                <artifactId>org.wso2.carbon.identity.claim.metadata.mgt</artifactId>
                <version>${project.version}</version>
            </dependency>
            <dependency>
                <groupId>org.wso2.carbon.identity.framework</groupId>
                <artifactId>org.wso2.carbon.identity.claim.metadata.mgt.ui</artifactId>
                <version>${project.version}</version>
            </dependency>
            <dependency>
                <groupId>org.wso2.carbon.identity.framework</groupId>
                <artifactId>org.wso2.carbon.identity.claim.metadata.mgt.stub</artifactId>
                <version>${project.version}</version>
            </dependency>

            <dependency>
                <groupId>org.wso2.carbon.identity.framework</groupId>
                <artifactId>org.wso2.carbon.identity.core.ui</artifactId>
                <version>${project.version}</version>
            </dependency>

            <dependency>
                <groupId>org.wso2.carbon.identity.framework</groupId>
                <artifactId>org.wso2.carbon.identity.user.registration</artifactId>
                <version>${project.version}</version>
            </dependency>
            <dependency>
                <groupId>org.wso2.carbon.identity.framework</groupId>
                <artifactId>org.wso2.carbon.identity.user.profile</artifactId>
                <version>${project.version}</version>
            </dependency>
            <dependency>
                <groupId>org.wso2.carbon.identity.framework</groupId>
                <artifactId>org.wso2.carbon.identity.user.profile.ui</artifactId>
                <version>${project.version}</version>
            </dependency>
            <dependency>
                <groupId>org.wso2.carbon.identity.framework</groupId>
                <artifactId>org.wso2.carbon.identity.entitlement</artifactId>
                <version>${project.version}</version>
            </dependency>
            <dependency>
                <groupId>org.wso2.carbon.identity.framework</groupId>
                <artifactId>org.wso2.carbon.identity.api.server.entitlement</artifactId>
                <version>${project.version}</version>
            </dependency>
            <dependency>
                <groupId>org.wso2.carbon.identity.framework</groupId>
                <artifactId>org.wso2.carbon.identity.entitlement.ui</artifactId>
                <version>${project.version}</version>
            </dependency>

            <dependency>
                <groupId>org.wso2.carbon.identity.framework</groupId>
                <artifactId>org.wso2.carbon.identity.entitlement.stub</artifactId>
                <version>${project.version}</version>
            </dependency>

            <dependency>
                <groupId>org.wso2.carbon.identity.framework</groupId>
                <artifactId>org.wso2.carbon.identity.user.profile.stub</artifactId>
                <version>${project.version}</version>
            </dependency>
            <dependency>
                <groupId>org.wso2.carbon.identity.framework</groupId>
                <artifactId>org.wso2.carbon.identity.user.profile.server.feature</artifactId>
                <version>${project.version}</version>
                <type>zip</type>
            </dependency>
            <dependency>
                <groupId>org.wso2.carbon.identity.framework</groupId>
                <artifactId>org.wso2.carbon.identity.user.profile.ui.feature</artifactId>
                <version>${project.version}</version>
                <type>zip</type>
            </dependency>

            <dependency>
                <groupId>org.wso2.carbon.identity.framework</groupId>
                <artifactId>org.wso2.carbon.identity.user.registration.server.feature</artifactId>
                <version>${project.version}</version>
                <type>zip</type>
            </dependency>
            <dependency>
                <groupId>org.wso2.carbon.identity.framework</groupId>
                <artifactId>org.wso2.carbon.identity.user.registration.ui.feature</artifactId>
                <version>${project.version}</version>
                <type>zip</type>
            </dependency>
            <dependency>
                <groupId>org.wso2.carbon.identity.framework</groupId>
                <artifactId>org.wso2.carbon.directory.service.mgr.server.feature</artifactId>
                <version>${project.version}</version>
                <type>zip</type>
            </dependency>
            <dependency>
                <groupId>org.wso2.carbon.identity.framework</groupId>
                <artifactId>org.wso2.carbon.directory.service.mgr.ui.feature</artifactId>
                <version>${project.version}</version>
                <type>zip</type>
            </dependency>
            <dependency>
                <groupId>org.wso2.carbon.identity.framework</groupId>
                <artifactId>org.wso2.carbon.identity.authenticator.thrift</artifactId>
                <version>${project.version}</version>
            </dependency>

            <dependency>
                <groupId>org.wso2.carbon.identity.framework</groupId>
                <artifactId>org.wso2.carbon.identity.application.mgt</artifactId>
                <version>${project.version}</version>
            </dependency>

            <dependency>
                <groupId>org.wso2.carbon.identity.framework</groupId>
                <artifactId>org.wso2.carbon.identity.application.mgt.ui</artifactId>
                <version>${project.version}</version>
            </dependency>
            <dependency>
                <groupId>org.wso2.carbon.identity.framework</groupId>
                <artifactId>org.wso2.carbon.identity.application.mgt.stub</artifactId>
                <version>${project.version}</version>
            </dependency>
            <dependency>
                <groupId>org.wso2.carbon.identity.framework</groupId>
                <artifactId>org.wso2.carbon.identity.application.default.auth.sequence.mgt.stub</artifactId>
                <version>${project.version}</version>
            </dependency>
            <dependency>
                <groupId>org.wso2.carbon.identity.framework</groupId>
                <artifactId>org.wso2.carbon.identity.functions.library.mgt.stub</artifactId>
                <version>${project.version}</version>
            </dependency>
            <dependency>
                <groupId>org.wso2.carbon.identity.framework</groupId>
                <artifactId>org.wso2.carbon.identity.functions.library.mgt.ui</artifactId>
                <version>${project.version}</version>
            </dependency>
            <dependency>
                <groupId>org.wso2.carbon.identity.framework</groupId>
                <artifactId>org.wso2.carbon.identity.functions.library.mgt</artifactId>
                <version>${project.version}</version>
            </dependency>
            <dependency>
                <groupId>org.wso2.carbon.identity.framework</groupId>
                <artifactId>org.wso2.carbon.identity.functions.library.mgt.server.feature</artifactId>
                <version>${project.version}</version>
                <type>zip</type>
            </dependency>
            <dependency>
                <groupId>org.wso2.carbon.identity.framework</groupId>
                <artifactId>org.wso2.carbon.identity.functions.library.mgt.ui.feature</artifactId>
                <version>${project.version}</version>
                <type>zip</type>
            </dependency>
            <dependency>
                <groupId>org.wso2.carbon.identity.framework</groupId>
                <artifactId>org.wso2.carbon.identity.user.functionality.mgt</artifactId>
                <version>${project.version}</version>
            </dependency>
            <dependency>
                <groupId>org.wso2.carbon.identity.framework</groupId>
                <artifactId>org.wso2.carbon.identity.user.functionality.mgt.server.feature</artifactId>
                <version>${project.version}</version>
                <type>zip</type>
            </dependency>
            <dependency>
                <groupId>org.wso2.carbon.identity.framework</groupId>
                <artifactId>org.wso2.carbon.identity.application.authentication.framework.stub</artifactId>
                <version>${project.version}</version>
            </dependency>
            <dependency>
                <groupId>org.wso2.carbon.identity.framework</groupId>
                <artifactId>org.wso2.carbon.identity.event</artifactId>
                <version>${project.version}</version>
            </dependency>
            <dependency>
                <groupId>org.wso2.carbon.identity.framework</groupId>
                <artifactId>org.wso2.carbon.identity.event.server.feature</artifactId>
                <version>${project.version}</version>
                <type>zip</type>
            </dependency>
            <dependency>
                <groupId>org.wso2.carbon.identity.framework</groupId>
                <artifactId>org.wso2.carbon.identity.mgt</artifactId>
                <version>${project.version}</version>
            </dependency>
            <dependency>
                <groupId>org.wso2.carbon.identity.framework</groupId>
                <artifactId>org.wso2.carbon.identity.configuration.mgt.core</artifactId>
                <version>${project.version}</version>
            </dependency>
            <dependency>
                <groupId>org.wso2.carbon.identity.framework</groupId>
                <artifactId>org.wso2.carbon.identity.api.server.configuration.mgt</artifactId>
                <version>${project.version}</version>
            </dependency>
            <dependency>
                <groupId>org.wso2.carbon.identity.framework</groupId>
                <artifactId>org.wso2.carbon.identity.extension.mgt</artifactId>
                <version>${project.version}</version>
            </dependency>
            <dependency>
                <groupId>org.wso2.carbon.identity.framework</groupId>
                <artifactId>org.wso2.carbon.identity.configuration.mgt.endpoint</artifactId>
                <version>${project.version}</version>
                <type>war</type>
            </dependency>
            <dependency>
                <groupId>org.wso2.carbon.identity.framework</groupId>
                <artifactId>org.wso2.carbon.identity.cors.mgt.core</artifactId>
                <version>${project.version}</version>
            </dependency>
            <dependency>
                <groupId>org.wso2.carbon.identity.framework</groupId>
                <artifactId>org.wso2.carbon.identity.cors.mgt.server.feature</artifactId>
                <version>${project.version}</version>
                <type>zip</type>
            </dependency>
            <dependency>
                <groupId>org.wso2.carbon.identity.framework</groupId>
                <artifactId>org.wso2.carbon.identity.mgt.server.feature</artifactId>
                <version>${project.version}</version>
                <type>zip</type>
            </dependency>
            <dependency>
                <groupId>org.wso2.carbon.identity.framework</groupId>
                <artifactId>org.wso2.carbon.identity.mgt.ui.feature</artifactId>
                <version>${project.version}</version>
                <type>zip</type>
            </dependency>
            <dependency>
                <groupId>org.wso2.carbon.identity.framework</groupId>
                <artifactId>org.wso2.carbon.identity.user.store.configuration.server.feature</artifactId>
                <version>${project.version}</version>
                <type>zip</type>
            </dependency>

            <dependency>
                <groupId>org.wso2.carbon.identity.framework</groupId>
                <artifactId>org.wso2.carbon.identity.mgt.ui</artifactId>
                <version>${project.version}</version>
            </dependency>

            <dependency>
                <groupId>org.wso2.carbon.identity.framework</groupId>
                <artifactId>org.wso2.carbon.identity.mgt.endpoint.util</artifactId>
                <version>${project.version}</version>
            </dependency>

            <dependency>
                <groupId>org.wso2.carbon.identity.framework</groupId>
                <artifactId>org.wso2.carbon.policyeditor</artifactId>
                <version>${project.version}</version>
            </dependency>
            <dependency>
                <groupId>org.wso2.carbon.identity.framework</groupId>
                <artifactId>org.wso2.carbon.policyeditor.ui</artifactId>
                <version>${project.version}</version>
            </dependency>
            <dependency>
                <groupId>org.wso2.balana</groupId>
                <artifactId>org.wso2.balana.utils</artifactId>
                <version>${balana.version}</version>
            </dependency>
            <dependency>
                <groupId>org.wso2.carbon.identity.framework</groupId>
                <artifactId>org.wso2.carbon.idp.mgt.ui</artifactId>
                <version>${project.version}</version>
            </dependency>
            <dependency>
                <groupId>org.wso2.carbon.identity.framework</groupId>
                <artifactId>org.wso2.carbon.idp.mgt.server.feature</artifactId>
                <version>${project.version}</version>
                <type>zip</type>
            </dependency>
            <dependency>
                <groupId>org.wso2.carbon.identity.framework</groupId>
                <artifactId>org.wso2.carbon.idp.mgt.ui.feature</artifactId>
                <version>${project.version}</version>
                <type>zip</type>
            </dependency>
            <dependency>
                <groupId>tomcat</groupId>
                <artifactId>tomcat-util</artifactId>
                <version>${tomcat-util.version}</version>
            </dependency>
            <dependency>
                <groupId>org.wso2.orbit.com.github.dblock.waffle</groupId>
                <artifactId>waffle-jna</artifactId>
                <version>${waffle-jna.wso2.version}</version>
            </dependency>

            <dependency>
                <groupId>org.wso2.carbon.identity.framework</groupId>
                <artifactId>org.wso2.carbon.identity.notification.mgt.server.feature</artifactId>
                <version>${project.version}</version>
                <type>zip</type>
            </dependency>

            <dependency>
                <groupId>org.wso2.carbon.identity.framework</groupId>
                <artifactId>org.wso2.carbon.identity.user.store.configuration.deployer</artifactId>
                <version>${project.version}</version>
            </dependency>
            <dependency>
                <groupId>org.wso2.carbon.identity.framework</groupId>
                <artifactId>org.wso2.carbon.identity.user.store.count</artifactId>
                <version>${project.version}</version>
            </dependency>
            <dependency>
                <groupId>org.wso2.carbon.identity.framework</groupId>
                <artifactId>org.wso2.carbon.identity.user.store.count.stub</artifactId>
                <version>${project.version}</version>
            </dependency>
            <dependency>
                <groupId>org.wso2.carbon.identity.framework</groupId>
                <artifactId>org.wso2.carbon.identity.user.store.configuration.ui</artifactId>
                <version>${project.version}</version>
            </dependency>

            <!--Feature Dependencies Ends-->
            <dependency>
                <groupId>org.json.wso2</groupId>
                <artifactId>json</artifactId>
                <version>${json.wso2.version}</version>
            </dependency>
            <dependency>
                <groupId>net.minidev</groupId>
                <artifactId>json-smart</artifactId>
                <version>${json-smart.version}</version>
            </dependency>
            <dependency>
                <groupId>com.yubico</groupId>
                <artifactId>u2flib-server-core</artifactId>
                <version>${com.yubico.version}</version>
            </dependency>
            <dependency>
                <groupId>org.apache.taglibs</groupId>
                <artifactId>taglibs-standard-impl</artifactId>
                <version>${taglibs-standard-impl.version}</version>
            </dependency>
            <dependency>
                <groupId>org.wso2.carbon.identity.framework</groupId>
                <artifactId>org.wso2.carbon.identity.user.registration.stub</artifactId>
                <version>${project.version}</version>
            </dependency>
            <dependency>
                <groupId>org.json</groupId>
                <artifactId>json</artifactId>
                <version>${org.json.version}</version>
            </dependency>

            <dependency>
                <groupId>net.sf.ehcache.wso2</groupId>
                <artifactId>ehcache</artifactId>
                <version>${ehcache.version}</version>
            </dependency>

            <dependency>
                <groupId>org.wso2.orbit.javax.activation</groupId>
                <artifactId>activation</artifactId>
                <version>${version.org.wso2.orbit.javax.activation}</version>
            </dependency>
            <dependency>
                <groupId>org.wso2.orbit.javax.xml.bind</groupId>
                <artifactId>jaxb-api</artifactId>
                <version>${version.org.wso2.orbit.javax.xml.bind}</version>
            </dependency>
            <dependency>
                <groupId>ua.parser.wso2</groupId>
                <artifactId>ua-parser</artifactId>
                <version>${ua_parser.version}</version>
            </dependency>
            <dependency>
                <groupId>commons-collections.wso2</groupId>
                <artifactId>commons-collections</artifactId>
                <version>${apache.common.collection.version}</version>
            </dependency>
            <dependency>
                <groupId>org.wso2.orbit.org.apache.commons</groupId>
                <artifactId>commons-collections4</artifactId>
                <version>${apache.common.collections4.version}</version>
            </dependency>

            <!--Dependencies requires for rest client-->

            <dependency>
                <groupId>com.sun.jersey</groupId>
                <artifactId>jersey-client</artifactId>
                <version>${jersey-version}</version>
            </dependency>
            <dependency>
                <groupId>com.sun.jersey.contribs</groupId>
                <artifactId>jersey-multipart</artifactId>
                <version>${jersey-version}</version>
            </dependency>
            <dependency>
                <groupId>com.sun.jersey</groupId>
                <artifactId>jersey-core</artifactId>
                <version>${jersey-version}</version>
            </dependency>


            <!-- JSON processing: jackson -->
            <dependency>
                <groupId>com.fasterxml.jackson.jaxrs</groupId>
                <artifactId>jackson-jaxrs-json-provider</artifactId>
                <version>${com.fasterxml.jackson.jaxrs-json-provider-version}</version>
            </dependency>

            <!--Carbon Identity Governance Component -->
            <dependency>
                <groupId>org.wso2.carbon.identity.framework</groupId>
                <artifactId>org.wso2.carbon.identity.governance.stub</artifactId>
                <version>${project.version}</version>
            </dependency>

            <!--Carbon Registry Dependencies-->
            <dependency>
                <groupId>org.wso2.carbon.registry</groupId>
                <artifactId>org.wso2.carbon.registry.common</artifactId>
                <version>${org.wso2.carbon.registry.version}</version>
            </dependency>
            <dependency>
                <groupId>org.wso2.carbon.registry</groupId>
                <artifactId>org.wso2.carbon.registry.indexing</artifactId>
                <version>${org.wso2.carbon.registry.version}</version>
            </dependency>
            <dependency>
                <groupId>org.openjdk.nashorn</groupId>
                <artifactId>nashorn-core</artifactId>
                <version>${openjdk.nashorn.version}</version>
            </dependency>

            <!-- Testing related dependencies -->
            <dependency>
                <groupId>org.testng</groupId>
                <artifactId>testng</artifactId>
                <version>${testng.version}</version>
                <scope>test</scope>
            </dependency>
            <dependency>
                <groupId>org.jmockit</groupId>
                <artifactId>jmockit</artifactId>
                <scope>test</scope>
                <version>${jmockit.version}</version>
            </dependency>
            <dependency>
                <groupId>org.jacoco</groupId>
                <artifactId>org.jacoco.agent</artifactId>
                <classifier>runtime</classifier>
                <version>${jacoco.version}</version>
            </dependency>
            <dependency>
                <groupId>org.mockito</groupId>
                <artifactId>mockito-core</artifactId>
                <version>${mockito.version}</version>
                <scope>test</scope>
            </dependency>
            <dependency>
                <groupId>org.mockito</groupId>
                <artifactId>mockito-testng</artifactId>
                <version>${mockito-testng.version}</version>
                <scope>test</scope>
            </dependency>
            <!-- Common test utility -->
            <dependency>
                <groupId>org.wso2.carbon.identity.framework</groupId>
                <artifactId>org.wso2.carbon.identity.testutil</artifactId>
                <version>${project.version}</version>
            </dependency>
            <!-- Consent Management -->
            <dependency>
                <groupId>org.wso2.carbon.consent.mgt</groupId>
                <artifactId>org.wso2.carbon.consent.mgt.core</artifactId>
                <version>${carbon.consent.mgt.version}</version>
            </dependency>
            <dependency>
                <groupId>org.wso2.carbon.identity.framework</groupId>
                <artifactId>org.wso2.carbon.identity.consent.mgt</artifactId>
                <version>${project.version}</version>
            </dependency>

            <!--Siddhi dependencies.-->
            <dependency>
                <groupId>org.wso2.siddhi</groupId>
                <artifactId>siddhi-core</artifactId>
                <version>${siddhi.version}</version>
            </dependency>
            <dependency>
                <groupId>org.wso2.siddhi</groupId>
                <artifactId>siddhi-query-api</artifactId>
                <version>${siddhi.version}</version>
            </dependency>
            <dependency>
                <groupId>org.wso2.siddhi</groupId>
                <artifactId>siddhi-query-compiler</artifactId>
                <version>${siddhi.version}</version>
            </dependency>
            <dependency>
                <groupId>org.wso2.siddhi</groupId>
                <artifactId>siddhi-annotations</artifactId>
                <version>${siddhi.version}</version>
            </dependency>

            <dependency>
                <groupId>com.h2database</groupId>
                <artifactId>h2</artifactId>
                <scope>test</scope>
                <version>${h2database.version}</version>
            </dependency>
            <!-- MSF4J currently used only on tests as of now -->
            <dependency>
                <groupId>org.wso2.msf4j</groupId>
                <artifactId>msf4j-core</artifactId>
                <version>${msf4j.version}</version>
                <scope>test</scope>
            </dependency>
            <dependency>
                <groupId>org.wso2.msf4j</groupId>
                <artifactId>msf4j-microservice</artifactId>
                <version>${msf4j.version}</version>
                <scope>test</scope>
            </dependency>

            <dependency>
                <groupId>xml-apis</groupId>
                <artifactId>xml-apis</artifactId>
                <version>${xml.apis.version}</version>
            </dependency>
            <dependency>
                <groupId>org.apache.tomcat</groupId>
                <artifactId>tomcat-catalina</artifactId>
                <version>${apache.tomcat-catalina.version}</version>
            </dependency>
            <dependency>
                <groupId>org.apache.cxf</groupId>
                <artifactId>cxf-rt-rs-service-description</artifactId>
                <version>${apache.cxf-rt-rs-service-description.version}</version>
            </dependency>
            <dependency>
                <groupId>org.codehaus.jettison</groupId>
                <artifactId>jettison</artifactId>
                <version>${codehaus.jettison.version}</version>
            </dependency>
            <dependency>
                <groupId>org.springframework</groupId>
                <artifactId>spring-web</artifactId>
                <version>${springframework.spring-web.version}</version>
            </dependency>
            <dependency>
                <groupId>org.wso2.carbon.identity.framework</groupId>
                <artifactId>org.wso2.carbon.identity.central.log.mgt</artifactId>
                <version>${project.version}</version>
            </dependency>
            <dependency>
                <groupId>org.wso2.orbit.org.apache.commons</groupId>
                <artifactId>commons-compress</artifactId>
                <version>${commons-compress.version}</version>
            </dependency>
            <dependency>
                <groupId>org.wso2.orbit.org.apache.xmlbeans</groupId>
                <artifactId>xmlbeans</artifactId>
                <version>${xmlbeans.version}</version>
            </dependency>

            <dependency>
                <groupId>org.wso2.carbon.multitenancy</groupId>
                <artifactId>org.wso2.carbon.tenant.mgt</artifactId>
                <version>${org.wso2.carbon.multitenancy.version}</version>
                <scope>test</scope>
            </dependency>
            <!--Google Library for android attestation client-->
            <dependency>
                <groupId>org.wso2.orbit.com.google.api-services-playintegrity</groupId>
                <artifactId>google-api-services-playintegrity</artifactId>
                <version>${com.google.api.services.playintegrity.osgi.version}</version>
            </dependency>

            <!--Google Library for oauth credentials-->
            <dependency>
                <groupId>org.wso2.orbit.com.google.auth-library-oauth2-http</groupId>
                <artifactId>google-auth-library-oauth2-http</artifactId>
                <version>${com.google.auth.osgi.version}</version>
            </dependency>

            <!--Google Library for http client-->
            <dependency>
                <groupId>org.wso2.orbit.com.google.http-client</groupId>
                <artifactId>google-http-client</artifactId>
                <version>${com.google.api.http.clients.osgi.version}</version>
            </dependency>

            <dependency>
                <groupId>org.wso2.orbit.com.google.api-client</groupId>
                <artifactId>google-api-client</artifactId>
                <version>${com.google.api.clients.googleapis.osgi.version}</version>
            </dependency>
            <dependency>
                <groupId>org.wso2.orbit.com.nimbusds</groupId>
                <artifactId>nimbus-jose-jwt</artifactId>
                <version>${nimbusds.version}</version>
            </dependency>
            <dependency>
                <groupId>org.wso2.orbit.io.opencensus</groupId>
                <artifactId>opencensus</artifactId>
                <version>${org.wso2.orbit.io.opencensus.version}</version>
            </dependency>
            <dependency>
                <groupId>org.wso2.orbit.io.grpc</groupId>
                <artifactId>grpc-context</artifactId>
                <version>${org.wso2.orbit.io.grpc.version}</version>
            </dependency>
            <dependency>
                <groupId>com.fasterxml.jackson.dataformat</groupId>
                <artifactId>jackson-dataformat-cbor</artifactId>
                <version>${com.fasterxml.jackson.cbor.version}</version>
            </dependency>
<!--            GraalVM related dependencies-->
            <dependency>
                <groupId>org.graalvm.sdk</groupId>
                <artifactId>graal-sdk</artifactId>
                <version>${graalvm.version}</version>
            </dependency>
            <dependency>
                <groupId>org.graalvm.js</groupId>
                <artifactId>js</artifactId>
                <version>${graalvm.version}</version>
            </dependency>
            <dependency>
                <groupId>org.graalvm.truffle</groupId>
                <artifactId>truffle-api</artifactId>
                <version>${graalvm.version}</version>
            </dependency>
            <dependency>
                <groupId>org.graalvm.regex</groupId>
                <artifactId>regex</artifactId>
                <version>${graalvm.version}</version>
            </dependency>
            <dependency>
                <groupId>com.ibm.icu</groupId>
                <artifactId>icu4j</artifactId>
                <version>${icu.version}</version>
            </dependency>
        </dependencies>

    </dependencyManagement>

    <dependencies>
        <dependency>
            <groupId>org.apache.felix</groupId>
            <artifactId>org.apache.felix.scr.ds-annotations</artifactId>
            <scope>provided</scope>
        </dependency>
    </dependencies>

    <properties>
        <apache.tomcat-catalina.version>9.0.11</apache.tomcat-catalina.version>
        <apache.cxf-rt-frontend-jaxrs.version>2.7.16</apache.cxf-rt-frontend-jaxrs.version>
        <apache.cxf-rt-rs-service-description.version>3.3.7</apache.cxf-rt-rs-service-description.version>
        <codehaus.jettison.version>1.4.0</codehaus.jettison.version>
        <springframework.spring-web.version>5.1.1.RELEASE</springframework.spring-web.version>
        <jaxrx.jsr311.api.version>1.1.1</jaxrx.jsr311.api.version>

        <project.build.sourceEncoding>UTF-8</project.build.sourceEncoding>

        <!-- Carbon kernel version -->
        <carbon.kernel.version>4.10.10</carbon.kernel.version>
        <carbon.kernel.feature.version>4.7.0</carbon.kernel.feature.version>
        <carbon.kernel.package.import.version.range>[4.5.0, 5.0.0)</carbon.kernel.package.import.version.range>
        <carbon.kernel.registry.imp.pkg.version>[1.0.1, 2.0.0)</carbon.kernel.registry.imp.pkg.version>
        <carbon.consent.mgt.imp.pkg.version.range>[1.0.0, 3.0.0)</carbon.consent.mgt.imp.pkg.version.range>

        <osgi.service.component.imp.pkg.version.range>[1.2.0, 2.0.0)</osgi.service.component.imp.pkg.version.range>
        <osgi.service.http.imp.pkg.version.range>[1.2.1, 2.0.0)</osgi.service.http.imp.pkg.version.range>
        <osgi.framework.imp.pkg.version.range>[1.7.0, 2.0.0)</osgi.framework.imp.pkg.version.range>
        <osgi.util.tracker.imp.pkg.version.range>[1.5.1, 2.0.0)</osgi.util.tracker.imp.pkg.version.range>
        <equinox.osgi.services.version>3.5.100.v20160504-1419</equinox.osgi.services.version>
        <apache.felix.scr.ds.annotations.version>1.2.8</apache.felix.scr.ds.annotations.version>

        <!--Carbon commons version-->
        <carbon.commons.version>4.7.39</carbon.commons.version>
        <carbon.commons.imp.pkg.version>[4.7.2, 5.0.0)</carbon.commons.imp.pkg.version>

        <org.wso2.carbon.database.utils.version>2.1.3</org.wso2.carbon.database.utils.version>
        <org.wso2.carbon.database.utils.version.range>[2.0.0,2.2.0)</org.wso2.carbon.database.utils.version.range>

        <!--Carbon identity version-->
        <identity.framework.version>${project.version}</identity.framework.version>
        <carbon.identity.package.export.version>${project.version}</carbon.identity.package.export.version>
        <carbon.identity.package.import.version.range>[5.14.0, 8.0.0)</carbon.identity.package.import.version.range>

        <org.wso2.carbon.identity.organization.management.core.version>1.0.90
        </org.wso2.carbon.identity.organization.management.core.version>
        <org.wso2.carbon.identity.organization.management.core.version.range>[1.0.0, 2.0.0)
        </org.wso2.carbon.identity.organization.management.core.version.range>

        <!--Carbon registry version-->
        <org.wso2.carbon.registry.version>4.8.12</org.wso2.carbon.registry.version>
        <carbon.registry.common.imp.pkg.version.range>[0.0.0,1.0.0)</carbon.registry.common.imp.pkg.version.range>
        <carbon.registry.indexing.imp.pkg.version.range>[4.7.3,5.0.0)</carbon.registry.indexing.imp.pkg.version.range>

        <!--Carbon component version-->
        <carbon.user.api.imp.pkg.version.range>[1.0.1, 2.0.0)</carbon.user.api.imp.pkg.version.range>
        <carbon.base.imp.pkg.version.range>[1.0.0, 2.0.0)</carbon.base.imp.pkg.version.range>

        <!-- Axis2 Version -->
        <axis2.wso2.version>1.6.1-wso2v40</axis2.wso2.version>
        <axis2.osgi.version.range>[1.6.1.wso2v38, 2.0.0)</axis2.osgi.version.range>
        <orbit.version.wsdl4j>1.6.2.wso2v4</orbit.version.wsdl4j>
        <orbit.version.neethi>2.0.4.wso2v5</orbit.version.neethi>
        <axis2-transports.version>2.0.0-wso2v42</axis2-transports.version>
        <axis2-transports.version.range>[2.0.0-wso2v38,3.0.0)</axis2-transports.version.range>
        <org.apache.axis2.transport.mail.version.range>[0.0.0,1.0.0)</org.apache.axis2.transport.mail.version.range>

        <!-- Axiom Version -->
        <axiom.version>1.2.11-wso2v16</axiom.version>
        <axiom.wso2.version>1.2.11-wso2v16</axiom.wso2.version>
        <axiom.osgi.version.range>[1.2.11, 2.0.0)</axiom.osgi.version.range>
        <axiom.javax.mail.imp.pkg.version.range>[1.4.0, 2.0.0)</axiom.javax.mail.imp.pkg.version.range>
        <axiom.org.jaxen.imp.pkg.version.range>[1.1.1, 2.0.0)</axiom.org.jaxen.imp.pkg.version.range>

        <!-- Servet Version -->
        <servlet-api.version>2.5</servlet-api.version>
        <javax.servlet-api.version>3.1.0</javax.servlet-api.version>
        <javax.jsp-api.version>2.0</javax.jsp-api.version>
        <version.javax.servlet.jsp>2.2.0.v201112011158</version.javax.servlet.jsp>
        <javax.servelet.jstl.version>1.2</javax.servelet.jstl.version>
        <taglibs-standard-impl.version>1.2.5</taglibs-standard-impl.version>
        <imp.pkg.version.javax.servlet.jsp.jstl>[1.2.1, 2.0.0)</imp.pkg.version.javax.servlet.jsp.jstl>
        <imp.pkg.version.javax.servlet.jsp>[2.2.0, 3.0.0)</imp.pkg.version.javax.servlet.jsp>


        <!-- Servlet API -->
        <exp.pkg.version.javax.servlet>2.6.0</exp.pkg.version.javax.servlet>
        <imp.pkg.version.javax.servlet>[2.6.0, 3.0.0)</imp.pkg.version.javax.servlet>

        <!-- Misc -->
        <carbon.p2.plugin.version>5.1.2</carbon.p2.plugin.version>
        <derby.version>10.4.2.0</derby.version>
        <activation.version>1.1</activation.version>
        <javamail.version>1.4</javamail.version>
        <xmlsec.version>2.3.4</xmlsec.version>
        <jsr105.version>1.0.1.wso2v1</jsr105.version>
        <xmlsec.version.imp.pkg.version.range>[2.1.7,2.4.0)</xmlsec.version.imp.pkg.version.range>
        <wsdl4j.wso2.version>1.6.2.wso2v4</wsdl4j.wso2.version>
        <jetty.version>6.1.5</jetty.version>
        <xml.apis.version>1.4.01</xml.apis.version>
        <jaxen.version>1.1.1</jaxen.version>
        <woodstox.version>3.2.9</woodstox.version>
        <geronimo-stax-api.wso2.version>1.0.1.wso2v1</geronimo-stax-api.wso2.version>
        <validateutility.version>0.95</validateutility.version>
        <wsdl-validator.version>1.2.0.wso2v1</wsdl-validator.version>
        <uddi4j.version>1.0.1</uddi4j.version>
        <xercesImpl.version>2.12.0.wso2v1</xercesImpl.version>
        <juddi.wso2.version>3.0.3.wso2v2</juddi.wso2.version>
        <junit.version>4.13.1</junit.version>
        <version.javax.servlet>3.0.0.v201112011016</version.javax.servlet>
        <oltu.version>1.0.0.wso2v3</oltu.version>
        <!--<org.apache.oltu.oauth2.client.version>1.0.0</org.apache.oltu.oauth2.client.version>-->
        <oltu.package.import.version.range>[1.0.0, 2.0.0)</oltu.package.import.version.range>
        <bcprov.version>1.49.0.wso2v2</bcprov.version>
        <swagger.jaxrs.version>1.5.2</swagger.jaxrs.version>
        <org.json.version>20230227</org.json.version>
        <json.wso2.osgi.version.range>[20160810, 20300101)</json.wso2.osgi.version.range>
        <!-- Orbits -->
        <orbit.version.xmlschema>1.4.7.wso2v3</orbit.version.xmlschema>
        <orbit.version.infinispan>5.1.2.wso2v1</orbit.version.infinispan>
        <version.org.wso2.orbit.javax.xml.bind>2.3.1.wso2v1</version.org.wso2.orbit.javax.xml.bind>
        <version.org.wso2.orbit.javax.activation>1.1.1.wso2v1</version.org.wso2.orbit.javax.activation>
        <ua_parser.version>1.5.4.wso2v2</ua_parser.version>
        <ua_parser.version.range>[1.3.0, 2.0.0)</ua_parser.version.range>
        <apache.common.collection.version>3.2.0.wso2v1</apache.common.collection.version>
        <apache.common.collections4.version>4.4.wso2v1</apache.common.collections4.version>

        <!-- Abdera -->
        <version.abdera>1.0-wso2v2</version.abdera>
        <orbit.version.abdera>1.0.0.wso2v2</orbit.version.abdera>
        <exp.pkg.version.abdera>1.0.0.wso2v2</exp.pkg.version.abdera>
        <imp.pkg.version.abdera>[1.0.0.wso2v2, 2)</imp.pkg.version.abdera>

        <!--Apache Geronimo-->
        <version.geronimo.specs.geronimo-jpa_2.0_spec>1.0</version.geronimo.specs.geronimo-jpa_2.0_spec>

        <!--OpenJPA -->
        <openjpa.version>2.2.0-wso2v1</openjpa.version>

        <!--SCM-->
        <orbit.version.maven-scm>1.7.0.wso2v1</orbit.version.maven-scm>

        <!-- Rampart -->
        <rampart.wso2.version>1.6.1-wso2v43</rampart.wso2.version>
        <rampart.wso2.osgi.version.range>[1.6.1,2.0.0)</rampart.wso2.osgi.version.range>

        <!-- Balana -->
        <balana.version>1.2.13</balana.version>
        <balana.imp.pkg.version.range>[1.1.0,2.0.0)</balana.imp.pkg.version.range>

        <!-- Equinox -->
        <version.equinox.osgi.services>3.3.100.v20130513-1956</version.equinox.osgi.services>
        <version.equinox.osgi>3.9.1.v20130814-1242</version.equinox.osgi>
        <equinox.osgi.stax-api.imp.pkg.version.range>[1.0.1,2.0.0)</equinox.osgi.stax-api.imp.pkg.version.range>

        <saml.common.util.version>1.4.0</saml.common.util.version>
        <saml.common.util.version.range>[1.4.0,1.5.0)</saml.common.util.version.range>

        <!-- Commons -->
        <commons-beanutils.version>1.8.0</commons-beanutils.version>
        <commons-collections.version>3.2.2.wso2v1</commons-collections.version>
        <commons-digester.version>1.8</commons-digester.version>
        <commons-io.wso2.version>2.11.0.wso2v1</commons-io.wso2.version>
        <commons.io.wso2.osgi.version.range>[2.4.0,3.0.0)</commons.io.wso2.osgi.version.range>
        <commons-fileupload.wso2.version>1.2.2.wso2v1</commons-fileupload.wso2.version>
        <commons-fileupload.imp.pkg.version.range>[1.2.2,2.0.0)</commons-fileupload.imp.pkg.version.range>
        <commons-httpclient.wso2.version>3.1.0.wso2v2</commons-httpclient.wso2.version>
        <commons-httpclient.wso2.osgi.version>[3.1.0,4.0.0)</commons-httpclient.wso2.osgi.version>
        <commons-dbcp.version>1.2.2</commons-dbcp.version>
        <commons-lang.wso2.version>2.6.0.wso2v1</commons-lang.wso2.version>
        <commons-lang.version.range>[2.6.0,3.0.0)</commons-lang.version.range>
        <commons-lang.wso2.osgi.version.range>[2.6.0,3.0.0)</commons-lang.wso2.osgi.version.range>
        <commons-pool.wso2.osgi.version.range>[1.5.6,2.0.0)</commons-pool.wso2.osgi.version.range>
        <commons-codec.wso2.osgi.version.range>[1.4.0,2.0.0)</commons-codec.wso2.osgi.version.range>
        <commons-collections.wso2.osgi.version.range>[3.2.0,4.0.0)</commons-collections.wso2.osgi.version.range>
        <commons-collections4.wso2.osgi.version.range>[4.1.0,5.0.0)</commons-collections4.wso2.osgi.version.range>
        <import.package.version.commons.logging>[1.2.0,2.0.0)</import.package.version.commons.logging>

        <neethi.osgi.version>2.0.4.wso2v5</neethi.osgi.version>
        <neethi.osgi.version.range>[2.0.4.wso2v4,3.0.0)</neethi.osgi.version.range>
        <libthrift.wso2.version>0.16.0.wso2v1</libthrift.wso2.version>
        <!--Change major version to minor version which is 0.9.0 due to 0.8.x and 0.9.x incompatibility-->
        <libthrift.wso2.osgi.version.range>[0.12.0.wso2v1,0.17.0)</libthrift.wso2.osgi.version.range>
        <orbit.version.commons.fileuploader>1.2.0.wso2v1</orbit.version.commons.fileuploader>
        <opensaml.version>3.3.1</opensaml.version>
        <shibboleth.version>7.3.0</shibboleth.version>
        <opensaml2.wso2.version>3.3.1.wso2v11</opensaml2.wso2.version>
        <opensaml2.wso2.osgi.version.range>[3.3.1,3.4.0)</opensaml2.wso2.osgi.version.range>
        <joda.version>2.9.4</joda.version>
        <joda.wso2.version>2.9.4.wso2v1</joda.wso2.version>
        <joda.wso2.osgi.version.range>[2.8.2,3.0.0)</joda.wso2.osgi.version.range>
        <commons-codec.version>1.14.0.wso2v1</commons-codec.version>
        <commons-codec.wso2.osgi.version.range>[1.4.0,2.0.0)</commons-codec.wso2.osgi.version.range>

        <httpcore.version>4.3.3.wso2v1</httpcore.version>
        <httpcore.version.osgi.import.range>[4.3.0, 5.0.0)</httpcore.version.osgi.import.range>
        <com.google.code.gson.version>2.8.9</com.google.code.gson.version>
        <com.google.code.gson.osgi.version.range>[2.3.1,3.0.0)</com.google.code.gson.osgi.version.range>
        <com.google.code.findbugs.version>1.3.9</com.google.code.findbugs.version>
        <com.google.client.version>1.17.0-rc</com.google.client.version>
        <com.google.service.api.version>directory_v1-rev28-1.17.0-rc</com.google.service.api.version>
        <orbit.version.backport.util>3.1.0.wso2v1</orbit.version.backport.util>
        <stratos.version>2.2.0</stratos.version>
        <org.slf4j.verison>1.7.21</org.slf4j.verison>
        <org.slf4j.imp.pkg.version.range>[1.6.1,2.0.0)</org.slf4j.imp.pkg.version.range>

        <google.step2.wso2.version>1.0.wso2v2</google.step2.wso2.version>
        <google.guice.wso2.version>3.0.wso2v1</google.guice.wso2.version>
        <google.guice.imp.pkg.version.range>[1.3.0,2.0.0)</google.guice.imp.pkg.version.range>
        <gdata-core.wso2.version>1.47.0.wso2v1</gdata-core.wso2.version>
        <gdata-core.imp.pkg.version.range>[1.47.0.wso2v1,2.0.0)</gdata-core.imp.pkg.version.range>
        <httpcomponents-httpclient.wso2.version>4.3.6.wso2v2</httpcomponents-httpclient.wso2.version>
        <httpcomponents-httpclient.imp.pkg.version.range>[4.3.1.wso2v2,5.0.0)</httpcomponents-httpclient.imp.pkg.version.range>
        <orbit.version.commons.lang>2.6.0.wso2v1</orbit.version.commons.lang>
        <org.wso2.securevault.version>1.1.3</org.wso2.securevault.version>
        <org.wso2.securevault.import.version.range>[1.1.0, 2.0.0)</org.wso2.securevault.import.version.range>
        <hector-core.wso2.version>1.1.4.wso2v1</hector-core.wso2.version>
        <hector-core.imp.pkg.version.range>[1.1.4.wso2v1,2.0.0)</hector-core.imp.pkg.version.range>
        <waffle.imp.pkg.version.range>[1.6.wso2v4, 2.0)</waffle.imp.pkg.version.range>
        <waffle-jna.wso2.version>1.6.wso2v4</waffle-jna.wso2.version>
        <waffle-jna.imp.pkg.version.range>[1.6.wso2v1, 2.0)</waffle-jna.imp.pkg.version.range>
        <tomcat.wso2.imp.pkg.version.range>[1.7.0,2.0)</tomcat.wso2.imp.pkg.version.range>
        <net.minidev.json.imp.pkg.version.range>[1.3.0, 2.0.0)</net.minidev.json.imp.pkg.version.range>
        <encoder.wso2.imp.pkg.version.range>[1.2.0.wso2v1, 2.0.0)</encoder.wso2.imp.pkg.version.range>

        <version.commons.logging>1.1.1</version.commons.logging>
        <commons.logging.version>1.2</commons.logging.version>
        <kaptcha.wso2.version>2.3.0.wso2v1</kaptcha.wso2.version>
        <json.wso2.version>3.0.0.wso2v1</json.wso2.version>
        <json.wso2.version.range>[3.0.0.wso2v1, 4.0.0)</json.wso2.version.range>
        <com.fasterxml.jackson.version>2.16.1</com.fasterxml.jackson.version>
        <com.fasterxml.jackson.annotation.version>2.16.1</com.fasterxml.jackson.annotation.version>
        <com.fasterxml.jackson.databind.version>2.16.1</com.fasterxml.jackson.databind.version>
        <com.fasterxml.jackson.cbor.version>2.16.1</com.fasterxml.jackson.cbor.version>
        <com.fasterxml.jackson.jaxrs-json-provider-version>2.16.1</com.fasterxml.jackson.jaxrs-json-provider-version>
        <com.fasterxml.jackson.annotation.version.range>[2.13.0, 3.0.0)</com.fasterxml.jackson.annotation.version.range>

        <apache.wink.version>1.1.3-incubating</apache.wink.version>
        <msf4j.version>2.7.0</msf4j.version>
        <thetransactioncompany.cors-filter.wso2.version>1.7.0.wso2v1</thetransactioncompany.cors-filter.wso2.version>
        <thetransactioncompany.utils.wso2.version>1.9.0.wso2v1</thetransactioncompany.utils.wso2.version>
        <jsr311-api.version>1.1.1</jsr311-api.version>
        <javax.ws.rs-api.version>2.1.1</javax.ws.rs-api.version>
        <tomcat-util.version>3.3.2</tomcat-util.version>
        <json-smart.version>2.4.7</json-smart.version>
        <cxf-bundle.wso2.version>2.7.16.wso2v1</cxf-bundle.wso2.version>
        <org.apache.cxf.version>3.4.5</org.apache.cxf.version>
        <opencsv.wso2.version>1.8.wso2v1</opencsv.wso2.version>
        <orbit.version.poi>5.2.3.wso2v1</orbit.version.poi>
        <orbit.version.poi.range>[5.0.0,6.0.0)</orbit.version.poi.range>
        <commons-compress.version>1.25.0.wso2v1</commons-compress.version>
        <xmlbeans.version>5.1.1.wso2v1</xmlbeans.version>
        <javax.activation.import.pkg.version>[0.0.0, 1.0.0)</javax.activation.import.pkg.version>
        <com.yubico.version>0.14.0</com.yubico.version>
        <encoder.wso2.version>1.2.0.wso2v1</encoder.wso2.version>
        <encoder.wso2.import.version.range>[1.2.0, 2.0.0)</encoder.wso2.import.version.range>
        <encoder-jsp.version>1.2.2</encoder-jsp.version>
        <javax.xml.parsers.import.pkg.version>[0.0.0, 1.0.0)</javax.xml.parsers.import.pkg.version>
        <ehcache.version>1.5.0.wso2v3</ehcache.version>
        <com.fasterxml.core.version2>2.5.4</com.fasterxml.core.version2>
        <io.swagger.version>1.6.2</io.swagger.version>
        <carbon.consent.mgt.version>2.2.16</carbon.consent.mgt.version>

        <javax.xml.range>[0.0.0,1.0.0)</javax.xml.range>
        <org.apache.xml.security.range>[0.0.0,2.0.0)</org.apache.xml.security.range>
        <org.apache.olingo.version>1.1.0</org.apache.olingo.version>


        <maven.buildnumber.plugin.version>1.4</maven.buildnumber.plugin.version>
        <maven.compiler.plugin.version>3.8.0</maven.compiler.plugin.version>
        <maven.war.plugin.version>3.2.2</maven.war.plugin.version>
        <maven.build.helper.plugin.version>3.0.0</maven.build.helper.plugin.version>
        <swagger2cxf-maven-plugin.version>1.0-SNAPSHOT</swagger2cxf-maven-plugin.version>

        <project.scm.id>my-scm-server</project.scm.id>

        <jersey-version>1.19.1</jersey-version>

        <!-- Pax Logging Version -->
        <pax.logging.api.version>1.10.1</pax.logging.api.version>
        <pax.logging.log4j2.version>1.10.1</pax.logging.log4j2.version>

        <!-- Log4j -->
        <log4j.api.version>2.17.1</log4j.api.version>
        <log4j.core.version>2.17.1</log4j.core.version>
        <log4j.slf4j.version>2.17.1</log4j.slf4j.version>

        <!-- Unit test versions -->
        <testng.version>7.10.1</testng.version>
        <jacoco.version>0.8.4</jacoco.version>
        <jmockit.version>1.44</jmockit.version>
        <maven.surefire.plugin.version>3.2.5</maven.surefire.plugin.version>
        <mockito.version>5.3.1</mockito.version>
        <mockito-testng.version>0.5.2</mockito-testng.version>

        <wso2.maven.compiler.source>1.8</wso2.maven.compiler.source>
        <wso2.maven.compiler.target>1.8</wso2.maven.compiler.target>

        <h2database.version>2.2.224</h2database.version>

        <graalvm.version>22.3.4</graalvm.version>
        <graalvm.version.range>[22.3.0,23.0.0)</graalvm.version.range>
        <!-- ICU version must be reflecting graalvm version -->
        <icu.version>71.1</icu.version>

        <maven.checkstyleplugin.version>3.1.0</maven.checkstyleplugin.version>
        <maven.spotbugsplugin.version>4.8.4.0</maven.spotbugsplugin.version>

        <account.lock.service.imp.pkg.version.range>[1.4.23, 2.0.0)</account.lock.service.imp.pkg.version.range>
        <openjdk.nashorn.version>15.3</openjdk.nashorn.version>
        <org.wso2.carbon.multitenancy.version>4.11.12</org.wso2.carbon.multitenancy.version>

        <com.google.api.playintegrity.version>1.0.0.wso2v1</com.google.api.playintegrity.version>
        <com.google.auth.version>1.20.0</com.google.auth.version>
        <com.google.http.client.version>1.43.3</com.google.http.client.version>
        <com.google.gson.client.version>2.2.0</com.google.gson.client.version>
        <nimbusds.version>7.9.0.wso2v1</nimbusds.version>
        <nimbusds.osgi.version.range>[7.3.0,8.0.0)</nimbusds.osgi.version.range>
        <com.google.auth.osgi.version>1.20.0.wso2v1</com.google.auth.osgi.version>
        <com.google.auth.osgi.version.range>[1.20.0,2.0.0)</com.google.auth.osgi.version.range>
        <com.google.api.clients.googleapis.osgi.version>2.2.0.wso2v1</com.google.api.clients.googleapis.osgi.version>
        <com.google.api.clients.googleapis.osgi.version.range>[2.0.0,3.0.0)</com.google.api.clients.googleapis.osgi.version.range>
        <com.google.api.services.playintegrity.osgi.version>2.0.0.wso2v1</com.google.api.services.playintegrity.osgi.version>
        <com.google.api.http.clients.osgi.version>1.43.3.wso2v1</com.google.api.http.clients.osgi.version>
        <com.google.api.http.clients.osgi.version.range>[1.41.2,1.44.0)</com.google.api.http.clients.osgi.version.range>
        <org.wso2.orbit.io.opencensus.version>0.31.1.wso2v3</org.wso2.orbit.io.opencensus.version>
        <org.wso2.orbit.io.grpc.version>1.59.0.wso2v1</org.wso2.orbit.io.grpc.version>
    </properties>

    <build>
        <pluginManagement>
            <plugins>
                <plugin>
                    <groupId>org.apache.maven.plugins</groupId>
                    <artifactId>maven-compiler-plugin</artifactId>
                    <version>${maven.compiler.plugin.version}</version>
                    <inherited>true</inherited>
                    <configuration>
                        <encoding>UTF-8</encoding>
                        <source>1.8</source>
                        <target>1.8</target>
                    </configuration>
                </plugin>
                <plugin>
                    <groupId>org.wso2.maven.plugins</groupId>
                    <artifactId>swagger2cxf-maven-plugin</artifactId>
                    <version>${swagger2cxf-maven-plugin.version}</version>
                    <configuration>
                        <inputSpec>
                            ${project.basedir}/src/main/resources/org.wso2.carbon.identity.template.mgt.api.yaml
                        </inputSpec>
                    </configuration>
                </plugin>
                <plugin>
                    <groupId>org.apache.felix</groupId>
                    <artifactId>maven-bundle-plugin</artifactId>
                    <version>3.2.0</version>
                    <extensions>true</extensions>
                    <configuration>
                        <obrRepository>NONE</obrRepository>
                        <instructions>
                            <SCM-Revision>${buildNumber}</SCM-Revision>
                        </instructions>
                    </configuration>
                </plugin>
                <plugin>
                    <groupId>org.codehaus.mojo</groupId>
                    <artifactId>buildnumber-maven-plugin</artifactId>
                    <version>${maven.buildnumber.plugin.version}</version>
                    <executions>
                        <execution>
                            <phase>validate</phase>
                            <goals>
                                <goal>create</goal>
                            </goals>
                        </execution>
                    </executions>
                    <configuration>
                        <doCheck>false</doCheck>
                        <doUpdate>false</doUpdate>
                    </configuration>
                </plugin>
                <plugin>
                    <groupId>org.apache.maven.plugins</groupId>
                    <artifactId>maven-checkstyle-plugin</artifactId>
                    <version>${maven.checkstyleplugin.version}</version>
                    <executions>
                        <execution>
                            <id>validate</id>
                            <phase>validate</phase>
                            <configuration>
                                <configLocation>
                                    https://raw.githubusercontent.com/wso2/code-quality-tools/v1.3/checkstyle/checkstyle.xml
                                </configLocation>
                                <suppressionsLocation>
                                    https://raw.githubusercontent.com/wso2/code-quality-tools/v1.3/checkstyle/suppressions.xml
                                </suppressionsLocation>
                                <encoding>UTF-8</encoding>
                                <consoleOutput>true</consoleOutput>
                                <failsOnError>true</failsOnError>
                                <includeTestSourceDirectory>true</includeTestSourceDirectory>
                            </configuration>
                            <goals>
                                <goal>check</goal>
                            </goals>
                        </execution>
                    </executions>
                </plugin>
                <plugin>
                    <groupId>com.github.spotbugs</groupId>
                    <artifactId>spotbugs-maven-plugin</artifactId>
                    <version>${maven.spotbugsplugin.version}</version>
                    <configuration>
                        <excludeFilterFile>spotbugs-exclude.xml</excludeFilterFile>
                        <effort>Max</effort>
                        <threshold>Low</threshold>
                        <xmlOutput>true</xmlOutput>
                    </configuration>
                    <executions>
                        <execution>
                            <id>analyze-compile</id>
                            <phase>compile</phase>
                            <goals>
                                <goal>check</goal>
                            </goals>
                        </execution>
                    </executions>
                </plugin>
            </plugins>
        </pluginManagement>

        <plugins>
            <plugin>
                <groupId>org.apache.maven.plugins</groupId>
                <artifactId>maven-release-plugin</artifactId>
                <configuration>
                    <preparationGoals>clean install</preparationGoals>
                    <autoVersionSubmodules>true</autoVersionSubmodules>
                </configuration>
            </plugin>
            <plugin>
                <groupId>org.apache.maven.plugins</groupId>
                <artifactId>maven-deploy-plugin</artifactId>
            </plugin>

            <plugin>
                <groupId>org.codehaus.mojo</groupId>
                <artifactId>buildnumber-maven-plugin</artifactId>
            </plugin>
            <plugin>
                <groupId>org.apache.maven.plugins</groupId>
                <artifactId>maven-javadoc-plugin</artifactId>
                <configuration>
                    <source>1.8</source>
                </configuration>
                <executions>
                    <execution>
                        <id>attach-javadocs</id>
                        <goals>
                            <goal>jar</goal>
                        </goals>
                        <configuration>
                            <!--This parameter disables doclint-->
                            <doclint>none</doclint>
                            <quiet>true</quiet>
                        </configuration>
                    </execution>
                </executions>
            </plugin>
            <plugin>
                <groupId>org.apache.maven.plugins</groupId>
                <artifactId>maven-checkstyle-plugin</artifactId>
            </plugin>
            <plugin>
                <groupId>com.github.spotbugs</groupId>
                <artifactId>spotbugs-maven-plugin</artifactId>
            </plugin>
            <plugin>
                <groupId>org.apache.maven.plugins</groupId>
                <artifactId>maven-compiler-plugin</artifactId>
            </plugin>
        </plugins>
    </build>

</project><|MERGE_RESOLUTION|>--- conflicted
+++ resolved
@@ -70,11 +70,8 @@
         <module>components/central-logger</module>
         <module>components/input-validation-mgt</module>
         <module>components/client-attestation-mgt</module>
-<<<<<<< HEAD
         <module>components/trusted-app-mgt</module>
-=======
         <module>components/action-mgt</module>
->>>>>>> ed98880b
         <module>features/extension-mgt</module>
         <module>components/consent-server-configs-mgt</module>
         <module>features/security-mgt</module>
@@ -108,11 +105,8 @@
         <module>components/api-resource-mgt</module>
         <module>features/api-resource-mgt</module>
         <module>features/client-attestation-mgt</module>
-<<<<<<< HEAD
         <module>features/trusted-app-mgt</module>
-=======
         <module>features/action-mgt</module>
->>>>>>> ed98880b
     </modules>
 
 
@@ -311,7 +305,6 @@
 
             <dependency>
                 <groupId>org.wso2.carbon.identity.framework</groupId>
-<<<<<<< HEAD
                 <artifactId>org.wso2.carbon.identity.trusted.app.mgt</artifactId>
                 <version>${project.version}</version>
             </dependency>
@@ -319,9 +312,12 @@
             <dependency>
                 <groupId>org.wso2.carbon.identity.framework</groupId>
                 <artifactId>org.wso2.carbon.identity.trusted.app.mgt.server.feature</artifactId>
-=======
+                <version>${project.version}</version>
+            </dependency>
+
+            <dependency>
+                <groupId>org.wso2.carbon.identity.framework</groupId>
                 <artifactId>org.wso2.carbon.identity.action.management</artifactId>
->>>>>>> ed98880b
                 <version>${project.version}</version>
             </dependency>
 
