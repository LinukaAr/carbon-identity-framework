--- conflicted
+++ resolved
@@ -1696,11 +1696,7 @@
         <project.build.sourceEncoding>UTF-8</project.build.sourceEncoding>
 
         <!-- Carbon kernel version -->
-<<<<<<< HEAD
-        <carbon.kernel.version>4.6.2-SNAPSHOT</carbon.kernel.version>
-=======
-        <carbon.kernel.version>4.6.3-m1</carbon.kernel.version>
->>>>>>> 721e2837
+        <carbon.kernel.version>4.6.3-m4</carbon.kernel.version>
         <carbon.kernel.feature.version>4.6.0</carbon.kernel.feature.version>
         <carbon.kernel.package.import.version.range>[4.5.0, 5.0.0)</carbon.kernel.package.import.version.range>
         <carbon.kernel.registry.imp.pkg.version>[1.0.1, 2.0.0)</carbon.kernel.registry.imp.pkg.version>
