<?xml version="1.0" encoding="utf-8"?>
<!--
  ~ Copyright (c) 2015-2024, WSO2 LLC. (http://www.wso2.com).
  ~
  ~ WSO2 LLC. licenses this file to you under the Apache License,
  ~ Version 2.0 (the "License"); you may not use this file except
  ~ in compliance with the License.
  ~ You may obtain a copy of the License at
  ~
  ~ http://www.apache.org/licenses/LICENSE-2.0
  ~
  ~ Unless required by applicable law or agreed to in writing,
  ~ software distributed under the License is distributed on an
  ~ "AS IS" BASIS, WITHOUT WARRANTIES OR CONDITIONS OF ANY
  ~ KIND, either express or implied.  See the License for the
  ~ specific language governing permissions and limitations
  ~ under the License.
  -->
<project xmlns="http://maven.apache.org/POM/4.0.0" xmlns:xsi="http://www.w3.org/2001/XMLSchema-instance" xsi:schemaLocation="http://maven.apache.org/POM/4.0.0 http://maven.apache.org/maven-v4_0_0.xsd">

    <modelVersion>4.0.0</modelVersion>
    <groupId>org.wso2.carbon.identity.framework</groupId>
    <artifactId>identity-framework</artifactId>
    <packaging>pom</packaging>
    <version>7.7.74-SNAPSHOT</version>
    <name>WSO2 Carbon - Platform Aggregator Pom</name>
    <url>http://wso2.org</url>

    <parent>
        <groupId>org.wso2</groupId>
        <artifactId>wso2</artifactId>
        <version>1.4</version>
    </parent>

    <scm>
        <url>https://github.com/wso2/carbon-identity-framework.git</url>
        <developerConnection>scm:git:https://github.com/wso2/carbon-identity-framework.git</developerConnection>
        <connection>scm:git:https://github.com/wso2/carbon-identity-framework.git</connection>
        <tag>HEAD</tag>
    </scm>

    <modules>
        <module>test-utils/org.wso2.carbon.identity.testutil</module>
        <module>service-stubs/identity</module>
        <module>components/authentication-framework</module>
        <module>components/identity-core</module>
        <module>components/application-mgt</module>
        <module>components/user-mgt</module>
        <module>components/role-mgt</module>
        <module>components/identity-mgt</module>
        <module>components/identity-event</module>
        <module>components/notification-mgt</module>
        <module>components/provisioning</module>
        <module>components/user-store</module>
        <module>components/idp-mgt</module>
        <module>components/claim-mgt</module>
        <module>components/directory-server-manager</module>
        <module>components/security-mgt</module>
        <module>components/carbon-authenticators</module>
        <module>components/consent-mgt</module>
        <module>components/functions-library-mgt</module>
        <module>components/template-mgt</module>
        <module>components/extension-mgt</module>
        <module>components/configuration-mgt</module>
        <module>components/captcha-mgt</module>
        <module>components/user-functionality-mgt</module>
        <module>components/cors-mgt</module>
        <module>components/multi-attribute-login</module>
        <module>components/secret-mgt</module>
        <module>components/central-logger</module>
        <module>components/input-validation-mgt</module>
        <module>components/client-attestation-mgt</module>
        <module>components/trusted-app-mgt</module>
        <module>components/action-mgt</module>
        <module>components/certificate-mgt</module>
        <module>components/rule-mgt</module>
        <module>features/extension-mgt</module>
        <module>components/consent-server-configs-mgt</module>
        <module>features/security-mgt</module>
        <module>features/claim-mgt</module>
        <module>features/identity-core</module>
        <module>features/identity-event</module>
        <module>features/identity-mgt</module>
        <module>features/authentication-framework</module>
        <module>features/application-mgt</module>
        <module>features/provisioning</module>
        <module>features/notification-mgt</module>
        <module>features/idp-mgt</module>
        <module>features/directory-server-manager</module>
        <module>features/user-mgt</module>
        <module>features/role-mgt</module>
        <module>features/categories</module>
        <module>features/carbon-authenticators</module>
        <module>features/consent-mgt</module>
        <module>features/functions-library-mgt</module>
        <module>features/template-mgt</module>
        <module>features/configuration-mgt</module>
        <module>features/user-functionality-mgt</module>
        <module>features/cors-mgt</module>
        <module>features/multi-attribute-login</module>
        <module>features/user-store</module>
        <module>features/secret-mgt</module>
        <module>features/central-logger</module>
        <module>features/input-validation-mgt</module>
        <module>features/consent-server-configs-mgt</module>
        <module>components/api-resource-mgt</module>
        <module>features/api-resource-mgt</module>
        <module>features/client-attestation-mgt</module>
        <module>features/trusted-app-mgt</module>
        <module>features/action-mgt</module>
        <module>features/certificate-mgt</module>
        <module>features/rule-mgt</module>
    </modules>


    <distributionManagement>
        <repository>
            <id>nexus-releases</id>
            <name>WSO2 Nexus Release Repository</name>
            <url>https://maven.wso2.org/nexus/service/local/staging/deploy/maven2/</url>
        </repository>
        <snapshotRepository>
            <id>wso2.snapshots</id>
            <name>WSO2 Snapshot Repository</name>
            <url>https://maven.wso2.org/nexus/content/repositories/snapshots/</url>
        </snapshotRepository>
    </distributionManagement>


    <dependencyManagement>
        <dependencies>
            <!--Components Dependencies Starts-->

            <!-- Carbon Kernel Dependencies-->
            <dependency>
                <groupId>org.eclipse.osgi</groupId>
                <artifactId>org.eclipse.osgi</artifactId>
                <version>${version.equinox.osgi}</version>
            </dependency>
            <dependency>
                <groupId>org.wso2.carbon</groupId>
                <artifactId>javax.cache.wso2</artifactId>
                <version>${carbon.kernel.version}</version>
            </dependency>
            <dependency>
                <groupId>org.wso2.carbon</groupId>
                <artifactId>org.wso2.carbon.user.core</artifactId>
                <version>${carbon.kernel.version}</version>
            </dependency>
            <dependency>
                <groupId>org.wso2.carbon</groupId>
                <artifactId>org.wso2.carbon.registry.core</artifactId>
                <version>${carbon.kernel.version}</version>
            </dependency>
            <dependency>
                <groupId>org.wso2.carbon</groupId>
                <artifactId>org.wso2.carbon.core.services</artifactId>
                <version>${carbon.kernel.version}</version>
            </dependency>
            <dependency>
                <groupId>org.wso2.carbon</groupId>
                <artifactId>org.wso2.carbon.server.admin</artifactId>
                <version>${carbon.kernel.version}</version>
            </dependency>
            <dependency>
                <groupId>org.wso2.carbon</groupId>
                <artifactId>org.wso2.carbon.core</artifactId>
                <version>${carbon.kernel.version}</version>
            </dependency>
            <dependency>
                <groupId>org.wso2.carbon</groupId>
                <artifactId>org.wso2.carbon.core.common</artifactId>
                <version>${carbon.kernel.version}</version>
            </dependency>
            <dependency>
                <groupId>org.wso2.carbon</groupId>
                <artifactId>org.wso2.carbon.user.api</artifactId>
                <version>${carbon.kernel.version}</version>
            </dependency>
            <dependency>
                <groupId>org.wso2.carbon</groupId>
                <artifactId>org.wso2.carbon.utils</artifactId>
                <version>${carbon.kernel.version}</version>
            </dependency>
            <dependency>
                <groupId>org.wso2.carbon</groupId>
                <artifactId>org.wso2.carbon.ui</artifactId>
                <version>${carbon.kernel.version}</version>
            </dependency>
            <dependency>
                <groupId>org.wso2.carbon</groupId>
                <artifactId>org.wso2.carbon.ui.menu.tools</artifactId>
                <version>${carbon.kernel.version}</version>
            </dependency>
            <dependency>
                <groupId>org.wso2.carbon</groupId>
                <artifactId>org.wso2.carbon.ndatasource.core</artifactId>
                <version>${carbon.kernel.version}</version>
            </dependency>
            <dependency>
                <groupId>org.wso2.carbon</groupId>
                <artifactId>org.wso2.carbon.ndatasource.rdbms</artifactId>
                <version>${carbon.kernel.version}</version>
            </dependency>
            <dependency>
                <groupId>org.wso2.carbon</groupId>
                <artifactId>org.wso2.carbon.authenticator.proxy</artifactId>
                <version>${carbon.kernel.version}</version>
            </dependency>
            <dependency>
                <groupId>org.wso2.carbon</groupId>
                <artifactId>org.wso2.carbon.base</artifactId>
                <version>${carbon.kernel.version}</version>
            </dependency>
            <dependency>
                <groupId>org.wso2.carbon</groupId>
                <artifactId>org.wso2.carbon.authenticator.stub</artifactId>
                <version>${carbon.kernel.version}</version>
            </dependency>
            <dependency>
                <groupId>org.wso2.carbon</groupId>
                <artifactId>org.wso2.carbon.core.ui</artifactId>
                <version>${carbon.kernel.version}</version>
            </dependency>
            <dependency>
                <groupId>org.wso2.carbon.utils</groupId>
                <artifactId>org.wso2.carbon.database.utils</artifactId>
                <version>${org.wso2.carbon.database.utils.version}</version>
            </dependency>

            <dependency>
                <groupId>org.wso2.orbit.org.apache.neethi</groupId>
                <artifactId>neethi</artifactId>
                <version>${neethi.osgi.version}</version>
            </dependency>
            <dependency>
                <groupId>org.apache.axis2.wso2</groupId>
                <artifactId>axis2</artifactId>
                <version>${axis2.wso2.version}</version>
            </dependency>
            <dependency>
                <groupId>org.apache.axis2.wso2</groupId>
                <artifactId>axis2-client</artifactId>
                <version>${axis2.wso2.version}</version>
            </dependency>
            <dependency>
                <groupId>org.apache.axis2.transport</groupId>
                <artifactId>axis2-transport-mail</artifactId>
                <version>${axis2-transports.version}</version>
            </dependency>
            <dependency>
                <groupId>org.apache.ws.commons.axiom.wso2</groupId>
                <artifactId>axiom</artifactId>
                <version>${axiom.wso2.version}</version>
            </dependency>

            <dependency>
                <groupId>org.apache.santuario</groupId>
                <artifactId>xmlsec</artifactId>
                <version>${xmlsec.version}</version>
                <exclusions>
                    <exclusion>
                        <groupId>com.fasterxml.woodstox</groupId>
                        <artifactId>woodstox-core</artifactId>
                    </exclusion>
                </exclusions>
            </dependency>
            <dependency>
                <groupId>org.wso2.orbit.jsr105</groupId>
                <artifactId>jsr105</artifactId>
                <version>${jsr105.version}</version>
            </dependency>

            <dependency>
                <groupId>com.google.gdata.wso2</groupId>
                <artifactId>gdata-core</artifactId>
                <version>${gdata-core.wso2.version}</version>
            </dependency>

            <dependency>
                <groupId>libthrift.wso2</groupId>
                <artifactId>libthrift</artifactId>
                <version>${libthrift.wso2.version}</version>
            </dependency>

            <dependency>
                <groupId>org.wso2.carbon.identity.framework</groupId>
                <artifactId>org.wso2.carbon.user.mgt.common</artifactId>
                <version>${project.version}</version>
            </dependency>

            <dependency>
                <groupId>org.wso2.carbon.identity.framework</groupId>
                <artifactId>org.wso2.carbon.identity.input.validation.mgt</artifactId>
                <version>${project.version}</version>
            </dependency>

            <dependency>
                <groupId>org.wso2.carbon.identity.framework</groupId>
                <artifactId>org.wso2.carbon.identity.client.attestation.mgt</artifactId>
                <version>${project.version}</version>
            </dependency>

            <dependency>
                <groupId>org.wso2.carbon.identity.framework</groupId>
                <artifactId>org.wso2.carbon.identity.trusted.app.mgt</artifactId>
                <version>${project.version}</version>
            </dependency>

            <dependency>
                <groupId>org.wso2.carbon.identity.framework</groupId>
                <artifactId>org.wso2.carbon.identity.trusted.app.mgt.server.feature</artifactId>
                <version>${project.version}</version>
            </dependency>

            <dependency>
                <groupId>org.wso2.carbon.identity.framework</groupId>
                <artifactId>org.wso2.carbon.identity.action.management</artifactId>
                <version>${project.version}</version>
            </dependency>
            <dependency>
                <groupId>org.wso2.carbon.identity.framework</groupId>
                <artifactId>org.wso2.carbon.identity.action.execution</artifactId>
                <version>${project.version}</version>
            </dependency>

            <dependency>
                <groupId>org.wso2.carbon.identity.framework</groupId>
                <artifactId>org.wso2.carbon.identity.certificate.management</artifactId>
                <version>${project.version}</version>
            </dependency>

            <dependency>
                <groupId>org.wso2.carbon.identity.framework</groupId>
                <artifactId>org.wso2.carbon.identity.rule.metadata</artifactId>
                <version>${project.version}</version>
            </dependency>
            <dependency>
                <groupId>org.wso2.carbon.identity.framework</groupId>
                <artifactId>org.wso2.carbon.identity.rule.management</artifactId>
                <version>${project.version}</version>
            </dependency>

            <dependency>
                <groupId>org.wso2.carbon.identity.framework</groupId>
                <artifactId>org.wso2.carbon.identity.consent.server.configs.mgt</artifactId>
                <version>${project.version}</version>
            </dependency>

            <dependency>
                <groupId>org.wso2.carbon.identity.framework</groupId>
                <artifactId>org.wso2.carbon.user.mgt</artifactId>
                <version>${project.version}</version>
            </dependency>

            <dependency>
                <groupId>org.wso2.carbon.identity.framework</groupId>
                <artifactId>org.wso2.carbon.user.mgt.stub</artifactId>
                <version>${project.version}</version>
            </dependency>

            <dependency>
                <groupId>org.wso2.carbon.identity.framework</groupId>
                <artifactId>org.wso2.carbon.user.mgt.ui</artifactId>
                <version>${project.version}</version>
            </dependency>

            <dependency>
                <groupId>org.wso2.carbon.identity.framework</groupId>
                <artifactId>org.wso2.carbon.role.mgt.ui</artifactId>
                <version>${project.version}</version>
            </dependency>

            <dependency>
                <groupId>org.wso2.carbon.identity.framework</groupId>
                <artifactId>org.wso2.carbon.role.mgt.ui.feature</artifactId>
                <version>${project.version}</version>
            </dependency>

            <dependency>
                <groupId>org.wso2.carbon.identity.framework</groupId>
                <artifactId>org.wso2.carbon.user.mgt.server.feature</artifactId>
                <version>${project.version}</version>
                <type>zip</type>
            </dependency>

            <dependency>
                <groupId>org.wso2.carbon.identity.framework</groupId>
                <artifactId>org.wso2.carbon.user.mgt.ui.feature</artifactId>
                <version>${project.version}</version>
                <type>zip</type>
            </dependency>

            <dependency>
                <groupId>org.wso2.carbon.identity.framework</groupId>
                <artifactId>org.wso2.carbon.identity.role.mgt.core</artifactId>
                <version>${project.version}</version>
            </dependency>

            <dependency>
                <groupId>org.wso2.carbon.identity.framework</groupId>
                <artifactId>org.wso2.carbon.identity.role.mgt.core.server.feature</artifactId>
                <version>${project.version}</version>
                <type>zip</type>
            </dependency>
            <dependency>
                <groupId>org.wso2.carbon.identity.framework</groupId>
                <artifactId>org.wso2.carbon.identity.multi.attribute.login.mgt</artifactId>
                <version>${project.version}</version>
            </dependency>
            <dependency>
                <groupId>org.wso2.carbon.identity.framework</groupId>
                <artifactId>org.wso2.carbon.identity.multi.attribute.login.mgt.server.feature</artifactId>
                <version>${project.version}</version>
                <type>zip</type>
            </dependency>
            <dependency>
                <groupId>org.wso2.carbon.identity.framework</groupId>
                <artifactId>org.wso2.carbon.identity.unique.claim.mgt</artifactId>
                <version>${project.version}</version>
            </dependency>
            <dependency>
                <groupId>org.wso2.carbon.identity.framework</groupId>
                <artifactId>org.wso2.carbon.identity.unique.claim.mgt.server.feature</artifactId>
                <version>${project.version}</version>
                <type>zip</type>
            </dependency>
            <dependency>
                <groupId>org.wso2.carbon.identity.framework</groupId>
                <artifactId>org.wso2.carbon.security.mgt</artifactId>
                <version>${project.version}</version>
            </dependency>
            <dependency>
                <groupId>org.wso2.carbon.identity.framework</groupId>
                <artifactId>org.wso2.carbon.security.mgt.ui</artifactId>
                <version>${project.version}</version>
            </dependency>
            <dependency>
                <groupId>org.wso2.carbon.identity.framework</groupId>
                <artifactId>org.wso2.carbon.claim.mgt</artifactId>
                <version>${project.version}</version>
            </dependency>
            <dependency>
                <groupId>org.wso2.carbon.identity.framework</groupId>
                <artifactId>org.wso2.carbon.security.mgt.feature</artifactId>
                <version>${project.version}</version>
                <type>zip</type>
            </dependency>
            <dependency>
                <groupId>org.wso2.carbon.identity.framework</groupId>
                <artifactId>org.wso2.carbon.security.mgt.server.feature</artifactId>
                <version>${project.version}</version>
                <type>zip</type>
            </dependency>
            <dependency>
                <groupId>org.wso2.carbon.identity.framework</groupId>
                <artifactId>org.wso2.carbon.security.mgt.ui.feature</artifactId>
                <version>${project.version}</version>
                <type>zip</type>
            </dependency>
            <dependency>
                <groupId>org.wso2.carbon.commons</groupId>
                <artifactId>org.wso2.carbon.discovery.core</artifactId>
                <version>${carbon.commons.version}</version>
            </dependency>
            <dependency>
                <groupId>org.wso2.carbon.commons</groupId>
                <artifactId>org.wso2.carbon.discovery.ui</artifactId>
                <version>${carbon.commons.version}</version>
            </dependency>

            <dependency>
                <groupId>org.wso2.carbon.identity.framework</groupId>
                <artifactId>org.wso2.carbon.claim.mgt.server.feature</artifactId>
                <version>${project.version}</version>
                <type>zip</type>
            </dependency>
            <dependency>
                <groupId>org.wso2.carbon.identity.framework</groupId>
                <artifactId>org.wso2.carbon.claim.mgt.ui.feature</artifactId>
                <version>${project.version}</version>
                <type>zip</type>
            </dependency>
            <dependency>
                <groupId>org.wso2.securevault</groupId>
                <artifactId>org.wso2.securevault</artifactId>
                <version>${org.wso2.securevault.version}</version>
            </dependency>
            <dependency>
                <groupId>org.wso2.carbon</groupId>
                <artifactId>org.wso2.carbon.securevault</artifactId>
                <version>${carbon.kernel.version}</version>
            </dependency>
            <dependency>
                <groupId>org.apache.logging.log4j</groupId>
                <artifactId>log4j-api</artifactId>
                <version>${log4j.api.version}</version>
            </dependency>
            <dependency>
                <groupId>org.apache.logging.log4j</groupId>
                <artifactId>log4j-core</artifactId>
                <version>${log4j.core.version}</version>
            </dependency>
            <dependency>
                <groupId>commons-logging</groupId>
                <artifactId>commons-logging</artifactId>
                <version>${commons.logging.version}</version>
            </dependency>
            <dependency>
                <groupId>org.wso2.orbit.xerces</groupId>
                <artifactId>xercesImpl</artifactId>
                <version>${xercesImpl.version}</version>
            </dependency>

            <dependency>
                <groupId>commons-fileupload.wso2</groupId>
                <artifactId>commons-fileupload</artifactId>
                <version>${commons-fileupload.wso2.version}</version>
            </dependency>

            <dependency>
                <groupId>org.wso2.carbon.identity.framework</groupId>
                <artifactId>org.wso2.carbon.security.mgt.stub</artifactId>
                <version>${project.version}</version>
            </dependency>
            <dependency>
                <groupId>junit</groupId>
                <artifactId>junit</artifactId>
                <scope>test</scope>
                <version>${junit.version}</version>
            </dependency>
            <dependency>
                <groupId>au.com.bytecode.opencsv.wso2</groupId>
                <artifactId>opencsv</artifactId>
                <version>${opencsv.wso2.version}</version>
            </dependency>
            <dependency>
                <groupId>org.wso2.orbit.org.apache.poi</groupId>
                <artifactId>poi-scratchpad</artifactId>
                <version>${orbit.version.poi}</version>
            </dependency>
            <dependency>
                <groupId>org.wso2.orbit.org.apache.poi</groupId>
                <artifactId>poi-ooxml</artifactId>
                <version>${orbit.version.poi}</version>
            </dependency>

            <dependency>
                <groupId>org.apache.ws.commons.axiom</groupId>
                <artifactId>axiom-api</artifactId>
                <version>${axiom.version}</version>
                <exclusions>
                    <exclusion>
                        <groupId>xerces</groupId>
                        <artifactId>xercesImpl</artifactId>
                    </exclusion>
                </exclusions>
            </dependency>
            <dependency>
                <groupId>wsdl4j.wso2</groupId>
                <artifactId>wsdl4j</artifactId>
                <version>${wsdl4j.wso2.version}</version>
            </dependency>
            <dependency>
                <groupId>org.ops4j.pax.logging</groupId>
                <artifactId>pax-logging-api</artifactId>
                <version>${pax.logging.api.version}</version>
            </dependency>
            <dependency>
                <groupId>org.ops4j.pax.logging</groupId>
                <artifactId>pax-logging-log4j2</artifactId>
                <version>${pax.logging.log4j2.version}</version>
            </dependency>
            <dependency>
                <groupId>org.wso2.orbit.org.opensaml</groupId>
                <artifactId>opensaml</artifactId>
                <version>${opensaml2.wso2.version}</version>
            </dependency>

            <dependency>
                <groupId>org.wso2.orbit.joda-time</groupId>
                <artifactId>joda-time</artifactId>
                <version>${joda.wso2.version}</version>
            </dependency>

            <dependency>
                <groupId>org.wso2.carbon.commons</groupId>
                <artifactId>org.wso2.carbon.wsdl2form</artifactId>
                <version>${carbon.commons.version}</version>
            </dependency>

            <dependency>
                <groupId>org.wso2.carbon.identity.framework</groupId>
                <artifactId>org.wso2.carbon.directory.server.manager.common</artifactId>
                <version>${project.version}</version>
            </dependency>

            <dependency>
                <groupId>org.wso2.carbon.identity.framework</groupId>
                <artifactId>org.wso2.carbon.directory.server.manager</artifactId>
                <version>${project.version}</version>
            </dependency>

            <dependency>
                <groupId>org.wso2.carbon.identity.framework</groupId>
                <artifactId>org.wso2.carbon.directory.server.manager.stub</artifactId>
                <version>${project.version}</version>
            </dependency>

            <dependency>
                <groupId>org.wso2.carbon.identity.framework</groupId>
                <artifactId>org.wso2.carbon.directory.server.manager.ui</artifactId>
                <version>${project.version}</version>
            </dependency>

            <dependency>
                <groupId>org.wso2.carbon.identity.framework</groupId>
                <artifactId>org.wso2.carbon.identity.base</artifactId>
                <version>${project.version}</version>
            </dependency>
            <dependency>
                <groupId>org.wso2.carbon.identity.framework</groupId>
                <artifactId>org.wso2.carbon.identity.core</artifactId>
                <version>${project.version}</version>
            </dependency>
            <dependency>
                <groupId>org.wso2.carbon.identity.framework</groupId>
                <artifactId>org.wso2.carbon.identity.core.server.feature</artifactId>
                <version>${project.version}</version>
                <type>zip</type>
            </dependency>
            <dependency>
                <groupId>org.wso2.carbon.identity.framework</groupId>
                <artifactId>org.wso2.carbon.identity.core.ui.feature</artifactId>
                <version>${project.version}</version>
                <type>zip</type>
            </dependency>

            <dependency>
                <groupId>org.wso2.carbon.identity.framework</groupId>
                <artifactId>org.wso2.carbon.idp.mgt</artifactId>
                <version>${project.version}</version>
            </dependency>
            <dependency>
                <groupId>org.wso2.carbon.identity.framework</groupId>
                <artifactId>org.wso2.carbon.identity.application.common</artifactId>
                <version>${project.version}</version>
            </dependency>
            <dependency>
                <groupId>org.wso2.carbon.identity.framework</groupId>
                <artifactId>org.wso2.carbon.identity.notification.mgt</artifactId>
                <version>${project.version}</version>
            </dependency>
            <dependency>
                <groupId>org.wso2.carbon.identity.framework</groupId>
                <artifactId>org.wso2.carbon.identity.notification.mgt.email</artifactId>
                <version>${project.version}</version>
            </dependency>
            <dependency>
                <groupId>org.wso2.carbon.identity.framework</groupId>
                <artifactId>org.wso2.carbon.identity.notification.mgt.json</artifactId>
                <version>${project.version}</version>
            </dependency>
            <dependency>
                <groupId>kaptcha.wso2</groupId>
                <artifactId>kaptcha</artifactId>
                <version>${kaptcha.wso2.version}</version>
                <exclusions>
                    <exclusion>
                        <groupId>com.google.code</groupId>
                        <artifactId>kaptcha</artifactId>
                    </exclusion>
                </exclusions>
            </dependency>
            <dependency>
                <groupId>org.wso2.carbon.identity.framework</groupId>
                <artifactId>org.wso2.carbon.identity.provider</artifactId>
                <version>${project.version}</version>
            </dependency>
            <dependency>
                <groupId>commons-httpclient.wso2</groupId>
                <artifactId>commons-httpclient</artifactId>
                <version>${commons-httpclient.wso2.version}</version>
            </dependency>
            <dependency>
                <groupId>commons-io.wso2</groupId>
                <artifactId>commons-io</artifactId>
                <version>${commons-io.wso2.version}</version>
            </dependency>

            <dependency>
                <groupId>org.wso2.carbon.identity.framework</groupId>
                <artifactId>org.wso2.carbon.identity.provisioning</artifactId>
                <version>${project.version}</version>
            </dependency>

            <dependency>
                <groupId>org.wso2.carbon.identity.framework</groupId>
                <artifactId>org.wso2.carbon.identity.provisioning.server.feature</artifactId>
                <version>${project.version}</version>
            </dependency>

            <dependency>
                <groupId>org.wso2.carbon.identity.framework</groupId>
                <artifactId>org.wso2.carbon.identity.api.resource.mgt</artifactId>
                <version>${project.version}</version>
            </dependency>
            <dependency>
                <groupId>org.wso2.carbon.identity.framework</groupId>
                <artifactId>org.wso2.carbon.identity.api.resource.collection.mgt</artifactId>
                <version>${project.version}</version>
            </dependency>
            <dependency>
                <groupId>org.wso2.carbon.identity.framework</groupId>
                <artifactId>org.wso2.carbon.identity.role.v2.mgt.core</artifactId>
                <version>${project.version}</version>
            </dependency>

            <dependency>
                <groupId>org.wso2.carbon.identity.framework</groupId>
                <artifactId>org.wso2.carbon.identity.api.resource.mgt.server.feature</artifactId>
                <version>${project.version}</version>
            </dependency>
            <dependency>
                <groupId>com.google.api-client</groupId>
                <artifactId>google-api-client</artifactId>
                <version>${com.google.client.version}</version>
            </dependency>
            <dependency>
                <groupId>com.google.apis</groupId>
                <artifactId>google-api-services-admin</artifactId>
                <version>${com.google.service.api.version}</version>
            </dependency>
            <dependency>
                <groupId>com.google.http-client</groupId>
                <artifactId>google-http-client</artifactId>
                <version>${com.google.client.version}</version>
            </dependency>
            <dependency>
                <groupId>com.google.http-client</groupId>
                <artifactId>google-http-client-jackson2</artifactId>
                <version>${com.google.client.version}</version>
            </dependency>

            <dependency>
                <groupId>com.fasterxml.jackson.core</groupId>
                <artifactId>jackson-core</artifactId>
                <version>${com.fasterxml.jackson.version}</version>
            </dependency>
            <dependency>
                <groupId>com.fasterxml.jackson.core</groupId>
                <artifactId>jackson-annotations</artifactId>
                <version>${com.fasterxml.jackson.annotation.version}</version>
            </dependency>
            <dependency>
                <groupId>com.fasterxml.jackson.core</groupId>
                <artifactId>jackson-databind</artifactId>
                <version>${com.fasterxml.jackson.databind.version}</version>
            </dependency>
            <dependency>
                <groupId>com.google.code.findbugs</groupId>
                <artifactId>jsr305</artifactId>
                <version>${com.google.code.findbugs.version}</version>
            </dependency>
            <dependency>
                <groupId>org.apache.wink</groupId>
                <artifactId>wink-client</artifactId>
                <version>${apache.wink.version}</version>
            </dependency>
            <dependency>
                <groupId>commons-lang.wso2</groupId>
                <artifactId>commons-lang</artifactId>
                <version>${commons-lang.wso2.version}</version>
            </dependency>
            <dependency>
                <groupId>org.wso2.orbit.commons-codec</groupId>
                <artifactId>commons-codec</artifactId>
                <version>${commons-codec.version}</version>
            </dependency>
            <dependency>
                <groupId>org.wso2.orbit.commons-collections</groupId>
                <artifactId>commons-collections</artifactId>
                <version>${commons-collections.version}</version>
            </dependency>
            <dependency>
                <groupId>org.apache.httpcomponents.wso2</groupId>
                <artifactId>httpcore</artifactId>
                <version>${httpcore.version}</version>
            </dependency>
            <dependency>
                <groupId>org.wso2.carbon.identity.framework</groupId>
                <artifactId>org.wso2.carbon.identity.application.authentication.framework</artifactId>
                <version>${project.version}</version>
            </dependency>
            <dependency>
                <groupId>org.wso2.carbon.identity.framework</groupId>
                <artifactId>org.wso2.carbon.identity.application.authentication.framework.server.feature</artifactId>
                <version>${project.version}</version>
            </dependency>
            <dependency>
                <groupId>org.wso2.carbon.identity.framework</groupId>
                <artifactId>org.wso2.carbon.identity.application.authenticator.basicauth.server.feature</artifactId>
                <version>${project.version}</version>
            </dependency>
            <dependency>
                <groupId>org.wso2.carbon.identity.framework</groupId>
                <artifactId>org.wso2.carbon.identity.mgt.stub</artifactId>
                <version>${project.version}</version>
            </dependency>
            <dependency>
                <groupId>org.wso2.carbon.identity.framework</groupId>
                <artifactId>org.wso2.carbon.identity.template.mgt</artifactId>
                <version>${project.version}</version>
            </dependency>
            <dependency>
                <groupId>org.wso2.carbon.identity.framework</groupId>
                <artifactId>org.wso2.carbon.identity.template.mgt.ui</artifactId>
                <version>${project.version}</version>
            </dependency>
            <dependency>
                <groupId>org.wso2.carbon.identity.framework</groupId>
                <artifactId>org.wso2.carbon.identity.template.mgt.server.feature</artifactId>
                <version>${project.version}</version>
                <type>zip</type>
            </dependency>
            <dependency>
                <groupId>org.wso2.carbon.identity.framework</groupId>
                <artifactId>org.wso2.carbon.identity.template.mgt.ui.feature</artifactId>
                <version>${project.version}</version>
                <type>zip</type>
            </dependency>
            <dependency>
                <groupId>com.google.step2.wso2</groupId>
                <artifactId>step2</artifactId>
                <version>${google.step2.wso2.version}</version>
            </dependency>

            <dependency>
                <groupId>com.google.guice.wso2</groupId>
                <artifactId>guice</artifactId>
                <version>${google.guice.wso2.version}</version>
            </dependency>

            <dependency>
                <groupId>org.wso2.orbit.org.apache.httpcomponents</groupId>
                <artifactId>httpclient</artifactId>
                <version>${httpcomponents-httpclient.wso2.version}</version>
            </dependency>

            <dependency>
                <groupId>org.wso2.carbon.identity.framework</groupId>
                <artifactId>org.wso2.carbon.identity.relying.party.server.feature</artifactId>
                <version>${project.version}</version>
                <type>zip</type>
            </dependency>
            <dependency>
                <groupId>javax.servlet</groupId>
                <artifactId>javax.servlet-api</artifactId>
                <version>${javax.servlet-api.version}</version>
            </dependency>
            <dependency>
                <groupId>javax.servlet</groupId>
                <artifactId>jsp-api</artifactId>
                <version>${javax.jsp-api.version}</version>
            </dependency>
            <dependency>
                <groupId>com.google.code.gson</groupId>
                <artifactId>gson</artifactId>
                <version>${com.google.code.gson.version}</version>
            </dependency>
            <dependency>
                <groupId>org.wso2.carbon.identity.framework</groupId>
                <artifactId>org.wso2.carbon.identity.application.mgt.server.feature</artifactId>
                <version>${project.version}</version>
                <type>zip</type>
            </dependency>
            <dependency>
                <groupId>org.wso2.carbon.identity.framework</groupId>
                <artifactId>org.wso2.carbon.identity.application.mgt.ui.feature</artifactId>
                <version>${project.version}</version>
                <type>zip</type>
            </dependency>
            <dependency>
                <groupId>org.wso2.carbon.identity.framework</groupId>
                <artifactId>org.wso2.carbon.identity.secret.mgt.core</artifactId>
                <version>${project.version}</version>
            </dependency>
            <dependency>
                <groupId>org.wso2.carbon.identity.framework</groupId>
                <artifactId>org.wso2.carbon.identity.secret.mgt.core.server.feature</artifactId>
                <version>${project.version}</version>
                <type>zip</type>
            </dependency>
            <dependency>
                <groupId>com.thetransactioncompany.wso2</groupId>
                <artifactId>cors-filter</artifactId>
                <version>${thetransactioncompany.cors-filter.wso2.version}</version>
            </dependency>
            <dependency>
                <groupId>com.thetransactioncompany.wso2</groupId>
                <artifactId>java-property-utils</artifactId>
                <version>${thetransactioncompany.utils.wso2.version}</version>
            </dependency>
            <dependency>
                <groupId>javax.ws.rs</groupId>
                <artifactId>javax.ws.rs-api</artifactId>
                <version>${javax.ws.rs-api.version}</version>
            </dependency>
            <dependency>
                <groupId>org.apache.cxf</groupId>
                <artifactId>cxf-core</artifactId>
                <version>${org.apache.cxf.version}</version>
            </dependency>
            <dependency>
                <groupId>org.apache.cxf</groupId>
                <artifactId>cxf-rt-rs-client</artifactId>
                <version>${org.apache.cxf.version}</version>
            </dependency>
            <dependency>
                <groupId>org.apache.cxf</groupId>
                <artifactId>cxf-rt-rs-extension-providers</artifactId>
                <version>${org.apache.cxf.version}</version>
            </dependency>
            <dependency>
                <groupId>org.eclipse.equinox</groupId>
                <artifactId>javax.servlet</artifactId>
                <version>${version.javax.servlet}</version>
            </dependency>

            <dependency>
                <groupId>org.wso2.orbit.org.bouncycastle</groupId>
                <artifactId>bcprov-jdk18on</artifactId>
                <version>${bcprov-jdk18.version}</version>
            </dependency>
            <dependency>
                <groupId>org.wso2.orbit.org.bouncycastle</groupId>
                <artifactId>bcpkix-jdk18on</artifactId>
                <version>${bcpkix-jdk18.version}</version>
            </dependency>

            <!--OpenSAML3 dependencies-->
            <dependency>
                <groupId>org.opensaml</groupId>
                <artifactId>opensaml-core</artifactId>
                <version>${opensaml.version}</version>
            </dependency>
            <dependency>
                <groupId>org.opensaml</groupId>
                <artifactId>opensaml-soap-api</artifactId>
                <version>${opensaml.version}</version>
            </dependency>
            <dependency>
                <groupId>org.opensaml</groupId>
                <artifactId>opensaml-soap-impl</artifactId>
                <version>${opensaml.version}</version>
            </dependency>
            <dependency>
                <groupId>org.opensaml</groupId>
                <artifactId>opensaml-profile-api</artifactId>
                <version>${opensaml.version}</version>
            </dependency>
            <dependency>
                <groupId>org.opensaml</groupId>
                <artifactId>opensaml-profile-impl</artifactId>
                <version>${opensaml.version}</version>
            </dependency>
            <dependency>
                <groupId>org.opensaml</groupId>
                <artifactId>opensaml-saml-api</artifactId>
                <version>${opensaml.version}</version>
            </dependency>
            <dependency>
                <groupId>org.opensaml</groupId>
                <artifactId>opensaml-saml-impl</artifactId>
                <version>${opensaml.version}</version>
            </dependency>
            <dependency>
                <groupId>org.opensaml</groupId>
                <artifactId>opensaml-messaging-api</artifactId>
                <version>${opensaml.version}</version>
            </dependency>
            <dependency>
                <groupId>org.opensaml</groupId>
                <artifactId>opensaml-messaging-impl</artifactId>
                <version>${opensaml.version}</version>
            </dependency>
            <dependency>
                <groupId>org.opensaml</groupId>
                <artifactId>opensaml-security-api</artifactId>
                <version>${opensaml.version}</version>
            </dependency>
            <dependency>
                <groupId>org.opensaml</groupId>
                <artifactId>opensaml-security-impl</artifactId>
                <version>${opensaml.version}</version>
            </dependency>
            <dependency>
                <groupId>org.opensaml</groupId>
                <artifactId>opensaml-storage-api</artifactId>
                <version>${opensaml.version}</version>
            </dependency>
            <dependency>
                <groupId>org.opensaml</groupId>
                <artifactId>opensaml-storage-impl</artifactId>
                <version>${opensaml.version}</version>
            </dependency>
            <dependency>
                <groupId>org.opensaml</groupId>
                <artifactId>opensaml-xacml-api</artifactId>
                <version>${opensaml.version}</version>
            </dependency>
            <dependency>
                <groupId>org.opensaml</groupId>
                <artifactId>opensaml-xacml-impl</artifactId>
                <version>${opensaml.version}</version>
            </dependency>
            <dependency>
                <groupId>org.opensaml</groupId>
                <artifactId>opensaml-xacml-saml-api</artifactId>
                <version>${opensaml.version}</version>
            </dependency>
            <dependency>
                <groupId>org.opensaml</groupId>
                <artifactId>opensaml-xacml-saml-impl</artifactId>
                <version>${opensaml.version}</version>
            </dependency>
            <dependency>
                <groupId>org.opensaml</groupId>
                <artifactId>opensaml-xmlsec-api</artifactId>
                <version>${opensaml.version}</version>
            </dependency>
            <dependency>
                <groupId>org.opensaml</groupId>
                <artifactId>opensaml-xmlsec-impl</artifactId>
                <version>${opensaml.version}</version>
            </dependency>

            <!--Shibboleth dependencies-->
            <dependency>
                <groupId>net.shibboleth.utilities</groupId>
                <artifactId>java-support</artifactId>
                <version>${shibboleth.version}</version>
            </dependency>

            <dependency>
                <groupId>javax.servlet</groupId>
                <artifactId>servlet-api</artifactId>
                <version>${servlet-api.version}</version>
            </dependency>
            <dependency>
                <groupId>org.wso2.carbon.identity.framework</groupId>
                <artifactId>org.wso2.carbon.identity.user.store.configuration.stub</artifactId>
                <version>${project.version}</version>
            </dependency>
            <dependency>
                <groupId>org.wso2.carbon.identity.framework</groupId>
                <artifactId>org.wso2.carbon.identity.user.store.configuration</artifactId>
                <version>${project.version}</version>
            </dependency>
            <dependency>
                <groupId>org.wso2.carbon.commons</groupId>
                <artifactId>org.wso2.carbon.tenant.common</artifactId>
                <version>${carbon.commons.version}</version>
            </dependency>
            <dependency>
                <groupId>org.wso2.carbon.identity.framework</groupId>
                <artifactId>org.wso2.carbon.idp.mgt.stub</artifactId>
                <version>${project.version}</version>
            </dependency>

            <!--SAML Common Util dependency-->
            <dependency>
                <groupId>org.wso2.carbon.identity.saml.common</groupId>
                <artifactId>org.wso2.carbon.identity.saml.common.util</artifactId>
                <version>${saml.common.util.version}</version>
            </dependency>
            <dependency>
                <groupId>org.apache.logging.log4j</groupId>
                <artifactId>log4j-slf4j-impl</artifactId>
                <version>${log4j.slf4j.version}</version>
            </dependency>

            <dependency>
                <groupId>org.slf4j</groupId>
                <artifactId>slf4j-api</artifactId>
                <version>${org.slf4j.verison}</version>
            </dependency>
            <dependency>
                <groupId>org.slf4j</groupId>
                <artifactId>slf4j-simple</artifactId>
                <version>${org.slf4j.verison}</version>
            </dependency>
            <dependency>
                <groupId>backport-util-concurrent.wso2</groupId>
                <artifactId>backport-util-concurrent</artifactId>
                <version>${orbit.version.backport.util}</version>
            </dependency>

            <dependency>
                <groupId>org.hectorclient.wso2</groupId>
                <artifactId>hector-core</artifactId>
                <version>${hector-core.wso2.version}</version>
            </dependency>

            <dependency>
                <groupId>org.wso2.carbon.identity.framework</groupId>
                <artifactId>org.wso2.carbon.captcha.mgt</artifactId>
                <version>${project.version}</version>
            </dependency>
            <dependency>
                <groupId>org.wso2.carbon.identity.framework</groupId>
                <artifactId>org.wso2.carbon.identity.application.authentication.endpoint.util</artifactId>
                <version>${project.version}</version>
            </dependency>
            <dependency>
                <groupId>org.wso2.orbit.org.owasp.encoder</groupId>
                <artifactId>encoder</artifactId>
                <version>${encoder.wso2.version}</version>
            </dependency>
            <dependency>
                <groupId>org.owasp.encoder</groupId>
                <artifactId>encoder-jsp</artifactId>
                <version>${encoder-jsp.version}</version>
            </dependency>
            <dependency>
                <groupId>org.wso2.eclipse.osgi</groupId>
                <artifactId>org.eclipse.osgi.services</artifactId>
                <version>${equinox.osgi.services.version}</version>
            </dependency>
            <dependency>
                <groupId>org.apache.felix</groupId>
                <artifactId>org.apache.felix.scr.ds-annotations</artifactId>
                <version>${apache.felix.scr.ds.annotations.version}</version>
            </dependency>
            <dependency>
                <groupId>io.swagger</groupId>
                <artifactId>swagger-jaxrs</artifactId>
                <version>${io.swagger.version}</version>
            </dependency>

            <dependency>
                <groupId>org.wso2.carbon.identity.organization.management.core</groupId>
                <artifactId>org.wso2.carbon.identity.organization.management.service</artifactId>
                <version>${org.wso2.carbon.identity.organization.management.core.version}</version>
            </dependency>
            <dependency>
                <groupId>org.wso2.carbon.identity.organization.management</groupId>
                <artifactId>org.wso2.carbon.identity.organization.discovery.service</artifactId>
                <version>${org.wso2.carbon.identity.organization.management.version}</version>
            </dependency>
            <dependency>
                <groupId>org.wso2.carbon.identity.organization.management</groupId>
                <artifactId>org.wso2.carbon.identity.organization.config.service</artifactId>
                <version>${org.wso2.carbon.identity.organization.management.version}</version>
            </dependency>
            <!--Components Dependencies Ends-->

            <!--Composite Feature Dependency-->


            <!--Feature Dependencies-->

            <dependency>
                <groupId>org.wso2.carbon.identity.framework</groupId>
                <artifactId>org.wso2.carbon.identity.authenticator.token</artifactId>
                <version>${project.version}</version>
            </dependency>

            <dependency>
                <groupId>org.wso2.carbon.identity.framework</groupId>
                <artifactId>org.wso2.carbon.identity.authenticator.token.ui</artifactId>
                <version>${project.version}</version>
            </dependency>
            <dependency>
                <groupId>org.wso2.carbon.identity.framework</groupId>
                <artifactId>org.wso2.carbon.identity.authenticator.token.stub</artifactId>
                <version>${project.version}</version>
            </dependency>

            <dependency>
                <groupId>org.wso2.carbon.identity.framework</groupId>
                <artifactId>org.wso2.carbon.identity.authenticator.webseal</artifactId>
                <version>${project.version}</version>
            </dependency>

            <dependency>
                <groupId>org.wso2.carbon.identity.framework</groupId>
                <artifactId>org.wso2.carbon.identity.authenticator.webseal.ui</artifactId>
                <version>${project.version}</version>
            </dependency>
            <dependency>
                <groupId>org.wso2.carbon.identity.framework</groupId>
                <artifactId>org.wso2.carbon.identity.authenticator.webseal.stub</artifactId>
                <version>${project.version}</version>
            </dependency>
            <dependency>
                <groupId>org.wso2.carbon.identity.framework</groupId>
                <artifactId>org.wso2.carbon.claim.mgt.ui</artifactId>
                <version>${project.version}</version>
            </dependency>
            <dependency>
                <groupId>org.wso2.carbon.identity.framework</groupId>
                <artifactId>org.wso2.carbon.claim.mgt.stub</artifactId>
                <version>${project.version}</version>
            </dependency>
            <dependency>
                <groupId>org.wso2.carbon.identity.framework</groupId>
                <artifactId>org.wso2.carbon.identity.claim.metadata.mgt</artifactId>
                <version>${project.version}</version>
            </dependency>
            <dependency>
                <groupId>org.wso2.carbon.identity.framework</groupId>
                <artifactId>org.wso2.carbon.identity.claim.metadata.mgt.ui</artifactId>
                <version>${project.version}</version>
            </dependency>
            <dependency>
                <groupId>org.wso2.carbon.identity.framework</groupId>
                <artifactId>org.wso2.carbon.identity.claim.metadata.mgt.stub</artifactId>
                <version>${project.version}</version>
            </dependency>

            <dependency>
                <groupId>org.wso2.carbon.identity.framework</groupId>
                <artifactId>org.wso2.carbon.identity.core.ui</artifactId>
                <version>${project.version}</version>
            </dependency>

            <dependency>
                <groupId>org.wso2.carbon.identity.framework</groupId>
                <artifactId>org.wso2.carbon.identity.user.registration</artifactId>
                <version>${project.version}</version>
            </dependency>
            <dependency>
                <groupId>org.wso2.carbon.identity.framework</groupId>
                <artifactId>org.wso2.carbon.identity.user.profile</artifactId>
                <version>${project.version}</version>
            </dependency>
            <dependency>
                <groupId>org.wso2.carbon.identity.framework</groupId>
                <artifactId>org.wso2.carbon.identity.user.profile.ui</artifactId>
                <version>${project.version}</version>
            </dependency>

            <dependency>
                <groupId>org.wso2.carbon.identity.framework</groupId>
                <artifactId>org.wso2.carbon.identity.user.profile.stub</artifactId>
                <version>${project.version}</version>
            </dependency>
            <dependency>
                <groupId>org.wso2.carbon.identity.framework</groupId>
                <artifactId>org.wso2.carbon.identity.user.profile.server.feature</artifactId>
                <version>${project.version}</version>
                <type>zip</type>
            </dependency>
            <dependency>
                <groupId>org.wso2.carbon.identity.framework</groupId>
                <artifactId>org.wso2.carbon.identity.user.profile.ui.feature</artifactId>
                <version>${project.version}</version>
                <type>zip</type>
            </dependency>

            <dependency>
                <groupId>org.wso2.carbon.identity.framework</groupId>
                <artifactId>org.wso2.carbon.identity.user.registration.server.feature</artifactId>
                <version>${project.version}</version>
                <type>zip</type>
            </dependency>
            <dependency>
                <groupId>org.wso2.carbon.identity.framework</groupId>
                <artifactId>org.wso2.carbon.identity.user.registration.ui.feature</artifactId>
                <version>${project.version}</version>
                <type>zip</type>
            </dependency>
            <dependency>
                <groupId>org.wso2.carbon.identity.framework</groupId>
                <artifactId>org.wso2.carbon.directory.service.mgr.server.feature</artifactId>
                <version>${project.version}</version>
                <type>zip</type>
            </dependency>
            <dependency>
                <groupId>org.wso2.carbon.identity.framework</groupId>
                <artifactId>org.wso2.carbon.directory.service.mgr.ui.feature</artifactId>
                <version>${project.version}</version>
                <type>zip</type>
            </dependency>
            <dependency>
                <groupId>org.wso2.carbon.identity.framework</groupId>
                <artifactId>org.wso2.carbon.identity.authenticator.thrift</artifactId>
                <version>${project.version}</version>
            </dependency>

            <dependency>
                <groupId>org.wso2.carbon.identity.framework</groupId>
                <artifactId>org.wso2.carbon.identity.application.mgt</artifactId>
                <version>${project.version}</version>
            </dependency>

            <dependency>
                <groupId>org.wso2.carbon.identity.framework</groupId>
                <artifactId>org.wso2.carbon.identity.application.mgt.ui</artifactId>
                <version>${project.version}</version>
            </dependency>
            <dependency>
                <groupId>org.wso2.carbon.identity.framework</groupId>
                <artifactId>org.wso2.carbon.identity.application.mgt.stub</artifactId>
                <version>${project.version}</version>
            </dependency>
            <dependency>
                <groupId>org.wso2.carbon.identity.framework</groupId>
                <artifactId>org.wso2.carbon.identity.application.default.auth.sequence.mgt.stub</artifactId>
                <version>${project.version}</version>
            </dependency>
            <dependency>
                <groupId>org.wso2.carbon.identity.framework</groupId>
                <artifactId>org.wso2.carbon.identity.functions.library.mgt.stub</artifactId>
                <version>${project.version}</version>
            </dependency>
            <dependency>
                <groupId>org.wso2.carbon.identity.framework</groupId>
                <artifactId>org.wso2.carbon.identity.functions.library.mgt.ui</artifactId>
                <version>${project.version}</version>
            </dependency>
            <dependency>
                <groupId>org.wso2.carbon.identity.framework</groupId>
                <artifactId>org.wso2.carbon.identity.functions.library.mgt</artifactId>
                <version>${project.version}</version>
            </dependency>
            <dependency>
                <groupId>org.wso2.carbon.identity.framework</groupId>
                <artifactId>org.wso2.carbon.identity.functions.library.mgt.server.feature</artifactId>
                <version>${project.version}</version>
                <type>zip</type>
            </dependency>
            <dependency>
                <groupId>org.wso2.carbon.identity.framework</groupId>
                <artifactId>org.wso2.carbon.identity.functions.library.mgt.ui.feature</artifactId>
                <version>${project.version}</version>
                <type>zip</type>
            </dependency>
            <dependency>
                <groupId>org.wso2.carbon.identity.framework</groupId>
                <artifactId>org.wso2.carbon.identity.user.functionality.mgt</artifactId>
                <version>${project.version}</version>
            </dependency>
            <dependency>
                <groupId>org.wso2.carbon.identity.framework</groupId>
                <artifactId>org.wso2.carbon.identity.user.functionality.mgt.server.feature</artifactId>
                <version>${project.version}</version>
                <type>zip</type>
            </dependency>
            <dependency>
                <groupId>org.wso2.carbon.identity.framework</groupId>
                <artifactId>org.wso2.carbon.identity.application.authentication.framework.stub</artifactId>
                <version>${project.version}</version>
            </dependency>
            <dependency>
                <groupId>org.wso2.carbon.identity.framework</groupId>
                <artifactId>org.wso2.carbon.identity.event</artifactId>
                <version>${project.version}</version>
            </dependency>
            <dependency>
                <groupId>org.wso2.carbon.identity.framework</groupId>
                <artifactId>org.wso2.carbon.identity.event.server.feature</artifactId>
                <version>${project.version}</version>
                <type>zip</type>
            </dependency>
            <dependency>
                <groupId>org.wso2.carbon.identity.framework</groupId>
                <artifactId>org.wso2.carbon.identity.mgt</artifactId>
                <version>${project.version}</version>
            </dependency>
            <dependency>
                <groupId>org.wso2.carbon.identity.framework</groupId>
                <artifactId>org.wso2.carbon.identity.configuration.mgt.core</artifactId>
                <version>${project.version}</version>
            </dependency>
            <dependency>
                <groupId>org.wso2.carbon.identity.framework</groupId>
                <artifactId>org.wso2.carbon.identity.api.server.configuration.mgt</artifactId>
                <version>${project.version}</version>
            </dependency>
            <dependency>
                <groupId>org.wso2.carbon.identity.framework</groupId>
                <artifactId>org.wso2.carbon.identity.extension.mgt</artifactId>
                <version>${project.version}</version>
            </dependency>
            <dependency>
                <groupId>org.wso2.carbon.identity.framework</groupId>
                <artifactId>org.wso2.carbon.identity.configuration.mgt.endpoint</artifactId>
                <version>${project.version}</version>
                <type>war</type>
            </dependency>
            <dependency>
                <groupId>org.wso2.carbon.identity.framework</groupId>
                <artifactId>org.wso2.carbon.identity.cors.mgt.core</artifactId>
                <version>${project.version}</version>
            </dependency>
            <dependency>
                <groupId>org.wso2.carbon.identity.framework</groupId>
                <artifactId>org.wso2.carbon.identity.cors.mgt.server.feature</artifactId>
                <version>${project.version}</version>
                <type>zip</type>
            </dependency>
            <dependency>
                <groupId>org.wso2.carbon.identity.framework</groupId>
                <artifactId>org.wso2.carbon.identity.mgt.server.feature</artifactId>
                <version>${project.version}</version>
                <type>zip</type>
            </dependency>
            <dependency>
                <groupId>org.wso2.carbon.identity.framework</groupId>
                <artifactId>org.wso2.carbon.identity.mgt.ui.feature</artifactId>
                <version>${project.version}</version>
                <type>zip</type>
            </dependency>
            <dependency>
                <groupId>org.wso2.carbon.identity.framework</groupId>
                <artifactId>org.wso2.carbon.identity.user.store.configuration.server.feature</artifactId>
                <version>${project.version}</version>
                <type>zip</type>
            </dependency>

            <dependency>
                <groupId>org.wso2.carbon.identity.framework</groupId>
                <artifactId>org.wso2.carbon.identity.mgt.ui</artifactId>
                <version>${project.version}</version>
            </dependency>

            <dependency>
                <groupId>org.wso2.carbon.identity.framework</groupId>
                <artifactId>org.wso2.carbon.identity.mgt.endpoint.util</artifactId>
                <version>${project.version}</version>
            </dependency>

            <dependency>
                <groupId>org.wso2.carbon.identity.framework</groupId>
                <artifactId>org.wso2.carbon.idp.mgt.ui</artifactId>
                <version>${project.version}</version>
            </dependency>
            <dependency>
                <groupId>org.wso2.carbon.identity.framework</groupId>
                <artifactId>org.wso2.carbon.idp.mgt.server.feature</artifactId>
                <version>${project.version}</version>
                <type>zip</type>
            </dependency>
            <dependency>
                <groupId>org.wso2.carbon.identity.framework</groupId>
                <artifactId>org.wso2.carbon.idp.mgt.ui.feature</artifactId>
                <version>${project.version}</version>
                <type>zip</type>
            </dependency>
            <dependency>
                <groupId>tomcat</groupId>
                <artifactId>tomcat-util</artifactId>
                <version>${tomcat-util.version}</version>
            </dependency>
            <dependency>
                <groupId>org.wso2.orbit.com.github.dblock.waffle</groupId>
                <artifactId>waffle-jna</artifactId>
                <version>${waffle-jna.wso2.version}</version>
            </dependency>

            <dependency>
                <groupId>org.wso2.carbon.identity.framework</groupId>
                <artifactId>org.wso2.carbon.identity.notification.mgt.server.feature</artifactId>
                <version>${project.version}</version>
                <type>zip</type>
            </dependency>

            <dependency>
                <groupId>org.wso2.carbon.identity.framework</groupId>
                <artifactId>org.wso2.carbon.identity.user.store.configuration.deployer</artifactId>
                <version>${project.version}</version>
            </dependency>
            <dependency>
                <groupId>org.wso2.carbon.identity.framework</groupId>
                <artifactId>org.wso2.carbon.identity.user.store.count</artifactId>
                <version>${project.version}</version>
            </dependency>
            <dependency>
                <groupId>org.wso2.carbon.identity.framework</groupId>
                <artifactId>org.wso2.carbon.identity.user.store.count.stub</artifactId>
                <version>${project.version}</version>
            </dependency>
            <dependency>
                <groupId>org.wso2.carbon.identity.framework</groupId>
                <artifactId>org.wso2.carbon.identity.user.store.configuration.ui</artifactId>
                <version>${project.version}</version>
            </dependency>

            <!--Feature Dependencies Ends-->
            <dependency>
                <groupId>org.json.wso2</groupId>
                <artifactId>json</artifactId>
                <version>${json.wso2.version}</version>
            </dependency>
            <dependency>
                <groupId>net.minidev</groupId>
                <artifactId>json-smart</artifactId>
                <version>${json-smart.version}</version>
            </dependency>
            <dependency>
                <groupId>com.yubico</groupId>
                <artifactId>u2flib-server-core</artifactId>
                <version>${com.yubico.version}</version>
            </dependency>
            <dependency>
                <groupId>org.apache.taglibs</groupId>
                <artifactId>taglibs-standard-impl</artifactId>
                <version>${taglibs-standard-impl.version}</version>
            </dependency>
            <dependency>
                <groupId>org.wso2.carbon.identity.framework</groupId>
                <artifactId>org.wso2.carbon.identity.user.registration.stub</artifactId>
                <version>${project.version}</version>
            </dependency>
            <dependency>
                <groupId>org.json</groupId>
                <artifactId>json</artifactId>
                <version>${org.json.version}</version>
            </dependency>

            <dependency>
                <groupId>net.sf.ehcache.wso2</groupId>
                <artifactId>ehcache</artifactId>
                <version>${ehcache.version}</version>
            </dependency>

            <dependency>
                <groupId>org.wso2.orbit.javax.activation</groupId>
                <artifactId>activation</artifactId>
                <version>${version.org.wso2.orbit.javax.activation}</version>
            </dependency>
            <dependency>
                <groupId>org.wso2.orbit.javax.xml.bind</groupId>
                <artifactId>jaxb-api</artifactId>
                <version>${version.org.wso2.orbit.javax.xml.bind}</version>
            </dependency>
            <dependency>
                <groupId>ua.parser.wso2</groupId>
                <artifactId>ua-parser</artifactId>
                <version>${ua_parser.version}</version>
            </dependency>
            <dependency>
                <groupId>commons-collections.wso2</groupId>
                <artifactId>commons-collections</artifactId>
                <version>${apache.common.collection.version}</version>
            </dependency>
            <dependency>
                <groupId>org.wso2.orbit.org.apache.commons</groupId>
                <artifactId>commons-collections4</artifactId>
                <version>${apache.common.collections4.version}</version>
            </dependency>

            <!--Dependencies requires for rest client-->

            <dependency>
                <groupId>com.sun.jersey</groupId>
                <artifactId>jersey-client</artifactId>
                <version>${jersey-version}</version>
            </dependency>
            <dependency>
                <groupId>com.sun.jersey.contribs</groupId>
                <artifactId>jersey-multipart</artifactId>
                <version>${jersey-version}</version>
            </dependency>
            <dependency>
                <groupId>com.sun.jersey</groupId>
                <artifactId>jersey-core</artifactId>
                <version>${jersey-version}</version>
            </dependency>


            <!-- JSON processing: jackson -->
            <dependency>
                <groupId>com.fasterxml.jackson.jaxrs</groupId>
                <artifactId>jackson-jaxrs-json-provider</artifactId>
                <version>${com.fasterxml.jackson.jaxrs-json-provider-version}</version>
            </dependency>

            <!--Carbon Identity Governance Component -->
            <dependency>
                <groupId>org.wso2.carbon.identity.framework</groupId>
                <artifactId>org.wso2.carbon.identity.governance.stub</artifactId>
                <version>${project.version}</version>
            </dependency>

            <!--Carbon Registry Dependencies-->
            <dependency>
                <groupId>org.wso2.carbon.registry</groupId>
                <artifactId>org.wso2.carbon.registry.common</artifactId>
                <version>${org.wso2.carbon.registry.version}</version>
            </dependency>
            <dependency>
                <groupId>org.wso2.carbon.registry</groupId>
                <artifactId>org.wso2.carbon.registry.indexing</artifactId>
                <version>${org.wso2.carbon.registry.version}</version>
            </dependency>
            <dependency>
                <groupId>org.openjdk.nashorn</groupId>
                <artifactId>nashorn-core</artifactId>
                <version>${openjdk.nashorn.version}</version>
            </dependency>

            <!-- Testing related dependencies -->
            <dependency>
                <groupId>org.testng</groupId>
                <artifactId>testng</artifactId>
                <version>${testng.version}</version>
                <scope>test</scope>
            </dependency>
            <dependency>
                <groupId>org.jmockit</groupId>
                <artifactId>jmockit</artifactId>
                <scope>test</scope>
                <version>${jmockit.version}</version>
            </dependency>
            <dependency>
                <groupId>org.jacoco</groupId>
                <artifactId>org.jacoco.agent</artifactId>
                <classifier>runtime</classifier>
                <version>${jacoco.version}</version>
            </dependency>
            <dependency>
                <groupId>org.mockito</groupId>
                <artifactId>mockito-core</artifactId>
                <version>${mockito.version}</version>
                <scope>test</scope>
            </dependency>
            <dependency>
                <groupId>org.mockito</groupId>
                <artifactId>mockito-testng</artifactId>
                <version>${mockito-testng.version}</version>
                <scope>test</scope>
            </dependency>
            <!-- Common test utility -->
            <dependency>
                <groupId>org.wso2.carbon.identity.framework</groupId>
                <artifactId>org.wso2.carbon.identity.testutil</artifactId>
                <version>${project.version}</version>
            </dependency>
            <!-- Consent Management -->
            <dependency>
                <groupId>org.wso2.carbon.consent.mgt</groupId>
                <artifactId>org.wso2.carbon.consent.mgt.core</artifactId>
                <version>${carbon.consent.mgt.version}</version>
            </dependency>
            <dependency>
                <groupId>org.wso2.carbon.identity.framework</groupId>
                <artifactId>org.wso2.carbon.identity.consent.mgt</artifactId>
                <version>${project.version}</version>
            </dependency>

            <!--Siddhi dependencies.-->
            <dependency>
                <groupId>org.wso2.siddhi</groupId>
                <artifactId>siddhi-core</artifactId>
                <version>${siddhi.version}</version>
            </dependency>
            <dependency>
                <groupId>org.wso2.siddhi</groupId>
                <artifactId>siddhi-query-api</artifactId>
                <version>${siddhi.version}</version>
            </dependency>
            <dependency>
                <groupId>org.wso2.siddhi</groupId>
                <artifactId>siddhi-query-compiler</artifactId>
                <version>${siddhi.version}</version>
            </dependency>
            <dependency>
                <groupId>org.wso2.siddhi</groupId>
                <artifactId>siddhi-annotations</artifactId>
                <version>${siddhi.version}</version>
            </dependency>

            <dependency>
                <groupId>com.h2database</groupId>
                <artifactId>h2</artifactId>
                <scope>test</scope>
                <version>${h2database.version}</version>
            </dependency>
            <!-- MSF4J currently used only on tests as of now -->
            <dependency>
                <groupId>org.wso2.msf4j</groupId>
                <artifactId>msf4j-core</artifactId>
                <version>${msf4j.version}</version>
                <scope>test</scope>
            </dependency>
            <dependency>
                <groupId>org.wso2.msf4j</groupId>
                <artifactId>msf4j-microservice</artifactId>
                <version>${msf4j.version}</version>
                <scope>test</scope>
            </dependency>

            <dependency>
                <groupId>xml-apis</groupId>
                <artifactId>xml-apis</artifactId>
                <version>${xml.apis.version}</version>
            </dependency>
            <dependency>
                <groupId>org.apache.tomcat</groupId>
                <artifactId>tomcat-catalina</artifactId>
                <version>${apache.tomcat-catalina.version}</version>
            </dependency>
            <dependency>
                <groupId>org.apache.cxf</groupId>
                <artifactId>cxf-rt-rs-service-description</artifactId>
                <version>${apache.cxf-rt-rs-service-description.version}</version>
            </dependency>
            <dependency>
                <groupId>org.codehaus.jettison</groupId>
                <artifactId>jettison</artifactId>
                <version>${codehaus.jettison.version}</version>
            </dependency>
            <dependency>
                <groupId>org.apache.httpcomponents</groupId>
                <artifactId>httpclient</artifactId>
                <version>${apache.httpcomponents.httpclient.version}</version>
            </dependency>
            <dependency>
                <groupId>org.springframework</groupId>
                <artifactId>spring-web</artifactId>
                <version>${springframework.spring-web.version}</version>
            </dependency>
            <dependency>
                <groupId>org.wso2.carbon.identity.framework</groupId>
                <artifactId>org.wso2.carbon.identity.central.log.mgt</artifactId>
                <version>${project.version}</version>
            </dependency>
            <dependency>
                <groupId>org.wso2.orbit.org.apache.commons</groupId>
                <artifactId>commons-compress</artifactId>
                <version>${commons-compress.version}</version>
            </dependency>
            <dependency>
                <groupId>org.wso2.orbit.org.apache.xmlbeans</groupId>
                <artifactId>xmlbeans</artifactId>
                <version>${xmlbeans.version}</version>
            </dependency>

            <dependency>
                <groupId>org.wso2.carbon.multitenancy</groupId>
                <artifactId>org.wso2.carbon.tenant.mgt</artifactId>
                <version>${org.wso2.carbon.multitenancy.version}</version>
                <scope>test</scope>
            </dependency>
            <!--Google Library for android attestation client-->
            <dependency>
                <groupId>org.wso2.orbit.com.google.api-services-playintegrity</groupId>
                <artifactId>google-api-services-playintegrity</artifactId>
                <version>${com.google.api.services.playintegrity.osgi.version}</version>
            </dependency>

            <!--Google Library for oauth credentials-->
            <dependency>
                <groupId>org.wso2.orbit.com.google.auth-library-oauth2-http</groupId>
                <artifactId>google-auth-library-oauth2-http</artifactId>
                <version>${com.google.auth.osgi.version}</version>
            </dependency>

            <!--Google Library for http client-->
            <dependency>
                <groupId>org.wso2.orbit.com.google.http-client</groupId>
                <artifactId>google-http-client</artifactId>
                <version>${com.google.api.http.clients.osgi.version}</version>
            </dependency>

            <dependency>
                <groupId>org.wso2.orbit.com.google.api-client</groupId>
                <artifactId>google-api-client</artifactId>
                <version>${com.google.api.clients.googleapis.osgi.version}</version>
            </dependency>
            <dependency>
                <groupId>org.wso2.orbit.com.nimbusds</groupId>
                <artifactId>nimbus-jose-jwt</artifactId>
                <version>${nimbusds.version}</version>
            </dependency>
            <dependency>
                <groupId>org.wso2.orbit.io.opencensus</groupId>
                <artifactId>opencensus</artifactId>
                <version>${org.wso2.orbit.io.opencensus.version}</version>
            </dependency>
            <dependency>
                <groupId>org.wso2.orbit.io.grpc</groupId>
                <artifactId>grpc-context</artifactId>
                <version>${org.wso2.orbit.io.grpc.version}</version>
            </dependency>
            <dependency>
                <groupId>com.fasterxml.jackson.dataformat</groupId>
                <artifactId>jackson-dataformat-cbor</artifactId>
                <version>${com.fasterxml.jackson.cbor.version}</version>
            </dependency>
<!--            GraalVM related dependencies-->
            <dependency>
                <groupId>org.graalvm.sdk</groupId>
                <artifactId>graal-sdk</artifactId>
                <version>${graalvm.version}</version>
            </dependency>
            <dependency>
                <groupId>org.graalvm.js</groupId>
                <artifactId>js</artifactId>
                <version>${graalvm.version}</version>
            </dependency>
            <dependency>
                <groupId>org.graalvm.truffle</groupId>
                <artifactId>truffle-api</artifactId>
                <version>${graalvm.version}</version>
            </dependency>
            <dependency>
                <groupId>org.graalvm.regex</groupId>
                <artifactId>regex</artifactId>
                <version>${graalvm.version}</version>
            </dependency>
            <dependency>
                <groupId>com.ibm.icu</groupId>
                <artifactId>icu4j</artifactId>
                <version>${icu.version}</version>
            </dependency>
        </dependencies>

    </dependencyManagement>

    <dependencies>
        <dependency>
            <groupId>org.apache.felix</groupId>
            <artifactId>org.apache.felix.scr.ds-annotations</artifactId>
            <scope>provided</scope>
        </dependency>
    </dependencies>

    <properties>
        <apache.tomcat-catalina.version>9.0.11</apache.tomcat-catalina.version>
        <apache.cxf-rt-frontend-jaxrs.version>2.7.16</apache.cxf-rt-frontend-jaxrs.version>
        <apache.cxf-rt-rs-service-description.version>3.3.7</apache.cxf-rt-rs-service-description.version>
        <codehaus.jettison.version>1.4.0</codehaus.jettison.version>
        <springframework.spring-web.version>5.1.1.RELEASE</springframework.spring-web.version>
        <jaxrx.jsr311.api.version>1.1.1</jaxrx.jsr311.api.version>
        <apache.httpcomponents.httpclient.version>4.3.5</apache.httpcomponents.httpclient.version>

        <project.build.sourceEncoding>UTF-8</project.build.sourceEncoding>

        <!-- Carbon kernel version -->
        <carbon.kernel.version>4.10.27</carbon.kernel.version>
        <carbon.kernel.feature.version>4.7.0</carbon.kernel.feature.version>
        <carbon.kernel.package.import.version.range>[4.5.0, 5.0.0)</carbon.kernel.package.import.version.range>
        <carbon.kernel.registry.imp.pkg.version>[1.0.1, 2.0.0)</carbon.kernel.registry.imp.pkg.version>
        <carbon.consent.mgt.imp.pkg.version.range>[1.0.0, 3.0.0)</carbon.consent.mgt.imp.pkg.version.range>

        <osgi.service.component.imp.pkg.version.range>[1.2.0, 2.0.0)</osgi.service.component.imp.pkg.version.range>
        <osgi.service.http.imp.pkg.version.range>[1.2.1, 2.0.0)</osgi.service.http.imp.pkg.version.range>
        <osgi.framework.imp.pkg.version.range>[1.7.0, 2.0.0)</osgi.framework.imp.pkg.version.range>
        <osgi.util.tracker.imp.pkg.version.range>[1.5.1, 2.0.0)</osgi.util.tracker.imp.pkg.version.range>
        <equinox.osgi.services.version>3.5.100.v20160504-1419</equinox.osgi.services.version>
        <apache.felix.scr.ds.annotations.version>1.2.8</apache.felix.scr.ds.annotations.version>

        <!--Carbon commons version-->
        <carbon.commons.version>4.7.39</carbon.commons.version>
        <carbon.commons.imp.pkg.version>[4.7.2, 5.0.0)</carbon.commons.imp.pkg.version>

        <org.wso2.carbon.database.utils.version>2.2.2</org.wso2.carbon.database.utils.version>
        <org.wso2.carbon.database.utils.version.range>[2.0.0,3.0.0)</org.wso2.carbon.database.utils.version.range>

        <!--Carbon identity version-->
        <identity.framework.version>${project.version}</identity.framework.version>
        <carbon.identity.package.export.version>${project.version}</carbon.identity.package.export.version>
        <carbon.identity.package.import.version.range>[5.14.0, 8.0.0)</carbon.identity.package.import.version.range>

<<<<<<< HEAD
        <org.wso2.carbon.identity.organization.management.core.version>1.1.19
=======
        <org.bouncycastle.imp.pkg.version.range>[0.0.0,2.0.0)</org.bouncycastle.imp.pkg.version.range>
        <org.wso2.carbon.identity.organization.management.core.version>1.0.90
>>>>>>> add14dee
        </org.wso2.carbon.identity.organization.management.core.version>
        <org.wso2.carbon.identity.organization.management.version>1.4.57
        </org.wso2.carbon.identity.organization.management.version>
        <org.wso2.carbon.identity.organization.management.core.version.range>[1.0.0, 2.0.0)
        </org.wso2.carbon.identity.organization.management.core.version.range>
        <org.wso2.carbon.identity.organization.management.version.range>[1.0.0, 2.0.0)
        </org.wso2.carbon.identity.organization.management.version.range>

        <!--Carbon registry version-->
        <org.wso2.carbon.registry.version>4.8.37</org.wso2.carbon.registry.version>
        <carbon.registry.common.imp.pkg.version.range>[0.0.0,1.0.0)</carbon.registry.common.imp.pkg.version.range>
        <carbon.registry.indexing.imp.pkg.version.range>[4.7.3,5.0.0)</carbon.registry.indexing.imp.pkg.version.range>

        <!--Carbon component version-->
        <carbon.user.api.imp.pkg.version.range>[1.0.1, 2.0.0)</carbon.user.api.imp.pkg.version.range>
        <carbon.base.imp.pkg.version.range>[1.0.0, 2.0.0)</carbon.base.imp.pkg.version.range>

        <!-- Axis2 Version -->
        <axis2.wso2.version>1.6.1-wso2v40</axis2.wso2.version>
        <axis2.osgi.version.range>[1.6.1.wso2v38, 2.0.0)</axis2.osgi.version.range>
        <orbit.version.wsdl4j>1.6.2.wso2v4</orbit.version.wsdl4j>
        <orbit.version.neethi>2.0.4.wso2v5</orbit.version.neethi>
        <axis2-transports.version>2.0.0-wso2v42</axis2-transports.version>
        <axis2-transports.version.range>[2.0.0-wso2v38,3.0.0)</axis2-transports.version.range>
        <org.apache.axis2.transport.mail.version.range>[0.0.0,1.0.0)</org.apache.axis2.transport.mail.version.range>

        <!-- Axiom Version -->
        <axiom.version>1.2.11-wso2v16</axiom.version>
        <axiom.wso2.version>1.2.11-wso2v16</axiom.wso2.version>
        <axiom.osgi.version.range>[1.2.11, 2.0.0)</axiom.osgi.version.range>
        <axiom.javax.mail.imp.pkg.version.range>[1.4.0, 2.0.0)</axiom.javax.mail.imp.pkg.version.range>
        <axiom.org.jaxen.imp.pkg.version.range>[1.1.1, 2.0.0)</axiom.org.jaxen.imp.pkg.version.range>

        <!-- Servet Version -->
        <servlet-api.version>2.5</servlet-api.version>
        <javax.servlet-api.version>3.1.0</javax.servlet-api.version>
        <javax.jsp-api.version>2.0</javax.jsp-api.version>
        <version.javax.servlet.jsp>2.2.0.v201112011158</version.javax.servlet.jsp>
        <javax.servelet.jstl.version>1.2</javax.servelet.jstl.version>
        <taglibs-standard-impl.version>1.2.5</taglibs-standard-impl.version>
        <imp.pkg.version.javax.servlet.jsp.jstl>[1.2.1, 2.0.0)</imp.pkg.version.javax.servlet.jsp.jstl>
        <imp.pkg.version.javax.servlet.jsp>[2.2.0, 3.0.0)</imp.pkg.version.javax.servlet.jsp>


        <!-- Servlet API -->
        <exp.pkg.version.javax.servlet>2.6.0</exp.pkg.version.javax.servlet>
        <imp.pkg.version.javax.servlet>[2.6.0, 3.0.0)</imp.pkg.version.javax.servlet>

        <!-- Misc -->
        <carbon.p2.plugin.version>5.1.2</carbon.p2.plugin.version>
        <derby.version>10.4.2.0</derby.version>
        <activation.version>1.1</activation.version>
        <javamail.version>1.4</javamail.version>
        <xmlsec.version>2.3.4</xmlsec.version>
        <jsr105.version>1.0.1.wso2v1</jsr105.version>
        <xmlsec.version.imp.pkg.version.range>[2.1.7,2.4.0)</xmlsec.version.imp.pkg.version.range>
        <wsdl4j.wso2.version>1.6.2.wso2v4</wsdl4j.wso2.version>
        <jetty.version>6.1.5</jetty.version>
        <xml.apis.version>1.4.01</xml.apis.version>
        <jaxen.version>1.1.1</jaxen.version>
        <woodstox.version>3.2.9</woodstox.version>
        <geronimo-stax-api.wso2.version>1.0.1.wso2v1</geronimo-stax-api.wso2.version>
        <validateutility.version>0.95</validateutility.version>
        <wsdl-validator.version>1.2.0.wso2v1</wsdl-validator.version>
        <uddi4j.version>1.0.1</uddi4j.version>
        <xercesImpl.version>2.12.0.wso2v1</xercesImpl.version>
        <juddi.wso2.version>3.0.3.wso2v2</juddi.wso2.version>
        <junit.version>4.13.1</junit.version>
        <version.javax.servlet>3.0.0.v201112011016</version.javax.servlet>
        <oltu.version>1.0.0.wso2v3</oltu.version>
        <!--<org.apache.oltu.oauth2.client.version>1.0.0</org.apache.oltu.oauth2.client.version>-->
        <oltu.package.import.version.range>[1.0.0, 2.0.0)</oltu.package.import.version.range>
        <bcprov.version>1.49.0.wso2v2</bcprov.version>
        <swagger.jaxrs.version>1.5.2</swagger.jaxrs.version>
        <org.json.version>20231013</org.json.version>
        <json.wso2.osgi.version.range>[20160810, 20300101)</json.wso2.osgi.version.range>
        <!-- Orbits -->
        <orbit.version.xmlschema>1.4.7.wso2v3</orbit.version.xmlschema>
        <orbit.version.infinispan>5.1.2.wso2v1</orbit.version.infinispan>
        <version.org.wso2.orbit.javax.xml.bind>2.3.1.wso2v1</version.org.wso2.orbit.javax.xml.bind>
        <version.org.wso2.orbit.javax.activation>1.1.1.wso2v1</version.org.wso2.orbit.javax.activation>
        <ua_parser.version>1.5.4.wso2v2</ua_parser.version>
        <ua_parser.version.range>[1.3.0, 2.0.0)</ua_parser.version.range>
        <apache.common.collection.version>3.2.0.wso2v1</apache.common.collection.version>
        <apache.common.collections4.version>4.4.wso2v1</apache.common.collections4.version>

        <!-- Abdera -->
        <version.abdera>1.0-wso2v2</version.abdera>
        <orbit.version.abdera>1.0.0.wso2v2</orbit.version.abdera>
        <exp.pkg.version.abdera>1.0.0.wso2v2</exp.pkg.version.abdera>
        <imp.pkg.version.abdera>[1.0.0.wso2v2, 2)</imp.pkg.version.abdera>

        <!--Apache Geronimo-->
        <version.geronimo.specs.geronimo-jpa_2.0_spec>1.0</version.geronimo.specs.geronimo-jpa_2.0_spec>

        <!--OpenJPA -->
        <openjpa.version>2.2.0-wso2v1</openjpa.version>

        <!--SCM-->
        <orbit.version.maven-scm>1.7.0.wso2v1</orbit.version.maven-scm>

        <!-- Rampart -->
        <rampart.wso2.version>1.6.1-wso2v43</rampart.wso2.version>
        <rampart.wso2.osgi.version.range>[1.6.1,2.0.0)</rampart.wso2.osgi.version.range>

        <!-- Equinox -->
        <version.equinox.osgi.services>3.3.100.v20130513-1956</version.equinox.osgi.services>
        <version.equinox.osgi>3.9.1.v20130814-1242</version.equinox.osgi>
        <equinox.osgi.stax-api.imp.pkg.version.range>[1.0.1,2.0.0)</equinox.osgi.stax-api.imp.pkg.version.range>

        <saml.common.util.version>1.4.1</saml.common.util.version>
        <saml.common.util.version.range>[1.4.0,1.5.0)</saml.common.util.version.range>

        <bcprov-jdk18.version>1.78.1.wso2v1</bcprov-jdk18.version>
        <bcpkix-jdk18.version>1.78.1.wso2v1</bcpkix-jdk18.version>

        <!-- Commons -->
        <commons-beanutils.version>1.8.0</commons-beanutils.version>
        <commons-collections.version>3.2.2.wso2v1</commons-collections.version>
        <commons-digester.version>1.8</commons-digester.version>
        <commons-io.wso2.version>2.11.0.wso2v1</commons-io.wso2.version>
        <commons.io.wso2.osgi.version.range>[2.4.0,3.0.0)</commons.io.wso2.osgi.version.range>
        <commons-fileupload.wso2.version>1.2.2.wso2v1</commons-fileupload.wso2.version>
        <commons-fileupload.imp.pkg.version.range>[1.2.2,2.0.0)</commons-fileupload.imp.pkg.version.range>
        <commons-httpclient.wso2.version>3.1.0.wso2v2</commons-httpclient.wso2.version>
        <commons-httpclient.wso2.osgi.version>[3.1.0,4.0.0)</commons-httpclient.wso2.osgi.version>
        <commons-dbcp.version>1.2.2</commons-dbcp.version>
        <commons-lang.wso2.version>2.6.0.wso2v1</commons-lang.wso2.version>
        <commons-lang.version.range>[2.6.0,3.0.0)</commons-lang.version.range>
        <commons-lang.wso2.osgi.version.range>[2.6.0,3.0.0)</commons-lang.wso2.osgi.version.range>
        <commons-pool.wso2.osgi.version.range>[1.5.6,2.0.0)</commons-pool.wso2.osgi.version.range>
        <commons-codec.wso2.osgi.version.range>[1.4.0,2.0.0)</commons-codec.wso2.osgi.version.range>
        <commons-collections.wso2.osgi.version.range>[3.2.0,4.0.0)</commons-collections.wso2.osgi.version.range>
        <commons-collections4.wso2.osgi.version.range>[4.1.0,5.0.0)</commons-collections4.wso2.osgi.version.range>
        <import.package.version.commons.logging>[1.2.0,2.0.0)</import.package.version.commons.logging>

        <neethi.osgi.version>2.0.4.wso2v5</neethi.osgi.version>
        <neethi.osgi.version.range>[2.0.4.wso2v4,3.0.0)</neethi.osgi.version.range>
        <libthrift.wso2.version>0.16.0.wso2v1</libthrift.wso2.version>
        <!--Change major version to minor version which is 0.9.0 due to 0.8.x and 0.9.x incompatibility-->
        <libthrift.wso2.osgi.version.range>[0.12.0.wso2v1,0.17.0)</libthrift.wso2.osgi.version.range>
        <orbit.version.commons.fileuploader>1.2.0.wso2v1</orbit.version.commons.fileuploader>
        <opensaml.version>3.3.1</opensaml.version>
        <shibboleth.version>7.3.0</shibboleth.version>
        <opensaml2.wso2.version>3.3.1.wso2v13</opensaml2.wso2.version>
        <opensaml2.wso2.osgi.version.range>[3.3.1,3.4.0)</opensaml2.wso2.osgi.version.range>
        <joda.version>2.9.4</joda.version>
        <joda.wso2.version>2.9.4.wso2v1</joda.wso2.version>
        <joda.wso2.osgi.version.range>[2.8.2,3.0.0)</joda.wso2.osgi.version.range>
        <commons-codec.version>1.14.0.wso2v1</commons-codec.version>
        <commons-codec.wso2.osgi.version.range>[1.4.0,2.0.0)</commons-codec.wso2.osgi.version.range>

        <httpcore.version>4.3.3.wso2v1</httpcore.version>
        <httpcore.version.osgi.import.range>[4.3.0, 5.0.0)</httpcore.version.osgi.import.range>
        <com.google.code.gson.version>2.8.9</com.google.code.gson.version>
        <com.google.code.gson.osgi.version.range>[2.3.1,3.0.0)</com.google.code.gson.osgi.version.range>
        <com.google.code.findbugs.version>1.3.9</com.google.code.findbugs.version>
        <com.google.client.version>1.17.0-rc</com.google.client.version>
        <com.google.service.api.version>directory_v1-rev28-1.17.0-rc</com.google.service.api.version>
        <orbit.version.backport.util>3.1.0.wso2v1</orbit.version.backport.util>
        <stratos.version>2.2.0</stratos.version>
        <org.slf4j.verison>1.7.21</org.slf4j.verison>
        <org.slf4j.imp.pkg.version.range>[1.6.1,2.0.0)</org.slf4j.imp.pkg.version.range>

        <google.step2.wso2.version>1.0.wso2v2</google.step2.wso2.version>
        <google.guice.wso2.version>3.0.wso2v1</google.guice.wso2.version>
        <google.guice.imp.pkg.version.range>[1.3.0,2.0.0)</google.guice.imp.pkg.version.range>
        <gdata-core.wso2.version>1.47.0.wso2v1</gdata-core.wso2.version>
        <gdata-core.imp.pkg.version.range>[1.47.0.wso2v1,2.0.0)</gdata-core.imp.pkg.version.range>
        <httpcomponents-httpclient.wso2.version>4.3.6.wso2v2</httpcomponents-httpclient.wso2.version>
        <httpcomponents-httpclient.imp.pkg.version.range>[4.3.1.wso2v2,5.0.0)</httpcomponents-httpclient.imp.pkg.version.range>
        <orbit.version.commons.lang>2.6.0.wso2v1</orbit.version.commons.lang>
        <org.wso2.securevault.version>1.1.10</org.wso2.securevault.version>
        <org.wso2.securevault.import.version.range>[1.1.0, 2.0.0)</org.wso2.securevault.import.version.range>
        <hector-core.wso2.version>1.1.4.wso2v1</hector-core.wso2.version>
        <hector-core.imp.pkg.version.range>[1.1.4.wso2v1,2.0.0)</hector-core.imp.pkg.version.range>
        <waffle.imp.pkg.version.range>[1.6.wso2v4, 2.0)</waffle.imp.pkg.version.range>
        <waffle-jna.wso2.version>1.6.wso2v4</waffle-jna.wso2.version>
        <waffle-jna.imp.pkg.version.range>[1.6.wso2v1, 2.0)</waffle-jna.imp.pkg.version.range>
        <tomcat.wso2.imp.pkg.version.range>[1.7.0,2.0)</tomcat.wso2.imp.pkg.version.range>
        <net.minidev.json.imp.pkg.version.range>[1.3.0, 2.0.0)</net.minidev.json.imp.pkg.version.range>
        <encoder.wso2.imp.pkg.version.range>[1.2.0.wso2v1, 2.0.0)</encoder.wso2.imp.pkg.version.range>

        <version.commons.logging>1.1.1</version.commons.logging>
        <commons.logging.version>1.2</commons.logging.version>
        <kaptcha.wso2.version>2.3.0.wso2v1</kaptcha.wso2.version>
        <json.wso2.version>3.0.0.wso2v4</json.wso2.version>
        <json.wso2.version.range>[3.0.0.wso2v1, 4.0.0)</json.wso2.version.range>
        <com.fasterxml.jackson.version>2.16.1</com.fasterxml.jackson.version>
        <com.fasterxml.jackson.annotation.version>2.16.1</com.fasterxml.jackson.annotation.version>
        <com.fasterxml.jackson.databind.version>2.16.1</com.fasterxml.jackson.databind.version>
        <com.fasterxml.jackson.cbor.version>2.16.1</com.fasterxml.jackson.cbor.version>
        <com.fasterxml.jackson.jaxrs-json-provider-version>2.16.1</com.fasterxml.jackson.jaxrs-json-provider-version>
        <com.fasterxml.jackson.annotation.version.range>[2.13.0, 3.0.0)</com.fasterxml.jackson.annotation.version.range>

        <apache.wink.version>1.1.3-incubating</apache.wink.version>
        <msf4j.version>2.7.0</msf4j.version>
        <thetransactioncompany.cors-filter.wso2.version>1.7.0.wso2v1</thetransactioncompany.cors-filter.wso2.version>
        <thetransactioncompany.utils.wso2.version>1.9.0.wso2v1</thetransactioncompany.utils.wso2.version>
        <jsr311-api.version>1.1.1</jsr311-api.version>
        <javax.ws.rs-api.version>2.1.1</javax.ws.rs-api.version>
        <tomcat-util.version>3.3.2</tomcat-util.version>
        <json-smart.version>2.4.11</json-smart.version>
        <cxf-bundle.wso2.version>2.7.16.wso2v1</cxf-bundle.wso2.version>
        <org.apache.cxf.version>3.5.9</org.apache.cxf.version>
        <opencsv.wso2.version>1.8.wso2v1</opencsv.wso2.version>
        <orbit.version.poi>5.2.3.wso2v1</orbit.version.poi>
        <orbit.version.poi.range>[5.0.0,6.0.0)</orbit.version.poi.range>
        <commons-compress.version>1.25.0.wso2v1</commons-compress.version>
        <xmlbeans.version>5.1.1.wso2v1</xmlbeans.version>
        <javax.activation.import.pkg.version>[0.0.0, 1.0.0)</javax.activation.import.pkg.version>
        <com.yubico.version>0.14.0</com.yubico.version>
        <encoder.wso2.version>1.2.0.wso2v1</encoder.wso2.version>
        <encoder.wso2.import.version.range>[1.2.0, 2.0.0)</encoder.wso2.import.version.range>
        <encoder-jsp.version>1.2.2</encoder-jsp.version>
        <javax.xml.parsers.import.pkg.version>[0.0.0, 1.0.0)</javax.xml.parsers.import.pkg.version>
        <ehcache.version>1.5.0.wso2v3</ehcache.version>
        <com.fasterxml.core.version2>2.5.4</com.fasterxml.core.version2>
        <io.swagger.version>1.6.2</io.swagger.version>
        <carbon.consent.mgt.version>2.2.16</carbon.consent.mgt.version>

        <javax.xml.range>[0.0.0,1.0.0)</javax.xml.range>
        <org.apache.xml.security.range>[0.0.0,2.0.0)</org.apache.xml.security.range>
        <org.apache.olingo.version>1.1.0</org.apache.olingo.version>


        <maven.buildnumber.plugin.version>1.4</maven.buildnumber.plugin.version>
        <maven.compiler.plugin.version>3.8.0</maven.compiler.plugin.version>
        <maven.war.plugin.version>3.2.2</maven.war.plugin.version>
        <maven.build.helper.plugin.version>3.0.0</maven.build.helper.plugin.version>
        <swagger2cxf-maven-plugin.version>1.0-SNAPSHOT</swagger2cxf-maven-plugin.version>

        <project.scm.id>my-scm-server</project.scm.id>

        <jersey-version>1.19.1</jersey-version>

        <!-- Pax Logging Version -->
        <pax.logging.api.version>1.10.1</pax.logging.api.version>
        <pax.logging.log4j2.version>1.10.1</pax.logging.log4j2.version>

        <!-- Log4j -->
        <log4j.api.version>2.17.1</log4j.api.version>
        <log4j.core.version>2.17.1</log4j.core.version>
        <log4j.slf4j.version>2.17.1</log4j.slf4j.version>

        <!-- Unit test versions -->
        <testng.version>7.10.1</testng.version>
        <jacoco.version>0.8.12</jacoco.version>
        <jmockit.version>1.44</jmockit.version>
        <maven.surefire.plugin.version>3.2.5</maven.surefire.plugin.version>
        <mockito.version>5.3.1</mockito.version>
        <mockito-testng.version>0.5.2</mockito-testng.version>

        <wso2.maven.compiler.source>1.8</wso2.maven.compiler.source>
        <wso2.maven.compiler.target>1.8</wso2.maven.compiler.target>

        <h2database.version>2.2.224</h2database.version>

        <graalvm.version>22.3.4</graalvm.version>
        <graalvm.version.range>[22.3.0,23.0.0)</graalvm.version.range>
        <!-- ICU version must be reflecting graalvm version -->
        <icu.version>71.1</icu.version>

        <maven.checkstyleplugin.version>3.1.0</maven.checkstyleplugin.version>
        <maven.spotbugsplugin.version>4.8.4.0</maven.spotbugsplugin.version>

        <account.lock.service.imp.pkg.version.range>[1.4.23, 2.0.0)</account.lock.service.imp.pkg.version.range>
        <openjdk.nashorn.version>15.3</openjdk.nashorn.version>
        <org.wso2.carbon.multitenancy.version>4.11.12</org.wso2.carbon.multitenancy.version>

        <com.google.api.playintegrity.version>1.0.0.wso2v1</com.google.api.playintegrity.version>
        <com.google.auth.version>1.20.0</com.google.auth.version>
        <com.google.http.client.version>1.43.3</com.google.http.client.version>
        <com.google.gson.client.version>2.2.0</com.google.gson.client.version>
        <nimbusds.version>7.9.0.wso2v1</nimbusds.version>
        <nimbusds.osgi.version.range>[7.3.0,8.0.0)</nimbusds.osgi.version.range>
        <com.google.auth.osgi.version>1.20.0.wso2v1</com.google.auth.osgi.version>
        <com.google.auth.osgi.version.range>[1.20.0,2.0.0)</com.google.auth.osgi.version.range>
        <com.google.api.clients.googleapis.osgi.version>2.2.0.wso2v1</com.google.api.clients.googleapis.osgi.version>
        <com.google.api.clients.googleapis.osgi.version.range>[2.0.0,3.0.0)</com.google.api.clients.googleapis.osgi.version.range>
        <com.google.api.services.playintegrity.osgi.version>2.0.0.wso2v1</com.google.api.services.playintegrity.osgi.version>
        <com.google.api.http.clients.osgi.version>1.43.3.wso2v1</com.google.api.http.clients.osgi.version>
        <com.google.api.http.clients.osgi.version.range>[1.41.2,1.44.0)</com.google.api.http.clients.osgi.version.range>
        <org.wso2.orbit.io.opencensus.version>0.31.1.wso2v3</org.wso2.orbit.io.opencensus.version>
        <org.wso2.orbit.io.grpc.version>1.59.0.wso2v1</org.wso2.orbit.io.grpc.version>
    </properties>

    <build>
        <pluginManagement>
            <plugins>
                <plugin>
                    <groupId>org.apache.maven.plugins</groupId>
                    <artifactId>maven-compiler-plugin</artifactId>
                    <version>${maven.compiler.plugin.version}</version>
                    <inherited>true</inherited>
                    <configuration>
                        <encoding>UTF-8</encoding>
                        <source>1.8</source>
                        <target>1.8</target>
                    </configuration>
                </plugin>
                <plugin>
                    <groupId>org.wso2.maven.plugins</groupId>
                    <artifactId>swagger2cxf-maven-plugin</artifactId>
                    <version>${swagger2cxf-maven-plugin.version}</version>
                    <configuration>
                        <inputSpec>
                            ${project.basedir}/src/main/resources/org.wso2.carbon.identity.template.mgt.api.yaml
                        </inputSpec>
                    </configuration>
                </plugin>
                <plugin>
                    <groupId>org.apache.felix</groupId>
                    <artifactId>maven-bundle-plugin</artifactId>
                    <version>3.2.0</version>
                    <extensions>true</extensions>
                    <configuration>
                        <obrRepository>NONE</obrRepository>
                        <instructions>
                            <SCM-Revision>${buildNumber}</SCM-Revision>
                        </instructions>
                    </configuration>
                </plugin>
                <plugin>
                    <groupId>org.codehaus.mojo</groupId>
                    <artifactId>buildnumber-maven-plugin</artifactId>
                    <version>${maven.buildnumber.plugin.version}</version>
                    <executions>
                        <execution>
                            <phase>validate</phase>
                            <goals>
                                <goal>create</goal>
                            </goals>
                        </execution>
                    </executions>
                    <configuration>
                        <doCheck>false</doCheck>
                        <doUpdate>false</doUpdate>
                    </configuration>
                </plugin>
                <plugin>
                    <groupId>org.apache.maven.plugins</groupId>
                    <artifactId>maven-checkstyle-plugin</artifactId>
                    <version>${maven.checkstyleplugin.version}</version>
                    <executions>
                        <execution>
                            <id>validate</id>
                            <phase>validate</phase>
                            <configuration>
                                <configLocation>
                                    https://raw.githubusercontent.com/wso2/code-quality-tools/v1.3/checkstyle/checkstyle.xml
                                </configLocation>
                                <suppressionsLocation>
                                    https://raw.githubusercontent.com/wso2/code-quality-tools/v1.3/checkstyle/suppressions.xml
                                </suppressionsLocation>
                                <encoding>UTF-8</encoding>
                                <consoleOutput>true</consoleOutput>
                                <failsOnError>true</failsOnError>
                                <includeTestSourceDirectory>true</includeTestSourceDirectory>
                            </configuration>
                            <goals>
                                <goal>check</goal>
                            </goals>
                        </execution>
                    </executions>
                </plugin>
                <plugin>
                    <groupId>com.github.spotbugs</groupId>
                    <artifactId>spotbugs-maven-plugin</artifactId>
                    <version>${maven.spotbugsplugin.version}</version>
                    <configuration>
                        <excludeFilterFile>spotbugs-exclude.xml</excludeFilterFile>
                        <effort>Max</effort>
                        <threshold>Low</threshold>
                        <xmlOutput>true</xmlOutput>
                    </configuration>
                    <executions>
                        <execution>
                            <id>analyze-compile</id>
                            <phase>compile</phase>
                            <goals>
                                <goal>check</goal>
                            </goals>
                        </execution>
                    </executions>
                </plugin>
                <plugin>
                    <groupId>org.jacoco</groupId>
                    <artifactId>jacoco-maven-plugin</artifactId>
                    <version>${jacoco.version}</version>
                    <executions>
                        <execution>
                            <goals>
                                <goal>prepare-agent</goal>
                            </goals>
                        </execution>
                        <execution>
                            <id>report</id>
                            <phase>test</phase>
                            <goals>
                                <goal>report</goal>
                            </goals>
                        </execution>
                    </executions>
                </plugin>
            </plugins>
        </pluginManagement>

        <plugins>
            <plugin>
                <groupId>org.apache.maven.plugins</groupId>
                <artifactId>maven-release-plugin</artifactId>
                <configuration>
                    <preparationGoals>clean install</preparationGoals>
                    <autoVersionSubmodules>true</autoVersionSubmodules>
                </configuration>
            </plugin>
            <plugin>
                <groupId>org.apache.maven.plugins</groupId>
                <artifactId>maven-deploy-plugin</artifactId>
            </plugin>

            <plugin>
                <groupId>org.codehaus.mojo</groupId>
                <artifactId>buildnumber-maven-plugin</artifactId>
            </plugin>
            <plugin>
                <groupId>org.apache.maven.plugins</groupId>
                <artifactId>maven-javadoc-plugin</artifactId>
                <configuration>
                    <source>1.8</source>
                </configuration>
                <executions>
                    <execution>
                        <id>attach-javadocs</id>
                        <goals>
                            <goal>jar</goal>
                        </goals>
                        <configuration>
                            <!--This parameter disables doclint-->
                            <doclint>none</doclint>
                            <quiet>true</quiet>
                        </configuration>
                    </execution>
                </executions>
            </plugin>
            <plugin>
                <groupId>org.apache.maven.plugins</groupId>
                <artifactId>maven-checkstyle-plugin</artifactId>
            </plugin>
            <plugin>
                <groupId>com.github.spotbugs</groupId>
                <artifactId>spotbugs-maven-plugin</artifactId>
            </plugin>
            <plugin>
                <groupId>org.apache.maven.plugins</groupId>
                <artifactId>maven-compiler-plugin</artifactId>
            </plugin>
        </plugins>
    </build>

</project><|MERGE_RESOLUTION|>--- conflicted
+++ resolved
@@ -1866,12 +1866,8 @@
         <carbon.identity.package.export.version>${project.version}</carbon.identity.package.export.version>
         <carbon.identity.package.import.version.range>[5.14.0, 8.0.0)</carbon.identity.package.import.version.range>
 
-<<<<<<< HEAD
+        <org.bouncycastle.imp.pkg.version.range>[0.0.0,2.0.0)</org.bouncycastle.imp.pkg.version.range>
         <org.wso2.carbon.identity.organization.management.core.version>1.1.19
-=======
-        <org.bouncycastle.imp.pkg.version.range>[0.0.0,2.0.0)</org.bouncycastle.imp.pkg.version.range>
-        <org.wso2.carbon.identity.organization.management.core.version>1.0.90
->>>>>>> add14dee
         </org.wso2.carbon.identity.organization.management.core.version>
         <org.wso2.carbon.identity.organization.management.version>1.4.57
         </org.wso2.carbon.identity.organization.management.version>
