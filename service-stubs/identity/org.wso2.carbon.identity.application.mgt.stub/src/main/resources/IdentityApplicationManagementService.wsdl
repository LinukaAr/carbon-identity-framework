<<<<<<< HEAD
=======

>>>>>>> 6ab81b98
<wsdl:definitions xmlns:wsdl="http://schemas.xmlsoap.org/wsdl/" xmlns:ax2169="http://common.application.identity.carbon.wso2.org/xsd" xmlns:wsaw="http://www.w3.org/2006/05/addressing/wsdl" xmlns:mime="http://schemas.xmlsoap.org/wsdl/mime/" xmlns:ax2171="http://model.common.application.identity.carbon.wso2.org/xsd" xmlns:tns="http://mgt.application.identity.carbon.wso2.org" xmlns:ax2172="http://script.model.common.application.identity.carbon.wso2.org/xsd" xmlns:http="http://schemas.xmlsoap.org/wsdl/http/" xmlns:xs="http://www.w3.org/2001/XMLSchema" xmlns:soap12="http://schemas.xmlsoap.org/wsdl/soap12/" xmlns:ns1="http://org.apache.axis2/xsd" xmlns:soap="http://schemas.xmlsoap.org/wsdl/soap/" targetNamespace="http://mgt.application.identity.carbon.wso2.org">
    <wsdl:documentation>IdentityApplicationManagementService</wsdl:documentation>
    <wsdl:types>
        <xs:schema attributeFormDefault="qualified" elementFormDefault="qualified" targetNamespace="http://common.application.identity.carbon.wso2.org/xsd">
            <xs:complexType name="IdentityApplicationManagementException">
                <xs:sequence>
                    <xs:element minOccurs="0" name="message" nillable="true" type="xs:string"/>
                </xs:sequence>
            </xs:complexType>
        </xs:schema>
        <xs:schema xmlns:ax2174="http://model.common.application.identity.carbon.wso2.org/xsd" xmlns:ns="http://org.apache.axis2/xsd" xmlns:ax2170="http://common.application.identity.carbon.wso2.org/xsd" attributeFormDefault="qualified" elementFormDefault="qualified" targetNamespace="http://org.apache.axis2/xsd">
            <xs:import namespace="http://common.application.identity.carbon.wso2.org/xsd"/>
            <xs:import namespace="http://model.common.application.identity.carbon.wso2.org/xsd"/>
            <xs:element name="IdentityApplicationManagementServiceIdentityApplicationManagementException">
                <xs:complexType>
                    <xs:sequence>
                        <xs:element minOccurs="0" name="IdentityApplicationManagementException" nillable="true" type="ax2169:IdentityApplicationManagementException"/>
<<<<<<< HEAD
=======
                    </xs:sequence>
                </xs:complexType>
            </xs:element>
            <xs:element name="getApplication">
                <xs:complexType>
                    <xs:sequence>
                        <xs:element minOccurs="0" name="applicationName" nillable="true" type="xs:string"/>
                    </xs:sequence>
                </xs:complexType>
            </xs:element>
            <xs:element name="getApplicationResponse">
                <xs:complexType>
                    <xs:sequence>
                        <xs:element minOccurs="0" name="return" nillable="true" type="ax2171:ServiceProvider"/>
>>>>>>> 6ab81b98
                    </xs:sequence>
                </xs:complexType>
            </xs:element>
            <xs:element name="getIdentityProvider">
                <xs:complexType>
                    <xs:sequence>
                        <xs:element minOccurs="0" name="federatedIdPName" nillable="true" type="xs:string"/>
                    </xs:sequence>
                </xs:complexType>
            </xs:element>
            <xs:element name="getIdentityProviderResponse">
                <xs:complexType>
                    <xs:sequence>
<<<<<<< HEAD
                        <xs:element minOccurs="0" name="serviceProvider" nillable="true" type="ax2171:ServiceProvider"/>
=======
                        <xs:element minOccurs="0" name="return" nillable="true" type="ax2171:IdentityProvider"/>
>>>>>>> 6ab81b98
                    </xs:sequence>
                </xs:complexType>
            </xs:element>
            <xs:element name="getAllApplicationBasicInfo">
                <xs:complexType>
                    <xs:sequence/>
                </xs:complexType>
            </xs:element>
            <xs:element name="getAllApplicationBasicInfoResponse">
                <xs:complexType>
                    <xs:sequence>
                        <xs:element maxOccurs="unbounded" minOccurs="0" name="return" nillable="true" type="ax2171:ApplicationBasicInfo"/>
<<<<<<< HEAD
=======
                    </xs:sequence>
                </xs:complexType>
            </xs:element>
            <xs:element name="createApplication">
                <xs:complexType>
                    <xs:sequence>
                        <xs:element minOccurs="0" name="serviceProvider" nillable="true" type="ax2171:ServiceProvider"/>
>>>>>>> 6ab81b98
                    </xs:sequence>
                </xs:complexType>
            </xs:element>
            <xs:element name="updateApplication">
                <xs:complexType>
                    <xs:sequence>
                        <xs:element minOccurs="0" name="serviceProvider" nillable="true" type="ax2171:ServiceProvider"/>
                    </xs:sequence>
                </xs:complexType>
            </xs:element>
            <xs:element name="deleteApplication">
                <xs:complexType>
                    <xs:sequence>
                        <xs:element minOccurs="0" name="applicationName" nillable="true" type="xs:string"/>
                    </xs:sequence>
                </xs:complexType>
            </xs:element>
            <xs:element name="getAllIdentityProviders">
                <xs:complexType>
                    <xs:sequence/>
                </xs:complexType>
            </xs:element>
            <xs:element name="getAllIdentityProvidersResponse">
                <xs:complexType>
                    <xs:sequence>
                        <xs:element maxOccurs="unbounded" minOccurs="0" name="return" nillable="true" type="ax2171:IdentityProvider"/>
                    </xs:sequence>
                </xs:complexType>
            </xs:element>
            <xs:element name="getAllLocalAuthenticators">
                <xs:complexType>
                    <xs:sequence/>
                </xs:complexType>
            </xs:element>
            <xs:element name="getAllLocalAuthenticatorsResponse">
                <xs:complexType>
                    <xs:sequence>
                        <xs:element maxOccurs="unbounded" minOccurs="0" name="return" nillable="true" type="ax2171:LocalAuthenticatorConfig"/>
                    </xs:sequence>
                </xs:complexType>
            </xs:element>
            <xs:element name="getAllRequestPathAuthenticators">
                <xs:complexType>
                    <xs:sequence/>
                </xs:complexType>
            </xs:element>
            <xs:element name="getAllRequestPathAuthenticatorsResponse">
                <xs:complexType>
                    <xs:sequence>
                        <xs:element maxOccurs="unbounded" minOccurs="0" name="return" nillable="true" type="ax2171:RequestPathAuthenticatorConfig"/>
                    </xs:sequence>
                </xs:complexType>
            </xs:element>
            <xs:element name="getAllLocalClaimUris">
                <xs:complexType>
                    <xs:sequence/>
                </xs:complexType>
            </xs:element>
            <xs:element name="getAllLocalClaimUrisResponse">
                <xs:complexType>
                    <xs:sequence>
                        <xs:element maxOccurs="unbounded" minOccurs="0" name="return" nillable="true" type="xs:string"/>
                    </xs:sequence>
                </xs:complexType>
            </xs:element>
            <xs:element name="getAuthenticationTemplatesJSON">
                <xs:complexType>
                    <xs:sequence/>
                </xs:complexType>
            </xs:element>
            <xs:element name="getAuthenticationTemplatesJSONResponse">
                <xs:complexType>
                    <xs:sequence>
                        <xs:element minOccurs="0" name="return" nillable="true" type="xs:string"/>
                    </xs:sequence>
                </xs:complexType>
            </xs:element>
            <xs:element name="importApplication">
                <xs:complexType>
                    <xs:sequence>
                        <xs:element minOccurs="0" name="spFileContent" nillable="true" type="ax2171:SpFileContent"/>
                    </xs:sequence>
                </xs:complexType>
            </xs:element>
            <xs:element name="importApplicationResponse">
                <xs:complexType>
                    <xs:sequence>
                        <xs:element minOccurs="0" name="return" nillable="true" type="ax2171:ImportResponse"/>
                    </xs:sequence>
                </xs:complexType>
            </xs:element>
            <xs:element name="exportApplication">
                <xs:complexType>
                    <xs:sequence>
                        <xs:element minOccurs="0" name="applicationName" nillable="true" type="xs:string"/>
                        <xs:element minOccurs="0" name="exportSecrets" type="xs:boolean"/>
                    </xs:sequence>
                </xs:complexType>
            </xs:element>
            <xs:element name="exportApplicationResponse">
                <xs:complexType>
                    <xs:sequence>
<<<<<<< HEAD
                        <xs:element minOccurs="0" name="return" nillable="true" type="ax2171:IdentityProvider"/>
                    </xs:sequence>
                </xs:complexType>
            </xs:element>
            <xs:element name="getApplication">
                <xs:complexType>
                    <xs:sequence>
                        <xs:element minOccurs="0" name="applicationName" nillable="true" type="xs:string"/>
                    </xs:sequence>
                </xs:complexType>
            </xs:element>
            <xs:element name="getApplicationResponse">
                <xs:complexType>
                    <xs:sequence>
                        <xs:element minOccurs="0" name="return" nillable="true" type="ax2171:ServiceProvider"/>
=======
                        <xs:element minOccurs="0" name="return" nillable="true" type="xs:string"/>
>>>>>>> 6ab81b98
                    </xs:sequence>
                </xs:complexType>
            </xs:element>
        </xs:schema>
        <xs:schema xmlns:ax2173="http://script.model.common.application.identity.carbon.wso2.org/xsd" attributeFormDefault="qualified" elementFormDefault="qualified" targetNamespace="http://model.common.application.identity.carbon.wso2.org/xsd">
            <xs:import namespace="http://script.model.common.application.identity.carbon.wso2.org/xsd"/>
            <xs:complexType name="ServiceProvider">
                <xs:sequence>
                    <xs:element minOccurs="0" name="applicationID" type="xs:int"/>
                    <xs:element minOccurs="0" name="applicationName" nillable="true" type="xs:string"/>
                    <xs:element minOccurs="0" name="certificateContent" nillable="true" type="xs:string"/>
                    <xs:element minOccurs="0" name="claimConfig" nillable="true" type="ax2171:ClaimConfig"/>
<<<<<<< HEAD
=======
                    <xs:element minOccurs="0" name="consentConfig" nillable="true" type="ax2171:ConsentConfig"/>
>>>>>>> 6ab81b98
                    <xs:element minOccurs="0" name="description" nillable="true" type="xs:string"/>
                    <xs:element minOccurs="0" name="inboundAuthenticationConfig" nillable="true" type="ax2171:InboundAuthenticationConfig"/>
                    <xs:element minOccurs="0" name="inboundProvisioningConfig" nillable="true" type="ax2171:InboundProvisioningConfig"/>
                    <xs:element minOccurs="0" name="localAndOutBoundAuthenticationConfig" nillable="true" type="ax2171:LocalAndOutboundAuthenticationConfig"/>
                    <xs:element minOccurs="0" name="outboundProvisioningConfig" nillable="true" type="ax2171:OutboundProvisioningConfig"/>
                    <xs:element minOccurs="0" name="owner" nillable="true" type="ax2171:User"/>
                    <xs:element minOccurs="0" name="permissionAndRoleConfig" nillable="true" type="ax2171:PermissionsAndRoleConfig"/>
                    <xs:element maxOccurs="unbounded" minOccurs="0" name="requestPathAuthenticatorConfigs" nillable="true" type="ax2171:RequestPathAuthenticatorConfig"/>
                    <xs:element minOccurs="0" name="saasApp" type="xs:boolean"/>
                    <xs:element maxOccurs="unbounded" minOccurs="0" name="spProperties" nillable="true" type="ax2171:ServiceProviderProperty"/>
                </xs:sequence>
            </xs:complexType>
            <xs:complexType name="ClaimConfig">
                <xs:sequence>
                    <xs:element minOccurs="0" name="alwaysSendMappedLocalSubjectId" type="xs:boolean"/>
                    <xs:element maxOccurs="unbounded" minOccurs="0" name="claimMappings" nillable="true" type="ax2171:ClaimMapping"/>
                    <xs:element maxOccurs="unbounded" minOccurs="0" name="idpClaims" nillable="true" type="ax2171:Claim"/>
                    <xs:element minOccurs="0" name="localClaimDialect" type="xs:boolean"/>
                    <xs:element minOccurs="0" name="roleClaimURI" nillable="true" type="xs:string"/>
                    <xs:element maxOccurs="unbounded" minOccurs="0" name="spClaimDialects" nillable="true" type="xs:string"/>
                    <xs:element minOccurs="0" name="userClaimURI" nillable="true" type="xs:string"/>
                </xs:sequence>
            </xs:complexType>
            <xs:complexType name="ClaimMapping">
                <xs:sequence>
                    <xs:element minOccurs="0" name="defaultValue" nillable="true" type="xs:string"/>
                    <xs:element minOccurs="0" name="localClaim" nillable="true" type="ax2171:Claim"/>
                    <xs:element minOccurs="0" name="mandatory" type="xs:boolean"/>
                    <xs:element minOccurs="0" name="remoteClaim" nillable="true" type="ax2171:Claim"/>
                    <xs:element minOccurs="0" name="requested" type="xs:boolean"/>
                </xs:sequence>
            </xs:complexType>
            <xs:complexType name="Claim">
                <xs:sequence>
                    <xs:element minOccurs="0" name="claimId" type="xs:int"/>
                    <xs:element minOccurs="0" name="claimUri" nillable="true" type="xs:string"/>
                </xs:sequence>
            </xs:complexType>
            <xs:complexType name="ConsentConfig">
                <xs:sequence>
                    <xs:element minOccurs="0" name="consentPurposeConfigs" nillable="true" type="ax2171:ConsentPurposeConfigs"/>
                    <xs:element minOccurs="0" name="enabled" type="xs:boolean"/>
                </xs:sequence>
            </xs:complexType>
            <xs:complexType name="ConsentPurposeConfigs">
                <xs:sequence>
                    <xs:element maxOccurs="unbounded" minOccurs="0" name="consentPurpose" nillable="true" type="ax2171:ConsentPurpose"/>
                </xs:sequence>
            </xs:complexType>
            <xs:complexType name="ConsentPurpose">
                <xs:sequence>
                    <xs:element minOccurs="0" name="displayOrder" type="xs:int"/>
                    <xs:element minOccurs="0" name="purposeId" type="xs:int"/>
                </xs:sequence>
            </xs:complexType>
            <xs:complexType name="InboundAuthenticationConfig">
                <xs:sequence>
                    <xs:element maxOccurs="unbounded" minOccurs="0" name="inboundAuthenticationRequestConfigs" nillable="true" type="ax2171:InboundAuthenticationRequestConfig"/>
                </xs:sequence>
            </xs:complexType>
            <xs:complexType name="InboundAuthenticationRequestConfig">
                <xs:sequence>
                    <xs:element minOccurs="0" name="friendlyName" nillable="true" type="xs:string"/>
                    <xs:element minOccurs="0" name="inboundAuthKey" nillable="true" type="xs:string"/>
                    <xs:element minOccurs="0" name="inboundAuthType" nillable="true" type="xs:string"/>
                    <xs:element minOccurs="0" name="inboundConfigType" nillable="true" type="xs:string"/>
<<<<<<< HEAD
=======
                    <xs:element minOccurs="0" name="inboundConfiguration" nillable="true" type="xs:string"/>
>>>>>>> 6ab81b98
                    <xs:element maxOccurs="unbounded" minOccurs="0" name="properties" nillable="true" type="ax2171:Property"/>
                </xs:sequence>
            </xs:complexType>
            <xs:complexType name="Property">
                <xs:sequence>
                    <xs:element minOccurs="0" name="advanced" type="xs:boolean"/>
                    <xs:element minOccurs="0" name="confidential" type="xs:boolean"/>
                    <xs:element minOccurs="0" name="defaultValue" nillable="true" type="xs:string"/>
                    <xs:element minOccurs="0" name="description" nillable="true" type="xs:string"/>
                    <xs:element minOccurs="0" name="displayName" nillable="true" type="xs:string"/>
                    <xs:element minOccurs="0" name="displayOrder" type="xs:int"/>
                    <xs:element minOccurs="0" name="name" nillable="true" type="xs:string"/>
                    <xs:element minOccurs="0" name="required" type="xs:boolean"/>
                    <xs:element minOccurs="0" name="type" nillable="true" type="xs:string"/>
                    <xs:element minOccurs="0" name="value" nillable="true" type="xs:string"/>
                </xs:sequence>
            </xs:complexType>
            <xs:complexType name="InboundProvisioningConfig">
                <xs:sequence>
                    <xs:element minOccurs="0" name="dumbMode" type="xs:boolean"/>
                    <xs:element minOccurs="0" name="provisioningEnabled" type="xs:boolean"/>
                    <xs:element minOccurs="0" name="provisioningUserStore" nillable="true" type="xs:string"/>
                </xs:sequence>
            </xs:complexType>
            <xs:complexType name="LocalAndOutboundAuthenticationConfig">
                <xs:sequence>
                    <xs:element minOccurs="0" name="alwaysSendBackAuthenticatedListOfIdPs" type="xs:boolean"/>
                    <xs:element minOccurs="0" name="authenticationScriptConfig" nillable="true" type="ax2172:AuthenticationScriptConfig"/>
                    <xs:element minOccurs="0" name="authenticationStepForAttributes" nillable="true" type="ax2171:AuthenticationStep"/>
                    <xs:element minOccurs="0" name="authenticationStepForSubject" nillable="true" type="ax2171:AuthenticationStep"/>
                    <xs:element maxOccurs="unbounded" minOccurs="0" name="authenticationSteps" nillable="true" type="ax2171:AuthenticationStep"/>
                    <xs:element minOccurs="0" name="authenticationType" nillable="true" type="xs:string"/>
                    <xs:element minOccurs="0" name="enableAuthorization" type="xs:boolean"/>
                    <xs:element minOccurs="0" name="subjectClaimUri" nillable="true" type="xs:string"/>
                    <xs:element minOccurs="0" name="useTenantDomainInLocalSubjectIdentifier" type="xs:boolean"/>
                    <xs:element minOccurs="0" name="useUserstoreDomainInLocalSubjectIdentifier" type="xs:boolean"/>
                </xs:sequence>
            </xs:complexType>
            <xs:complexType name="AuthenticationStep">
                <xs:sequence>
                    <xs:element minOccurs="0" name="attributeStep" type="xs:boolean"/>
                    <xs:element maxOccurs="unbounded" minOccurs="0" name="federatedIdentityProviders" nillable="true" type="ax2171:IdentityProvider"/>
                    <xs:element maxOccurs="unbounded" minOccurs="0" name="localAuthenticatorConfigs" nillable="true" type="ax2171:LocalAuthenticatorConfig"/>
                    <xs:element minOccurs="0" name="stepOrder" type="xs:int"/>
                    <xs:element minOccurs="0" name="subjectStep" type="xs:boolean"/>
                </xs:sequence>
            </xs:complexType>
            <xs:complexType name="IdentityProvider">
                <xs:sequence>
                    <xs:element minOccurs="0" name="alias" nillable="true" type="xs:string"/>
                    <xs:element minOccurs="0" name="certificate" nillable="true" type="xs:string"/>
<<<<<<< HEAD
                    <xs:element maxOccurs="unbounded" minOccurs="0" name="certificateInfoArray" nillable="true" type="ax2171:CertificateInfo"/>
=======
>>>>>>> 6ab81b98
                    <xs:element minOccurs="0" name="claimConfig" nillable="true" type="ax2171:ClaimConfig"/>
                    <xs:element minOccurs="0" name="defaultAuthenticatorConfig" nillable="true" type="ax2171:FederatedAuthenticatorConfig"/>
                    <xs:element minOccurs="0" name="defaultProvisioningConnectorConfig" nillable="true" type="ax2171:ProvisioningConnectorConfig"/>
                    <xs:element minOccurs="0" name="displayName" nillable="true" type="xs:string"/>
                    <xs:element minOccurs="0" name="enable" type="xs:boolean"/>
                    <xs:element maxOccurs="unbounded" minOccurs="0" name="federatedAuthenticatorConfigs" nillable="true" type="ax2171:FederatedAuthenticatorConfig"/>
                    <xs:element minOccurs="0" name="federationHub" type="xs:boolean"/>
                    <xs:element minOccurs="0" name="homeRealmId" nillable="true" type="xs:string"/>
                    <xs:element minOccurs="0" name="id" nillable="true" type="xs:string"/>
                    <xs:element minOccurs="0" name="identityProviderDescription" nillable="true" type="xs:string"/>
                    <xs:element minOccurs="0" name="identityProviderName" nillable="true" type="xs:string"/>
                    <xs:element maxOccurs="unbounded" minOccurs="0" name="idpProperties" nillable="true" type="ax2171:IdentityProviderProperty"/>
                    <xs:element minOccurs="0" name="justInTimeProvisioningConfig" nillable="true" type="ax2171:JustInTimeProvisioningConfig"/>
                    <xs:element minOccurs="0" name="permissionAndRoleConfig" nillable="true" type="ax2171:PermissionsAndRoleConfig"/>
                    <xs:element minOccurs="0" name="primary" type="xs:boolean"/>
                    <xs:element maxOccurs="unbounded" minOccurs="0" name="provisioningConnectorConfigs" nillable="true" type="ax2171:ProvisioningConnectorConfig"/>
                    <xs:element minOccurs="0" name="provisioningRole" nillable="true" type="xs:string"/>
                </xs:sequence>
            </xs:complexType>
            <xs:complexType name="CertificateInfo">
                <xs:sequence>
                    <xs:element minOccurs="0" name="certValue" nillable="true" type="xs:string"/>
                    <xs:element minOccurs="0" name="thumbPrint" nillable="true" type="xs:string"/>
                </xs:sequence>
            </xs:complexType>
            <xs:complexType name="FederatedAuthenticatorConfig">
                <xs:sequence>
                    <xs:element minOccurs="0" name="displayName" nillable="true" type="xs:string"/>
                    <xs:element minOccurs="0" name="enabled" type="xs:boolean"/>
                    <xs:element minOccurs="0" name="name" nillable="true" type="xs:string"/>
                    <xs:element maxOccurs="unbounded" minOccurs="0" name="properties" nillable="true" type="ax2171:Property"/>
                    <xs:element minOccurs="0" name="valid" type="xs:boolean"/>
                </xs:sequence>
            </xs:complexType>
            <xs:complexType name="ProvisioningConnectorConfig">
                <xs:sequence>
                    <xs:element minOccurs="0" name="blocking" type="xs:boolean"/>
                    <xs:element minOccurs="0" name="enabled" type="xs:boolean"/>
                    <xs:element minOccurs="0" name="name" nillable="true" type="xs:string"/>
                    <xs:element maxOccurs="unbounded" minOccurs="0" name="provisioningProperties" nillable="true" type="ax2171:Property"/>
                    <xs:element minOccurs="0" name="rulesEnabled" type="xs:boolean"/>
                    <xs:element minOccurs="0" name="valid" type="xs:boolean"/>
                </xs:sequence>
            </xs:complexType>
            <xs:complexType name="IdentityProviderProperty">
                <xs:sequence>
                    <xs:element minOccurs="0" name="displayName" nillable="true" type="xs:string"/>
                    <xs:element minOccurs="0" name="name" nillable="true" type="xs:string"/>
                    <xs:element minOccurs="0" name="value" nillable="true" type="xs:string"/>
                </xs:sequence>
            </xs:complexType>
            <xs:complexType name="JustInTimeProvisioningConfig">
                <xs:complexContent>
                    <xs:extension base="ax2171:InboundProvisioningConfig">
                        <xs:sequence>
                            <xs:element minOccurs="0" name="modifyUserNameAllowed" type="xs:boolean"/>
                            <xs:element minOccurs="0" name="passwordProvisioningEnabled" type="xs:boolean"/>
                            <xs:element minOccurs="0" name="promptConsent" type="xs:boolean"/>
                            <xs:element minOccurs="0" name="userStoreClaimUri" nillable="true" type="xs:string"/>
                        </xs:sequence>
                    </xs:extension>
                </xs:complexContent>
            </xs:complexType>
            <xs:complexType name="PermissionsAndRoleConfig">
                <xs:sequence>
                    <xs:element maxOccurs="unbounded" minOccurs="0" name="idpRoles" nillable="true" type="xs:string"/>
                    <xs:element maxOccurs="unbounded" minOccurs="0" name="permissions" nillable="true" type="ax2171:ApplicationPermission"/>
                    <xs:element maxOccurs="unbounded" minOccurs="0" name="roleMappings" nillable="true" type="ax2171:RoleMapping"/>
                </xs:sequence>
            </xs:complexType>
            <xs:complexType name="ApplicationPermission">
                <xs:sequence>
                    <xs:element minOccurs="0" name="value" nillable="true" type="xs:string"/>
                </xs:sequence>
            </xs:complexType>
            <xs:complexType name="RoleMapping">
                <xs:sequence>
                    <xs:element minOccurs="0" name="localRole" nillable="true" type="ax2171:LocalRole"/>
                    <xs:element minOccurs="0" name="remoteRole" nillable="true" type="xs:string"/>
                </xs:sequence>
            </xs:complexType>
            <xs:complexType name="LocalRole">
                <xs:sequence>
                    <xs:element minOccurs="0" name="localRoleName" nillable="true" type="xs:string"/>
                    <xs:element minOccurs="0" name="userStoreId" nillable="true" type="xs:string"/>
                </xs:sequence>
            </xs:complexType>
            <xs:complexType name="LocalAuthenticatorConfig">
                <xs:sequence>
                    <xs:element minOccurs="0" name="displayName" nillable="true" type="xs:string"/>
                    <xs:element minOccurs="0" name="enabled" type="xs:boolean"/>
                    <xs:element minOccurs="0" name="name" nillable="true" type="xs:string"/>
                    <xs:element maxOccurs="unbounded" minOccurs="0" name="properties" nillable="true" type="ax2171:Property"/>
                    <xs:element minOccurs="0" name="valid" type="xs:boolean"/>
                </xs:sequence>
            </xs:complexType>
            <xs:complexType name="OutboundProvisioningConfig">
                <xs:sequence>
                    <xs:element maxOccurs="unbounded" minOccurs="0" name="provisionByRoleList" nillable="true" type="xs:string"/>
                    <xs:element maxOccurs="unbounded" minOccurs="0" name="provisioningIdentityProviders" nillable="true" type="ax2171:IdentityProvider"/>
                </xs:sequence>
            </xs:complexType>
            <xs:complexType name="User">
                <xs:sequence>
                    <xs:element minOccurs="0" name="tenantDomain" nillable="true" type="xs:string"/>
                    <xs:element minOccurs="0" name="userName" nillable="true" type="xs:string"/>
                    <xs:element minOccurs="0" name="userStoreDomain" nillable="true" type="xs:string"/>
                </xs:sequence>
            </xs:complexType>
            <xs:complexType name="RequestPathAuthenticatorConfig">
                <xs:complexContent>
                    <xs:extension base="ax2171:LocalAuthenticatorConfig">
                        <xs:sequence/>
                    </xs:extension>
                </xs:complexContent>
            </xs:complexType>
            <xs:complexType name="ServiceProviderProperty">
                <xs:sequence>
                    <xs:element minOccurs="0" name="displayName" nillable="true" type="xs:string"/>
                    <xs:element minOccurs="0" name="name" nillable="true" type="xs:string"/>
                    <xs:element minOccurs="0" name="value" nillable="true" type="xs:string"/>
                </xs:sequence>
            </xs:complexType>
            <xs:complexType name="ApplicationBasicInfo">
                <xs:sequence>
                    <xs:element minOccurs="0" name="applicationId" type="xs:int"/>
                    <xs:element minOccurs="0" name="applicationName" nillable="true" type="xs:string"/>
                    <xs:element minOccurs="0" name="description" nillable="true" type="xs:string"/>
                </xs:sequence>
            </xs:complexType>
            <xs:complexType name="SpFileContent">
                <xs:sequence>
                    <xs:element minOccurs="0" name="content" nillable="true" type="xs:string"/>
                    <xs:element minOccurs="0" name="fileName" nillable="true" type="xs:string"/>
                </xs:sequence>
            </xs:complexType>
            <xs:complexType name="ImportResponse">
                <xs:sequence>
                    <xs:element minOccurs="0" name="applicationName" nillable="true" type="xs:string"/>
                    <xs:element maxOccurs="unbounded" minOccurs="0" name="errors" nillable="true" type="xs:string"/>
                    <xs:element minOccurs="0" name="responseCode" type="xs:int"/>
                </xs:sequence>
            </xs:complexType>
        </xs:schema>
        <xs:schema attributeFormDefault="qualified" elementFormDefault="qualified" targetNamespace="http://script.model.common.application.identity.carbon.wso2.org/xsd">
            <xs:complexType name="AuthenticationScriptConfig">
                <xs:sequence>
                    <xs:element minOccurs="0" name="content" nillable="true" type="xs:string"/>
                    <xs:element minOccurs="0" name="enabled" type="xs:boolean"/>
                    <xs:element minOccurs="0" name="language" nillable="true" type="xs:string"/>
                </xs:sequence>
            </xs:complexType>
        </xs:schema>
    </wsdl:types>
    <wsdl:message name="getAllLocalClaimUrisRequest">
        <wsdl:part name="parameters" element="ns1:getAllLocalClaimUris"/>
    </wsdl:message>
    <wsdl:message name="getAllLocalClaimUrisResponse">
        <wsdl:part name="parameters" element="ns1:getAllLocalClaimUrisResponse"/>
    </wsdl:message>
    <wsdl:message name="IdentityApplicationManagementServiceIdentityApplicationManagementException">
        <wsdl:part name="parameters" element="ns1:IdentityApplicationManagementServiceIdentityApplicationManagementException"/>
    </wsdl:message>
    <wsdl:message name="getApplicationRequest">
        <wsdl:part name="parameters" element="ns1:getApplication"/>
    </wsdl:message>
    <wsdl:message name="getApplicationResponse">
        <wsdl:part name="parameters" element="ns1:getApplicationResponse"/>
    </wsdl:message>
    <wsdl:message name="getAllRequestPathAuthenticatorsRequest">
        <wsdl:part name="parameters" element="ns1:getAllRequestPathAuthenticators"/>
    </wsdl:message>
    <wsdl:message name="getAllRequestPathAuthenticatorsResponse">
        <wsdl:part name="parameters" element="ns1:getAllRequestPathAuthenticatorsResponse"/>
    </wsdl:message>
<<<<<<< HEAD
=======
    <wsdl:message name="getAllIdentityProvidersRequest">
        <wsdl:part name="parameters" element="ns1:getAllIdentityProviders"/>
    </wsdl:message>
    <wsdl:message name="getAllIdentityProvidersResponse">
        <wsdl:part name="parameters" element="ns1:getAllIdentityProvidersResponse"/>
    </wsdl:message>
    <wsdl:message name="exportApplicationRequest">
        <wsdl:part name="parameters" element="ns1:exportApplication"/>
    </wsdl:message>
    <wsdl:message name="exportApplicationResponse">
        <wsdl:part name="parameters" element="ns1:exportApplicationResponse"/>
    </wsdl:message>
>>>>>>> 6ab81b98
    <wsdl:message name="updateApplicationRequest">
        <wsdl:part name="parameters" element="ns1:updateApplication"/>
    </wsdl:message>
    <wsdl:message name="updateApplicationResponse"/>
    <wsdl:message name="getAllLocalAuthenticatorsRequest">
        <wsdl:part name="parameters" element="ns1:getAllLocalAuthenticators"/>
    </wsdl:message>
    <wsdl:message name="getAllLocalAuthenticatorsResponse">
        <wsdl:part name="parameters" element="ns1:getAllLocalAuthenticatorsResponse"/>
    </wsdl:message>
    <wsdl:message name="createApplicationRequest">
        <wsdl:part name="parameters" element="ns1:createApplication"/>
    </wsdl:message>
    <wsdl:message name="createApplicationResponse"/>
    <wsdl:message name="getAuthenticationTemplatesJSONRequest">
        <wsdl:part name="parameters" element="ns1:getAuthenticationTemplatesJSON"/>
    </wsdl:message>
    <wsdl:message name="getAuthenticationTemplatesJSONResponse">
        <wsdl:part name="parameters" element="ns1:getAuthenticationTemplatesJSONResponse"/>
    </wsdl:message>
    <wsdl:message name="getAllApplicationBasicInfoRequest">
        <wsdl:part name="parameters" element="ns1:getAllApplicationBasicInfo"/>
    </wsdl:message>
    <wsdl:message name="getAllApplicationBasicInfoResponse">
        <wsdl:part name="parameters" element="ns1:getAllApplicationBasicInfoResponse"/>
    </wsdl:message>
    <wsdl:message name="getAllIdentityProvidersRequest">
        <wsdl:part name="parameters" element="ns1:getAllIdentityProviders"/>
    </wsdl:message>
    <wsdl:message name="getAllIdentityProvidersResponse">
        <wsdl:part name="parameters" element="ns1:getAllIdentityProvidersResponse"/>
    </wsdl:message>
    <wsdl:message name="getIdentityProviderRequest">
        <wsdl:part name="parameters" element="ns1:getIdentityProvider"/>
    </wsdl:message>
    <wsdl:message name="getIdentityProviderResponse">
        <wsdl:part name="parameters" element="ns1:getIdentityProviderResponse"/>
    </wsdl:message>
    <wsdl:message name="deleteApplicationRequest">
        <wsdl:part name="parameters" element="ns1:deleteApplication"/>
    </wsdl:message>
    <wsdl:message name="deleteApplicationResponse"/>
    <wsdl:message name="importApplicationRequest">
        <wsdl:part name="parameters" element="ns1:importApplication"/>
    </wsdl:message>
    <wsdl:message name="importApplicationResponse">
        <wsdl:part name="parameters" element="ns1:importApplicationResponse"/>
    </wsdl:message>
    <wsdl:portType name="IdentityApplicationManagementServicePortType">
        <wsdl:operation name="getAllLocalClaimUris">
            <wsdl:input message="tns:getAllLocalClaimUrisRequest" wsaw:Action="urn:getAllLocalClaimUris"/>
            <wsdl:output message="tns:getAllLocalClaimUrisResponse" wsaw:Action="urn:getAllLocalClaimUrisResponse"/>
            <wsdl:fault message="tns:IdentityApplicationManagementServiceIdentityApplicationManagementException" name="IdentityApplicationManagementServiceIdentityApplicationManagementException" wsaw:Action="urn:getAllLocalClaimUrisIdentityApplicationManagementServiceIdentityApplicationManagementException"/>
        </wsdl:operation>
        <wsdl:operation name="getApplication">
            <wsdl:input message="tns:getApplicationRequest" wsaw:Action="urn:getApplication"/>
            <wsdl:output message="tns:getApplicationResponse" wsaw:Action="urn:getApplicationResponse"/>
            <wsdl:fault message="tns:IdentityApplicationManagementServiceIdentityApplicationManagementException" name="IdentityApplicationManagementServiceIdentityApplicationManagementException" wsaw:Action="urn:getApplicationIdentityApplicationManagementServiceIdentityApplicationManagementException"/>
        </wsdl:operation>
        <wsdl:operation name="getAllRequestPathAuthenticators">
            <wsdl:input message="tns:getAllRequestPathAuthenticatorsRequest" wsaw:Action="urn:getAllRequestPathAuthenticators"/>
            <wsdl:output message="tns:getAllRequestPathAuthenticatorsResponse" wsaw:Action="urn:getAllRequestPathAuthenticatorsResponse"/>
            <wsdl:fault message="tns:IdentityApplicationManagementServiceIdentityApplicationManagementException" name="IdentityApplicationManagementServiceIdentityApplicationManagementException" wsaw:Action="urn:getAllRequestPathAuthenticatorsIdentityApplicationManagementServiceIdentityApplicationManagementException"/>
        </wsdl:operation>
<<<<<<< HEAD
=======
        <wsdl:operation name="getAllIdentityProviders">
            <wsdl:input message="tns:getAllIdentityProvidersRequest" wsaw:Action="urn:getAllIdentityProviders"/>
            <wsdl:output message="tns:getAllIdentityProvidersResponse" wsaw:Action="urn:getAllIdentityProvidersResponse"/>
            <wsdl:fault message="tns:IdentityApplicationManagementServiceIdentityApplicationManagementException" name="IdentityApplicationManagementServiceIdentityApplicationManagementException" wsaw:Action="urn:getAllIdentityProvidersIdentityApplicationManagementServiceIdentityApplicationManagementException"/>
        </wsdl:operation>
        <wsdl:operation name="exportApplication">
            <wsdl:input message="tns:exportApplicationRequest" wsaw:Action="urn:exportApplication"/>
            <wsdl:output message="tns:exportApplicationResponse" wsaw:Action="urn:exportApplicationResponse"/>
            <wsdl:fault message="tns:IdentityApplicationManagementServiceIdentityApplicationManagementException" name="IdentityApplicationManagementServiceIdentityApplicationManagementException" wsaw:Action="urn:exportApplicationIdentityApplicationManagementServiceIdentityApplicationManagementException"/>
        </wsdl:operation>
>>>>>>> 6ab81b98
        <wsdl:operation name="updateApplication">
            <wsdl:input message="tns:updateApplicationRequest" wsaw:Action="urn:updateApplication"/>
            <wsdl:output message="tns:updateApplicationResponse" wsaw:Action="urn:updateApplicationResponse"/>
            <wsdl:fault message="tns:IdentityApplicationManagementServiceIdentityApplicationManagementException" name="IdentityApplicationManagementServiceIdentityApplicationManagementException" wsaw:Action="urn:updateApplicationIdentityApplicationManagementServiceIdentityApplicationManagementException"/>
        </wsdl:operation>
        <wsdl:operation name="getAllLocalAuthenticators">
            <wsdl:input message="tns:getAllLocalAuthenticatorsRequest" wsaw:Action="urn:getAllLocalAuthenticators"/>
            <wsdl:output message="tns:getAllLocalAuthenticatorsResponse" wsaw:Action="urn:getAllLocalAuthenticatorsResponse"/>
            <wsdl:fault message="tns:IdentityApplicationManagementServiceIdentityApplicationManagementException" name="IdentityApplicationManagementServiceIdentityApplicationManagementException" wsaw:Action="urn:getAllLocalAuthenticatorsIdentityApplicationManagementServiceIdentityApplicationManagementException"/>
        </wsdl:operation>
        <wsdl:operation name="createApplication">
            <wsdl:input message="tns:createApplicationRequest" wsaw:Action="urn:createApplication"/>
            <wsdl:output message="tns:createApplicationResponse" wsaw:Action="urn:createApplicationResponse"/>
            <wsdl:fault message="tns:IdentityApplicationManagementServiceIdentityApplicationManagementException" name="IdentityApplicationManagementServiceIdentityApplicationManagementException" wsaw:Action="urn:createApplicationIdentityApplicationManagementServiceIdentityApplicationManagementException"/>
        </wsdl:operation>
        <wsdl:operation name="getAuthenticationTemplatesJSON">
            <wsdl:input message="tns:getAuthenticationTemplatesJSONRequest" wsaw:Action="urn:getAuthenticationTemplatesJSON"/>
            <wsdl:output message="tns:getAuthenticationTemplatesJSONResponse" wsaw:Action="urn:getAuthenticationTemplatesJSONResponse"/>
        </wsdl:operation>
        <wsdl:operation name="getAllApplicationBasicInfo">
            <wsdl:input message="tns:getAllApplicationBasicInfoRequest" wsaw:Action="urn:getAllApplicationBasicInfo"/>
            <wsdl:output message="tns:getAllApplicationBasicInfoResponse" wsaw:Action="urn:getAllApplicationBasicInfoResponse"/>
            <wsdl:fault message="tns:IdentityApplicationManagementServiceIdentityApplicationManagementException" name="IdentityApplicationManagementServiceIdentityApplicationManagementException" wsaw:Action="urn:getAllApplicationBasicInfoIdentityApplicationManagementServiceIdentityApplicationManagementException"/>
        </wsdl:operation>
        <wsdl:operation name="getAllIdentityProviders">
            <wsdl:input message="tns:getAllIdentityProvidersRequest" wsaw:Action="urn:getAllIdentityProviders"/>
            <wsdl:output message="tns:getAllIdentityProvidersResponse" wsaw:Action="urn:getAllIdentityProvidersResponse"/>
            <wsdl:fault message="tns:IdentityApplicationManagementServiceIdentityApplicationManagementException" name="IdentityApplicationManagementServiceIdentityApplicationManagementException" wsaw:Action="urn:getAllIdentityProvidersIdentityApplicationManagementServiceIdentityApplicationManagementException"/>
        </wsdl:operation>
        <wsdl:operation name="getIdentityProvider">
            <wsdl:input message="tns:getIdentityProviderRequest" wsaw:Action="urn:getIdentityProvider"/>
            <wsdl:output message="tns:getIdentityProviderResponse" wsaw:Action="urn:getIdentityProviderResponse"/>
            <wsdl:fault message="tns:IdentityApplicationManagementServiceIdentityApplicationManagementException" name="IdentityApplicationManagementServiceIdentityApplicationManagementException" wsaw:Action="urn:getIdentityProviderIdentityApplicationManagementServiceIdentityApplicationManagementException"/>
        </wsdl:operation>
        <wsdl:operation name="deleteApplication">
            <wsdl:input message="tns:deleteApplicationRequest" wsaw:Action="urn:deleteApplication"/>
            <wsdl:output message="tns:deleteApplicationResponse" wsaw:Action="urn:deleteApplicationResponse"/>
            <wsdl:fault message="tns:IdentityApplicationManagementServiceIdentityApplicationManagementException" name="IdentityApplicationManagementServiceIdentityApplicationManagementException" wsaw:Action="urn:deleteApplicationIdentityApplicationManagementServiceIdentityApplicationManagementException"/>
        </wsdl:operation>
        <wsdl:operation name="importApplication">
            <wsdl:input message="tns:importApplicationRequest" wsaw:Action="urn:importApplication"/>
            <wsdl:output message="tns:importApplicationResponse" wsaw:Action="urn:importApplicationResponse"/>
            <wsdl:fault message="tns:IdentityApplicationManagementServiceIdentityApplicationManagementException" name="IdentityApplicationManagementServiceIdentityApplicationManagementException" wsaw:Action="urn:importApplicationIdentityApplicationManagementServiceIdentityApplicationManagementException"/>
        </wsdl:operation>
    </wsdl:portType>
    <wsdl:binding name="IdentityApplicationManagementServiceSoap11Binding" type="tns:IdentityApplicationManagementServicePortType">
        <soap:binding transport="http://schemas.xmlsoap.org/soap/http" style="document"/>
        <wsdl:operation name="getAllLocalClaimUris">
            <soap:operation soapAction="urn:getAllLocalClaimUris" style="document"/>
            <wsdl:input>
                <soap:body use="literal"/>
            </wsdl:input>
            <wsdl:output>
                <soap:body use="literal"/>
            </wsdl:output>
            <wsdl:fault name="IdentityApplicationManagementServiceIdentityApplicationManagementException">
                <soap:fault use="literal" name="IdentityApplicationManagementServiceIdentityApplicationManagementException"/>
            </wsdl:fault>
        </wsdl:operation>
        <wsdl:operation name="getApplication">
            <soap:operation soapAction="urn:getApplication" style="document"/>
            <wsdl:input>
                <soap:body use="literal"/>
            </wsdl:input>
            <wsdl:output>
                <soap:body use="literal"/>
            </wsdl:output>
            <wsdl:fault name="IdentityApplicationManagementServiceIdentityApplicationManagementException">
                <soap:fault use="literal" name="IdentityApplicationManagementServiceIdentityApplicationManagementException"/>
            </wsdl:fault>
        </wsdl:operation>
        <wsdl:operation name="getAllRequestPathAuthenticators">
            <soap:operation soapAction="urn:getAllRequestPathAuthenticators" style="document"/>
            <wsdl:input>
                <soap:body use="literal"/>
            </wsdl:input>
            <wsdl:output>
                <soap:body use="literal"/>
            </wsdl:output>
            <wsdl:fault name="IdentityApplicationManagementServiceIdentityApplicationManagementException">
                <soap:fault use="literal" name="IdentityApplicationManagementServiceIdentityApplicationManagementException"/>
            </wsdl:fault>
        </wsdl:operation>
<<<<<<< HEAD
=======
        <wsdl:operation name="getAllIdentityProviders">
            <soap:operation soapAction="urn:getAllIdentityProviders" style="document"/>
            <wsdl:input>
                <soap:body use="literal"/>
            </wsdl:input>
            <wsdl:output>
                <soap:body use="literal"/>
            </wsdl:output>
            <wsdl:fault name="IdentityApplicationManagementServiceIdentityApplicationManagementException">
                <soap:fault use="literal" name="IdentityApplicationManagementServiceIdentityApplicationManagementException"/>
            </wsdl:fault>
        </wsdl:operation>
        <wsdl:operation name="exportApplication">
            <soap:operation soapAction="urn:exportApplication" style="document"/>
            <wsdl:input>
                <soap:body use="literal"/>
            </wsdl:input>
            <wsdl:output>
                <soap:body use="literal"/>
            </wsdl:output>
            <wsdl:fault name="IdentityApplicationManagementServiceIdentityApplicationManagementException">
                <soap:fault use="literal" name="IdentityApplicationManagementServiceIdentityApplicationManagementException"/>
            </wsdl:fault>
        </wsdl:operation>
>>>>>>> 6ab81b98
        <wsdl:operation name="updateApplication">
            <soap:operation soapAction="urn:updateApplication" style="document"/>
            <wsdl:input>
                <soap:body use="literal"/>
            </wsdl:input>
            <wsdl:output>
                <soap:body use="literal"/>
            </wsdl:output>
            <wsdl:fault name="IdentityApplicationManagementServiceIdentityApplicationManagementException">
                <soap:fault use="literal" name="IdentityApplicationManagementServiceIdentityApplicationManagementException"/>
            </wsdl:fault>
        </wsdl:operation>
        <wsdl:operation name="getAllLocalAuthenticators">
            <soap:operation soapAction="urn:getAllLocalAuthenticators" style="document"/>
            <wsdl:input>
                <soap:body use="literal"/>
            </wsdl:input>
            <wsdl:output>
                <soap:body use="literal"/>
            </wsdl:output>
            <wsdl:fault name="IdentityApplicationManagementServiceIdentityApplicationManagementException">
                <soap:fault use="literal" name="IdentityApplicationManagementServiceIdentityApplicationManagementException"/>
            </wsdl:fault>
        </wsdl:operation>
        <wsdl:operation name="createApplication">
            <soap:operation soapAction="urn:createApplication" style="document"/>
            <wsdl:input>
                <soap:body use="literal"/>
            </wsdl:input>
            <wsdl:output>
                <soap:body use="literal"/>
            </wsdl:output>
            <wsdl:fault name="IdentityApplicationManagementServiceIdentityApplicationManagementException">
                <soap:fault use="literal" name="IdentityApplicationManagementServiceIdentityApplicationManagementException"/>
            </wsdl:fault>
        </wsdl:operation>
        <wsdl:operation name="getAuthenticationTemplatesJSON">
            <soap:operation soapAction="urn:getAuthenticationTemplatesJSON" style="document"/>
            <wsdl:input>
                <soap:body use="literal"/>
            </wsdl:input>
            <wsdl:output>
                <soap:body use="literal"/>
            </wsdl:output>
        </wsdl:operation>
        <wsdl:operation name="getAllApplicationBasicInfo">
            <soap:operation soapAction="urn:getAllApplicationBasicInfo" style="document"/>
            <wsdl:input>
                <soap:body use="literal"/>
            </wsdl:input>
            <wsdl:output>
                <soap:body use="literal"/>
            </wsdl:output>
            <wsdl:fault name="IdentityApplicationManagementServiceIdentityApplicationManagementException">
                <soap:fault use="literal" name="IdentityApplicationManagementServiceIdentityApplicationManagementException"/>
            </wsdl:fault>
        </wsdl:operation>
<<<<<<< HEAD
        <wsdl:operation name="getAllIdentityProviders">
            <soap:operation soapAction="urn:getAllIdentityProviders" style="document"/>
=======
        <wsdl:operation name="getIdentityProvider">
            <soap:operation soapAction="urn:getIdentityProvider" style="document"/>
>>>>>>> 6ab81b98
            <wsdl:input>
                <soap:body use="literal"/>
            </wsdl:input>
            <wsdl:output>
                <soap:body use="literal"/>
            </wsdl:output>
            <wsdl:fault name="IdentityApplicationManagementServiceIdentityApplicationManagementException">
                <soap:fault use="literal" name="IdentityApplicationManagementServiceIdentityApplicationManagementException"/>
            </wsdl:fault>
        </wsdl:operation>
        <wsdl:operation name="deleteApplication">
            <soap:operation soapAction="urn:deleteApplication" style="document"/>
            <wsdl:input>
                <soap:body use="literal"/>
            </wsdl:input>
            <wsdl:output>
                <soap:body use="literal"/>
            </wsdl:output>
            <wsdl:fault name="IdentityApplicationManagementServiceIdentityApplicationManagementException">
                <soap:fault use="literal" name="IdentityApplicationManagementServiceIdentityApplicationManagementException"/>
            </wsdl:fault>
        </wsdl:operation>
        <wsdl:operation name="importApplication">
            <soap:operation soapAction="urn:importApplication" style="document"/>
            <wsdl:input>
                <soap:body use="literal"/>
            </wsdl:input>
            <wsdl:output>
                <soap:body use="literal"/>
            </wsdl:output>
            <wsdl:fault name="IdentityApplicationManagementServiceIdentityApplicationManagementException">
                <soap:fault use="literal" name="IdentityApplicationManagementServiceIdentityApplicationManagementException"/>
            </wsdl:fault>
        </wsdl:operation>
    </wsdl:binding>
    <wsdl:binding name="IdentityApplicationManagementServiceSoap12Binding" type="tns:IdentityApplicationManagementServicePortType">
        <soap12:binding transport="http://schemas.xmlsoap.org/soap/http" style="document"/>
        <wsdl:operation name="getAllLocalClaimUris">
            <soap12:operation soapAction="urn:getAllLocalClaimUris" style="document"/>
            <wsdl:input>
                <soap12:body use="literal"/>
            </wsdl:input>
            <wsdl:output>
                <soap12:body use="literal"/>
            </wsdl:output>
            <wsdl:fault name="IdentityApplicationManagementServiceIdentityApplicationManagementException">
                <soap12:fault use="literal" name="IdentityApplicationManagementServiceIdentityApplicationManagementException"/>
            </wsdl:fault>
        </wsdl:operation>
        <wsdl:operation name="getApplication">
            <soap12:operation soapAction="urn:getApplication" style="document"/>
            <wsdl:input>
                <soap12:body use="literal"/>
            </wsdl:input>
            <wsdl:output>
                <soap12:body use="literal"/>
            </wsdl:output>
            <wsdl:fault name="IdentityApplicationManagementServiceIdentityApplicationManagementException">
                <soap12:fault use="literal" name="IdentityApplicationManagementServiceIdentityApplicationManagementException"/>
            </wsdl:fault>
        </wsdl:operation>
        <wsdl:operation name="getAllRequestPathAuthenticators">
            <soap12:operation soapAction="urn:getAllRequestPathAuthenticators" style="document"/>
            <wsdl:input>
                <soap12:body use="literal"/>
            </wsdl:input>
            <wsdl:output>
                <soap12:body use="literal"/>
            </wsdl:output>
            <wsdl:fault name="IdentityApplicationManagementServiceIdentityApplicationManagementException">
                <soap12:fault use="literal" name="IdentityApplicationManagementServiceIdentityApplicationManagementException"/>
            </wsdl:fault>
        </wsdl:operation>
<<<<<<< HEAD
=======
        <wsdl:operation name="getAllIdentityProviders">
            <soap12:operation soapAction="urn:getAllIdentityProviders" style="document"/>
            <wsdl:input>
                <soap12:body use="literal"/>
            </wsdl:input>
            <wsdl:output>
                <soap12:body use="literal"/>
            </wsdl:output>
            <wsdl:fault name="IdentityApplicationManagementServiceIdentityApplicationManagementException">
                <soap12:fault use="literal" name="IdentityApplicationManagementServiceIdentityApplicationManagementException"/>
            </wsdl:fault>
        </wsdl:operation>
        <wsdl:operation name="exportApplication">
            <soap12:operation soapAction="urn:exportApplication" style="document"/>
            <wsdl:input>
                <soap12:body use="literal"/>
            </wsdl:input>
            <wsdl:output>
                <soap12:body use="literal"/>
            </wsdl:output>
            <wsdl:fault name="IdentityApplicationManagementServiceIdentityApplicationManagementException">
                <soap12:fault use="literal" name="IdentityApplicationManagementServiceIdentityApplicationManagementException"/>
            </wsdl:fault>
        </wsdl:operation>
>>>>>>> 6ab81b98
        <wsdl:operation name="updateApplication">
            <soap12:operation soapAction="urn:updateApplication" style="document"/>
            <wsdl:input>
                <soap12:body use="literal"/>
            </wsdl:input>
            <wsdl:output>
                <soap12:body use="literal"/>
            </wsdl:output>
            <wsdl:fault name="IdentityApplicationManagementServiceIdentityApplicationManagementException">
                <soap12:fault use="literal" name="IdentityApplicationManagementServiceIdentityApplicationManagementException"/>
            </wsdl:fault>
        </wsdl:operation>
        <wsdl:operation name="getAllLocalAuthenticators">
            <soap12:operation soapAction="urn:getAllLocalAuthenticators" style="document"/>
            <wsdl:input>
                <soap12:body use="literal"/>
            </wsdl:input>
            <wsdl:output>
                <soap12:body use="literal"/>
            </wsdl:output>
            <wsdl:fault name="IdentityApplicationManagementServiceIdentityApplicationManagementException">
                <soap12:fault use="literal" name="IdentityApplicationManagementServiceIdentityApplicationManagementException"/>
            </wsdl:fault>
        </wsdl:operation>
        <wsdl:operation name="createApplication">
            <soap12:operation soapAction="urn:createApplication" style="document"/>
            <wsdl:input>
                <soap12:body use="literal"/>
            </wsdl:input>
            <wsdl:output>
                <soap12:body use="literal"/>
            </wsdl:output>
            <wsdl:fault name="IdentityApplicationManagementServiceIdentityApplicationManagementException">
                <soap12:fault use="literal" name="IdentityApplicationManagementServiceIdentityApplicationManagementException"/>
            </wsdl:fault>
        </wsdl:operation>
        <wsdl:operation name="getAuthenticationTemplatesJSON">
            <soap12:operation soapAction="urn:getAuthenticationTemplatesJSON" style="document"/>
            <wsdl:input>
                <soap12:body use="literal"/>
            </wsdl:input>
            <wsdl:output>
                <soap12:body use="literal"/>
            </wsdl:output>
        </wsdl:operation>
        <wsdl:operation name="getAllApplicationBasicInfo">
            <soap12:operation soapAction="urn:getAllApplicationBasicInfo" style="document"/>
            <wsdl:input>
                <soap12:body use="literal"/>
            </wsdl:input>
            <wsdl:output>
                <soap12:body use="literal"/>
            </wsdl:output>
            <wsdl:fault name="IdentityApplicationManagementServiceIdentityApplicationManagementException">
                <soap12:fault use="literal" name="IdentityApplicationManagementServiceIdentityApplicationManagementException"/>
            </wsdl:fault>
        </wsdl:operation>
<<<<<<< HEAD
        <wsdl:operation name="getAllIdentityProviders">
            <soap12:operation soapAction="urn:getAllIdentityProviders" style="document"/>
=======
        <wsdl:operation name="getIdentityProvider">
            <soap12:operation soapAction="urn:getIdentityProvider" style="document"/>
>>>>>>> 6ab81b98
            <wsdl:input>
                <soap12:body use="literal"/>
            </wsdl:input>
            <wsdl:output>
                <soap12:body use="literal"/>
            </wsdl:output>
            <wsdl:fault name="IdentityApplicationManagementServiceIdentityApplicationManagementException">
                <soap12:fault use="literal" name="IdentityApplicationManagementServiceIdentityApplicationManagementException"/>
            </wsdl:fault>
        </wsdl:operation>
        <wsdl:operation name="deleteApplication">
            <soap12:operation soapAction="urn:deleteApplication" style="document"/>
            <wsdl:input>
                <soap12:body use="literal"/>
            </wsdl:input>
            <wsdl:output>
                <soap12:body use="literal"/>
            </wsdl:output>
            <wsdl:fault name="IdentityApplicationManagementServiceIdentityApplicationManagementException">
                <soap12:fault use="literal" name="IdentityApplicationManagementServiceIdentityApplicationManagementException"/>
            </wsdl:fault>
        </wsdl:operation>
        <wsdl:operation name="importApplication">
            <soap12:operation soapAction="urn:importApplication" style="document"/>
            <wsdl:input>
                <soap12:body use="literal"/>
            </wsdl:input>
            <wsdl:output>
                <soap12:body use="literal"/>
            </wsdl:output>
            <wsdl:fault name="IdentityApplicationManagementServiceIdentityApplicationManagementException">
                <soap12:fault use="literal" name="IdentityApplicationManagementServiceIdentityApplicationManagementException"/>
            </wsdl:fault>
        </wsdl:operation>
    </wsdl:binding>
    <wsdl:binding name="IdentityApplicationManagementServiceHttpBinding" type="tns:IdentityApplicationManagementServicePortType">
        <http:binding verb="POST"/>
        <wsdl:operation name="getAllLocalClaimUris">
            <http:operation location="getAllLocalClaimUris"/>
            <wsdl:input>
                <mime:content type="text/xml" part="parameters"/>
            </wsdl:input>
            <wsdl:output>
                <mime:content type="text/xml" part="parameters"/>
            </wsdl:output>
        </wsdl:operation>
        <wsdl:operation name="getApplication">
            <http:operation location="getApplication"/>
            <wsdl:input>
                <mime:content type="text/xml" part="parameters"/>
            </wsdl:input>
            <wsdl:output>
                <mime:content type="text/xml" part="parameters"/>
            </wsdl:output>
        </wsdl:operation>
        <wsdl:operation name="getAllRequestPathAuthenticators">
            <http:operation location="getAllRequestPathAuthenticators"/>
            <wsdl:input>
                <mime:content type="text/xml" part="parameters"/>
            </wsdl:input>
            <wsdl:output>
                <mime:content type="text/xml" part="parameters"/>
            </wsdl:output>
        </wsdl:operation>
<<<<<<< HEAD
=======
        <wsdl:operation name="getAllIdentityProviders">
            <http:operation location="getAllIdentityProviders"/>
            <wsdl:input>
                <mime:content type="text/xml" part="parameters"/>
            </wsdl:input>
            <wsdl:output>
                <mime:content type="text/xml" part="parameters"/>
            </wsdl:output>
        </wsdl:operation>
        <wsdl:operation name="exportApplication">
            <http:operation location="exportApplication"/>
            <wsdl:input>
                <mime:content type="text/xml" part="parameters"/>
            </wsdl:input>
            <wsdl:output>
                <mime:content type="text/xml" part="parameters"/>
            </wsdl:output>
        </wsdl:operation>
>>>>>>> 6ab81b98
        <wsdl:operation name="updateApplication">
            <http:operation location="updateApplication"/>
            <wsdl:input>
                <mime:content type="text/xml" part="parameters"/>
            </wsdl:input>
            <wsdl:output>
                <mime:content type="text/xml" part="parameters"/>
            </wsdl:output>
        </wsdl:operation>
        <wsdl:operation name="getAllLocalAuthenticators">
            <http:operation location="getAllLocalAuthenticators"/>
            <wsdl:input>
                <mime:content type="text/xml" part="parameters"/>
            </wsdl:input>
            <wsdl:output>
                <mime:content type="text/xml" part="parameters"/>
            </wsdl:output>
        </wsdl:operation>
        <wsdl:operation name="createApplication">
            <http:operation location="createApplication"/>
            <wsdl:input>
                <mime:content type="text/xml" part="parameters"/>
            </wsdl:input>
            <wsdl:output>
                <mime:content type="text/xml" part="parameters"/>
            </wsdl:output>
        </wsdl:operation>
        <wsdl:operation name="getAuthenticationTemplatesJSON">
            <http:operation location="getAuthenticationTemplatesJSON"/>
            <wsdl:input>
                <mime:content type="text/xml" part="parameters"/>
            </wsdl:input>
            <wsdl:output>
                <mime:content type="text/xml" part="parameters"/>
            </wsdl:output>
        </wsdl:operation>
        <wsdl:operation name="getAllApplicationBasicInfo">
            <http:operation location="getAllApplicationBasicInfo"/>
            <wsdl:input>
                <mime:content type="text/xml" part="parameters"/>
            </wsdl:input>
            <wsdl:output>
                <mime:content type="text/xml" part="parameters"/>
            </wsdl:output>
        </wsdl:operation>
<<<<<<< HEAD
        <wsdl:operation name="getAllIdentityProviders">
            <http:operation location="getAllIdentityProviders"/>
=======
        <wsdl:operation name="getIdentityProvider">
            <http:operation location="getIdentityProvider"/>
>>>>>>> 6ab81b98
            <wsdl:input>
                <mime:content type="text/xml" part="parameters"/>
            </wsdl:input>
            <wsdl:output>
                <mime:content type="text/xml" part="parameters"/>
            </wsdl:output>
        </wsdl:operation>
        <wsdl:operation name="deleteApplication">
            <http:operation location="deleteApplication"/>
            <wsdl:input>
                <mime:content type="text/xml" part="parameters"/>
            </wsdl:input>
            <wsdl:output>
                <mime:content type="text/xml" part="parameters"/>
            </wsdl:output>
        </wsdl:operation>
        <wsdl:operation name="importApplication">
            <http:operation location="importApplication"/>
            <wsdl:input>
                <mime:content type="text/xml" part="parameters"/>
            </wsdl:input>
            <wsdl:output>
                <mime:content type="text/xml" part="parameters"/>
            </wsdl:output>
        </wsdl:operation>
    </wsdl:binding>
    <wsdl:service name="IdentityApplicationManagementService">
        <wsdl:port name="IdentityApplicationManagementServiceHttpsSoap11Endpoint" binding="tns:IdentityApplicationManagementServiceSoap11Binding">
            <soap:address location="https://localhost:9443/services/IdentityApplicationManagementService.IdentityApplicationManagementServiceHttpsSoap11Endpoint/"/>
        </wsdl:port>
        <wsdl:port name="IdentityApplicationManagementServiceHttpsSoap12Endpoint" binding="tns:IdentityApplicationManagementServiceSoap12Binding">
            <soap12:address location="https://localhost:9443/services/IdentityApplicationManagementService.IdentityApplicationManagementServiceHttpsSoap12Endpoint/"/>
        </wsdl:port>
        <wsdl:port name="IdentityApplicationManagementServiceHttpsEndpoint" binding="tns:IdentityApplicationManagementServiceHttpBinding">
            <http:address location="https://localhost:9443/services/IdentityApplicationManagementService.IdentityApplicationManagementServiceHttpsEndpoint/"/>
        </wsdl:port>
    </wsdl:service>
</wsdl:definitions><|MERGE_RESOLUTION|>--- conflicted
+++ resolved
@@ -1,7 +1,4 @@
-<<<<<<< HEAD
-=======
 
->>>>>>> 6ab81b98
 <wsdl:definitions xmlns:wsdl="http://schemas.xmlsoap.org/wsdl/" xmlns:ax2169="http://common.application.identity.carbon.wso2.org/xsd" xmlns:wsaw="http://www.w3.org/2006/05/addressing/wsdl" xmlns:mime="http://schemas.xmlsoap.org/wsdl/mime/" xmlns:ax2171="http://model.common.application.identity.carbon.wso2.org/xsd" xmlns:tns="http://mgt.application.identity.carbon.wso2.org" xmlns:ax2172="http://script.model.common.application.identity.carbon.wso2.org/xsd" xmlns:http="http://schemas.xmlsoap.org/wsdl/http/" xmlns:xs="http://www.w3.org/2001/XMLSchema" xmlns:soap12="http://schemas.xmlsoap.org/wsdl/soap12/" xmlns:ns1="http://org.apache.axis2/xsd" xmlns:soap="http://schemas.xmlsoap.org/wsdl/soap/" targetNamespace="http://mgt.application.identity.carbon.wso2.org">
     <wsdl:documentation>IdentityApplicationManagementService</wsdl:documentation>
     <wsdl:types>
@@ -19,8 +16,6 @@
                 <xs:complexType>
                     <xs:sequence>
                         <xs:element minOccurs="0" name="IdentityApplicationManagementException" nillable="true" type="ax2169:IdentityApplicationManagementException"/>
-<<<<<<< HEAD
-=======
                     </xs:sequence>
                 </xs:complexType>
             </xs:element>
@@ -35,7 +30,6 @@
                 <xs:complexType>
                     <xs:sequence>
                         <xs:element minOccurs="0" name="return" nillable="true" type="ax2171:ServiceProvider"/>
->>>>>>> 6ab81b98
                     </xs:sequence>
                 </xs:complexType>
             </xs:element>
@@ -49,33 +43,26 @@
             <xs:element name="getIdentityProviderResponse">
                 <xs:complexType>
                     <xs:sequence>
-<<<<<<< HEAD
+                        <xs:element minOccurs="0" name="return" nillable="true" type="ax2171:IdentityProvider"/>
+                    </xs:sequence>
+                </xs:complexType>
+            </xs:element>
+            <xs:element name="getAllApplicationBasicInfo">
+                <xs:complexType>
+                    <xs:sequence/>
+                </xs:complexType>
+            </xs:element>
+            <xs:element name="getAllApplicationBasicInfoResponse">
+                <xs:complexType>
+                    <xs:sequence>
+                        <xs:element maxOccurs="unbounded" minOccurs="0" name="return" nillable="true" type="ax2171:ApplicationBasicInfo"/>
+                    </xs:sequence>
+                </xs:complexType>
+            </xs:element>
+            <xs:element name="createApplication">
+                <xs:complexType>
+                    <xs:sequence>
                         <xs:element minOccurs="0" name="serviceProvider" nillable="true" type="ax2171:ServiceProvider"/>
-=======
-                        <xs:element minOccurs="0" name="return" nillable="true" type="ax2171:IdentityProvider"/>
->>>>>>> 6ab81b98
-                    </xs:sequence>
-                </xs:complexType>
-            </xs:element>
-            <xs:element name="getAllApplicationBasicInfo">
-                <xs:complexType>
-                    <xs:sequence/>
-                </xs:complexType>
-            </xs:element>
-            <xs:element name="getAllApplicationBasicInfoResponse">
-                <xs:complexType>
-                    <xs:sequence>
-                        <xs:element maxOccurs="unbounded" minOccurs="0" name="return" nillable="true" type="ax2171:ApplicationBasicInfo"/>
-<<<<<<< HEAD
-=======
-                    </xs:sequence>
-                </xs:complexType>
-            </xs:element>
-            <xs:element name="createApplication">
-                <xs:complexType>
-                    <xs:sequence>
-                        <xs:element minOccurs="0" name="serviceProvider" nillable="true" type="ax2171:ServiceProvider"/>
->>>>>>> 6ab81b98
                     </xs:sequence>
                 </xs:complexType>
             </xs:element>
@@ -178,25 +165,7 @@
             <xs:element name="exportApplicationResponse">
                 <xs:complexType>
                     <xs:sequence>
-<<<<<<< HEAD
-                        <xs:element minOccurs="0" name="return" nillable="true" type="ax2171:IdentityProvider"/>
-                    </xs:sequence>
-                </xs:complexType>
-            </xs:element>
-            <xs:element name="getApplication">
-                <xs:complexType>
-                    <xs:sequence>
-                        <xs:element minOccurs="0" name="applicationName" nillable="true" type="xs:string"/>
-                    </xs:sequence>
-                </xs:complexType>
-            </xs:element>
-            <xs:element name="getApplicationResponse">
-                <xs:complexType>
-                    <xs:sequence>
-                        <xs:element minOccurs="0" name="return" nillable="true" type="ax2171:ServiceProvider"/>
-=======
                         <xs:element minOccurs="0" name="return" nillable="true" type="xs:string"/>
->>>>>>> 6ab81b98
                     </xs:sequence>
                 </xs:complexType>
             </xs:element>
@@ -209,10 +178,7 @@
                     <xs:element minOccurs="0" name="applicationName" nillable="true" type="xs:string"/>
                     <xs:element minOccurs="0" name="certificateContent" nillable="true" type="xs:string"/>
                     <xs:element minOccurs="0" name="claimConfig" nillable="true" type="ax2171:ClaimConfig"/>
-<<<<<<< HEAD
-=======
                     <xs:element minOccurs="0" name="consentConfig" nillable="true" type="ax2171:ConsentConfig"/>
->>>>>>> 6ab81b98
                     <xs:element minOccurs="0" name="description" nillable="true" type="xs:string"/>
                     <xs:element minOccurs="0" name="inboundAuthenticationConfig" nillable="true" type="ax2171:InboundAuthenticationConfig"/>
                     <xs:element minOccurs="0" name="inboundProvisioningConfig" nillable="true" type="ax2171:InboundProvisioningConfig"/>
@@ -279,10 +245,7 @@
                     <xs:element minOccurs="0" name="inboundAuthKey" nillable="true" type="xs:string"/>
                     <xs:element minOccurs="0" name="inboundAuthType" nillable="true" type="xs:string"/>
                     <xs:element minOccurs="0" name="inboundConfigType" nillable="true" type="xs:string"/>
-<<<<<<< HEAD
-=======
                     <xs:element minOccurs="0" name="inboundConfiguration" nillable="true" type="xs:string"/>
->>>>>>> 6ab81b98
                     <xs:element maxOccurs="unbounded" minOccurs="0" name="properties" nillable="true" type="ax2171:Property"/>
                 </xs:sequence>
             </xs:complexType>
@@ -334,10 +297,6 @@
                 <xs:sequence>
                     <xs:element minOccurs="0" name="alias" nillable="true" type="xs:string"/>
                     <xs:element minOccurs="0" name="certificate" nillable="true" type="xs:string"/>
-<<<<<<< HEAD
-                    <xs:element maxOccurs="unbounded" minOccurs="0" name="certificateInfoArray" nillable="true" type="ax2171:CertificateInfo"/>
-=======
->>>>>>> 6ab81b98
                     <xs:element minOccurs="0" name="claimConfig" nillable="true" type="ax2171:ClaimConfig"/>
                     <xs:element minOccurs="0" name="defaultAuthenticatorConfig" nillable="true" type="ax2171:FederatedAuthenticatorConfig"/>
                     <xs:element minOccurs="0" name="defaultProvisioningConnectorConfig" nillable="true" type="ax2171:ProvisioningConnectorConfig"/>
@@ -357,12 +316,6 @@
                     <xs:element minOccurs="0" name="provisioningRole" nillable="true" type="xs:string"/>
                 </xs:sequence>
             </xs:complexType>
-            <xs:complexType name="CertificateInfo">
-                <xs:sequence>
-                    <xs:element minOccurs="0" name="certValue" nillable="true" type="xs:string"/>
-                    <xs:element minOccurs="0" name="thumbPrint" nillable="true" type="xs:string"/>
-                </xs:sequence>
-            </xs:complexType>
             <xs:complexType name="FederatedAuthenticatorConfig">
                 <xs:sequence>
                     <xs:element minOccurs="0" name="displayName" nillable="true" type="xs:string"/>
@@ -513,8 +466,6 @@
     <wsdl:message name="getAllRequestPathAuthenticatorsResponse">
         <wsdl:part name="parameters" element="ns1:getAllRequestPathAuthenticatorsResponse"/>
     </wsdl:message>
-<<<<<<< HEAD
-=======
     <wsdl:message name="getAllIdentityProvidersRequest">
         <wsdl:part name="parameters" element="ns1:getAllIdentityProviders"/>
     </wsdl:message>
@@ -527,7 +478,6 @@
     <wsdl:message name="exportApplicationResponse">
         <wsdl:part name="parameters" element="ns1:exportApplicationResponse"/>
     </wsdl:message>
->>>>>>> 6ab81b98
     <wsdl:message name="updateApplicationRequest">
         <wsdl:part name="parameters" element="ns1:updateApplication"/>
     </wsdl:message>
@@ -553,12 +503,6 @@
     </wsdl:message>
     <wsdl:message name="getAllApplicationBasicInfoResponse">
         <wsdl:part name="parameters" element="ns1:getAllApplicationBasicInfoResponse"/>
-    </wsdl:message>
-    <wsdl:message name="getAllIdentityProvidersRequest">
-        <wsdl:part name="parameters" element="ns1:getAllIdentityProviders"/>
-    </wsdl:message>
-    <wsdl:message name="getAllIdentityProvidersResponse">
-        <wsdl:part name="parameters" element="ns1:getAllIdentityProvidersResponse"/>
     </wsdl:message>
     <wsdl:message name="getIdentityProviderRequest">
         <wsdl:part name="parameters" element="ns1:getIdentityProvider"/>
@@ -592,8 +536,6 @@
             <wsdl:output message="tns:getAllRequestPathAuthenticatorsResponse" wsaw:Action="urn:getAllRequestPathAuthenticatorsResponse"/>
             <wsdl:fault message="tns:IdentityApplicationManagementServiceIdentityApplicationManagementException" name="IdentityApplicationManagementServiceIdentityApplicationManagementException" wsaw:Action="urn:getAllRequestPathAuthenticatorsIdentityApplicationManagementServiceIdentityApplicationManagementException"/>
         </wsdl:operation>
-<<<<<<< HEAD
-=======
         <wsdl:operation name="getAllIdentityProviders">
             <wsdl:input message="tns:getAllIdentityProvidersRequest" wsaw:Action="urn:getAllIdentityProviders"/>
             <wsdl:output message="tns:getAllIdentityProvidersResponse" wsaw:Action="urn:getAllIdentityProvidersResponse"/>
@@ -604,7 +546,6 @@
             <wsdl:output message="tns:exportApplicationResponse" wsaw:Action="urn:exportApplicationResponse"/>
             <wsdl:fault message="tns:IdentityApplicationManagementServiceIdentityApplicationManagementException" name="IdentityApplicationManagementServiceIdentityApplicationManagementException" wsaw:Action="urn:exportApplicationIdentityApplicationManagementServiceIdentityApplicationManagementException"/>
         </wsdl:operation>
->>>>>>> 6ab81b98
         <wsdl:operation name="updateApplication">
             <wsdl:input message="tns:updateApplicationRequest" wsaw:Action="urn:updateApplication"/>
             <wsdl:output message="tns:updateApplicationResponse" wsaw:Action="urn:updateApplicationResponse"/>
@@ -628,11 +569,6 @@
             <wsdl:input message="tns:getAllApplicationBasicInfoRequest" wsaw:Action="urn:getAllApplicationBasicInfo"/>
             <wsdl:output message="tns:getAllApplicationBasicInfoResponse" wsaw:Action="urn:getAllApplicationBasicInfoResponse"/>
             <wsdl:fault message="tns:IdentityApplicationManagementServiceIdentityApplicationManagementException" name="IdentityApplicationManagementServiceIdentityApplicationManagementException" wsaw:Action="urn:getAllApplicationBasicInfoIdentityApplicationManagementServiceIdentityApplicationManagementException"/>
-        </wsdl:operation>
-        <wsdl:operation name="getAllIdentityProviders">
-            <wsdl:input message="tns:getAllIdentityProvidersRequest" wsaw:Action="urn:getAllIdentityProviders"/>
-            <wsdl:output message="tns:getAllIdentityProvidersResponse" wsaw:Action="urn:getAllIdentityProvidersResponse"/>
-            <wsdl:fault message="tns:IdentityApplicationManagementServiceIdentityApplicationManagementException" name="IdentityApplicationManagementServiceIdentityApplicationManagementException" wsaw:Action="urn:getAllIdentityProvidersIdentityApplicationManagementServiceIdentityApplicationManagementException"/>
         </wsdl:operation>
         <wsdl:operation name="getIdentityProvider">
             <wsdl:input message="tns:getIdentityProviderRequest" wsaw:Action="urn:getIdentityProvider"/>
@@ -688,8 +624,6 @@
                 <soap:fault use="literal" name="IdentityApplicationManagementServiceIdentityApplicationManagementException"/>
             </wsdl:fault>
         </wsdl:operation>
-<<<<<<< HEAD
-=======
         <wsdl:operation name="getAllIdentityProviders">
             <soap:operation soapAction="urn:getAllIdentityProviders" style="document"/>
             <wsdl:input>
@@ -714,7 +648,6 @@
                 <soap:fault use="literal" name="IdentityApplicationManagementServiceIdentityApplicationManagementException"/>
             </wsdl:fault>
         </wsdl:operation>
->>>>>>> 6ab81b98
         <wsdl:operation name="updateApplication">
             <soap:operation soapAction="urn:updateApplication" style="document"/>
             <wsdl:input>
@@ -772,13 +705,8 @@
                 <soap:fault use="literal" name="IdentityApplicationManagementServiceIdentityApplicationManagementException"/>
             </wsdl:fault>
         </wsdl:operation>
-<<<<<<< HEAD
-        <wsdl:operation name="getAllIdentityProviders">
-            <soap:operation soapAction="urn:getAllIdentityProviders" style="document"/>
-=======
         <wsdl:operation name="getIdentityProvider">
             <soap:operation soapAction="urn:getIdentityProvider" style="document"/>
->>>>>>> 6ab81b98
             <wsdl:input>
                 <soap:body use="literal"/>
             </wsdl:input>
@@ -852,8 +780,6 @@
                 <soap12:fault use="literal" name="IdentityApplicationManagementServiceIdentityApplicationManagementException"/>
             </wsdl:fault>
         </wsdl:operation>
-<<<<<<< HEAD
-=======
         <wsdl:operation name="getAllIdentityProviders">
             <soap12:operation soapAction="urn:getAllIdentityProviders" style="document"/>
             <wsdl:input>
@@ -878,7 +804,6 @@
                 <soap12:fault use="literal" name="IdentityApplicationManagementServiceIdentityApplicationManagementException"/>
             </wsdl:fault>
         </wsdl:operation>
->>>>>>> 6ab81b98
         <wsdl:operation name="updateApplication">
             <soap12:operation soapAction="urn:updateApplication" style="document"/>
             <wsdl:input>
@@ -936,13 +861,8 @@
                 <soap12:fault use="literal" name="IdentityApplicationManagementServiceIdentityApplicationManagementException"/>
             </wsdl:fault>
         </wsdl:operation>
-<<<<<<< HEAD
-        <wsdl:operation name="getAllIdentityProviders">
-            <soap12:operation soapAction="urn:getAllIdentityProviders" style="document"/>
-=======
         <wsdl:operation name="getIdentityProvider">
             <soap12:operation soapAction="urn:getIdentityProvider" style="document"/>
->>>>>>> 6ab81b98
             <wsdl:input>
                 <soap12:body use="literal"/>
             </wsdl:input>
@@ -1007,8 +927,6 @@
                 <mime:content type="text/xml" part="parameters"/>
             </wsdl:output>
         </wsdl:operation>
-<<<<<<< HEAD
-=======
         <wsdl:operation name="getAllIdentityProviders">
             <http:operation location="getAllIdentityProviders"/>
             <wsdl:input>
@@ -1027,7 +945,6 @@
                 <mime:content type="text/xml" part="parameters"/>
             </wsdl:output>
         </wsdl:operation>
->>>>>>> 6ab81b98
         <wsdl:operation name="updateApplication">
             <http:operation location="updateApplication"/>
             <wsdl:input>
@@ -1073,13 +990,8 @@
                 <mime:content type="text/xml" part="parameters"/>
             </wsdl:output>
         </wsdl:operation>
-<<<<<<< HEAD
-        <wsdl:operation name="getAllIdentityProviders">
-            <http:operation location="getAllIdentityProviders"/>
-=======
         <wsdl:operation name="getIdentityProvider">
             <http:operation location="getIdentityProvider"/>
->>>>>>> 6ab81b98
             <wsdl:input>
                 <mime:content type="text/xml" part="parameters"/>
             </wsdl:input>
