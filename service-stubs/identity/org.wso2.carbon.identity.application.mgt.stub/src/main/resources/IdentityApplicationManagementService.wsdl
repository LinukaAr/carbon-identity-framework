<wsdl:definitions xmlns:wsdl="http://schemas.xmlsoap.org/wsdl/" xmlns:ax2138="http://common.application.identity.carbon.wso2.org/xsd" xmlns:wsaw="http://www.w3.org/2006/05/addressing/wsdl" xmlns:mime="http://schemas.xmlsoap.org/wsdl/mime/" xmlns:tns="http://mgt.application.identity.carbon.wso2.org" xmlns:http="http://schemas.xmlsoap.org/wsdl/http/" xmlns:ax2140="http://model.common.application.identity.carbon.wso2.org/xsd" xmlns:xs="http://www.w3.org/2001/XMLSchema" xmlns:ax2141="http://script.model.common.application.identity.carbon.wso2.org/xsd" xmlns:soap12="http://schemas.xmlsoap.org/wsdl/soap12/" xmlns:ns1="http://org.apache.axis2/xsd" xmlns:soap="http://schemas.xmlsoap.org/wsdl/soap/" targetNamespace="http://mgt.application.identity.carbon.wso2.org">
    <wsdl:documentation>IdentityApplicationManagementService</wsdl:documentation>
    <wsdl:types>
        <xs:schema attributeFormDefault="qualified" elementFormDefault="qualified" targetNamespace="http://common.application.identity.carbon.wso2.org/xsd">
            <xs:complexType name="IdentityApplicationManagementException">
                <xs:sequence>
                    <xs:element minOccurs="0" name="message" nillable="true" type="xs:string"/>
                </xs:sequence>
            </xs:complexType>
        </xs:schema>
        <xs:schema xmlns:ax2139="http://common.application.identity.carbon.wso2.org/xsd" xmlns:ns="http://org.apache.axis2/xsd" xmlns:ax2143="http://model.common.application.identity.carbon.wso2.org/xsd" attributeFormDefault="qualified" elementFormDefault="qualified" targetNamespace="http://org.apache.axis2/xsd">
            <xs:import namespace="http://common.application.identity.carbon.wso2.org/xsd"/>
            <xs:import namespace="http://model.common.application.identity.carbon.wso2.org/xsd"/>
            <xs:element name="IdentityApplicationManagementServiceIdentityApplicationManagementException">
                <xs:complexType>
                    <xs:sequence>
                        <xs:element minOccurs="0" name="IdentityApplicationManagementException" nillable="true" type="ax2138:IdentityApplicationManagementException"/>
                    </xs:sequence>
                </xs:complexType>
            </xs:element>
            <xs:element name="getApplication">
                <xs:complexType>
                    <xs:sequence>
                        <xs:element minOccurs="0" name="applicationName" nillable="true" type="xs:string"/>
                    </xs:sequence>
                </xs:complexType>
            </xs:element>
            <xs:element name="getApplicationResponse">
                <xs:complexType>
                    <xs:sequence>
                        <xs:element minOccurs="0" name="return" nillable="true" type="ax2140:ServiceProvider"/>
                    </xs:sequence>
                </xs:complexType>
            </xs:element>
            <xs:element name="getIdentityProvider">
                <xs:complexType>
                    <xs:sequence>
                        <xs:element minOccurs="0" name="federatedIdPName" nillable="true" type="xs:string"/>
                    </xs:sequence>
                </xs:complexType>
            </xs:element>
            <xs:element name="getIdentityProviderResponse">
                <xs:complexType>
                    <xs:sequence>
                        <xs:element minOccurs="0" name="return" nillable="true" type="ax2140:IdentityProvider"/>
                    </xs:sequence>
                </xs:complexType>
            </xs:element>
            <xs:element name="createApplication">
                <xs:complexType>
                    <xs:sequence>
                        <xs:element minOccurs="0" name="serviceProvider" nillable="true" type="ax2140:ServiceProvider"/>
                    </xs:sequence>
                </xs:complexType>
            </xs:element>
            <xs:element name="getAllApplicationBasicInfo">
                <xs:complexType>
                    <xs:sequence/>
                </xs:complexType>
            </xs:element>
            <xs:element name="getAllApplicationBasicInfoResponse">
                <xs:complexType>
                    <xs:sequence>
                        <xs:element maxOccurs="unbounded" minOccurs="0" name="return" nillable="true" type="ax2140:ApplicationBasicInfo"/>
                    </xs:sequence>
                </xs:complexType>
            </xs:element>
            <xs:element name="updateApplication">
                <xs:complexType>
                    <xs:sequence>
                        <xs:element minOccurs="0" name="serviceProvider" nillable="true" type="ax2140:ServiceProvider"/>
                    </xs:sequence>
                </xs:complexType>
            </xs:element>
            <xs:element name="deleteApplication">
                <xs:complexType>
                    <xs:sequence>
                        <xs:element minOccurs="0" name="applicationName" nillable="true" type="xs:string"/>
                    </xs:sequence>
                </xs:complexType>
            </xs:element>
            <xs:element name="getAllIdentityProviders">
                <xs:complexType>
                    <xs:sequence/>
                </xs:complexType>
            </xs:element>
            <xs:element name="getAllIdentityProvidersResponse">
                <xs:complexType>
                    <xs:sequence>
                        <xs:element maxOccurs="unbounded" minOccurs="0" name="return" nillable="true" type="ax2140:IdentityProvider"/>
                    </xs:sequence>
                </xs:complexType>
            </xs:element>
            <xs:element name="getAllLocalAuthenticators">
                <xs:complexType>
                    <xs:sequence/>
                </xs:complexType>
            </xs:element>
            <xs:element name="getAllLocalAuthenticatorsResponse">
                <xs:complexType>
                    <xs:sequence>
                        <xs:element maxOccurs="unbounded" minOccurs="0" name="return" nillable="true" type="ax2140:LocalAuthenticatorConfig"/>
                    </xs:sequence>
                </xs:complexType>
            </xs:element>
            <xs:element name="getAllRequestPathAuthenticators">
                <xs:complexType>
                    <xs:sequence/>
                </xs:complexType>
            </xs:element>
            <xs:element name="getAllRequestPathAuthenticatorsResponse">
                <xs:complexType>
                    <xs:sequence>
                        <xs:element maxOccurs="unbounded" minOccurs="0" name="return" nillable="true" type="ax2140:RequestPathAuthenticatorConfig"/>
                    </xs:sequence>
                </xs:complexType>
            </xs:element>
            <xs:element name="getAllLocalClaimUris">
                <xs:complexType>
                    <xs:sequence/>
                </xs:complexType>
            </xs:element>
            <xs:element name="getAllLocalClaimUrisResponse">
                <xs:complexType>
                    <xs:sequence>
                        <xs:element maxOccurs="unbounded" minOccurs="0" name="return" nillable="true" type="xs:string"/>
                    </xs:sequence>
                </xs:complexType>
            </xs:element>
        </xs:schema>
        <xs:schema xmlns:ax2142="http://script.model.common.application.identity.carbon.wso2.org/xsd" attributeFormDefault="qualified" elementFormDefault="qualified" targetNamespace="http://model.common.application.identity.carbon.wso2.org/xsd">
            <xs:import namespace="http://script.model.common.application.identity.carbon.wso2.org/xsd"/>
            <xs:complexType name="ServiceProvider">
                <xs:sequence>
                    <xs:element minOccurs="0" name="applicationID" type="xs:int"/>
                    <xs:element minOccurs="0" name="applicationName" nillable="true" type="xs:string"/>
                    <xs:element minOccurs="0" name="certificateContent" nillable="true" type="xs:string"/>
                    <xs:element minOccurs="0" name="claimConfig" nillable="true" type="ax2140:ClaimConfig"/>
                    <xs:element minOccurs="0" name="description" nillable="true" type="xs:string"/>
                    <xs:element minOccurs="0" name="inboundAuthenticationConfig" nillable="true" type="ax2140:InboundAuthenticationConfig"/>
                    <xs:element minOccurs="0" name="inboundProvisioningConfig" nillable="true" type="ax2140:InboundProvisioningConfig"/>
                    <xs:element minOccurs="0" name="localAndOutBoundAuthenticationConfig" nillable="true" type="ax2140:LocalAndOutboundAuthenticationConfig"/>
                    <xs:element minOccurs="0" name="outboundProvisioningConfig" nillable="true" type="ax2140:OutboundProvisioningConfig"/>
                    <xs:element minOccurs="0" name="owner" nillable="true" type="ax2140:User"/>
                    <xs:element minOccurs="0" name="permissionAndRoleConfig" nillable="true" type="ax2140:PermissionsAndRoleConfig"/>
                    <xs:element maxOccurs="unbounded" minOccurs="0" name="requestPathAuthenticatorConfigs" nillable="true" type="ax2140:RequestPathAuthenticatorConfig"/>
                    <xs:element minOccurs="0" name="saasApp" type="xs:boolean"/>
                    <xs:element maxOccurs="unbounded" minOccurs="0" name="spProperties" nillable="true" type="ax2140:ServiceProviderProperty"/>
                </xs:sequence>
            </xs:complexType>
            <xs:complexType name="ClaimConfig">
                <xs:sequence>
                    <xs:element minOccurs="0" name="alwaysSendMappedLocalSubjectId" type="xs:boolean"/>
                    <xs:element maxOccurs="unbounded" minOccurs="0" name="claimMappings" nillable="true" type="ax2140:ClaimMapping"/>
                    <xs:element maxOccurs="unbounded" minOccurs="0" name="idpClaims" nillable="true" type="ax2140:Claim"/>
                    <xs:element minOccurs="0" name="localClaimDialect" type="xs:boolean"/>
                    <xs:element minOccurs="0" name="roleClaimURI" nillable="true" type="xs:string"/>
                    <xs:element minOccurs="0" name="userClaimURI" nillable="true" type="xs:string"/>
                </xs:sequence>
            </xs:complexType>
            <xs:complexType name="ClaimMapping">
                <xs:sequence>
                    <xs:element minOccurs="0" name="defaultValue" nillable="true" type="xs:string"/>
                    <xs:element minOccurs="0" name="localClaim" nillable="true" type="ax2140:Claim"/>
                    <xs:element minOccurs="0" name="mandatory" type="xs:boolean"/>
                    <xs:element minOccurs="0" name="remoteClaim" nillable="true" type="ax2140:Claim"/>
                    <xs:element minOccurs="0" name="requested" type="xs:boolean"/>
                </xs:sequence>
            </xs:complexType>
            <xs:complexType name="Claim">
                <xs:sequence>
                    <xs:element minOccurs="0" name="claimId" type="xs:int"/>
                    <xs:element minOccurs="0" name="claimUri" nillable="true" type="xs:string"/>
                </xs:sequence>
            </xs:complexType>
            <xs:complexType name="InboundAuthenticationConfig">
                <xs:sequence>
                    <xs:element maxOccurs="unbounded" minOccurs="0" name="inboundAuthenticationRequestConfigs" nillable="true" type="ax2140:InboundAuthenticationRequestConfig"/>
                </xs:sequence>
            </xs:complexType>
            <xs:complexType name="InboundAuthenticationRequestConfig">
                <xs:sequence>
                    <xs:element minOccurs="0" name="friendlyName" nillable="true" type="xs:string"/>
                    <xs:element minOccurs="0" name="inboundAuthKey" nillable="true" type="xs:string"/>
                    <xs:element minOccurs="0" name="inboundAuthType" nillable="true" type="xs:string"/>
                    <xs:element minOccurs="0" name="inboundConfigType" nillable="true" type="xs:string"/>
                    <xs:element maxOccurs="unbounded" minOccurs="0" name="properties" nillable="true" type="ax2140:Property"/>
                </xs:sequence>
            </xs:complexType>
            <xs:complexType name="Property">
                <xs:sequence>
                    <xs:element minOccurs="0" name="advanced" type="xs:boolean"/>
                    <xs:element minOccurs="0" name="confidential" type="xs:boolean"/>
                    <xs:element minOccurs="0" name="defaultValue" nillable="true" type="xs:string"/>
                    <xs:element minOccurs="0" name="description" nillable="true" type="xs:string"/>
                    <xs:element minOccurs="0" name="displayName" nillable="true" type="xs:string"/>
                    <xs:element minOccurs="0" name="displayOrder" type="xs:int"/>
                    <xs:element minOccurs="0" name="name" nillable="true" type="xs:string"/>
                    <xs:element minOccurs="0" name="required" type="xs:boolean"/>
                    <xs:element minOccurs="0" name="type" nillable="true" type="xs:string"/>
                    <xs:element minOccurs="0" name="value" nillable="true" type="xs:string"/>
                </xs:sequence>
            </xs:complexType>
            <xs:complexType name="InboundProvisioningConfig">
                <xs:sequence>
                    <xs:element minOccurs="0" name="dumbMode" type="xs:boolean"/>
                    <xs:element minOccurs="0" name="provisioningEnabled" type="xs:boolean"/>
                    <xs:element minOccurs="0" name="provisioningUserStore" nillable="true" type="xs:string"/>
                </xs:sequence>
            </xs:complexType>
            <xs:complexType name="LocalAndOutboundAuthenticationConfig">
                <xs:sequence>
                    <xs:element minOccurs="0" name="alwaysSendBackAuthenticatedListOfIdPs" type="xs:boolean"/>
                    <xs:element minOccurs="0" name="authenticationScriptConfig" nillable="true" type="ax2141:AuthenticationScriptConfig"/>
                    <xs:element minOccurs="0" name="authenticationStepForAttributes" nillable="true" type="ax2140:AuthenticationStep"/>
                    <xs:element minOccurs="0" name="authenticationStepForSubject" nillable="true" type="ax2140:AuthenticationStep"/>
                    <xs:element maxOccurs="unbounded" minOccurs="0" name="authenticationSteps" nillable="true" type="ax2140:AuthenticationStep"/>
                    <xs:element minOccurs="0" name="authenticationType" nillable="true" type="xs:string"/>
                    <xs:element minOccurs="0" name="enableAuthorization" type="xs:boolean"/>
                    <xs:element minOccurs="0" name="subjectClaimUri" nillable="true" type="xs:string"/>
                    <xs:element minOccurs="0" name="useTenantDomainInLocalSubjectIdentifier" type="xs:boolean"/>
                    <xs:element minOccurs="0" name="useUserstoreDomainInLocalSubjectIdentifier" type="xs:boolean"/>
                </xs:sequence>
            </xs:complexType>
            <xs:complexType name="AuthenticationStep">
                <xs:sequence>
                    <xs:element minOccurs="0" name="attributeStep" type="xs:boolean"/>
                    <xs:element maxOccurs="unbounded" minOccurs="0" name="federatedIdentityProviders" nillable="true" type="ax2140:IdentityProvider"/>
                    <xs:element maxOccurs="unbounded" minOccurs="0" name="localAuthenticatorConfigs" nillable="true" type="ax2140:LocalAuthenticatorConfig"/>
                    <xs:element minOccurs="0" name="stepOrder" type="xs:int"/>
                    <xs:element minOccurs="0" name="subjectStep" type="xs:boolean"/>
                </xs:sequence>
            </xs:complexType>
            <xs:complexType name="IdentityProvider">
                <xs:sequence>
                    <xs:element minOccurs="0" name="alias" nillable="true" type="xs:string"/>
                    <xs:element minOccurs="0" name="certificate" nillable="true" type="xs:string"/>
                    <xs:element minOccurs="0" name="claimConfig" nillable="true" type="ax2140:ClaimConfig"/>
                    <xs:element minOccurs="0" name="defaultAuthenticatorConfig" nillable="true" type="ax2140:FederatedAuthenticatorConfig"/>
                    <xs:element minOccurs="0" name="defaultProvisioningConnectorConfig" nillable="true" type="ax2140:ProvisioningConnectorConfig"/>
                    <xs:element minOccurs="0" name="displayName" nillable="true" type="xs:string"/>
                    <xs:element minOccurs="0" name="enable" type="xs:boolean"/>
                    <xs:element maxOccurs="unbounded" minOccurs="0" name="federatedAuthenticatorConfigs" nillable="true" type="ax2140:FederatedAuthenticatorConfig"/>
                    <xs:element minOccurs="0" name="federationHub" type="xs:boolean"/>
                    <xs:element minOccurs="0" name="homeRealmId" nillable="true" type="xs:string"/>
                    <xs:element minOccurs="0" name="identityProviderDescription" nillable="true" type="xs:string"/>
                    <xs:element minOccurs="0" name="identityProviderName" nillable="true" type="xs:string"/>
                    <xs:element maxOccurs="unbounded" minOccurs="0" name="idpProperties" nillable="true" type="ax2140:IdentityProviderProperty"/>
                    <xs:element minOccurs="0" name="justInTimeProvisioningConfig" nillable="true" type="ax2140:JustInTimeProvisioningConfig"/>
                    <xs:element minOccurs="0" name="permissionAndRoleConfig" nillable="true" type="ax2140:PermissionsAndRoleConfig"/>
                    <xs:element minOccurs="0" name="primary" type="xs:boolean"/>
                    <xs:element maxOccurs="unbounded" minOccurs="0" name="provisioningConnectorConfigs" nillable="true" type="ax2140:ProvisioningConnectorConfig"/>
                    <xs:element minOccurs="0" name="provisioningRole" nillable="true" type="xs:string"/>
                </xs:sequence>
            </xs:complexType>
            <xs:complexType name="FederatedAuthenticatorConfig">
                <xs:sequence>
                    <xs:element minOccurs="0" name="displayName" nillable="true" type="xs:string"/>
                    <xs:element minOccurs="0" name="enabled" type="xs:boolean"/>
                    <xs:element minOccurs="0" name="name" nillable="true" type="xs:string"/>
                    <xs:element maxOccurs="unbounded" minOccurs="0" name="properties" nillable="true" type="ax2140:Property"/>
                    <xs:element minOccurs="0" name="valid" type="xs:boolean"/>
                </xs:sequence>
            </xs:complexType>
            <xs:complexType name="ProvisioningConnectorConfig">
                <xs:sequence>
                    <xs:element minOccurs="0" name="blocking" type="xs:boolean"/>
                    <xs:element minOccurs="0" name="enabled" type="xs:boolean"/>
                    <xs:element minOccurs="0" name="name" nillable="true" type="xs:string"/>
                    <xs:element maxOccurs="unbounded" minOccurs="0" name="provisioningProperties" nillable="true" type="ax2140:Property"/>
                    <xs:element minOccurs="0" name="rulesEnabled" type="xs:boolean"/>
                    <xs:element minOccurs="0" name="valid" type="xs:boolean"/>
                </xs:sequence>
            </xs:complexType>
            <xs:complexType name="IdentityProviderProperty">
                <xs:sequence>
                    <xs:element minOccurs="0" name="displayName" nillable="true" type="xs:string"/>
                    <xs:element minOccurs="0" name="name" nillable="true" type="xs:string"/>
                    <xs:element minOccurs="0" name="value" nillable="true" type="xs:string"/>
                </xs:sequence>
            </xs:complexType>
            <xs:complexType name="JustInTimeProvisioningConfig">
                <xs:complexContent>
                    <xs:extension base="ax2140:InboundProvisioningConfig">
                        <xs:sequence>
                            <xs:element minOccurs="0" name="userStoreClaimUri" nillable="true" type="xs:string"/>
                        </xs:sequence>
                    </xs:extension>
                </xs:complexContent>
            </xs:complexType>
            <xs:complexType name="PermissionsAndRoleConfig">
                <xs:sequence>
                    <xs:element maxOccurs="unbounded" minOccurs="0" name="idpRoles" nillable="true" type="xs:string"/>
                    <xs:element maxOccurs="unbounded" minOccurs="0" name="permissions" nillable="true" type="ax2140:ApplicationPermission"/>
                    <xs:element maxOccurs="unbounded" minOccurs="0" name="roleMappings" nillable="true" type="ax2140:RoleMapping"/>
                </xs:sequence>
            </xs:complexType>
            <xs:complexType name="ApplicationPermission">
                <xs:sequence>
                    <xs:element minOccurs="0" name="value" nillable="true" type="xs:string"/>
                </xs:sequence>
            </xs:complexType>
<<<<<<< HEAD
         </xs:element>
      </xs:schema>
      <xs:schema xmlns:ax2170="http://script.model.common.application.identity.carbon.wso2.org/xsd" attributeFormDefault="qualified" elementFormDefault="qualified" targetNamespace="http://model.common.application.identity.carbon.wso2.org/xsd">
         <xs:import namespace="http://script.model.common.application.identity.carbon.wso2.org/xsd"/>
         <xs:complexType name="ServiceProvider">
            <xs:sequence>
               <xs:element minOccurs="0" name="applicationID" type="xs:int"/>
               <xs:element minOccurs="0" name="applicationName" nillable="true" type="xs:string"/>
               <xs:element minOccurs="0" name="certificateContent" nillable="true" type="xs:string"/>
               <xs:element minOccurs="0" name="claimConfig" nillable="true" type="ax2168:ClaimConfig"/>
               <xs:element minOccurs="0" name="description" nillable="true" type="xs:string"/>
               <xs:element minOccurs="0" name="inboundAuthenticationConfig" nillable="true" type="ax2168:InboundAuthenticationConfig"/>
               <xs:element minOccurs="0" name="inboundProvisioningConfig" nillable="true" type="ax2168:InboundProvisioningConfig"/>
               <xs:element minOccurs="0" name="localAndOutBoundAuthenticationConfig" nillable="true" type="ax2168:LocalAndOutboundAuthenticationConfig"/>
               <xs:element minOccurs="0" name="outboundProvisioningConfig" nillable="true" type="ax2168:OutboundProvisioningConfig"/>
               <xs:element minOccurs="0" name="owner" nillable="true" type="ax2168:User"/>
               <xs:element minOccurs="0" name="permissionAndRoleConfig" nillable="true" type="ax2168:PermissionsAndRoleConfig"/>
               <xs:element maxOccurs="unbounded" minOccurs="0" name="requestPathAuthenticatorConfigs" nillable="true" type="ax2168:RequestPathAuthenticatorConfig"/>
               <xs:element minOccurs="0" name="saasApp" type="xs:boolean"/>
               <xs:element maxOccurs="unbounded" minOccurs="0" name="spProperties" nillable="true" type="ax2168:ServiceProviderProperty"/>
            </xs:sequence>
         </xs:complexType>
         <xs:complexType name="ClaimConfig">
            <xs:sequence>
               <xs:element minOccurs="0" name="alwaysSendMappedLocalSubjectId" type="xs:boolean"/>
               <xs:element maxOccurs="unbounded" minOccurs="0" name="claimMappings" nillable="true" type="ax2168:ClaimMapping"/>
               <xs:element maxOccurs="unbounded" minOccurs="0" name="idpClaims" nillable="true" type="ax2168:Claim"/>
               <xs:element minOccurs="0" name="localClaimDialect" type="xs:boolean"/>
               <xs:element minOccurs="0" name="roleClaimURI" nillable="true" type="xs:string"/>
               <xs:element minOccurs="0" name="userClaimURI" nillable="true" type="xs:string"/>
            </xs:sequence>
         </xs:complexType>
         <xs:complexType name="ClaimMapping">
            <xs:sequence>
               <xs:element minOccurs="0" name="defaultValue" nillable="true" type="xs:string"/>
               <xs:element minOccurs="0" name="localClaim" nillable="true" type="ax2168:Claim"/>
               <xs:element minOccurs="0" name="mandatory" type="xs:boolean"/>
               <xs:element minOccurs="0" name="remoteClaim" nillable="true" type="ax2168:Claim"/>
               <xs:element minOccurs="0" name="requested" type="xs:boolean"/>
            </xs:sequence>
         </xs:complexType>
         <xs:complexType name="Claim">
            <xs:sequence>
               <xs:element minOccurs="0" name="claimId" type="xs:int"/>
               <xs:element minOccurs="0" name="claimUri" nillable="true" type="xs:string"/>
            </xs:sequence>
         </xs:complexType>
         <xs:complexType name="InboundAuthenticationConfig">
            <xs:sequence>
               <xs:element maxOccurs="unbounded" minOccurs="0" name="inboundAuthenticationRequestConfigs" nillable="true" type="ax2168:InboundAuthenticationRequestConfig"/>
            </xs:sequence>
         </xs:complexType>
         <xs:complexType name="InboundAuthenticationRequestConfig">
            <xs:sequence>
               <xs:element minOccurs="0" name="friendlyName" nillable="true" type="xs:string"/>
               <xs:element minOccurs="0" name="inboundAuthKey" nillable="true" type="xs:string"/>
               <xs:element minOccurs="0" name="inboundAuthType" nillable="true" type="xs:string"/>
               <xs:element minOccurs="0" name="inboundConfigType" nillable="true" type="xs:string"/>
               <xs:element maxOccurs="unbounded" minOccurs="0" name="properties" nillable="true" type="ax2168:Property"/>
            </xs:sequence>
         </xs:complexType>
         <xs:complexType name="Property">
            <xs:sequence>
               <xs:element minOccurs="0" name="advanced" type="xs:boolean"/>
               <xs:element minOccurs="0" name="confidential" type="xs:boolean"/>
               <xs:element minOccurs="0" name="defaultValue" nillable="true" type="xs:string"/>
               <xs:element minOccurs="0" name="description" nillable="true" type="xs:string"/>
               <xs:element minOccurs="0" name="displayName" nillable="true" type="xs:string"/>
               <xs:element minOccurs="0" name="displayOrder" type="xs:int"/>
               <xs:element minOccurs="0" name="name" nillable="true" type="xs:string"/>
               <xs:element minOccurs="0" name="required" type="xs:boolean"/>
               <xs:element minOccurs="0" name="type" nillable="true" type="xs:string"/>
               <xs:element minOccurs="0" name="value" nillable="true" type="xs:string"/>
            </xs:sequence>
         </xs:complexType>
         <xs:complexType name="InboundProvisioningConfig">
            <xs:sequence>
               <xs:element minOccurs="0" name="dumbMode" type="xs:boolean"/>
               <xs:element minOccurs="0" name="provisioningEnabled" type="xs:boolean"/>
               <xs:element minOccurs="0" name="provisioningUserStore" nillable="true" type="xs:string"/>
            </xs:sequence>
         </xs:complexType>
         <xs:complexType name="LocalAndOutboundAuthenticationConfig">
            <xs:sequence>
               <xs:element minOccurs="0" name="alwaysSendBackAuthenticatedListOfIdPs" type="xs:boolean"/>
               <xs:element minOccurs="0" name="authenticationScriptConfig" nillable="true" type="ax2169:AuthenticationScriptConfig"/>
               <xs:element minOccurs="0" name="authenticationStepForAttributes" nillable="true" type="ax2168:AuthenticationStep"/>
               <xs:element minOccurs="0" name="authenticationStepForSubject" nillable="true" type="ax2168:AuthenticationStep"/>
               <xs:element maxOccurs="unbounded" minOccurs="0" name="authenticationSteps" nillable="true" type="ax2168:AuthenticationStep"/>
               <xs:element minOccurs="0" name="authenticationType" nillable="true" type="xs:string"/>
               <xs:element minOccurs="0" name="enableAuthorization" type="xs:boolean"/>
               <xs:element minOccurs="0" name="subjectClaimUri" nillable="true" type="xs:string"/>
               <xs:element minOccurs="0" name="useTenantDomainInLocalSubjectIdentifier" type="xs:boolean"/>
               <xs:element minOccurs="0" name="useUserstoreDomainInLocalSubjectIdentifier" type="xs:boolean"/>
            </xs:sequence>
         </xs:complexType>
         <xs:complexType name="AuthenticationStep">
            <xs:sequence>
               <xs:element minOccurs="0" name="attributeStep" type="xs:boolean"/>
               <xs:element maxOccurs="unbounded" minOccurs="0" name="federatedIdentityProviders" nillable="true" type="ax2168:IdentityProvider"/>
               <xs:element maxOccurs="unbounded" minOccurs="0" name="localAuthenticatorConfigs" nillable="true" type="ax2168:LocalAuthenticatorConfig"/>
               <xs:element minOccurs="0" name="stepOrder" type="xs:int"/>
               <xs:element minOccurs="0" name="subjectStep" type="xs:boolean"/>
            </xs:sequence>
         </xs:complexType>
         <xs:complexType name="IdentityProvider">
            <xs:sequence>
               <xs:element minOccurs="0" name="alias" nillable="true" type="xs:string"/>
               <xs:element minOccurs="0" name="certificate" nillable="true" type="xs:string"/>
               <xs:element minOccurs="0" name="claimConfig" nillable="true" type="ax2168:ClaimConfig"/>
               <xs:element minOccurs="0" name="defaultAuthenticatorConfig" nillable="true" type="ax2168:FederatedAuthenticatorConfig"/>
               <xs:element minOccurs="0" name="defaultProvisioningConnectorConfig" nillable="true" type="ax2168:ProvisioningConnectorConfig"/>
               <xs:element minOccurs="0" name="displayName" nillable="true" type="xs:string"/>
               <xs:element minOccurs="0" name="enable" type="xs:boolean"/>
               <xs:element maxOccurs="unbounded" minOccurs="0" name="federatedAuthenticatorConfigs" nillable="true" type="ax2168:FederatedAuthenticatorConfig"/>
               <xs:element minOccurs="0" name="federationHub" type="xs:boolean"/>
               <xs:element minOccurs="0" name="homeRealmId" nillable="true" type="xs:string"/>
               <xs:element minOccurs="0" name="id" nillable="true" type="xs:string"/>
               <xs:element minOccurs="0" name="identityProviderDescription" nillable="true" type="xs:string"/>
               <xs:element minOccurs="0" name="identityProviderName" nillable="true" type="xs:string"/>
               <xs:element maxOccurs="unbounded" minOccurs="0" name="idpProperties" nillable="true" type="ax2168:IdentityProviderProperty"/>
               <xs:element minOccurs="0" name="justInTimeProvisioningConfig" nillable="true" type="ax2168:JustInTimeProvisioningConfig"/>
               <xs:element minOccurs="0" name="permissionAndRoleConfig" nillable="true" type="ax2168:PermissionsAndRoleConfig"/>
               <xs:element minOccurs="0" name="primary" type="xs:boolean"/>
               <xs:element maxOccurs="unbounded" minOccurs="0" name="provisioningConnectorConfigs" nillable="true" type="ax2168:ProvisioningConnectorConfig"/>
               <xs:element minOccurs="0" name="provisioningRole" nillable="true" type="xs:string"/>
            </xs:sequence>
         </xs:complexType>
         <xs:complexType name="FederatedAuthenticatorConfig">
            <xs:sequence>
               <xs:element minOccurs="0" name="displayName" nillable="true" type="xs:string"/>
               <xs:element minOccurs="0" name="enabled" type="xs:boolean"/>
               <xs:element minOccurs="0" name="name" nillable="true" type="xs:string"/>
               <xs:element maxOccurs="unbounded" minOccurs="0" name="properties" nillable="true" type="ax2168:Property"/>
               <xs:element minOccurs="0" name="valid" type="xs:boolean"/>
            </xs:sequence>
         </xs:complexType>
         <xs:complexType name="ProvisioningConnectorConfig">
            <xs:sequence>
               <xs:element minOccurs="0" name="blocking" type="xs:boolean"/>
               <xs:element minOccurs="0" name="enabled" type="xs:boolean"/>
               <xs:element minOccurs="0" name="name" nillable="true" type="xs:string"/>
               <xs:element maxOccurs="unbounded" minOccurs="0" name="provisioningProperties" nillable="true" type="ax2168:Property"/>
               <xs:element minOccurs="0" name="rulesEnabled" type="xs:boolean"/>
               <xs:element minOccurs="0" name="valid" type="xs:boolean"/>
            </xs:sequence>
         </xs:complexType>
         <xs:complexType name="IdentityProviderProperty">
            <xs:sequence>
               <xs:element minOccurs="0" name="displayName" nillable="true" type="xs:string"/>
               <xs:element minOccurs="0" name="name" nillable="true" type="xs:string"/>
               <xs:element minOccurs="0" name="value" nillable="true" type="xs:string"/>
            </xs:sequence>
         </xs:complexType>
         <xs:complexType name="JustInTimeProvisioningConfig">
            <xs:complexContent>
               <xs:extension base="ax2168:InboundProvisioningConfig">
                  <xs:sequence>
                     <xs:element minOccurs="0" name="userStoreClaimUri" nillable="true" type="xs:string"/>
                  </xs:sequence>
               </xs:extension>
            </xs:complexContent>
         </xs:complexType>
         <xs:complexType name="PermissionsAndRoleConfig">
            <xs:sequence>
               <xs:element maxOccurs="unbounded" minOccurs="0" name="idpRoles" nillable="true" type="xs:string"/>
               <xs:element maxOccurs="unbounded" minOccurs="0" name="permissions" nillable="true" type="ax2168:ApplicationPermission"/>
               <xs:element maxOccurs="unbounded" minOccurs="0" name="roleMappings" nillable="true" type="ax2168:RoleMapping"/>
            </xs:sequence>
         </xs:complexType>
         <xs:complexType name="ApplicationPermission">
            <xs:sequence>
               <xs:element minOccurs="0" name="value" nillable="true" type="xs:string"/>
            </xs:sequence>
         </xs:complexType>
         <xs:complexType name="RoleMapping">
            <xs:sequence>
               <xs:element minOccurs="0" name="localRole" nillable="true" type="ax2168:LocalRole"/>
               <xs:element minOccurs="0" name="remoteRole" nillable="true" type="xs:string"/>
            </xs:sequence>
         </xs:complexType>
         <xs:complexType name="LocalRole">
            <xs:sequence>
               <xs:element minOccurs="0" name="localRoleName" nillable="true" type="xs:string"/>
               <xs:element minOccurs="0" name="userStoreId" nillable="true" type="xs:string"/>
            </xs:sequence>
         </xs:complexType>
         <xs:complexType name="LocalAuthenticatorConfig">
            <xs:sequence>
               <xs:element minOccurs="0" name="displayName" nillable="true" type="xs:string"/>
               <xs:element minOccurs="0" name="enabled" type="xs:boolean"/>
               <xs:element minOccurs="0" name="name" nillable="true" type="xs:string"/>
               <xs:element maxOccurs="unbounded" minOccurs="0" name="properties" nillable="true" type="ax2168:Property"/>
               <xs:element minOccurs="0" name="valid" type="xs:boolean"/>
            </xs:sequence>
         </xs:complexType>
         <xs:complexType name="OutboundProvisioningConfig">
            <xs:sequence>
               <xs:element maxOccurs="unbounded" minOccurs="0" name="provisionByRoleList" nillable="true" type="xs:string"/>
               <xs:element maxOccurs="unbounded" minOccurs="0" name="provisioningIdentityProviders" nillable="true" type="ax2168:IdentityProvider"/>
            </xs:sequence>
         </xs:complexType>
         <xs:complexType name="User">
            <xs:sequence>
               <xs:element minOccurs="0" name="tenantDomain" nillable="true" type="xs:string"/>
               <xs:element minOccurs="0" name="userName" nillable="true" type="xs:string"/>
               <xs:element minOccurs="0" name="userStoreDomain" nillable="true" type="xs:string"/>
            </xs:sequence>
         </xs:complexType>
         <xs:complexType name="RequestPathAuthenticatorConfig">
            <xs:complexContent>
               <xs:extension base="ax2168:LocalAuthenticatorConfig">
                  <xs:sequence/>
               </xs:extension>
            </xs:complexContent>
         </xs:complexType>
         <xs:complexType name="ServiceProviderProperty">
            <xs:sequence>
               <xs:element minOccurs="0" name="displayName" nillable="true" type="xs:string"/>
               <xs:element minOccurs="0" name="name" nillable="true" type="xs:string"/>
               <xs:element minOccurs="0" name="value" nillable="true" type="xs:string"/>
            </xs:sequence>
         </xs:complexType>
         <xs:complexType name="ApplicationBasicInfo">
            <xs:sequence>
               <xs:element minOccurs="0" name="applicationName" nillable="true" type="xs:string"/>
               <xs:element minOccurs="0" name="description" nillable="true" type="xs:string"/>
            </xs:sequence>
         </xs:complexType>
      </xs:schema>
      <xs:schema attributeFormDefault="qualified" elementFormDefault="qualified" targetNamespace="http://script.model.common.application.identity.carbon.wso2.org/xsd">
         <xs:complexType name="AuthenticationScriptConfig">
            <xs:sequence>
               <xs:element minOccurs="0" name="content" nillable="true" type="xs:string"/>
               <xs:element minOccurs="0" name="enabled" type="xs:boolean"/>
               <xs:element minOccurs="0" name="language" nillable="true" type="xs:string"/>
            </xs:sequence>
         </xs:complexType>
      </xs:schema>
   </wsdl:types>
   <wsdl:message name="getAllLocalClaimUrisRequest">
      <wsdl:part name="parameters" element="ns1:getAllLocalClaimUris"/>
   </wsdl:message>
   <wsdl:message name="getAllLocalClaimUrisResponse">
      <wsdl:part name="parameters" element="ns1:getAllLocalClaimUrisResponse"/>
   </wsdl:message>
   <wsdl:message name="IdentityApplicationManagementServiceIdentityApplicationManagementException">
      <wsdl:part name="parameters" element="ns1:IdentityApplicationManagementServiceIdentityApplicationManagementException"/>
   </wsdl:message>
   <wsdl:message name="getApplicationRequest">
      <wsdl:part name="parameters" element="ns1:getApplication"/>
   </wsdl:message>
   <wsdl:message name="getApplicationResponse">
      <wsdl:part name="parameters" element="ns1:getApplicationResponse"/>
   </wsdl:message>
   <wsdl:message name="getAllRequestPathAuthenticatorsRequest">
      <wsdl:part name="parameters" element="ns1:getAllRequestPathAuthenticators"/>
   </wsdl:message>
   <wsdl:message name="getAllRequestPathAuthenticatorsResponse">
      <wsdl:part name="parameters" element="ns1:getAllRequestPathAuthenticatorsResponse"/>
   </wsdl:message>
   <wsdl:message name="updateApplicationRequest">
      <wsdl:part name="parameters" element="ns1:updateApplication"/>
   </wsdl:message>
   <wsdl:message name="updateApplicationResponse"/>
   <wsdl:message name="getAllLocalAuthenticatorsRequest">
      <wsdl:part name="parameters" element="ns1:getAllLocalAuthenticators"/>
   </wsdl:message>
   <wsdl:message name="getAllLocalAuthenticatorsResponse">
      <wsdl:part name="parameters" element="ns1:getAllLocalAuthenticatorsResponse"/>
   </wsdl:message>
   <wsdl:message name="createApplicationRequest">
      <wsdl:part name="parameters" element="ns1:createApplication"/>
   </wsdl:message>
   <wsdl:message name="createApplicationResponse"/>
   <wsdl:message name="getAllApplicationBasicInfoRequest">
      <wsdl:part name="parameters" element="ns1:getAllApplicationBasicInfo"/>
   </wsdl:message>
   <wsdl:message name="getAllApplicationBasicInfoResponse">
      <wsdl:part name="parameters" element="ns1:getAllApplicationBasicInfoResponse"/>
   </wsdl:message>
   <wsdl:message name="getAllIdentityProvidersRequest">
      <wsdl:part name="parameters" element="ns1:getAllIdentityProviders"/>
   </wsdl:message>
   <wsdl:message name="getAllIdentityProvidersResponse">
      <wsdl:part name="parameters" element="ns1:getAllIdentityProvidersResponse"/>
   </wsdl:message>
   <wsdl:message name="getIdentityProviderRequest">
      <wsdl:part name="parameters" element="ns1:getIdentityProvider"/>
   </wsdl:message>
   <wsdl:message name="getIdentityProviderResponse">
      <wsdl:part name="parameters" element="ns1:getIdentityProviderResponse"/>
   </wsdl:message>
   <wsdl:message name="deleteApplicationRequest">
      <wsdl:part name="parameters" element="ns1:deleteApplication"/>
   </wsdl:message>
   <wsdl:message name="deleteApplicationResponse"/>
   <wsdl:portType name="IdentityApplicationManagementServicePortType">
      <wsdl:operation name="getAllLocalClaimUris">
         <wsdl:input message="tns:getAllLocalClaimUrisRequest" wsaw:Action="urn:getAllLocalClaimUris"/>
         <wsdl:output message="tns:getAllLocalClaimUrisResponse" wsaw:Action="urn:getAllLocalClaimUrisResponse"/>
         <wsdl:fault message="tns:IdentityApplicationManagementServiceIdentityApplicationManagementException" name="IdentityApplicationManagementServiceIdentityApplicationManagementException" wsaw:Action="urn:getAllLocalClaimUrisIdentityApplicationManagementServiceIdentityApplicationManagementException"/>
      </wsdl:operation>
      <wsdl:operation name="getApplication">
         <wsdl:input message="tns:getApplicationRequest" wsaw:Action="urn:getApplication"/>
         <wsdl:output message="tns:getApplicationResponse" wsaw:Action="urn:getApplicationResponse"/>
         <wsdl:fault message="tns:IdentityApplicationManagementServiceIdentityApplicationManagementException" name="IdentityApplicationManagementServiceIdentityApplicationManagementException" wsaw:Action="urn:getApplicationIdentityApplicationManagementServiceIdentityApplicationManagementException"/>
      </wsdl:operation>
      <wsdl:operation name="getAllRequestPathAuthenticators">
         <wsdl:input message="tns:getAllRequestPathAuthenticatorsRequest" wsaw:Action="urn:getAllRequestPathAuthenticators"/>
         <wsdl:output message="tns:getAllRequestPathAuthenticatorsResponse" wsaw:Action="urn:getAllRequestPathAuthenticatorsResponse"/>
         <wsdl:fault message="tns:IdentityApplicationManagementServiceIdentityApplicationManagementException" name="IdentityApplicationManagementServiceIdentityApplicationManagementException" wsaw:Action="urn:getAllRequestPathAuthenticatorsIdentityApplicationManagementServiceIdentityApplicationManagementException"/>
      </wsdl:operation>
      <wsdl:operation name="updateApplication">
         <wsdl:input message="tns:updateApplicationRequest" wsaw:Action="urn:updateApplication"/>
         <wsdl:output message="tns:updateApplicationResponse" wsaw:Action="urn:updateApplicationResponse"/>
         <wsdl:fault message="tns:IdentityApplicationManagementServiceIdentityApplicationManagementException" name="IdentityApplicationManagementServiceIdentityApplicationManagementException" wsaw:Action="urn:updateApplicationIdentityApplicationManagementServiceIdentityApplicationManagementException"/>
      </wsdl:operation>
      <wsdl:operation name="getAllLocalAuthenticators">
         <wsdl:input message="tns:getAllLocalAuthenticatorsRequest" wsaw:Action="urn:getAllLocalAuthenticators"/>
         <wsdl:output message="tns:getAllLocalAuthenticatorsResponse" wsaw:Action="urn:getAllLocalAuthenticatorsResponse"/>
         <wsdl:fault message="tns:IdentityApplicationManagementServiceIdentityApplicationManagementException" name="IdentityApplicationManagementServiceIdentityApplicationManagementException" wsaw:Action="urn:getAllLocalAuthenticatorsIdentityApplicationManagementServiceIdentityApplicationManagementException"/>
      </wsdl:operation>
      <wsdl:operation name="createApplication">
         <wsdl:input message="tns:createApplicationRequest" wsaw:Action="urn:createApplication"/>
         <wsdl:output message="tns:createApplicationResponse" wsaw:Action="urn:createApplicationResponse"/>
         <wsdl:fault message="tns:IdentityApplicationManagementServiceIdentityApplicationManagementException" name="IdentityApplicationManagementServiceIdentityApplicationManagementException" wsaw:Action="urn:createApplicationIdentityApplicationManagementServiceIdentityApplicationManagementException"/>
      </wsdl:operation>
      <wsdl:operation name="getAllApplicationBasicInfo">
         <wsdl:input message="tns:getAllApplicationBasicInfoRequest" wsaw:Action="urn:getAllApplicationBasicInfo"/>
         <wsdl:output message="tns:getAllApplicationBasicInfoResponse" wsaw:Action="urn:getAllApplicationBasicInfoResponse"/>
         <wsdl:fault message="tns:IdentityApplicationManagementServiceIdentityApplicationManagementException" name="IdentityApplicationManagementServiceIdentityApplicationManagementException" wsaw:Action="urn:getAllApplicationBasicInfoIdentityApplicationManagementServiceIdentityApplicationManagementException"/>
      </wsdl:operation>
      <wsdl:operation name="getAllIdentityProviders">
         <wsdl:input message="tns:getAllIdentityProvidersRequest" wsaw:Action="urn:getAllIdentityProviders"/>
         <wsdl:output message="tns:getAllIdentityProvidersResponse" wsaw:Action="urn:getAllIdentityProvidersResponse"/>
         <wsdl:fault message="tns:IdentityApplicationManagementServiceIdentityApplicationManagementException" name="IdentityApplicationManagementServiceIdentityApplicationManagementException" wsaw:Action="urn:getAllIdentityProvidersIdentityApplicationManagementServiceIdentityApplicationManagementException"/>
      </wsdl:operation>
      <wsdl:operation name="getIdentityProvider">
         <wsdl:input message="tns:getIdentityProviderRequest" wsaw:Action="urn:getIdentityProvider"/>
         <wsdl:output message="tns:getIdentityProviderResponse" wsaw:Action="urn:getIdentityProviderResponse"/>
         <wsdl:fault message="tns:IdentityApplicationManagementServiceIdentityApplicationManagementException" name="IdentityApplicationManagementServiceIdentityApplicationManagementException" wsaw:Action="urn:getIdentityProviderIdentityApplicationManagementServiceIdentityApplicationManagementException"/>
      </wsdl:operation>
      <wsdl:operation name="deleteApplication">
         <wsdl:input message="tns:deleteApplicationRequest" wsaw:Action="urn:deleteApplication"/>
         <wsdl:output message="tns:deleteApplicationResponse" wsaw:Action="urn:deleteApplicationResponse"/>
         <wsdl:fault message="tns:IdentityApplicationManagementServiceIdentityApplicationManagementException" name="IdentityApplicationManagementServiceIdentityApplicationManagementException" wsaw:Action="urn:deleteApplicationIdentityApplicationManagementServiceIdentityApplicationManagementException"/>
      </wsdl:operation>
   </wsdl:portType>
   <wsdl:binding name="IdentityApplicationManagementServiceSoap11Binding" type="tns:IdentityApplicationManagementServicePortType">
      <soap:binding transport="http://schemas.xmlsoap.org/soap/http" style="document"/>
      <wsdl:operation name="getAllLocalClaimUris">
         <soap:operation soapAction="urn:getAllLocalClaimUris" style="document"/>
         <wsdl:input>
            <soap:body use="literal"/>
         </wsdl:input>
         <wsdl:output>
            <soap:body use="literal"/>
         </wsdl:output>
         <wsdl:fault name="IdentityApplicationManagementServiceIdentityApplicationManagementException">
            <soap:fault use="literal" name="IdentityApplicationManagementServiceIdentityApplicationManagementException"/>
         </wsdl:fault>
      </wsdl:operation>
      <wsdl:operation name="getApplication">
         <soap:operation soapAction="urn:getApplication" style="document"/>
         <wsdl:input>
            <soap:body use="literal"/>
         </wsdl:input>
         <wsdl:output>
            <soap:body use="literal"/>
         </wsdl:output>
         <wsdl:fault name="IdentityApplicationManagementServiceIdentityApplicationManagementException">
            <soap:fault use="literal" name="IdentityApplicationManagementServiceIdentityApplicationManagementException"/>
         </wsdl:fault>
      </wsdl:operation>
      <wsdl:operation name="getAllRequestPathAuthenticators">
         <soap:operation soapAction="urn:getAllRequestPathAuthenticators" style="document"/>
         <wsdl:input>
            <soap:body use="literal"/>
         </wsdl:input>
         <wsdl:output>
            <soap:body use="literal"/>
         </wsdl:output>
         <wsdl:fault name="IdentityApplicationManagementServiceIdentityApplicationManagementException">
            <soap:fault use="literal" name="IdentityApplicationManagementServiceIdentityApplicationManagementException"/>
         </wsdl:fault>
      </wsdl:operation>
      <wsdl:operation name="updateApplication">
         <soap:operation soapAction="urn:updateApplication" style="document"/>
         <wsdl:input>
            <soap:body use="literal"/>
         </wsdl:input>
         <wsdl:output>
            <soap:body use="literal"/>
         </wsdl:output>
         <wsdl:fault name="IdentityApplicationManagementServiceIdentityApplicationManagementException">
            <soap:fault use="literal" name="IdentityApplicationManagementServiceIdentityApplicationManagementException"/>
         </wsdl:fault>
      </wsdl:operation>
      <wsdl:operation name="getAllLocalAuthenticators">
         <soap:operation soapAction="urn:getAllLocalAuthenticators" style="document"/>
         <wsdl:input>
            <soap:body use="literal"/>
         </wsdl:input>
         <wsdl:output>
            <soap:body use="literal"/>
         </wsdl:output>
         <wsdl:fault name="IdentityApplicationManagementServiceIdentityApplicationManagementException">
            <soap:fault use="literal" name="IdentityApplicationManagementServiceIdentityApplicationManagementException"/>
         </wsdl:fault>
      </wsdl:operation>
      <wsdl:operation name="createApplication">
         <soap:operation soapAction="urn:createApplication" style="document"/>
         <wsdl:input>
            <soap:body use="literal"/>
         </wsdl:input>
         <wsdl:output>
            <soap:body use="literal"/>
         </wsdl:output>
         <wsdl:fault name="IdentityApplicationManagementServiceIdentityApplicationManagementException">
            <soap:fault use="literal" name="IdentityApplicationManagementServiceIdentityApplicationManagementException"/>
         </wsdl:fault>
      </wsdl:operation>
      <wsdl:operation name="getAllApplicationBasicInfo">
         <soap:operation soapAction="urn:getAllApplicationBasicInfo" style="document"/>
         <wsdl:input>
            <soap:body use="literal"/>
         </wsdl:input>
         <wsdl:output>
            <soap:body use="literal"/>
         </wsdl:output>
         <wsdl:fault name="IdentityApplicationManagementServiceIdentityApplicationManagementException">
            <soap:fault use="literal" name="IdentityApplicationManagementServiceIdentityApplicationManagementException"/>
         </wsdl:fault>
      </wsdl:operation>
      <wsdl:operation name="getAllIdentityProviders">
         <soap:operation soapAction="urn:getAllIdentityProviders" style="document"/>
         <wsdl:input>
            <soap:body use="literal"/>
         </wsdl:input>
         <wsdl:output>
            <soap:body use="literal"/>
         </wsdl:output>
         <wsdl:fault name="IdentityApplicationManagementServiceIdentityApplicationManagementException">
            <soap:fault use="literal" name="IdentityApplicationManagementServiceIdentityApplicationManagementException"/>
         </wsdl:fault>
      </wsdl:operation>
      <wsdl:operation name="getIdentityProvider">
         <soap:operation soapAction="urn:getIdentityProvider" style="document"/>
         <wsdl:input>
            <soap:body use="literal"/>
         </wsdl:input>
         <wsdl:output>
            <soap:body use="literal"/>
         </wsdl:output>
         <wsdl:fault name="IdentityApplicationManagementServiceIdentityApplicationManagementException">
            <soap:fault use="literal" name="IdentityApplicationManagementServiceIdentityApplicationManagementException"/>
         </wsdl:fault>
      </wsdl:operation>
      <wsdl:operation name="deleteApplication">
         <soap:operation soapAction="urn:deleteApplication" style="document"/>
         <wsdl:input>
            <soap:body use="literal"/>
         </wsdl:input>
         <wsdl:output>
            <soap:body use="literal"/>
         </wsdl:output>
         <wsdl:fault name="IdentityApplicationManagementServiceIdentityApplicationManagementException">
            <soap:fault use="literal" name="IdentityApplicationManagementServiceIdentityApplicationManagementException"/>
         </wsdl:fault>
      </wsdl:operation>
   </wsdl:binding>
   <wsdl:binding name="IdentityApplicationManagementServiceSoap12Binding" type="tns:IdentityApplicationManagementServicePortType">
      <soap12:binding transport="http://schemas.xmlsoap.org/soap/http" style="document"/>
      <wsdl:operation name="getAllLocalClaimUris">
         <soap12:operation soapAction="urn:getAllLocalClaimUris" style="document"/>
         <wsdl:input>
            <soap12:body use="literal"/>
         </wsdl:input>
         <wsdl:output>
            <soap12:body use="literal"/>
         </wsdl:output>
         <wsdl:fault name="IdentityApplicationManagementServiceIdentityApplicationManagementException">
            <soap12:fault use="literal" name="IdentityApplicationManagementServiceIdentityApplicationManagementException"/>
         </wsdl:fault>
      </wsdl:operation>
      <wsdl:operation name="getApplication">
         <soap12:operation soapAction="urn:getApplication" style="document"/>
         <wsdl:input>
            <soap12:body use="literal"/>
         </wsdl:input>
         <wsdl:output>
            <soap12:body use="literal"/>
         </wsdl:output>
         <wsdl:fault name="IdentityApplicationManagementServiceIdentityApplicationManagementException">
            <soap12:fault use="literal" name="IdentityApplicationManagementServiceIdentityApplicationManagementException"/>
         </wsdl:fault>
      </wsdl:operation>
      <wsdl:operation name="getAllRequestPathAuthenticators">
         <soap12:operation soapAction="urn:getAllRequestPathAuthenticators" style="document"/>
         <wsdl:input>
            <soap12:body use="literal"/>
         </wsdl:input>
         <wsdl:output>
            <soap12:body use="literal"/>
         </wsdl:output>
         <wsdl:fault name="IdentityApplicationManagementServiceIdentityApplicationManagementException">
            <soap12:fault use="literal" name="IdentityApplicationManagementServiceIdentityApplicationManagementException"/>
         </wsdl:fault>
      </wsdl:operation>
      <wsdl:operation name="updateApplication">
         <soap12:operation soapAction="urn:updateApplication" style="document"/>
         <wsdl:input>
            <soap12:body use="literal"/>
         </wsdl:input>
         <wsdl:output>
            <soap12:body use="literal"/>
         </wsdl:output>
         <wsdl:fault name="IdentityApplicationManagementServiceIdentityApplicationManagementException">
            <soap12:fault use="literal" name="IdentityApplicationManagementServiceIdentityApplicationManagementException"/>
         </wsdl:fault>
      </wsdl:operation>
      <wsdl:operation name="getAllLocalAuthenticators">
         <soap12:operation soapAction="urn:getAllLocalAuthenticators" style="document"/>
         <wsdl:input>
            <soap12:body use="literal"/>
         </wsdl:input>
         <wsdl:output>
            <soap12:body use="literal"/>
         </wsdl:output>
         <wsdl:fault name="IdentityApplicationManagementServiceIdentityApplicationManagementException">
            <soap12:fault use="literal" name="IdentityApplicationManagementServiceIdentityApplicationManagementException"/>
         </wsdl:fault>
      </wsdl:operation>
      <wsdl:operation name="createApplication">
         <soap12:operation soapAction="urn:createApplication" style="document"/>
         <wsdl:input>
            <soap12:body use="literal"/>
         </wsdl:input>
         <wsdl:output>
            <soap12:body use="literal"/>
         </wsdl:output>
         <wsdl:fault name="IdentityApplicationManagementServiceIdentityApplicationManagementException">
            <soap12:fault use="literal" name="IdentityApplicationManagementServiceIdentityApplicationManagementException"/>
         </wsdl:fault>
      </wsdl:operation>
      <wsdl:operation name="getAllApplicationBasicInfo">
         <soap12:operation soapAction="urn:getAllApplicationBasicInfo" style="document"/>
         <wsdl:input>
            <soap12:body use="literal"/>
         </wsdl:input>
         <wsdl:output>
            <soap12:body use="literal"/>
         </wsdl:output>
         <wsdl:fault name="IdentityApplicationManagementServiceIdentityApplicationManagementException">
            <soap12:fault use="literal" name="IdentityApplicationManagementServiceIdentityApplicationManagementException"/>
         </wsdl:fault>
      </wsdl:operation>
      <wsdl:operation name="getAllIdentityProviders">
         <soap12:operation soapAction="urn:getAllIdentityProviders" style="document"/>
         <wsdl:input>
            <soap12:body use="literal"/>
         </wsdl:input>
         <wsdl:output>
            <soap12:body use="literal"/>
         </wsdl:output>
         <wsdl:fault name="IdentityApplicationManagementServiceIdentityApplicationManagementException">
            <soap12:fault use="literal" name="IdentityApplicationManagementServiceIdentityApplicationManagementException"/>
         </wsdl:fault>
      </wsdl:operation>
      <wsdl:operation name="getIdentityProvider">
         <soap12:operation soapAction="urn:getIdentityProvider" style="document"/>
         <wsdl:input>
            <soap12:body use="literal"/>
         </wsdl:input>
         <wsdl:output>
            <soap12:body use="literal"/>
         </wsdl:output>
         <wsdl:fault name="IdentityApplicationManagementServiceIdentityApplicationManagementException">
            <soap12:fault use="literal" name="IdentityApplicationManagementServiceIdentityApplicationManagementException"/>
         </wsdl:fault>
      </wsdl:operation>
      <wsdl:operation name="deleteApplication">
         <soap12:operation soapAction="urn:deleteApplication" style="document"/>
         <wsdl:input>
            <soap12:body use="literal"/>
         </wsdl:input>
         <wsdl:output>
            <soap12:body use="literal"/>
         </wsdl:output>
         <wsdl:fault name="IdentityApplicationManagementServiceIdentityApplicationManagementException">
            <soap12:fault use="literal" name="IdentityApplicationManagementServiceIdentityApplicationManagementException"/>
         </wsdl:fault>
      </wsdl:operation>
   </wsdl:binding>
   <wsdl:binding name="IdentityApplicationManagementServiceHttpBinding" type="tns:IdentityApplicationManagementServicePortType">
      <http:binding verb="POST"/>
      <wsdl:operation name="getAllLocalClaimUris">
         <http:operation location="getAllLocalClaimUris"/>
         <wsdl:input>
            <mime:content type="text/xml" part="parameters"/>
         </wsdl:input>
         <wsdl:output>
            <mime:content type="text/xml" part="parameters"/>
         </wsdl:output>
      </wsdl:operation>
      <wsdl:operation name="getApplication">
         <http:operation location="getApplication"/>
         <wsdl:input>
            <mime:content type="text/xml" part="parameters"/>
         </wsdl:input>
         <wsdl:output>
            <mime:content type="text/xml" part="parameters"/>
         </wsdl:output>
      </wsdl:operation>
      <wsdl:operation name="getAllRequestPathAuthenticators">
         <http:operation location="getAllRequestPathAuthenticators"/>
         <wsdl:input>
            <mime:content type="text/xml" part="parameters"/>
         </wsdl:input>
         <wsdl:output>
            <mime:content type="text/xml" part="parameters"/>
         </wsdl:output>
      </wsdl:operation>
      <wsdl:operation name="updateApplication">
         <http:operation location="updateApplication"/>
         <wsdl:input>
            <mime:content type="text/xml" part="parameters"/>
         </wsdl:input>
         <wsdl:output>
            <mime:content type="text/xml" part="parameters"/>
         </wsdl:output>
      </wsdl:operation>
      <wsdl:operation name="getAllLocalAuthenticators">
         <http:operation location="getAllLocalAuthenticators"/>
         <wsdl:input>
            <mime:content type="text/xml" part="parameters"/>
         </wsdl:input>
         <wsdl:output>
            <mime:content type="text/xml" part="parameters"/>
         </wsdl:output>
      </wsdl:operation>
      <wsdl:operation name="createApplication">
         <http:operation location="createApplication"/>
         <wsdl:input>
            <mime:content type="text/xml" part="parameters"/>
         </wsdl:input>
         <wsdl:output>
            <mime:content type="text/xml" part="parameters"/>
         </wsdl:output>
      </wsdl:operation>
      <wsdl:operation name="getAllApplicationBasicInfo">
         <http:operation location="getAllApplicationBasicInfo"/>
         <wsdl:input>
            <mime:content type="text/xml" part="parameters"/>
         </wsdl:input>
         <wsdl:output>
            <mime:content type="text/xml" part="parameters"/>
         </wsdl:output>
      </wsdl:operation>
      <wsdl:operation name="getAllIdentityProviders">
         <http:operation location="getAllIdentityProviders"/>
         <wsdl:input>
            <mime:content type="text/xml" part="parameters"/>
         </wsdl:input>
         <wsdl:output>
            <mime:content type="text/xml" part="parameters"/>
         </wsdl:output>
      </wsdl:operation>
      <wsdl:operation name="getIdentityProvider">
         <http:operation location="getIdentityProvider"/>
         <wsdl:input>
            <mime:content type="text/xml" part="parameters"/>
         </wsdl:input>
         <wsdl:output>
            <mime:content type="text/xml" part="parameters"/>
         </wsdl:output>
      </wsdl:operation>
      <wsdl:operation name="deleteApplication">
         <http:operation location="deleteApplication"/>
         <wsdl:input>
            <mime:content type="text/xml" part="parameters"/>
         </wsdl:input>
         <wsdl:output>
            <mime:content type="text/xml" part="parameters"/>
         </wsdl:output>
      </wsdl:operation>
   </wsdl:binding>
   <wsdl:service name="IdentityApplicationManagementService">
      <wsdl:port name="IdentityApplicationManagementServiceHttpsSoap11Endpoint" binding="tns:IdentityApplicationManagementServiceSoap11Binding">
         <soap:address location="https://localhost:9443/services/IdentityApplicationManagementService.IdentityApplicationManagementServiceHttpsSoap11Endpoint/"/>
      </wsdl:port>
      <wsdl:port name="IdentityApplicationManagementServiceHttpsSoap12Endpoint" binding="tns:IdentityApplicationManagementServiceSoap12Binding">
         <soap12:address location="https://localhost:9443/services/IdentityApplicationManagementService.IdentityApplicationManagementServiceHttpsSoap12Endpoint/"/>
      </wsdl:port>
      <wsdl:port name="IdentityApplicationManagementServiceHttpsEndpoint" binding="tns:IdentityApplicationManagementServiceHttpBinding">
         <http:address location="https://localhost:9443/services/IdentityApplicationManagementService.IdentityApplicationManagementServiceHttpsEndpoint/"/>
      </wsdl:port>
   </wsdl:service>
=======
            <xs:complexType name="RoleMapping">
                <xs:sequence>
                    <xs:element minOccurs="0" name="localRole" nillable="true" type="ax2140:LocalRole"/>
                    <xs:element minOccurs="0" name="remoteRole" nillable="true" type="xs:string"/>
                </xs:sequence>
            </xs:complexType>
            <xs:complexType name="LocalRole">
                <xs:sequence>
                    <xs:element minOccurs="0" name="localRoleName" nillable="true" type="xs:string"/>
                    <xs:element minOccurs="0" name="userStoreId" nillable="true" type="xs:string"/>
                </xs:sequence>
            </xs:complexType>
            <xs:complexType name="LocalAuthenticatorConfig">
                <xs:sequence>
                    <xs:element minOccurs="0" name="displayName" nillable="true" type="xs:string"/>
                    <xs:element minOccurs="0" name="enabled" type="xs:boolean"/>
                    <xs:element minOccurs="0" name="name" nillable="true" type="xs:string"/>
                    <xs:element maxOccurs="unbounded" minOccurs="0" name="properties" nillable="true" type="ax2140:Property"/>
                    <xs:element minOccurs="0" name="valid" type="xs:boolean"/>
                </xs:sequence>
            </xs:complexType>
            <xs:complexType name="OutboundProvisioningConfig">
                <xs:sequence>
                    <xs:element maxOccurs="unbounded" minOccurs="0" name="provisionByRoleList" nillable="true" type="xs:string"/>
                    <xs:element maxOccurs="unbounded" minOccurs="0" name="provisioningIdentityProviders" nillable="true" type="ax2140:IdentityProvider"/>
                </xs:sequence>
            </xs:complexType>
            <xs:complexType name="User">
                <xs:sequence>
                    <xs:element minOccurs="0" name="tenantDomain" nillable="true" type="xs:string"/>
                    <xs:element minOccurs="0" name="userName" nillable="true" type="xs:string"/>
                    <xs:element minOccurs="0" name="userStoreDomain" nillable="true" type="xs:string"/>
                </xs:sequence>
            </xs:complexType>
            <xs:complexType name="RequestPathAuthenticatorConfig">
                <xs:complexContent>
                    <xs:extension base="ax2140:LocalAuthenticatorConfig">
                        <xs:sequence/>
                    </xs:extension>
                </xs:complexContent>
            </xs:complexType>
            <xs:complexType name="ServiceProviderProperty">
                <xs:sequence>
                    <xs:element minOccurs="0" name="displayName" nillable="true" type="xs:string"/>
                    <xs:element minOccurs="0" name="name" nillable="true" type="xs:string"/>
                    <xs:element minOccurs="0" name="value" nillable="true" type="xs:string"/>
                </xs:sequence>
            </xs:complexType>
            <xs:complexType name="ApplicationBasicInfo">
                <xs:sequence>
                    <xs:element minOccurs="0" name="applicationId" type="xs:int"/>
                    <xs:element minOccurs="0" name="applicationName" nillable="true" type="xs:string"/>
                    <xs:element minOccurs="0" name="description" nillable="true" type="xs:string"/>
                </xs:sequence>
            </xs:complexType>
        </xs:schema>
        <xs:schema attributeFormDefault="qualified" elementFormDefault="qualified" targetNamespace="http://script.model.common.application.identity.carbon.wso2.org/xsd">
            <xs:complexType name="AuthenticationScriptConfig">
                <xs:sequence>
                    <xs:element minOccurs="0" name="content" nillable="true" type="xs:string"/>
                    <xs:element minOccurs="0" name="enabled" type="xs:boolean"/>
                    <xs:element minOccurs="0" name="language" nillable="true" type="xs:string"/>
                </xs:sequence>
            </xs:complexType>
        </xs:schema>
    </wsdl:types>
    <wsdl:message name="getAllLocalClaimUrisRequest">
        <wsdl:part name="parameters" element="ns1:getAllLocalClaimUris"/>
    </wsdl:message>
    <wsdl:message name="getAllLocalClaimUrisResponse">
        <wsdl:part name="parameters" element="ns1:getAllLocalClaimUrisResponse"/>
    </wsdl:message>
    <wsdl:message name="IdentityApplicationManagementServiceIdentityApplicationManagementException">
        <wsdl:part name="parameters" element="ns1:IdentityApplicationManagementServiceIdentityApplicationManagementException"/>
    </wsdl:message>
    <wsdl:message name="getApplicationRequest">
        <wsdl:part name="parameters" element="ns1:getApplication"/>
    </wsdl:message>
    <wsdl:message name="getApplicationResponse">
        <wsdl:part name="parameters" element="ns1:getApplicationResponse"/>
    </wsdl:message>
    <wsdl:message name="getAllRequestPathAuthenticatorsRequest">
        <wsdl:part name="parameters" element="ns1:getAllRequestPathAuthenticators"/>
    </wsdl:message>
    <wsdl:message name="getAllRequestPathAuthenticatorsResponse">
        <wsdl:part name="parameters" element="ns1:getAllRequestPathAuthenticatorsResponse"/>
    </wsdl:message>
    <wsdl:message name="updateApplicationRequest">
        <wsdl:part name="parameters" element="ns1:updateApplication"/>
    </wsdl:message>
    <wsdl:message name="updateApplicationResponse"/>
    <wsdl:message name="getAllLocalAuthenticatorsRequest">
        <wsdl:part name="parameters" element="ns1:getAllLocalAuthenticators"/>
    </wsdl:message>
    <wsdl:message name="getAllLocalAuthenticatorsResponse">
        <wsdl:part name="parameters" element="ns1:getAllLocalAuthenticatorsResponse"/>
    </wsdl:message>
    <wsdl:message name="createApplicationRequest">
        <wsdl:part name="parameters" element="ns1:createApplication"/>
    </wsdl:message>
    <wsdl:message name="createApplicationResponse"/>
    <wsdl:message name="getAllApplicationBasicInfoRequest">
        <wsdl:part name="parameters" element="ns1:getAllApplicationBasicInfo"/>
    </wsdl:message>
    <wsdl:message name="getAllApplicationBasicInfoResponse">
        <wsdl:part name="parameters" element="ns1:getAllApplicationBasicInfoResponse"/>
    </wsdl:message>
    <wsdl:message name="getAllIdentityProvidersRequest">
        <wsdl:part name="parameters" element="ns1:getAllIdentityProviders"/>
    </wsdl:message>
    <wsdl:message name="getAllIdentityProvidersResponse">
        <wsdl:part name="parameters" element="ns1:getAllIdentityProvidersResponse"/>
    </wsdl:message>
    <wsdl:message name="getIdentityProviderRequest">
        <wsdl:part name="parameters" element="ns1:getIdentityProvider"/>
    </wsdl:message>
    <wsdl:message name="getIdentityProviderResponse">
        <wsdl:part name="parameters" element="ns1:getIdentityProviderResponse"/>
    </wsdl:message>
    <wsdl:message name="deleteApplicationRequest">
        <wsdl:part name="parameters" element="ns1:deleteApplication"/>
    </wsdl:message>
    <wsdl:message name="deleteApplicationResponse"/>
    <wsdl:portType name="IdentityApplicationManagementServicePortType">
        <wsdl:operation name="getAllLocalClaimUris">
            <wsdl:input message="tns:getAllLocalClaimUrisRequest" wsaw:Action="urn:getAllLocalClaimUris"/>
            <wsdl:output message="tns:getAllLocalClaimUrisResponse" wsaw:Action="urn:getAllLocalClaimUrisResponse"/>
            <wsdl:fault message="tns:IdentityApplicationManagementServiceIdentityApplicationManagementException" name="IdentityApplicationManagementServiceIdentityApplicationManagementException" wsaw:Action="urn:getAllLocalClaimUrisIdentityApplicationManagementServiceIdentityApplicationManagementException"/>
        </wsdl:operation>
        <wsdl:operation name="getApplication">
            <wsdl:input message="tns:getApplicationRequest" wsaw:Action="urn:getApplication"/>
            <wsdl:output message="tns:getApplicationResponse" wsaw:Action="urn:getApplicationResponse"/>
            <wsdl:fault message="tns:IdentityApplicationManagementServiceIdentityApplicationManagementException" name="IdentityApplicationManagementServiceIdentityApplicationManagementException" wsaw:Action="urn:getApplicationIdentityApplicationManagementServiceIdentityApplicationManagementException"/>
        </wsdl:operation>
        <wsdl:operation name="getAllRequestPathAuthenticators">
            <wsdl:input message="tns:getAllRequestPathAuthenticatorsRequest" wsaw:Action="urn:getAllRequestPathAuthenticators"/>
            <wsdl:output message="tns:getAllRequestPathAuthenticatorsResponse" wsaw:Action="urn:getAllRequestPathAuthenticatorsResponse"/>
            <wsdl:fault message="tns:IdentityApplicationManagementServiceIdentityApplicationManagementException" name="IdentityApplicationManagementServiceIdentityApplicationManagementException" wsaw:Action="urn:getAllRequestPathAuthenticatorsIdentityApplicationManagementServiceIdentityApplicationManagementException"/>
        </wsdl:operation>
        <wsdl:operation name="updateApplication">
            <wsdl:input message="tns:updateApplicationRequest" wsaw:Action="urn:updateApplication"/>
            <wsdl:output message="tns:updateApplicationResponse" wsaw:Action="urn:updateApplicationResponse"/>
            <wsdl:fault message="tns:IdentityApplicationManagementServiceIdentityApplicationManagementException" name="IdentityApplicationManagementServiceIdentityApplicationManagementException" wsaw:Action="urn:updateApplicationIdentityApplicationManagementServiceIdentityApplicationManagementException"/>
        </wsdl:operation>
        <wsdl:operation name="getAllLocalAuthenticators">
            <wsdl:input message="tns:getAllLocalAuthenticatorsRequest" wsaw:Action="urn:getAllLocalAuthenticators"/>
            <wsdl:output message="tns:getAllLocalAuthenticatorsResponse" wsaw:Action="urn:getAllLocalAuthenticatorsResponse"/>
            <wsdl:fault message="tns:IdentityApplicationManagementServiceIdentityApplicationManagementException" name="IdentityApplicationManagementServiceIdentityApplicationManagementException" wsaw:Action="urn:getAllLocalAuthenticatorsIdentityApplicationManagementServiceIdentityApplicationManagementException"/>
        </wsdl:operation>
        <wsdl:operation name="createApplication">
            <wsdl:input message="tns:createApplicationRequest" wsaw:Action="urn:createApplication"/>
            <wsdl:output message="tns:createApplicationResponse" wsaw:Action="urn:createApplicationResponse"/>
            <wsdl:fault message="tns:IdentityApplicationManagementServiceIdentityApplicationManagementException" name="IdentityApplicationManagementServiceIdentityApplicationManagementException" wsaw:Action="urn:createApplicationIdentityApplicationManagementServiceIdentityApplicationManagementException"/>
        </wsdl:operation>
        <wsdl:operation name="getAllApplicationBasicInfo">
            <wsdl:input message="tns:getAllApplicationBasicInfoRequest" wsaw:Action="urn:getAllApplicationBasicInfo"/>
            <wsdl:output message="tns:getAllApplicationBasicInfoResponse" wsaw:Action="urn:getAllApplicationBasicInfoResponse"/>
            <wsdl:fault message="tns:IdentityApplicationManagementServiceIdentityApplicationManagementException" name="IdentityApplicationManagementServiceIdentityApplicationManagementException" wsaw:Action="urn:getAllApplicationBasicInfoIdentityApplicationManagementServiceIdentityApplicationManagementException"/>
        </wsdl:operation>
        <wsdl:operation name="getAllIdentityProviders">
            <wsdl:input message="tns:getAllIdentityProvidersRequest" wsaw:Action="urn:getAllIdentityProviders"/>
            <wsdl:output message="tns:getAllIdentityProvidersResponse" wsaw:Action="urn:getAllIdentityProvidersResponse"/>
            <wsdl:fault message="tns:IdentityApplicationManagementServiceIdentityApplicationManagementException" name="IdentityApplicationManagementServiceIdentityApplicationManagementException" wsaw:Action="urn:getAllIdentityProvidersIdentityApplicationManagementServiceIdentityApplicationManagementException"/>
        </wsdl:operation>
        <wsdl:operation name="getIdentityProvider">
            <wsdl:input message="tns:getIdentityProviderRequest" wsaw:Action="urn:getIdentityProvider"/>
            <wsdl:output message="tns:getIdentityProviderResponse" wsaw:Action="urn:getIdentityProviderResponse"/>
            <wsdl:fault message="tns:IdentityApplicationManagementServiceIdentityApplicationManagementException" name="IdentityApplicationManagementServiceIdentityApplicationManagementException" wsaw:Action="urn:getIdentityProviderIdentityApplicationManagementServiceIdentityApplicationManagementException"/>
        </wsdl:operation>
        <wsdl:operation name="deleteApplication">
            <wsdl:input message="tns:deleteApplicationRequest" wsaw:Action="urn:deleteApplication"/>
            <wsdl:output message="tns:deleteApplicationResponse" wsaw:Action="urn:deleteApplicationResponse"/>
            <wsdl:fault message="tns:IdentityApplicationManagementServiceIdentityApplicationManagementException" name="IdentityApplicationManagementServiceIdentityApplicationManagementException" wsaw:Action="urn:deleteApplicationIdentityApplicationManagementServiceIdentityApplicationManagementException"/>
        </wsdl:operation>
    </wsdl:portType>
    <wsdl:binding name="IdentityApplicationManagementServiceSoap11Binding" type="tns:IdentityApplicationManagementServicePortType">
        <soap:binding transport="http://schemas.xmlsoap.org/soap/http" style="document"/>
        <wsdl:operation name="getAllLocalClaimUris">
            <soap:operation soapAction="urn:getAllLocalClaimUris" style="document"/>
            <wsdl:input>
                <soap:body use="literal"/>
            </wsdl:input>
            <wsdl:output>
                <soap:body use="literal"/>
            </wsdl:output>
            <wsdl:fault name="IdentityApplicationManagementServiceIdentityApplicationManagementException">
                <soap:fault use="literal" name="IdentityApplicationManagementServiceIdentityApplicationManagementException"/>
            </wsdl:fault>
        </wsdl:operation>
        <wsdl:operation name="getApplication">
            <soap:operation soapAction="urn:getApplication" style="document"/>
            <wsdl:input>
                <soap:body use="literal"/>
            </wsdl:input>
            <wsdl:output>
                <soap:body use="literal"/>
            </wsdl:output>
            <wsdl:fault name="IdentityApplicationManagementServiceIdentityApplicationManagementException">
                <soap:fault use="literal" name="IdentityApplicationManagementServiceIdentityApplicationManagementException"/>
            </wsdl:fault>
        </wsdl:operation>
        <wsdl:operation name="getAllRequestPathAuthenticators">
            <soap:operation soapAction="urn:getAllRequestPathAuthenticators" style="document"/>
            <wsdl:input>
                <soap:body use="literal"/>
            </wsdl:input>
            <wsdl:output>
                <soap:body use="literal"/>
            </wsdl:output>
            <wsdl:fault name="IdentityApplicationManagementServiceIdentityApplicationManagementException">
                <soap:fault use="literal" name="IdentityApplicationManagementServiceIdentityApplicationManagementException"/>
            </wsdl:fault>
        </wsdl:operation>
        <wsdl:operation name="updateApplication">
            <soap:operation soapAction="urn:updateApplication" style="document"/>
            <wsdl:input>
                <soap:body use="literal"/>
            </wsdl:input>
            <wsdl:output>
                <soap:body use="literal"/>
            </wsdl:output>
            <wsdl:fault name="IdentityApplicationManagementServiceIdentityApplicationManagementException">
                <soap:fault use="literal" name="IdentityApplicationManagementServiceIdentityApplicationManagementException"/>
            </wsdl:fault>
        </wsdl:operation>
        <wsdl:operation name="getAllLocalAuthenticators">
            <soap:operation soapAction="urn:getAllLocalAuthenticators" style="document"/>
            <wsdl:input>
                <soap:body use="literal"/>
            </wsdl:input>
            <wsdl:output>
                <soap:body use="literal"/>
            </wsdl:output>
            <wsdl:fault name="IdentityApplicationManagementServiceIdentityApplicationManagementException">
                <soap:fault use="literal" name="IdentityApplicationManagementServiceIdentityApplicationManagementException"/>
            </wsdl:fault>
        </wsdl:operation>
        <wsdl:operation name="createApplication">
            <soap:operation soapAction="urn:createApplication" style="document"/>
            <wsdl:input>
                <soap:body use="literal"/>
            </wsdl:input>
            <wsdl:output>
                <soap:body use="literal"/>
            </wsdl:output>
            <wsdl:fault name="IdentityApplicationManagementServiceIdentityApplicationManagementException">
                <soap:fault use="literal" name="IdentityApplicationManagementServiceIdentityApplicationManagementException"/>
            </wsdl:fault>
        </wsdl:operation>
        <wsdl:operation name="getAllApplicationBasicInfo">
            <soap:operation soapAction="urn:getAllApplicationBasicInfo" style="document"/>
            <wsdl:input>
                <soap:body use="literal"/>
            </wsdl:input>
            <wsdl:output>
                <soap:body use="literal"/>
            </wsdl:output>
            <wsdl:fault name="IdentityApplicationManagementServiceIdentityApplicationManagementException">
                <soap:fault use="literal" name="IdentityApplicationManagementServiceIdentityApplicationManagementException"/>
            </wsdl:fault>
        </wsdl:operation>
        <wsdl:operation name="getAllIdentityProviders">
            <soap:operation soapAction="urn:getAllIdentityProviders" style="document"/>
            <wsdl:input>
                <soap:body use="literal"/>
            </wsdl:input>
            <wsdl:output>
                <soap:body use="literal"/>
            </wsdl:output>
            <wsdl:fault name="IdentityApplicationManagementServiceIdentityApplicationManagementException">
                <soap:fault use="literal" name="IdentityApplicationManagementServiceIdentityApplicationManagementException"/>
            </wsdl:fault>
        </wsdl:operation>
        <wsdl:operation name="getIdentityProvider">
            <soap:operation soapAction="urn:getIdentityProvider" style="document"/>
            <wsdl:input>
                <soap:body use="literal"/>
            </wsdl:input>
            <wsdl:output>
                <soap:body use="literal"/>
            </wsdl:output>
            <wsdl:fault name="IdentityApplicationManagementServiceIdentityApplicationManagementException">
                <soap:fault use="literal" name="IdentityApplicationManagementServiceIdentityApplicationManagementException"/>
            </wsdl:fault>
        </wsdl:operation>
        <wsdl:operation name="deleteApplication">
            <soap:operation soapAction="urn:deleteApplication" style="document"/>
            <wsdl:input>
                <soap:body use="literal"/>
            </wsdl:input>
            <wsdl:output>
                <soap:body use="literal"/>
            </wsdl:output>
            <wsdl:fault name="IdentityApplicationManagementServiceIdentityApplicationManagementException">
                <soap:fault use="literal" name="IdentityApplicationManagementServiceIdentityApplicationManagementException"/>
            </wsdl:fault>
        </wsdl:operation>
    </wsdl:binding>
    <wsdl:binding name="IdentityApplicationManagementServiceSoap12Binding" type="tns:IdentityApplicationManagementServicePortType">
        <soap12:binding transport="http://schemas.xmlsoap.org/soap/http" style="document"/>
        <wsdl:operation name="getAllLocalClaimUris">
            <soap12:operation soapAction="urn:getAllLocalClaimUris" style="document"/>
            <wsdl:input>
                <soap12:body use="literal"/>
            </wsdl:input>
            <wsdl:output>
                <soap12:body use="literal"/>
            </wsdl:output>
            <wsdl:fault name="IdentityApplicationManagementServiceIdentityApplicationManagementException">
                <soap12:fault use="literal" name="IdentityApplicationManagementServiceIdentityApplicationManagementException"/>
            </wsdl:fault>
        </wsdl:operation>
        <wsdl:operation name="getApplication">
            <soap12:operation soapAction="urn:getApplication" style="document"/>
            <wsdl:input>
                <soap12:body use="literal"/>
            </wsdl:input>
            <wsdl:output>
                <soap12:body use="literal"/>
            </wsdl:output>
            <wsdl:fault name="IdentityApplicationManagementServiceIdentityApplicationManagementException">
                <soap12:fault use="literal" name="IdentityApplicationManagementServiceIdentityApplicationManagementException"/>
            </wsdl:fault>
        </wsdl:operation>
        <wsdl:operation name="getAllRequestPathAuthenticators">
            <soap12:operation soapAction="urn:getAllRequestPathAuthenticators" style="document"/>
            <wsdl:input>
                <soap12:body use="literal"/>
            </wsdl:input>
            <wsdl:output>
                <soap12:body use="literal"/>
            </wsdl:output>
            <wsdl:fault name="IdentityApplicationManagementServiceIdentityApplicationManagementException">
                <soap12:fault use="literal" name="IdentityApplicationManagementServiceIdentityApplicationManagementException"/>
            </wsdl:fault>
        </wsdl:operation>
        <wsdl:operation name="updateApplication">
            <soap12:operation soapAction="urn:updateApplication" style="document"/>
            <wsdl:input>
                <soap12:body use="literal"/>
            </wsdl:input>
            <wsdl:output>
                <soap12:body use="literal"/>
            </wsdl:output>
            <wsdl:fault name="IdentityApplicationManagementServiceIdentityApplicationManagementException">
                <soap12:fault use="literal" name="IdentityApplicationManagementServiceIdentityApplicationManagementException"/>
            </wsdl:fault>
        </wsdl:operation>
        <wsdl:operation name="getAllLocalAuthenticators">
            <soap12:operation soapAction="urn:getAllLocalAuthenticators" style="document"/>
            <wsdl:input>
                <soap12:body use="literal"/>
            </wsdl:input>
            <wsdl:output>
                <soap12:body use="literal"/>
            </wsdl:output>
            <wsdl:fault name="IdentityApplicationManagementServiceIdentityApplicationManagementException">
                <soap12:fault use="literal" name="IdentityApplicationManagementServiceIdentityApplicationManagementException"/>
            </wsdl:fault>
        </wsdl:operation>
        <wsdl:operation name="createApplication">
            <soap12:operation soapAction="urn:createApplication" style="document"/>
            <wsdl:input>
                <soap12:body use="literal"/>
            </wsdl:input>
            <wsdl:output>
                <soap12:body use="literal"/>
            </wsdl:output>
            <wsdl:fault name="IdentityApplicationManagementServiceIdentityApplicationManagementException">
                <soap12:fault use="literal" name="IdentityApplicationManagementServiceIdentityApplicationManagementException"/>
            </wsdl:fault>
        </wsdl:operation>
        <wsdl:operation name="getAllApplicationBasicInfo">
            <soap12:operation soapAction="urn:getAllApplicationBasicInfo" style="document"/>
            <wsdl:input>
                <soap12:body use="literal"/>
            </wsdl:input>
            <wsdl:output>
                <soap12:body use="literal"/>
            </wsdl:output>
            <wsdl:fault name="IdentityApplicationManagementServiceIdentityApplicationManagementException">
                <soap12:fault use="literal" name="IdentityApplicationManagementServiceIdentityApplicationManagementException"/>
            </wsdl:fault>
        </wsdl:operation>
        <wsdl:operation name="getAllIdentityProviders">
            <soap12:operation soapAction="urn:getAllIdentityProviders" style="document"/>
            <wsdl:input>
                <soap12:body use="literal"/>
            </wsdl:input>
            <wsdl:output>
                <soap12:body use="literal"/>
            </wsdl:output>
            <wsdl:fault name="IdentityApplicationManagementServiceIdentityApplicationManagementException">
                <soap12:fault use="literal" name="IdentityApplicationManagementServiceIdentityApplicationManagementException"/>
            </wsdl:fault>
        </wsdl:operation>
        <wsdl:operation name="getIdentityProvider">
            <soap12:operation soapAction="urn:getIdentityProvider" style="document"/>
            <wsdl:input>
                <soap12:body use="literal"/>
            </wsdl:input>
            <wsdl:output>
                <soap12:body use="literal"/>
            </wsdl:output>
            <wsdl:fault name="IdentityApplicationManagementServiceIdentityApplicationManagementException">
                <soap12:fault use="literal" name="IdentityApplicationManagementServiceIdentityApplicationManagementException"/>
            </wsdl:fault>
        </wsdl:operation>
        <wsdl:operation name="deleteApplication">
            <soap12:operation soapAction="urn:deleteApplication" style="document"/>
            <wsdl:input>
                <soap12:body use="literal"/>
            </wsdl:input>
            <wsdl:output>
                <soap12:body use="literal"/>
            </wsdl:output>
            <wsdl:fault name="IdentityApplicationManagementServiceIdentityApplicationManagementException">
                <soap12:fault use="literal" name="IdentityApplicationManagementServiceIdentityApplicationManagementException"/>
            </wsdl:fault>
        </wsdl:operation>
    </wsdl:binding>
    <wsdl:binding name="IdentityApplicationManagementServiceHttpBinding" type="tns:IdentityApplicationManagementServicePortType">
        <http:binding verb="POST"/>
        <wsdl:operation name="getAllLocalClaimUris">
            <http:operation location="getAllLocalClaimUris"/>
            <wsdl:input>
                <mime:content type="text/xml" part="parameters"/>
            </wsdl:input>
            <wsdl:output>
                <mime:content type="text/xml" part="parameters"/>
            </wsdl:output>
        </wsdl:operation>
        <wsdl:operation name="getApplication">
            <http:operation location="getApplication"/>
            <wsdl:input>
                <mime:content type="text/xml" part="parameters"/>
            </wsdl:input>
            <wsdl:output>
                <mime:content type="text/xml" part="parameters"/>
            </wsdl:output>
        </wsdl:operation>
        <wsdl:operation name="getAllRequestPathAuthenticators">
            <http:operation location="getAllRequestPathAuthenticators"/>
            <wsdl:input>
                <mime:content type="text/xml" part="parameters"/>
            </wsdl:input>
            <wsdl:output>
                <mime:content type="text/xml" part="parameters"/>
            </wsdl:output>
        </wsdl:operation>
        <wsdl:operation name="updateApplication">
            <http:operation location="updateApplication"/>
            <wsdl:input>
                <mime:content type="text/xml" part="parameters"/>
            </wsdl:input>
            <wsdl:output>
                <mime:content type="text/xml" part="parameters"/>
            </wsdl:output>
        </wsdl:operation>
        <wsdl:operation name="getAllLocalAuthenticators">
            <http:operation location="getAllLocalAuthenticators"/>
            <wsdl:input>
                <mime:content type="text/xml" part="parameters"/>
            </wsdl:input>
            <wsdl:output>
                <mime:content type="text/xml" part="parameters"/>
            </wsdl:output>
        </wsdl:operation>
        <wsdl:operation name="createApplication">
            <http:operation location="createApplication"/>
            <wsdl:input>
                <mime:content type="text/xml" part="parameters"/>
            </wsdl:input>
            <wsdl:output>
                <mime:content type="text/xml" part="parameters"/>
            </wsdl:output>
        </wsdl:operation>
        <wsdl:operation name="getAllApplicationBasicInfo">
            <http:operation location="getAllApplicationBasicInfo"/>
            <wsdl:input>
                <mime:content type="text/xml" part="parameters"/>
            </wsdl:input>
            <wsdl:output>
                <mime:content type="text/xml" part="parameters"/>
            </wsdl:output>
        </wsdl:operation>
        <wsdl:operation name="getAllIdentityProviders">
            <http:operation location="getAllIdentityProviders"/>
            <wsdl:input>
                <mime:content type="text/xml" part="parameters"/>
            </wsdl:input>
            <wsdl:output>
                <mime:content type="text/xml" part="parameters"/>
            </wsdl:output>
        </wsdl:operation>
        <wsdl:operation name="getIdentityProvider">
            <http:operation location="getIdentityProvider"/>
            <wsdl:input>
                <mime:content type="text/xml" part="parameters"/>
            </wsdl:input>
            <wsdl:output>
                <mime:content type="text/xml" part="parameters"/>
            </wsdl:output>
        </wsdl:operation>
        <wsdl:operation name="deleteApplication">
            <http:operation location="deleteApplication"/>
            <wsdl:input>
                <mime:content type="text/xml" part="parameters"/>
            </wsdl:input>
            <wsdl:output>
                <mime:content type="text/xml" part="parameters"/>
            </wsdl:output>
        </wsdl:operation>
    </wsdl:binding>
    <wsdl:service name="IdentityApplicationManagementService">
        <wsdl:port name="IdentityApplicationManagementServiceHttpsSoap11Endpoint" binding="tns:IdentityApplicationManagementServiceSoap11Binding">
            <soap:address location="https://localhost:9443/services/IdentityApplicationManagementService.IdentityApplicationManagementServiceHttpsSoap11Endpoint/"/>
        </wsdl:port>
        <wsdl:port name="IdentityApplicationManagementServiceHttpsSoap12Endpoint" binding="tns:IdentityApplicationManagementServiceSoap12Binding">
            <soap12:address location="https://localhost:9443/services/IdentityApplicationManagementService.IdentityApplicationManagementServiceHttpsSoap12Endpoint/"/>
        </wsdl:port>
        <wsdl:port name="IdentityApplicationManagementServiceHttpsEndpoint" binding="tns:IdentityApplicationManagementServiceHttpBinding">
            <http:address location="https://localhost:9443/services/IdentityApplicationManagementService.IdentityApplicationManagementServiceHttpsEndpoint/"/>
        </wsdl:port>
    </wsdl:service>
>>>>>>> 9c4b11f8
</wsdl:definitions><|MERGE_RESOLUTION|>--- conflicted
+++ resolved
@@ -243,6 +243,7 @@
                     <xs:element maxOccurs="unbounded" minOccurs="0" name="federatedAuthenticatorConfigs" nillable="true" type="ax2140:FederatedAuthenticatorConfig"/>
                     <xs:element minOccurs="0" name="federationHub" type="xs:boolean"/>
                     <xs:element minOccurs="0" name="homeRealmId" nillable="true" type="xs:string"/>
+                    <xs:element minOccurs="0" name="id" nillable="true" type="xs:string"/>
                     <xs:element minOccurs="0" name="identityProviderDescription" nillable="true" type="xs:string"/>
                     <xs:element minOccurs="0" name="identityProviderName" nillable="true" type="xs:string"/>
                     <xs:element maxOccurs="unbounded" minOccurs="0" name="idpProperties" nillable="true" type="ax2140:IdentityProviderProperty"/>
@@ -300,707 +301,6 @@
                     <xs:element minOccurs="0" name="value" nillable="true" type="xs:string"/>
                 </xs:sequence>
             </xs:complexType>
-<<<<<<< HEAD
-         </xs:element>
-      </xs:schema>
-      <xs:schema xmlns:ax2170="http://script.model.common.application.identity.carbon.wso2.org/xsd" attributeFormDefault="qualified" elementFormDefault="qualified" targetNamespace="http://model.common.application.identity.carbon.wso2.org/xsd">
-         <xs:import namespace="http://script.model.common.application.identity.carbon.wso2.org/xsd"/>
-         <xs:complexType name="ServiceProvider">
-            <xs:sequence>
-               <xs:element minOccurs="0" name="applicationID" type="xs:int"/>
-               <xs:element minOccurs="0" name="applicationName" nillable="true" type="xs:string"/>
-               <xs:element minOccurs="0" name="certificateContent" nillable="true" type="xs:string"/>
-               <xs:element minOccurs="0" name="claimConfig" nillable="true" type="ax2168:ClaimConfig"/>
-               <xs:element minOccurs="0" name="description" nillable="true" type="xs:string"/>
-               <xs:element minOccurs="0" name="inboundAuthenticationConfig" nillable="true" type="ax2168:InboundAuthenticationConfig"/>
-               <xs:element minOccurs="0" name="inboundProvisioningConfig" nillable="true" type="ax2168:InboundProvisioningConfig"/>
-               <xs:element minOccurs="0" name="localAndOutBoundAuthenticationConfig" nillable="true" type="ax2168:LocalAndOutboundAuthenticationConfig"/>
-               <xs:element minOccurs="0" name="outboundProvisioningConfig" nillable="true" type="ax2168:OutboundProvisioningConfig"/>
-               <xs:element minOccurs="0" name="owner" nillable="true" type="ax2168:User"/>
-               <xs:element minOccurs="0" name="permissionAndRoleConfig" nillable="true" type="ax2168:PermissionsAndRoleConfig"/>
-               <xs:element maxOccurs="unbounded" minOccurs="0" name="requestPathAuthenticatorConfigs" nillable="true" type="ax2168:RequestPathAuthenticatorConfig"/>
-               <xs:element minOccurs="0" name="saasApp" type="xs:boolean"/>
-               <xs:element maxOccurs="unbounded" minOccurs="0" name="spProperties" nillable="true" type="ax2168:ServiceProviderProperty"/>
-            </xs:sequence>
-         </xs:complexType>
-         <xs:complexType name="ClaimConfig">
-            <xs:sequence>
-               <xs:element minOccurs="0" name="alwaysSendMappedLocalSubjectId" type="xs:boolean"/>
-               <xs:element maxOccurs="unbounded" minOccurs="0" name="claimMappings" nillable="true" type="ax2168:ClaimMapping"/>
-               <xs:element maxOccurs="unbounded" minOccurs="0" name="idpClaims" nillable="true" type="ax2168:Claim"/>
-               <xs:element minOccurs="0" name="localClaimDialect" type="xs:boolean"/>
-               <xs:element minOccurs="0" name="roleClaimURI" nillable="true" type="xs:string"/>
-               <xs:element minOccurs="0" name="userClaimURI" nillable="true" type="xs:string"/>
-            </xs:sequence>
-         </xs:complexType>
-         <xs:complexType name="ClaimMapping">
-            <xs:sequence>
-               <xs:element minOccurs="0" name="defaultValue" nillable="true" type="xs:string"/>
-               <xs:element minOccurs="0" name="localClaim" nillable="true" type="ax2168:Claim"/>
-               <xs:element minOccurs="0" name="mandatory" type="xs:boolean"/>
-               <xs:element minOccurs="0" name="remoteClaim" nillable="true" type="ax2168:Claim"/>
-               <xs:element minOccurs="0" name="requested" type="xs:boolean"/>
-            </xs:sequence>
-         </xs:complexType>
-         <xs:complexType name="Claim">
-            <xs:sequence>
-               <xs:element minOccurs="0" name="claimId" type="xs:int"/>
-               <xs:element minOccurs="0" name="claimUri" nillable="true" type="xs:string"/>
-            </xs:sequence>
-         </xs:complexType>
-         <xs:complexType name="InboundAuthenticationConfig">
-            <xs:sequence>
-               <xs:element maxOccurs="unbounded" minOccurs="0" name="inboundAuthenticationRequestConfigs" nillable="true" type="ax2168:InboundAuthenticationRequestConfig"/>
-            </xs:sequence>
-         </xs:complexType>
-         <xs:complexType name="InboundAuthenticationRequestConfig">
-            <xs:sequence>
-               <xs:element minOccurs="0" name="friendlyName" nillable="true" type="xs:string"/>
-               <xs:element minOccurs="0" name="inboundAuthKey" nillable="true" type="xs:string"/>
-               <xs:element minOccurs="0" name="inboundAuthType" nillable="true" type="xs:string"/>
-               <xs:element minOccurs="0" name="inboundConfigType" nillable="true" type="xs:string"/>
-               <xs:element maxOccurs="unbounded" minOccurs="0" name="properties" nillable="true" type="ax2168:Property"/>
-            </xs:sequence>
-         </xs:complexType>
-         <xs:complexType name="Property">
-            <xs:sequence>
-               <xs:element minOccurs="0" name="advanced" type="xs:boolean"/>
-               <xs:element minOccurs="0" name="confidential" type="xs:boolean"/>
-               <xs:element minOccurs="0" name="defaultValue" nillable="true" type="xs:string"/>
-               <xs:element minOccurs="0" name="description" nillable="true" type="xs:string"/>
-               <xs:element minOccurs="0" name="displayName" nillable="true" type="xs:string"/>
-               <xs:element minOccurs="0" name="displayOrder" type="xs:int"/>
-               <xs:element minOccurs="0" name="name" nillable="true" type="xs:string"/>
-               <xs:element minOccurs="0" name="required" type="xs:boolean"/>
-               <xs:element minOccurs="0" name="type" nillable="true" type="xs:string"/>
-               <xs:element minOccurs="0" name="value" nillable="true" type="xs:string"/>
-            </xs:sequence>
-         </xs:complexType>
-         <xs:complexType name="InboundProvisioningConfig">
-            <xs:sequence>
-               <xs:element minOccurs="0" name="dumbMode" type="xs:boolean"/>
-               <xs:element minOccurs="0" name="provisioningEnabled" type="xs:boolean"/>
-               <xs:element minOccurs="0" name="provisioningUserStore" nillable="true" type="xs:string"/>
-            </xs:sequence>
-         </xs:complexType>
-         <xs:complexType name="LocalAndOutboundAuthenticationConfig">
-            <xs:sequence>
-               <xs:element minOccurs="0" name="alwaysSendBackAuthenticatedListOfIdPs" type="xs:boolean"/>
-               <xs:element minOccurs="0" name="authenticationScriptConfig" nillable="true" type="ax2169:AuthenticationScriptConfig"/>
-               <xs:element minOccurs="0" name="authenticationStepForAttributes" nillable="true" type="ax2168:AuthenticationStep"/>
-               <xs:element minOccurs="0" name="authenticationStepForSubject" nillable="true" type="ax2168:AuthenticationStep"/>
-               <xs:element maxOccurs="unbounded" minOccurs="0" name="authenticationSteps" nillable="true" type="ax2168:AuthenticationStep"/>
-               <xs:element minOccurs="0" name="authenticationType" nillable="true" type="xs:string"/>
-               <xs:element minOccurs="0" name="enableAuthorization" type="xs:boolean"/>
-               <xs:element minOccurs="0" name="subjectClaimUri" nillable="true" type="xs:string"/>
-               <xs:element minOccurs="0" name="useTenantDomainInLocalSubjectIdentifier" type="xs:boolean"/>
-               <xs:element minOccurs="0" name="useUserstoreDomainInLocalSubjectIdentifier" type="xs:boolean"/>
-            </xs:sequence>
-         </xs:complexType>
-         <xs:complexType name="AuthenticationStep">
-            <xs:sequence>
-               <xs:element minOccurs="0" name="attributeStep" type="xs:boolean"/>
-               <xs:element maxOccurs="unbounded" minOccurs="0" name="federatedIdentityProviders" nillable="true" type="ax2168:IdentityProvider"/>
-               <xs:element maxOccurs="unbounded" minOccurs="0" name="localAuthenticatorConfigs" nillable="true" type="ax2168:LocalAuthenticatorConfig"/>
-               <xs:element minOccurs="0" name="stepOrder" type="xs:int"/>
-               <xs:element minOccurs="0" name="subjectStep" type="xs:boolean"/>
-            </xs:sequence>
-         </xs:complexType>
-         <xs:complexType name="IdentityProvider">
-            <xs:sequence>
-               <xs:element minOccurs="0" name="alias" nillable="true" type="xs:string"/>
-               <xs:element minOccurs="0" name="certificate" nillable="true" type="xs:string"/>
-               <xs:element minOccurs="0" name="claimConfig" nillable="true" type="ax2168:ClaimConfig"/>
-               <xs:element minOccurs="0" name="defaultAuthenticatorConfig" nillable="true" type="ax2168:FederatedAuthenticatorConfig"/>
-               <xs:element minOccurs="0" name="defaultProvisioningConnectorConfig" nillable="true" type="ax2168:ProvisioningConnectorConfig"/>
-               <xs:element minOccurs="0" name="displayName" nillable="true" type="xs:string"/>
-               <xs:element minOccurs="0" name="enable" type="xs:boolean"/>
-               <xs:element maxOccurs="unbounded" minOccurs="0" name="federatedAuthenticatorConfigs" nillable="true" type="ax2168:FederatedAuthenticatorConfig"/>
-               <xs:element minOccurs="0" name="federationHub" type="xs:boolean"/>
-               <xs:element minOccurs="0" name="homeRealmId" nillable="true" type="xs:string"/>
-               <xs:element minOccurs="0" name="id" nillable="true" type="xs:string"/>
-               <xs:element minOccurs="0" name="identityProviderDescription" nillable="true" type="xs:string"/>
-               <xs:element minOccurs="0" name="identityProviderName" nillable="true" type="xs:string"/>
-               <xs:element maxOccurs="unbounded" minOccurs="0" name="idpProperties" nillable="true" type="ax2168:IdentityProviderProperty"/>
-               <xs:element minOccurs="0" name="justInTimeProvisioningConfig" nillable="true" type="ax2168:JustInTimeProvisioningConfig"/>
-               <xs:element minOccurs="0" name="permissionAndRoleConfig" nillable="true" type="ax2168:PermissionsAndRoleConfig"/>
-               <xs:element minOccurs="0" name="primary" type="xs:boolean"/>
-               <xs:element maxOccurs="unbounded" minOccurs="0" name="provisioningConnectorConfigs" nillable="true" type="ax2168:ProvisioningConnectorConfig"/>
-               <xs:element minOccurs="0" name="provisioningRole" nillable="true" type="xs:string"/>
-            </xs:sequence>
-         </xs:complexType>
-         <xs:complexType name="FederatedAuthenticatorConfig">
-            <xs:sequence>
-               <xs:element minOccurs="0" name="displayName" nillable="true" type="xs:string"/>
-               <xs:element minOccurs="0" name="enabled" type="xs:boolean"/>
-               <xs:element minOccurs="0" name="name" nillable="true" type="xs:string"/>
-               <xs:element maxOccurs="unbounded" minOccurs="0" name="properties" nillable="true" type="ax2168:Property"/>
-               <xs:element minOccurs="0" name="valid" type="xs:boolean"/>
-            </xs:sequence>
-         </xs:complexType>
-         <xs:complexType name="ProvisioningConnectorConfig">
-            <xs:sequence>
-               <xs:element minOccurs="0" name="blocking" type="xs:boolean"/>
-               <xs:element minOccurs="0" name="enabled" type="xs:boolean"/>
-               <xs:element minOccurs="0" name="name" nillable="true" type="xs:string"/>
-               <xs:element maxOccurs="unbounded" minOccurs="0" name="provisioningProperties" nillable="true" type="ax2168:Property"/>
-               <xs:element minOccurs="0" name="rulesEnabled" type="xs:boolean"/>
-               <xs:element minOccurs="0" name="valid" type="xs:boolean"/>
-            </xs:sequence>
-         </xs:complexType>
-         <xs:complexType name="IdentityProviderProperty">
-            <xs:sequence>
-               <xs:element minOccurs="0" name="displayName" nillable="true" type="xs:string"/>
-               <xs:element minOccurs="0" name="name" nillable="true" type="xs:string"/>
-               <xs:element minOccurs="0" name="value" nillable="true" type="xs:string"/>
-            </xs:sequence>
-         </xs:complexType>
-         <xs:complexType name="JustInTimeProvisioningConfig">
-            <xs:complexContent>
-               <xs:extension base="ax2168:InboundProvisioningConfig">
-                  <xs:sequence>
-                     <xs:element minOccurs="0" name="userStoreClaimUri" nillable="true" type="xs:string"/>
-                  </xs:sequence>
-               </xs:extension>
-            </xs:complexContent>
-         </xs:complexType>
-         <xs:complexType name="PermissionsAndRoleConfig">
-            <xs:sequence>
-               <xs:element maxOccurs="unbounded" minOccurs="0" name="idpRoles" nillable="true" type="xs:string"/>
-               <xs:element maxOccurs="unbounded" minOccurs="0" name="permissions" nillable="true" type="ax2168:ApplicationPermission"/>
-               <xs:element maxOccurs="unbounded" minOccurs="0" name="roleMappings" nillable="true" type="ax2168:RoleMapping"/>
-            </xs:sequence>
-         </xs:complexType>
-         <xs:complexType name="ApplicationPermission">
-            <xs:sequence>
-               <xs:element minOccurs="0" name="value" nillable="true" type="xs:string"/>
-            </xs:sequence>
-         </xs:complexType>
-         <xs:complexType name="RoleMapping">
-            <xs:sequence>
-               <xs:element minOccurs="0" name="localRole" nillable="true" type="ax2168:LocalRole"/>
-               <xs:element minOccurs="0" name="remoteRole" nillable="true" type="xs:string"/>
-            </xs:sequence>
-         </xs:complexType>
-         <xs:complexType name="LocalRole">
-            <xs:sequence>
-               <xs:element minOccurs="0" name="localRoleName" nillable="true" type="xs:string"/>
-               <xs:element minOccurs="0" name="userStoreId" nillable="true" type="xs:string"/>
-            </xs:sequence>
-         </xs:complexType>
-         <xs:complexType name="LocalAuthenticatorConfig">
-            <xs:sequence>
-               <xs:element minOccurs="0" name="displayName" nillable="true" type="xs:string"/>
-               <xs:element minOccurs="0" name="enabled" type="xs:boolean"/>
-               <xs:element minOccurs="0" name="name" nillable="true" type="xs:string"/>
-               <xs:element maxOccurs="unbounded" minOccurs="0" name="properties" nillable="true" type="ax2168:Property"/>
-               <xs:element minOccurs="0" name="valid" type="xs:boolean"/>
-            </xs:sequence>
-         </xs:complexType>
-         <xs:complexType name="OutboundProvisioningConfig">
-            <xs:sequence>
-               <xs:element maxOccurs="unbounded" minOccurs="0" name="provisionByRoleList" nillable="true" type="xs:string"/>
-               <xs:element maxOccurs="unbounded" minOccurs="0" name="provisioningIdentityProviders" nillable="true" type="ax2168:IdentityProvider"/>
-            </xs:sequence>
-         </xs:complexType>
-         <xs:complexType name="User">
-            <xs:sequence>
-               <xs:element minOccurs="0" name="tenantDomain" nillable="true" type="xs:string"/>
-               <xs:element minOccurs="0" name="userName" nillable="true" type="xs:string"/>
-               <xs:element minOccurs="0" name="userStoreDomain" nillable="true" type="xs:string"/>
-            </xs:sequence>
-         </xs:complexType>
-         <xs:complexType name="RequestPathAuthenticatorConfig">
-            <xs:complexContent>
-               <xs:extension base="ax2168:LocalAuthenticatorConfig">
-                  <xs:sequence/>
-               </xs:extension>
-            </xs:complexContent>
-         </xs:complexType>
-         <xs:complexType name="ServiceProviderProperty">
-            <xs:sequence>
-               <xs:element minOccurs="0" name="displayName" nillable="true" type="xs:string"/>
-               <xs:element minOccurs="0" name="name" nillable="true" type="xs:string"/>
-               <xs:element minOccurs="0" name="value" nillable="true" type="xs:string"/>
-            </xs:sequence>
-         </xs:complexType>
-         <xs:complexType name="ApplicationBasicInfo">
-            <xs:sequence>
-               <xs:element minOccurs="0" name="applicationName" nillable="true" type="xs:string"/>
-               <xs:element minOccurs="0" name="description" nillable="true" type="xs:string"/>
-            </xs:sequence>
-         </xs:complexType>
-      </xs:schema>
-      <xs:schema attributeFormDefault="qualified" elementFormDefault="qualified" targetNamespace="http://script.model.common.application.identity.carbon.wso2.org/xsd">
-         <xs:complexType name="AuthenticationScriptConfig">
-            <xs:sequence>
-               <xs:element minOccurs="0" name="content" nillable="true" type="xs:string"/>
-               <xs:element minOccurs="0" name="enabled" type="xs:boolean"/>
-               <xs:element minOccurs="0" name="language" nillable="true" type="xs:string"/>
-            </xs:sequence>
-         </xs:complexType>
-      </xs:schema>
-   </wsdl:types>
-   <wsdl:message name="getAllLocalClaimUrisRequest">
-      <wsdl:part name="parameters" element="ns1:getAllLocalClaimUris"/>
-   </wsdl:message>
-   <wsdl:message name="getAllLocalClaimUrisResponse">
-      <wsdl:part name="parameters" element="ns1:getAllLocalClaimUrisResponse"/>
-   </wsdl:message>
-   <wsdl:message name="IdentityApplicationManagementServiceIdentityApplicationManagementException">
-      <wsdl:part name="parameters" element="ns1:IdentityApplicationManagementServiceIdentityApplicationManagementException"/>
-   </wsdl:message>
-   <wsdl:message name="getApplicationRequest">
-      <wsdl:part name="parameters" element="ns1:getApplication"/>
-   </wsdl:message>
-   <wsdl:message name="getApplicationResponse">
-      <wsdl:part name="parameters" element="ns1:getApplicationResponse"/>
-   </wsdl:message>
-   <wsdl:message name="getAllRequestPathAuthenticatorsRequest">
-      <wsdl:part name="parameters" element="ns1:getAllRequestPathAuthenticators"/>
-   </wsdl:message>
-   <wsdl:message name="getAllRequestPathAuthenticatorsResponse">
-      <wsdl:part name="parameters" element="ns1:getAllRequestPathAuthenticatorsResponse"/>
-   </wsdl:message>
-   <wsdl:message name="updateApplicationRequest">
-      <wsdl:part name="parameters" element="ns1:updateApplication"/>
-   </wsdl:message>
-   <wsdl:message name="updateApplicationResponse"/>
-   <wsdl:message name="getAllLocalAuthenticatorsRequest">
-      <wsdl:part name="parameters" element="ns1:getAllLocalAuthenticators"/>
-   </wsdl:message>
-   <wsdl:message name="getAllLocalAuthenticatorsResponse">
-      <wsdl:part name="parameters" element="ns1:getAllLocalAuthenticatorsResponse"/>
-   </wsdl:message>
-   <wsdl:message name="createApplicationRequest">
-      <wsdl:part name="parameters" element="ns1:createApplication"/>
-   </wsdl:message>
-   <wsdl:message name="createApplicationResponse"/>
-   <wsdl:message name="getAllApplicationBasicInfoRequest">
-      <wsdl:part name="parameters" element="ns1:getAllApplicationBasicInfo"/>
-   </wsdl:message>
-   <wsdl:message name="getAllApplicationBasicInfoResponse">
-      <wsdl:part name="parameters" element="ns1:getAllApplicationBasicInfoResponse"/>
-   </wsdl:message>
-   <wsdl:message name="getAllIdentityProvidersRequest">
-      <wsdl:part name="parameters" element="ns1:getAllIdentityProviders"/>
-   </wsdl:message>
-   <wsdl:message name="getAllIdentityProvidersResponse">
-      <wsdl:part name="parameters" element="ns1:getAllIdentityProvidersResponse"/>
-   </wsdl:message>
-   <wsdl:message name="getIdentityProviderRequest">
-      <wsdl:part name="parameters" element="ns1:getIdentityProvider"/>
-   </wsdl:message>
-   <wsdl:message name="getIdentityProviderResponse">
-      <wsdl:part name="parameters" element="ns1:getIdentityProviderResponse"/>
-   </wsdl:message>
-   <wsdl:message name="deleteApplicationRequest">
-      <wsdl:part name="parameters" element="ns1:deleteApplication"/>
-   </wsdl:message>
-   <wsdl:message name="deleteApplicationResponse"/>
-   <wsdl:portType name="IdentityApplicationManagementServicePortType">
-      <wsdl:operation name="getAllLocalClaimUris">
-         <wsdl:input message="tns:getAllLocalClaimUrisRequest" wsaw:Action="urn:getAllLocalClaimUris"/>
-         <wsdl:output message="tns:getAllLocalClaimUrisResponse" wsaw:Action="urn:getAllLocalClaimUrisResponse"/>
-         <wsdl:fault message="tns:IdentityApplicationManagementServiceIdentityApplicationManagementException" name="IdentityApplicationManagementServiceIdentityApplicationManagementException" wsaw:Action="urn:getAllLocalClaimUrisIdentityApplicationManagementServiceIdentityApplicationManagementException"/>
-      </wsdl:operation>
-      <wsdl:operation name="getApplication">
-         <wsdl:input message="tns:getApplicationRequest" wsaw:Action="urn:getApplication"/>
-         <wsdl:output message="tns:getApplicationResponse" wsaw:Action="urn:getApplicationResponse"/>
-         <wsdl:fault message="tns:IdentityApplicationManagementServiceIdentityApplicationManagementException" name="IdentityApplicationManagementServiceIdentityApplicationManagementException" wsaw:Action="urn:getApplicationIdentityApplicationManagementServiceIdentityApplicationManagementException"/>
-      </wsdl:operation>
-      <wsdl:operation name="getAllRequestPathAuthenticators">
-         <wsdl:input message="tns:getAllRequestPathAuthenticatorsRequest" wsaw:Action="urn:getAllRequestPathAuthenticators"/>
-         <wsdl:output message="tns:getAllRequestPathAuthenticatorsResponse" wsaw:Action="urn:getAllRequestPathAuthenticatorsResponse"/>
-         <wsdl:fault message="tns:IdentityApplicationManagementServiceIdentityApplicationManagementException" name="IdentityApplicationManagementServiceIdentityApplicationManagementException" wsaw:Action="urn:getAllRequestPathAuthenticatorsIdentityApplicationManagementServiceIdentityApplicationManagementException"/>
-      </wsdl:operation>
-      <wsdl:operation name="updateApplication">
-         <wsdl:input message="tns:updateApplicationRequest" wsaw:Action="urn:updateApplication"/>
-         <wsdl:output message="tns:updateApplicationResponse" wsaw:Action="urn:updateApplicationResponse"/>
-         <wsdl:fault message="tns:IdentityApplicationManagementServiceIdentityApplicationManagementException" name="IdentityApplicationManagementServiceIdentityApplicationManagementException" wsaw:Action="urn:updateApplicationIdentityApplicationManagementServiceIdentityApplicationManagementException"/>
-      </wsdl:operation>
-      <wsdl:operation name="getAllLocalAuthenticators">
-         <wsdl:input message="tns:getAllLocalAuthenticatorsRequest" wsaw:Action="urn:getAllLocalAuthenticators"/>
-         <wsdl:output message="tns:getAllLocalAuthenticatorsResponse" wsaw:Action="urn:getAllLocalAuthenticatorsResponse"/>
-         <wsdl:fault message="tns:IdentityApplicationManagementServiceIdentityApplicationManagementException" name="IdentityApplicationManagementServiceIdentityApplicationManagementException" wsaw:Action="urn:getAllLocalAuthenticatorsIdentityApplicationManagementServiceIdentityApplicationManagementException"/>
-      </wsdl:operation>
-      <wsdl:operation name="createApplication">
-         <wsdl:input message="tns:createApplicationRequest" wsaw:Action="urn:createApplication"/>
-         <wsdl:output message="tns:createApplicationResponse" wsaw:Action="urn:createApplicationResponse"/>
-         <wsdl:fault message="tns:IdentityApplicationManagementServiceIdentityApplicationManagementException" name="IdentityApplicationManagementServiceIdentityApplicationManagementException" wsaw:Action="urn:createApplicationIdentityApplicationManagementServiceIdentityApplicationManagementException"/>
-      </wsdl:operation>
-      <wsdl:operation name="getAllApplicationBasicInfo">
-         <wsdl:input message="tns:getAllApplicationBasicInfoRequest" wsaw:Action="urn:getAllApplicationBasicInfo"/>
-         <wsdl:output message="tns:getAllApplicationBasicInfoResponse" wsaw:Action="urn:getAllApplicationBasicInfoResponse"/>
-         <wsdl:fault message="tns:IdentityApplicationManagementServiceIdentityApplicationManagementException" name="IdentityApplicationManagementServiceIdentityApplicationManagementException" wsaw:Action="urn:getAllApplicationBasicInfoIdentityApplicationManagementServiceIdentityApplicationManagementException"/>
-      </wsdl:operation>
-      <wsdl:operation name="getAllIdentityProviders">
-         <wsdl:input message="tns:getAllIdentityProvidersRequest" wsaw:Action="urn:getAllIdentityProviders"/>
-         <wsdl:output message="tns:getAllIdentityProvidersResponse" wsaw:Action="urn:getAllIdentityProvidersResponse"/>
-         <wsdl:fault message="tns:IdentityApplicationManagementServiceIdentityApplicationManagementException" name="IdentityApplicationManagementServiceIdentityApplicationManagementException" wsaw:Action="urn:getAllIdentityProvidersIdentityApplicationManagementServiceIdentityApplicationManagementException"/>
-      </wsdl:operation>
-      <wsdl:operation name="getIdentityProvider">
-         <wsdl:input message="tns:getIdentityProviderRequest" wsaw:Action="urn:getIdentityProvider"/>
-         <wsdl:output message="tns:getIdentityProviderResponse" wsaw:Action="urn:getIdentityProviderResponse"/>
-         <wsdl:fault message="tns:IdentityApplicationManagementServiceIdentityApplicationManagementException" name="IdentityApplicationManagementServiceIdentityApplicationManagementException" wsaw:Action="urn:getIdentityProviderIdentityApplicationManagementServiceIdentityApplicationManagementException"/>
-      </wsdl:operation>
-      <wsdl:operation name="deleteApplication">
-         <wsdl:input message="tns:deleteApplicationRequest" wsaw:Action="urn:deleteApplication"/>
-         <wsdl:output message="tns:deleteApplicationResponse" wsaw:Action="urn:deleteApplicationResponse"/>
-         <wsdl:fault message="tns:IdentityApplicationManagementServiceIdentityApplicationManagementException" name="IdentityApplicationManagementServiceIdentityApplicationManagementException" wsaw:Action="urn:deleteApplicationIdentityApplicationManagementServiceIdentityApplicationManagementException"/>
-      </wsdl:operation>
-   </wsdl:portType>
-   <wsdl:binding name="IdentityApplicationManagementServiceSoap11Binding" type="tns:IdentityApplicationManagementServicePortType">
-      <soap:binding transport="http://schemas.xmlsoap.org/soap/http" style="document"/>
-      <wsdl:operation name="getAllLocalClaimUris">
-         <soap:operation soapAction="urn:getAllLocalClaimUris" style="document"/>
-         <wsdl:input>
-            <soap:body use="literal"/>
-         </wsdl:input>
-         <wsdl:output>
-            <soap:body use="literal"/>
-         </wsdl:output>
-         <wsdl:fault name="IdentityApplicationManagementServiceIdentityApplicationManagementException">
-            <soap:fault use="literal" name="IdentityApplicationManagementServiceIdentityApplicationManagementException"/>
-         </wsdl:fault>
-      </wsdl:operation>
-      <wsdl:operation name="getApplication">
-         <soap:operation soapAction="urn:getApplication" style="document"/>
-         <wsdl:input>
-            <soap:body use="literal"/>
-         </wsdl:input>
-         <wsdl:output>
-            <soap:body use="literal"/>
-         </wsdl:output>
-         <wsdl:fault name="IdentityApplicationManagementServiceIdentityApplicationManagementException">
-            <soap:fault use="literal" name="IdentityApplicationManagementServiceIdentityApplicationManagementException"/>
-         </wsdl:fault>
-      </wsdl:operation>
-      <wsdl:operation name="getAllRequestPathAuthenticators">
-         <soap:operation soapAction="urn:getAllRequestPathAuthenticators" style="document"/>
-         <wsdl:input>
-            <soap:body use="literal"/>
-         </wsdl:input>
-         <wsdl:output>
-            <soap:body use="literal"/>
-         </wsdl:output>
-         <wsdl:fault name="IdentityApplicationManagementServiceIdentityApplicationManagementException">
-            <soap:fault use="literal" name="IdentityApplicationManagementServiceIdentityApplicationManagementException"/>
-         </wsdl:fault>
-      </wsdl:operation>
-      <wsdl:operation name="updateApplication">
-         <soap:operation soapAction="urn:updateApplication" style="document"/>
-         <wsdl:input>
-            <soap:body use="literal"/>
-         </wsdl:input>
-         <wsdl:output>
-            <soap:body use="literal"/>
-         </wsdl:output>
-         <wsdl:fault name="IdentityApplicationManagementServiceIdentityApplicationManagementException">
-            <soap:fault use="literal" name="IdentityApplicationManagementServiceIdentityApplicationManagementException"/>
-         </wsdl:fault>
-      </wsdl:operation>
-      <wsdl:operation name="getAllLocalAuthenticators">
-         <soap:operation soapAction="urn:getAllLocalAuthenticators" style="document"/>
-         <wsdl:input>
-            <soap:body use="literal"/>
-         </wsdl:input>
-         <wsdl:output>
-            <soap:body use="literal"/>
-         </wsdl:output>
-         <wsdl:fault name="IdentityApplicationManagementServiceIdentityApplicationManagementException">
-            <soap:fault use="literal" name="IdentityApplicationManagementServiceIdentityApplicationManagementException"/>
-         </wsdl:fault>
-      </wsdl:operation>
-      <wsdl:operation name="createApplication">
-         <soap:operation soapAction="urn:createApplication" style="document"/>
-         <wsdl:input>
-            <soap:body use="literal"/>
-         </wsdl:input>
-         <wsdl:output>
-            <soap:body use="literal"/>
-         </wsdl:output>
-         <wsdl:fault name="IdentityApplicationManagementServiceIdentityApplicationManagementException">
-            <soap:fault use="literal" name="IdentityApplicationManagementServiceIdentityApplicationManagementException"/>
-         </wsdl:fault>
-      </wsdl:operation>
-      <wsdl:operation name="getAllApplicationBasicInfo">
-         <soap:operation soapAction="urn:getAllApplicationBasicInfo" style="document"/>
-         <wsdl:input>
-            <soap:body use="literal"/>
-         </wsdl:input>
-         <wsdl:output>
-            <soap:body use="literal"/>
-         </wsdl:output>
-         <wsdl:fault name="IdentityApplicationManagementServiceIdentityApplicationManagementException">
-            <soap:fault use="literal" name="IdentityApplicationManagementServiceIdentityApplicationManagementException"/>
-         </wsdl:fault>
-      </wsdl:operation>
-      <wsdl:operation name="getAllIdentityProviders">
-         <soap:operation soapAction="urn:getAllIdentityProviders" style="document"/>
-         <wsdl:input>
-            <soap:body use="literal"/>
-         </wsdl:input>
-         <wsdl:output>
-            <soap:body use="literal"/>
-         </wsdl:output>
-         <wsdl:fault name="IdentityApplicationManagementServiceIdentityApplicationManagementException">
-            <soap:fault use="literal" name="IdentityApplicationManagementServiceIdentityApplicationManagementException"/>
-         </wsdl:fault>
-      </wsdl:operation>
-      <wsdl:operation name="getIdentityProvider">
-         <soap:operation soapAction="urn:getIdentityProvider" style="document"/>
-         <wsdl:input>
-            <soap:body use="literal"/>
-         </wsdl:input>
-         <wsdl:output>
-            <soap:body use="literal"/>
-         </wsdl:output>
-         <wsdl:fault name="IdentityApplicationManagementServiceIdentityApplicationManagementException">
-            <soap:fault use="literal" name="IdentityApplicationManagementServiceIdentityApplicationManagementException"/>
-         </wsdl:fault>
-      </wsdl:operation>
-      <wsdl:operation name="deleteApplication">
-         <soap:operation soapAction="urn:deleteApplication" style="document"/>
-         <wsdl:input>
-            <soap:body use="literal"/>
-         </wsdl:input>
-         <wsdl:output>
-            <soap:body use="literal"/>
-         </wsdl:output>
-         <wsdl:fault name="IdentityApplicationManagementServiceIdentityApplicationManagementException">
-            <soap:fault use="literal" name="IdentityApplicationManagementServiceIdentityApplicationManagementException"/>
-         </wsdl:fault>
-      </wsdl:operation>
-   </wsdl:binding>
-   <wsdl:binding name="IdentityApplicationManagementServiceSoap12Binding" type="tns:IdentityApplicationManagementServicePortType">
-      <soap12:binding transport="http://schemas.xmlsoap.org/soap/http" style="document"/>
-      <wsdl:operation name="getAllLocalClaimUris">
-         <soap12:operation soapAction="urn:getAllLocalClaimUris" style="document"/>
-         <wsdl:input>
-            <soap12:body use="literal"/>
-         </wsdl:input>
-         <wsdl:output>
-            <soap12:body use="literal"/>
-         </wsdl:output>
-         <wsdl:fault name="IdentityApplicationManagementServiceIdentityApplicationManagementException">
-            <soap12:fault use="literal" name="IdentityApplicationManagementServiceIdentityApplicationManagementException"/>
-         </wsdl:fault>
-      </wsdl:operation>
-      <wsdl:operation name="getApplication">
-         <soap12:operation soapAction="urn:getApplication" style="document"/>
-         <wsdl:input>
-            <soap12:body use="literal"/>
-         </wsdl:input>
-         <wsdl:output>
-            <soap12:body use="literal"/>
-         </wsdl:output>
-         <wsdl:fault name="IdentityApplicationManagementServiceIdentityApplicationManagementException">
-            <soap12:fault use="literal" name="IdentityApplicationManagementServiceIdentityApplicationManagementException"/>
-         </wsdl:fault>
-      </wsdl:operation>
-      <wsdl:operation name="getAllRequestPathAuthenticators">
-         <soap12:operation soapAction="urn:getAllRequestPathAuthenticators" style="document"/>
-         <wsdl:input>
-            <soap12:body use="literal"/>
-         </wsdl:input>
-         <wsdl:output>
-            <soap12:body use="literal"/>
-         </wsdl:output>
-         <wsdl:fault name="IdentityApplicationManagementServiceIdentityApplicationManagementException">
-            <soap12:fault use="literal" name="IdentityApplicationManagementServiceIdentityApplicationManagementException"/>
-         </wsdl:fault>
-      </wsdl:operation>
-      <wsdl:operation name="updateApplication">
-         <soap12:operation soapAction="urn:updateApplication" style="document"/>
-         <wsdl:input>
-            <soap12:body use="literal"/>
-         </wsdl:input>
-         <wsdl:output>
-            <soap12:body use="literal"/>
-         </wsdl:output>
-         <wsdl:fault name="IdentityApplicationManagementServiceIdentityApplicationManagementException">
-            <soap12:fault use="literal" name="IdentityApplicationManagementServiceIdentityApplicationManagementException"/>
-         </wsdl:fault>
-      </wsdl:operation>
-      <wsdl:operation name="getAllLocalAuthenticators">
-         <soap12:operation soapAction="urn:getAllLocalAuthenticators" style="document"/>
-         <wsdl:input>
-            <soap12:body use="literal"/>
-         </wsdl:input>
-         <wsdl:output>
-            <soap12:body use="literal"/>
-         </wsdl:output>
-         <wsdl:fault name="IdentityApplicationManagementServiceIdentityApplicationManagementException">
-            <soap12:fault use="literal" name="IdentityApplicationManagementServiceIdentityApplicationManagementException"/>
-         </wsdl:fault>
-      </wsdl:operation>
-      <wsdl:operation name="createApplication">
-         <soap12:operation soapAction="urn:createApplication" style="document"/>
-         <wsdl:input>
-            <soap12:body use="literal"/>
-         </wsdl:input>
-         <wsdl:output>
-            <soap12:body use="literal"/>
-         </wsdl:output>
-         <wsdl:fault name="IdentityApplicationManagementServiceIdentityApplicationManagementException">
-            <soap12:fault use="literal" name="IdentityApplicationManagementServiceIdentityApplicationManagementException"/>
-         </wsdl:fault>
-      </wsdl:operation>
-      <wsdl:operation name="getAllApplicationBasicInfo">
-         <soap12:operation soapAction="urn:getAllApplicationBasicInfo" style="document"/>
-         <wsdl:input>
-            <soap12:body use="literal"/>
-         </wsdl:input>
-         <wsdl:output>
-            <soap12:body use="literal"/>
-         </wsdl:output>
-         <wsdl:fault name="IdentityApplicationManagementServiceIdentityApplicationManagementException">
-            <soap12:fault use="literal" name="IdentityApplicationManagementServiceIdentityApplicationManagementException"/>
-         </wsdl:fault>
-      </wsdl:operation>
-      <wsdl:operation name="getAllIdentityProviders">
-         <soap12:operation soapAction="urn:getAllIdentityProviders" style="document"/>
-         <wsdl:input>
-            <soap12:body use="literal"/>
-         </wsdl:input>
-         <wsdl:output>
-            <soap12:body use="literal"/>
-         </wsdl:output>
-         <wsdl:fault name="IdentityApplicationManagementServiceIdentityApplicationManagementException">
-            <soap12:fault use="literal" name="IdentityApplicationManagementServiceIdentityApplicationManagementException"/>
-         </wsdl:fault>
-      </wsdl:operation>
-      <wsdl:operation name="getIdentityProvider">
-         <soap12:operation soapAction="urn:getIdentityProvider" style="document"/>
-         <wsdl:input>
-            <soap12:body use="literal"/>
-         </wsdl:input>
-         <wsdl:output>
-            <soap12:body use="literal"/>
-         </wsdl:output>
-         <wsdl:fault name="IdentityApplicationManagementServiceIdentityApplicationManagementException">
-            <soap12:fault use="literal" name="IdentityApplicationManagementServiceIdentityApplicationManagementException"/>
-         </wsdl:fault>
-      </wsdl:operation>
-      <wsdl:operation name="deleteApplication">
-         <soap12:operation soapAction="urn:deleteApplication" style="document"/>
-         <wsdl:input>
-            <soap12:body use="literal"/>
-         </wsdl:input>
-         <wsdl:output>
-            <soap12:body use="literal"/>
-         </wsdl:output>
-         <wsdl:fault name="IdentityApplicationManagementServiceIdentityApplicationManagementException">
-            <soap12:fault use="literal" name="IdentityApplicationManagementServiceIdentityApplicationManagementException"/>
-         </wsdl:fault>
-      </wsdl:operation>
-   </wsdl:binding>
-   <wsdl:binding name="IdentityApplicationManagementServiceHttpBinding" type="tns:IdentityApplicationManagementServicePortType">
-      <http:binding verb="POST"/>
-      <wsdl:operation name="getAllLocalClaimUris">
-         <http:operation location="getAllLocalClaimUris"/>
-         <wsdl:input>
-            <mime:content type="text/xml" part="parameters"/>
-         </wsdl:input>
-         <wsdl:output>
-            <mime:content type="text/xml" part="parameters"/>
-         </wsdl:output>
-      </wsdl:operation>
-      <wsdl:operation name="getApplication">
-         <http:operation location="getApplication"/>
-         <wsdl:input>
-            <mime:content type="text/xml" part="parameters"/>
-         </wsdl:input>
-         <wsdl:output>
-            <mime:content type="text/xml" part="parameters"/>
-         </wsdl:output>
-      </wsdl:operation>
-      <wsdl:operation name="getAllRequestPathAuthenticators">
-         <http:operation location="getAllRequestPathAuthenticators"/>
-         <wsdl:input>
-            <mime:content type="text/xml" part="parameters"/>
-         </wsdl:input>
-         <wsdl:output>
-            <mime:content type="text/xml" part="parameters"/>
-         </wsdl:output>
-      </wsdl:operation>
-      <wsdl:operation name="updateApplication">
-         <http:operation location="updateApplication"/>
-         <wsdl:input>
-            <mime:content type="text/xml" part="parameters"/>
-         </wsdl:input>
-         <wsdl:output>
-            <mime:content type="text/xml" part="parameters"/>
-         </wsdl:output>
-      </wsdl:operation>
-      <wsdl:operation name="getAllLocalAuthenticators">
-         <http:operation location="getAllLocalAuthenticators"/>
-         <wsdl:input>
-            <mime:content type="text/xml" part="parameters"/>
-         </wsdl:input>
-         <wsdl:output>
-            <mime:content type="text/xml" part="parameters"/>
-         </wsdl:output>
-      </wsdl:operation>
-      <wsdl:operation name="createApplication">
-         <http:operation location="createApplication"/>
-         <wsdl:input>
-            <mime:content type="text/xml" part="parameters"/>
-         </wsdl:input>
-         <wsdl:output>
-            <mime:content type="text/xml" part="parameters"/>
-         </wsdl:output>
-      </wsdl:operation>
-      <wsdl:operation name="getAllApplicationBasicInfo">
-         <http:operation location="getAllApplicationBasicInfo"/>
-         <wsdl:input>
-            <mime:content type="text/xml" part="parameters"/>
-         </wsdl:input>
-         <wsdl:output>
-            <mime:content type="text/xml" part="parameters"/>
-         </wsdl:output>
-      </wsdl:operation>
-      <wsdl:operation name="getAllIdentityProviders">
-         <http:operation location="getAllIdentityProviders"/>
-         <wsdl:input>
-            <mime:content type="text/xml" part="parameters"/>
-         </wsdl:input>
-         <wsdl:output>
-            <mime:content type="text/xml" part="parameters"/>
-         </wsdl:output>
-      </wsdl:operation>
-      <wsdl:operation name="getIdentityProvider">
-         <http:operation location="getIdentityProvider"/>
-         <wsdl:input>
-            <mime:content type="text/xml" part="parameters"/>
-         </wsdl:input>
-         <wsdl:output>
-            <mime:content type="text/xml" part="parameters"/>
-         </wsdl:output>
-      </wsdl:operation>
-      <wsdl:operation name="deleteApplication">
-         <http:operation location="deleteApplication"/>
-         <wsdl:input>
-            <mime:content type="text/xml" part="parameters"/>
-         </wsdl:input>
-         <wsdl:output>
-            <mime:content type="text/xml" part="parameters"/>
-         </wsdl:output>
-      </wsdl:operation>
-   </wsdl:binding>
-   <wsdl:service name="IdentityApplicationManagementService">
-      <wsdl:port name="IdentityApplicationManagementServiceHttpsSoap11Endpoint" binding="tns:IdentityApplicationManagementServiceSoap11Binding">
-         <soap:address location="https://localhost:9443/services/IdentityApplicationManagementService.IdentityApplicationManagementServiceHttpsSoap11Endpoint/"/>
-      </wsdl:port>
-      <wsdl:port name="IdentityApplicationManagementServiceHttpsSoap12Endpoint" binding="tns:IdentityApplicationManagementServiceSoap12Binding">
-         <soap12:address location="https://localhost:9443/services/IdentityApplicationManagementService.IdentityApplicationManagementServiceHttpsSoap12Endpoint/"/>
-      </wsdl:port>
-      <wsdl:port name="IdentityApplicationManagementServiceHttpsEndpoint" binding="tns:IdentityApplicationManagementServiceHttpBinding">
-         <http:address location="https://localhost:9443/services/IdentityApplicationManagementService.IdentityApplicationManagementServiceHttpsEndpoint/"/>
-      </wsdl:port>
-   </wsdl:service>
-=======
             <xs:complexType name="RoleMapping">
                 <xs:sequence>
                     <xs:element minOccurs="0" name="localRole" nillable="true" type="ax2140:LocalRole"/>
@@ -1526,5 +826,4 @@
             <http:address location="https://localhost:9443/services/IdentityApplicationManagementService.IdentityApplicationManagementServiceHttpsEndpoint/"/>
         </wsdl:port>
     </wsdl:service>
->>>>>>> 9c4b11f8
 </wsdl:definitions>