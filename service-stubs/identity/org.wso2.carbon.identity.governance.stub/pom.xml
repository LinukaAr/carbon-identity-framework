<?xml version="1.0" encoding="utf-8"?>
<!--
  ~ Copyright (c) 2016, WSO2 Inc. (http://www.wso2.org) All Rights Reserved.
  ~
  ~ Licensed under the Apache License, Version 2.0 (the "License");
  ~ you may not use this file except in compliance with the License.
  ~ You may obtain a copy of the License at
  ~
  ~     http://www.apache.org/licenses/LICENSE-2.0
  ~
  ~ Unless required by applicable law or agreed to in writing, software
  ~ distributed under the License is distributed on an "AS IS" BASIS,
  ~ WITHOUT WARRANTIES OR CONDITIONS OF ANY KIND, either express or implied.
  ~ See the License for the specific language governing permissions and
  ~ limitations under the License.
  -->
<project xmlns="http://maven.apache.org/POM/4.0.0" xmlns:xsi="http://www.w3.org/2001/XMLSchema-instance" xsi:schemaLocation="http://maven.apache.org/POM/4.0.0 http://maven.apache.org/maven-v4_0_0.xsd">
    <parent>
        <groupId>org.wso2.carbon.identity.framework</groupId>
        <artifactId>carbon-service-stubs</artifactId>
<<<<<<< HEAD
        <version>5.12.15-SNAPSHOT</version>
=======
        <version>5.12.16-SNAPSHOT</version>
>>>>>>> ee645c83
        <relativePath>../pom.xml</relativePath>
    </parent>

    <modelVersion>4.0.0</modelVersion>
    <artifactId>org.wso2.carbon.identity.governance.stub</artifactId>
    <packaging>bundle</packaging>
    <name>WSO2 Carbon - Identity Governance Stub</name>
    <url>http://wso2.org</url>

    <build>
        <plugins>
            <plugin>
                <groupId>org.apache.maven.plugins</groupId>
                <artifactId>maven-antrun-plugin</artifactId>
                <version>1.1</version>
                <executions>
                    <execution>
                        <id>source-code-generation</id>
                        <phase>process-resources</phase>
                        <goals>
                            <goal>run</goal>
                        </goals>
                        <configuration>
                            <tasks>
                                <path id="wsdl2java.classpath">
                                    <pathelement location="${settings.localRepository}/org/apache/ws/commons/axiom/wso2/axiom/${axiom.wso2.version}/axiom-${axiom.wso2.version}.jar" />
                                    <pathelement location="${settings.localRepository}/org/apache/axis2/wso2/axis2-client/${axis2.wso2.version}/axis2-client-${axis2.wso2.version}.jar" />
                                    <pathelement location="${settings.localRepository}/org/apache/axis2/wso2/axis2/${axis2.wso2.version}/axis2-${axis2.wso2.version}.jar" />
                                    <pathelement location="${settings.localRepository}/org/apache/ws/commons/axiom/wso2/axiom/${axiom.wso2.version}/axiom-${axiom.wso2.version}.jar" />
                                </path>
                                <java classname="org.apache.axis2.wsdl.WSDL2Java" fork="true">
                                    <arg line="-uri src/main/resources/IdentityGovernanceAdminService.wsdl -u -uw -o target/generated-code -p org.wso2.carbon.identity.governance.stub -ns2p http://governance.identity.carbon.wso2.org=org.wso2.carbon.identity.governance.stub,http://bean.governance.identity.carbon.wso2.org/xsd=org.wso2.carbon.identity.governance.stub.bean,http://model.common.application.identity.carbon.wso2.org/xsd=org.wso2.carbon.identity.governance.stub.bean,http://governance.identity.carbon.wso2.org/xsd=org.wso2.carbon.identity.governance.stub.xsd, http://beans.mgt.captcha.carbon.wso2.org/xsd=org.wso2.carbon.captcha.mgt.beans" />
                                    <classpath refid="wsdl2java.classpath" />
                                </java>
                            </tasks>
                        </configuration>
                    </execution>
                </executions>
            </plugin>
            <plugin>
                <groupId>org.codehaus.mojo</groupId>
                <artifactId>build-helper-maven-plugin</artifactId>
                <executions>
                    <execution>
                        <id>add-source</id>
                        <phase>generate-sources</phase>
                        <goals>
                            <goal>add-source</goal>
                        </goals>
                        <configuration>
                            <sources>
                                <source>
                                    target/generated-code/src
                                </source>
                            </sources>
                        </configuration>
                    </execution>
                </executions>
            </plugin>
            <plugin>
                <groupId>org.apache.felix</groupId>
                <artifactId>maven-bundle-plugin</artifactId>
                <extensions>true</extensions>
                <configuration>
                    <instructions>
                        <Bundle-SymbolicName>${project.artifactId}</Bundle-SymbolicName>
                        <Bundle-Name>${project.artifactId}</Bundle-Name>
                        <Export-Package>
                            org.wso2.carbon.identity.governance.stub.*;
                            version="${carbon.identity.package.export.version}",
                            org.wso2.carbon.identity.governance.xsd; version="${carbon.identity.package.export.version}"
                        </Export-Package>
                    </instructions>
                </configuration>
            </plugin>
        </plugins>
    </build>

    <dependencies>
        <dependency>
            <groupId>org.apache.axis2.wso2</groupId>
            <artifactId>axis2</artifactId>
        </dependency>
        <dependency>
            <groupId>org.apache.axis2.wso2</groupId>
            <artifactId>axis2-client</artifactId>
        </dependency>
        <dependency>
            <groupId>org.apache.ws.commons.axiom.wso2</groupId>
            <artifactId>axiom</artifactId>
        </dependency>
    </dependencies>

</project><|MERGE_RESOLUTION|>--- conflicted
+++ resolved
@@ -18,11 +18,7 @@
     <parent>
         <groupId>org.wso2.carbon.identity.framework</groupId>
         <artifactId>carbon-service-stubs</artifactId>
-<<<<<<< HEAD
-        <version>5.12.15-SNAPSHOT</version>
-=======
         <version>5.12.16-SNAPSHOT</version>
->>>>>>> ee645c83
         <relativePath>../pom.xml</relativePath>
     </parent>
 
