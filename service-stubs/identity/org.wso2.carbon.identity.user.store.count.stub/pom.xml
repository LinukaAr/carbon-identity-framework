--- conflicted
+++ resolved
@@ -21,11 +21,7 @@
     <parent>
         <groupId>org.wso2.carbon.identity.framework</groupId>
         <artifactId>carbon-service-stubs</artifactId>
-<<<<<<< HEAD
-        <version>5.12.84-SNAPSHOT</version>
-=======
         <version>5.12.102-SNAPSHOT</version>
->>>>>>> 769036ce
         <relativePath>../pom.xml</relativePath>
     </parent>
 
