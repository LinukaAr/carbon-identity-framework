--- conflicted
+++ resolved
@@ -21,11 +21,7 @@
     <parent>
         <artifactId>carbon-service-stubs</artifactId>
         <groupId>org.wso2.carbon.identity.framework</groupId>
-<<<<<<< HEAD
-        <version>5.12.15-SNAPSHOT</version>
-=======
         <version>5.12.16-SNAPSHOT</version>
->>>>>>> ee645c83
         <relativePath>../pom.xml</relativePath>
     </parent>
     <modelVersion>4.0.0</modelVersion>
