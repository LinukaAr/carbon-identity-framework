--- conflicted
+++ resolved
@@ -21,11 +21,7 @@
     <parent>
         <groupId>org.wso2.carbon.identity.framework</groupId>
         <artifactId>identity-framework</artifactId>
-<<<<<<< HEAD
-        <version>5.12.182-SNAPSHOT</version>
-=======
         <version>5.12.185-SNAPSHOT</version>
->>>>>>> 7a37fca9
         <relativePath>../../pom.xml</relativePath>
     </parent>
 
